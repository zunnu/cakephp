<?php
/**
 * CakePHP(tm) : Rapid Development Framework (http://cakephp.org)
 * Copyright 2005-2012, Cake Software Foundation, Inc. (http://cakefoundation.org)
 *
 * Licensed under The MIT License
 * Redistributions of files must retain the above copyright notice.
 *
 * @copyright     Copyright 2005-2012, Cake Software Foundation, Inc. (http://cakefoundation.org)
 * @link          http://cakephp.org CakePHP(tm) Project
 * @package       app.Config.Schema
 * @since         CakePHP(tm) v 0.2.9
 * @license       MIT License (http://www.opensource.org/licenses/mit-license.php)
 */

<<<<<<< HEAD
/**
 *
 * Using the Schema command line utility
 *
 * Use it to configure database for i18n
 *
=======
// @codingStandardsIgnoreStart

/*
 *
 * Using the Schema command line utility
>>>>>>> 644d47c8
 * cake schema run create i18n
 */
class I18nSchema extends CakeSchema {

// @codingStandardsIgnoreEnd

	public $name = 'i18n';

	public function before($event = array()) {
		return true;
	}

	public function after($event = array()) {
	}

	public $i18n = array(
		'id' => array('type' => 'integer', 'null' => false, 'default' => null, 'length' => 10, 'key' => 'primary'),
		'locale' => array('type' => 'string', 'null' => false, 'length' => 6, 'key' => 'index'),
		'model' => array('type' => 'string', 'null' => false, 'key' => 'index'),
		'foreign_key' => array('type' => 'integer', 'null' => false, 'length' => 10, 'key' => 'index'),
		'field' => array('type' => 'string', 'null' => false, 'key' => 'index'),
		'content' => array('type' => 'text', 'null' => true, 'default' => null),
		'indexes' => array('PRIMARY' => array('column' => 'id', 'unique' => 1), 'locale' => array('column' => 'locale', 'unique' => 0), 'model' => array('column' => 'model', 'unique' => 0), 'row_id' => array('column' => 'foreign_key', 'unique' => 0), 'field' => array('column' => 'field', 'unique' => 0))
	);

}<|MERGE_RESOLUTION|>--- conflicted
+++ resolved
@@ -13,24 +13,16 @@
  * @license       MIT License (http://www.opensource.org/licenses/mit-license.php)
  */
 
-<<<<<<< HEAD
 /**
  *
  * Using the Schema command line utility
  *
  * Use it to configure database for i18n
  *
-=======
-// @codingStandardsIgnoreStart
-
-/*
- *
- * Using the Schema command line utility
->>>>>>> 644d47c8
  * cake schema run create i18n
  */
+// @codingStandardsIgnoreStart
 class I18nSchema extends CakeSchema {
-
 // @codingStandardsIgnoreEnd
 
 	public $name = 'i18n';

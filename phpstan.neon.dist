includes:
	- phpstan-baseline.neon

rules:
	- Symplify\PHPStanRules\Rules\Explicit\NoMixedPropertyFetcherRule
	- Symplify\PHPStanRules\Rules\Explicit\NoMixedMethodCallerRule

parameters:
	level: 8
	treatPhpDocTypesAsCertain: false
	bootstrapFiles:
		- tests/bootstrap.php
	paths:
		- src/
	ignoreErrors:
		-
<<<<<<< HEAD
		  identifier: missingType.iterableValue
		-
		  identifier: missingType.generics
=======
			identifier: missingType.iterableValue
		-
			identifier: missingType.generics
>>>>>>> e25ca3df

services:
	-
		class: Cake\PHPStan\AssociationTableMixinClassReflectionExtension
		tags:
			- phpstan.broker.methodsClassReflectionExtension
			- phpstan.broker.propertiesClassReflectionExtension<|MERGE_RESOLUTION|>--- conflicted
+++ resolved
@@ -14,15 +14,9 @@
 		- src/
 	ignoreErrors:
 		-
-<<<<<<< HEAD
-		  identifier: missingType.iterableValue
-		-
-		  identifier: missingType.generics
-=======
 			identifier: missingType.iterableValue
 		-
 			identifier: missingType.generics
->>>>>>> e25ca3df
 
 services:
 	-

<?php
declare(strict_types=1);

/**
 * CakePHP(tm) : Rapid Development Framework (https://cakephp.org)
 * Copyright (c) Cake Software Foundation, Inc. (https://cakefoundation.org)
 *
 * Licensed under The MIT License
 * For full copyright and license information, please see the LICENSE.txt
 * Redistributions of files must retain the above copyright notice.
 *
 * @copyright     Copyright (c) Cake Software Foundation, Inc. (https://cakefoundation.org)
 * @link          https://cakephp.org CakePHP Project
 * @since         1.2.0
 * @license       https://opensource.org/licenses/mit-license.php MIT License
 */
namespace Cake\Test\TestCase\Error;

use Cake\Controller\Controller;
use Cake\Core\Configure;
use Cake\Error\Debug\ConsoleFormatter;
use Cake\Error\Debug\HtmlFormatter;
use Cake\Error\Debug\NodeInterface;
use Cake\Error\Debug\ScalarNode;
use Cake\Error\Debug\SpecialNode;
use Cake\Error\Debug\TextFormatter;
use Cake\Error\Debugger;
use Cake\Form\Form;
use Cake\Http\ServerRequest;
use Cake\Log\Log;
use Cake\TestSuite\TestCase;
use InvalidArgumentException;
use MyClass;
use SplFixedArray;
use stdClass;
use TestApp\Error\TestDebugger;
use TestApp\Error\Thing\DebuggableThing;
use TestApp\Error\Thing\SecurityThing;
use TestApp\Utility\ThrowsDebugInfo;

/**
 * DebuggerTest class
 *
 * !!! Be careful with changing code below as it may
 * !!! change line numbers which are used in the tests
 */
class DebuggerTest extends TestCase
{
    /**
     * @var bool
     */
    protected $restoreError = false;

    /**
     * setUp method
     */
    public function setUp(): void
    {
        parent::setUp();
        Configure::write('debug', true);
        Log::drop('stderr');
        Log::drop('stdout');
        Debugger::configInstance('exportFormatter', TextFormatter::class);
    }

    /**
     * tearDown method
     */
    public function tearDown(): void
    {
        parent::tearDown();
        if ($this->restoreError) {
            restore_error_handler();
        }
    }

    /**
     * testDocRef method
     */
    public function testDocRef(): void
    {
        ini_set('docref_root', '');
        $this->assertEquals(ini_get('docref_root'), '');
        // Force a new instance.
        Debugger::getInstance(TestDebugger::class);
        Debugger::getInstance(Debugger::class);

        $this->assertEquals(ini_get('docref_root'), 'https://secure.php.net/');
    }

    /**
     * test Excerpt writing
     */
    public function testExcerpt(): void
    {
        $result = Debugger::excerpt(__FILE__, __LINE__ - 1, 2);
        $this->assertIsArray($result);
        $this->assertCount(5, $result);
        $this->assertMatchesRegularExpression('/function(.+)testExcerpt/', $result[1]);

        $result = Debugger::excerpt(__FILE__, 2, 2);
        $this->assertIsArray($result);
        $this->assertCount(4, $result);

        $this->skipIf(defined('HHVM_VERSION'), 'HHVM does not highlight php code');
        $pattern = '/<code>.*?<span style\="color\: \#\d+">.*?&lt;\?php/';
        $this->assertMatchesRegularExpression($pattern, $result[0]);

        $result = Debugger::excerpt(__FILE__, 11, 2);
        $this->assertCount(5, $result);

        $pattern = '/<span style\="color\: \#\d{6}">.*?<\/span>/';
        $this->assertMatchesRegularExpression($pattern, $result[0]);

        $return = Debugger::excerpt('[internal]', 2, 2);
        $this->assertEmpty($return);

        $result = Debugger::excerpt(__FILE__, __LINE__, 5);
        $this->assertCount(11, $result);
        $this->assertStringContainsString('Debugger', $result[5]);
        $this->assertStringContainsString('excerpt', $result[5]);
        $this->assertStringContainsString('__FILE__', $result[5]);

        $result = Debugger::excerpt(__FILE__, 1, 2);
        $this->assertCount(3, $result);

        $lastLine = count(explode("\n", file_get_contents(__FILE__)));
        $result = Debugger::excerpt(__FILE__, $lastLine, 2);
        $this->assertCount(3, $result);
    }

    /**
<<<<<<< HEAD
=======
     * Test that setOutputFormat works.
     */
    public function testSetOutputFormat(): void
    {
        $this->deprecated(function () {
            Debugger::setOutputFormat('html');
            $this->assertSame('html', Debugger::getOutputFormat());
        });
    }

    /**
     * Test that getOutputFormat/setOutputFormat works.
     */
    public function testGetSetOutputFormat(): void
    {
        $this->deprecated(function () {
            Debugger::setOutputFormat('html');
            $this->assertSame('html', Debugger::getOutputFormat());
        });
    }

    /**
     * Test that choosing a nonexistent format causes an exception
     */
    public function testSetOutputAsException(): void
    {
        $this->expectException(InvalidArgumentException::class);
        $this->deprecated(function () {
            Debugger::setOutputFormat('Invalid junk');
        });
    }

    /**
     * Test outputError with description encoding
     */
    public function testOutputErrorDescriptionEncoding(): void
    {
        $this->deprecated(function () {
            Debugger::setOutputFormat('html');

            ob_start();
            $debugger = Debugger::getInstance();
            $debugger->outputError([
                'error' => 'Notice',
                'code' => E_NOTICE,
                'level' => E_NOTICE,
                'description' => 'Undefined index <script>alert(1)</script>',
                'file' => __FILE__,
                'line' => __LINE__,
            ]);
        });
        $result = ob_get_clean();
        $this->assertStringContainsString('&lt;script&gt;', $result);
        $this->assertStringNotContainsString('<script>', $result);
    }

    /**
     * Test invalid class and addRenderer()
     */
    public function testAddRendererInvalid(): void
    {
        $this->expectException(InvalidArgumentException::class);
        $this->deprecated(function () {
            Debugger::addRenderer('test', stdClass::class);
        });
    }

    /**
     * Test addFormat() overwriting addRenderer()
     */
    public function testAddOutputFormatOverwrite(): void
    {
        $this->deprecated(function () {
            Debugger::addRenderer('test', HtmlErrorRenderer::class);
            Debugger::addFormat('test', [
                'error' => '{:description} : {:path}, line {:line}',
            ]);
            Debugger::setOutputFormat('test');

            ob_start();
            $debugger = Debugger::getInstance();
            $data = [
                'error' => 'Notice',
                'code' => E_NOTICE,
                'level' => E_NOTICE,
                'description' => 'Oh no!',
                'file' => __FILE__,
                'line' => __LINE__,
            ];
            $debugger->outputError($data);

            $result = ob_get_clean();
            $this->assertStringContainsString('Oh no! :', $result);
            $this->assertStringContainsString(", line {$data['line']}", $result);
        });
    }

    /**
     * Tests that the correct line is being highlighted.
     */
    public function testOutputErrorLineHighlight(): void
    {
        $this->deprecated(function () {
            Debugger::setOutputFormat('js');

            ob_start();
            $debugger = Debugger::getInstance();
            $data = [
                'level' => E_NOTICE,
                'code' => E_NOTICE,
                'file' => __FILE__,
                'line' => __LINE__,
                'description' => 'Error description',
                'start' => 1,
            ];
            $debugger->outputError($data);
        });
        $result = ob_get_clean();

        $this->assertMatchesRegularExpression('#^\<span class\="code\-highlight"\>.*__LINE__.*\</span\>$#m', $result);
    }

    /**
     * Test plain text output format.
     */
    public function testOutputErrorText(): void
    {
        $this->deprecated(function () {
            Debugger::setOutputFormat('txt');

            ob_start();
            $debugger = Debugger::getInstance();
            $data = [
                'level' => E_NOTICE,
                'code' => E_NOTICE,
                'file' => __FILE__,
                'line' => __LINE__,
                'description' => 'Error description',
                'start' => 1,
            ];
            $debugger->outputError($data);
            $result = ob_get_clean();

            $this->assertStringContainsString('notice: 8 :: Error description', $result);
            $this->assertStringContainsString("on line {$data['line']} of {$data['file']}", $result);
            $this->assertStringContainsString('Trace:', $result);
            $this->assertStringContainsString('Cake\Test\TestCase\Error\DebuggerTest->testOutputErrorText()', $result);
            $this->assertStringContainsString('[main]', $result);
        });
    }

    /**
     * Test log output format.
     */
    public function testOutputErrorLog(): void
    {
        $this->deprecated(function () {
            Debugger::setOutputFormat('log');
            Log::setConfig('array', ['engine' => 'Array']);

            ob_start();
            $debugger = Debugger::getInstance();
            $data = [
                'level' => E_NOTICE,
                'code' => E_NOTICE,
                'file' => __FILE__,
                'line' => __LINE__,
                'description' => 'Error description',
                'start' => 1,
            ];
            $debugger->outputError($data);
            $output = ob_get_clean();
            /** @var \Cake\Log\Engine\ArrayLog $logger */
            $logger = Log::engine('array');
            $logs = $logger->read();

            $this->assertSame('', $output);
            $this->assertCount(1, $logs);
            $this->assertStringContainsString('Cake\Error\Debugger->outputError()', $logs[0]);

            $this->assertStringContainsString("'file' => '{$data['file']}'", $logs[0]);
            $this->assertStringContainsString("'line' => (int) {$data['line']}", $logs[0]);
            $this->assertStringContainsString("'trace' => ", $logs[0]);
            $this->assertStringContainsString("'description' => 'Error description'", $logs[0]);
            $this->assertStringContainsString('DebuggerTest->testOutputErrorLog()', $logs[0]);
        });
    }

    /**
     * Tests that changes in output formats using Debugger::output() change the templates used.
     */
    public function testAddFormat(): void
    {
        $this->deprecated(function () {
            Debugger::addFormat('js', [
                'traceLine' => '{:reference} - <a href="txmt://open?url=file://{:file}' .
                    '&line={:line}">{:path}</a>, line {:line}',
            ]);
            Debugger::setOutputFormat('js');

            $result = Debugger::trace();
            $this->assertMatchesRegularExpression('/' . preg_quote('txmt://open?url=file://', '/') . '(\/|[A-Z]:\\\\)' . '/', $result);

            Debugger::addFormat('xml', [
                'error' => '<error><code>{:code}</code><file>{:file}</file><line>{:line}</line>' .
                    '{:description}</error>',
            ]);
            Debugger::setOutputFormat('xml');

            ob_start();
            $debugger = Debugger::getInstance();
            $debugger->outputError([
                'level' => E_NOTICE,
                'code' => E_NOTICE,
                'file' => __FILE__,
                'line' => __LINE__,
                'description' => 'Undefined variable: foo',
            ]);
            $result = ob_get_clean();

            $expected = [
                '<error',
                '<code', '8', '/code',
                '<file', 'preg:/[^<]+/', '/file',
                '<line', '' . ((int)__LINE__ - 9), '/line',
                'preg:/Undefined variable:\s+foo/',
                '/error',
            ];
            $this->assertHtml($expected, $result, true);
        });
    }

    /**
     * Test adding a format that is handled by a callback.
     */
    public function testAddFormatCallback(): void
    {
        $this->deprecated(function () {
            Debugger::addFormat('callback', ['callback' => [$this, 'customFormat']]);
            Debugger::setOutputFormat('callback');

            ob_start();
            $debugger = Debugger::getInstance();
            $debugger->outputError([
                'error' => 'Notice',
                'code' => E_NOTICE,
                'level' => E_NOTICE,
                'description' => 'Undefined variable $foo',
                'file' => __FILE__,
                'line' => __LINE__,
            ]);
            $result = ob_get_clean();
            $this->assertStringContainsString('Notice: I eated an error', $result);
            $this->assertStringContainsString('DebuggerTest.php', $result);

            Debugger::setOutputFormat('js');
        });
    }

    /**
     * Test method for testing addFormat with callbacks.
     */
    public function customFormat(array $error, array $strings): void
    {
        echo $error['error'] . ': I eated an error ' . $error['file'];
    }

    /**
>>>>>>> 84948f7d
     * testTrimPath method
     */
    public function testTrimPath(): void
    {
        $this->assertSame('APP/', Debugger::trimPath(APP));
        $this->assertSame('CORE' . DS . 'src' . DS, Debugger::trimPath(CAKE));
        $this->assertSame('Some/Other/Path', Debugger::trimPath('Some/Other/Path'));
    }

    /**
     * testExportVar method
     */
    public function testExportVar(): void
    {
        $std = new stdClass();
        $std->int = 2;
        $std->float = 1.333;
        $std->string = '  ';

        $result = Debugger::exportVar($std);
        $expected = <<<TEXT
object(stdClass) id:0 {
  int => (int) 2
  float => (float) 1.333
  string => '  '
}
TEXT;
        $this->assertTextEquals($expected, $result);

        $Controller = new Controller(new ServerRequest());
        $Controller->viewBuilder()->setHelpers(['Html', 'Form']);
        $View = $Controller->createView();

        $result = Debugger::exportVar($View);
        $expected = <<<TEXT
object(Cake\View\View) id:0 {
  [protected] _helpers => object(Cake\View\HelperRegistry) id:1 {}
  [protected] Blocks => object(Cake\View\ViewBlock) id:2 {}
  [protected] plugin => null
  [protected] name => ''
  [protected] helpers => [
    'Html' => [
      '' => [maximum depth reached]
    ],
    'Form' => [
      '' => [maximum depth reached]
    ]
  ]
  [protected] templatePath => ''
  [protected] template => ''
  [protected] layout => 'default'
  [protected] layoutPath => ''
  [protected] autoLayout => true
  [protected] viewVars => []
  [protected] _ext => '.php'
  [protected] subDir => ''
  [protected] theme => null
  [protected] request => object(Cake\Http\ServerRequest) id:3 {}
  [protected] response => object(Cake\Http\Response) id:4 {}
  [protected] elementCache => 'default'
  [protected] _passedVars => [
    (int) 0 => 'viewVars',
    (int) 1 => 'autoLayout',
    (int) 2 => 'helpers',
    (int) 3 => 'template',
    (int) 4 => 'layout',
    (int) 5 => 'name',
    (int) 6 => 'theme',
    (int) 7 => 'layoutPath',
    (int) 8 => 'templatePath',
    (int) 9 => 'plugin'
  ]
  [protected] _defaultConfig => []
  [protected] _paths => []
  [protected] _pathsForPlugin => []
  [protected] _parents => []
  [protected] _current => ''
  [protected] _currentType => ''
  [protected] _stack => []
  [protected] _viewBlockClass => 'Cake\View\ViewBlock'
  [protected] _eventManager => object(Cake\Event\EventManager) id:5 {}
  [protected] _eventClass => 'Cake\Event\Event'
  [protected] _config => []
  [protected] _configInitialized => true
}
TEXT;
        $this->assertTextEquals($expected, $result);

        $data = [
            1 => 'Index one',
            5 => 'Index five',
        ];
        $result = Debugger::exportVar($data);
        $expected = <<<TEXT
[
  (int) 1 => 'Index one',
  (int) 5 => 'Index five'
]
TEXT;
        $this->assertTextEquals($expected, $result);

        $data = [
            'key' => [
                'value',
            ],
        ];
        $result = Debugger::exportVar($data, 1);
        $expected = <<<TEXT
[
  'key' => [
    '' => [maximum depth reached]
  ]
]
TEXT;
        $this->assertTextEquals($expected, $result);

        $data = false;
        $result = Debugger::exportVar($data);
        $expected = <<<TEXT
false
TEXT;
        $this->assertTextEquals($expected, $result);

        $file = fopen('php://output', 'w');
        fclose($file);
        $result = Debugger::exportVar($file);
        $this->assertStringContainsString('(resource (closed)) Resource id #', $result);
    }

    public function testExportVarTypedProperty(): void
    {
        // This is gross but was simpler than adding a fixture file.
        // phpcs:ignore
        eval('class MyClass { private string $field; }');
        $obj = new MyClass();
        $out = Debugger::exportVar($obj);
        $this->assertTextContains('field => [uninitialized]', $out);
    }

    /**
     * Test exporting various kinds of false.
     */
    public function testExportVarZero(): void
    {
        $data = [
            'nothing' => '',
            'null' => null,
            'false' => false,
            'szero' => '0',
            'zero' => 0,
        ];
        $result = Debugger::exportVar($data);
        $expected = <<<TEXT
[
  'nothing' => '',
  'null' => null,
  'false' => false,
  'szero' => '0',
  'zero' => (int) 0
]
TEXT;
        $this->assertTextEquals($expected, $result);
    }

    /**
     * test exportVar with cyclic objects.
     */
    public function testExportVarCyclicRef(): void
    {
        $parent = new stdClass();
        $parent->name = 'cake';
        $middle = new stdClass();
        $parent->child = $middle;

        $middle->name = 'php';
        $middle->child = $parent;

        $result = Debugger::exportVar($parent, 6);
        $expected = <<<TEXT
object(stdClass) id:0 {
  name => 'cake'
  child => object(stdClass) id:1 {
    name => 'php'
    child => object(stdClass) id:0 {}
  }
}
TEXT;
        $this->assertTextEquals($expected, $result);
    }

    /**
     * test exportVar with array objects
     */
    public function testExportVarSplFixedArray(): void
    {
        $subject = new SplFixedArray(2);
        $subject[0] = 'red';
        $subject[1] = 'blue';

        $result = Debugger::exportVar($subject, 6);
        $expected = <<<TEXT
object(SplFixedArray) id:0 {
  0 => 'red'
  1 => 'blue'
}
TEXT;
        $this->assertTextEquals($expected, $result);
    }

    /**
     * Tests plain text variable export.
     */
    public function testExportVarAsPlainText(): void
    {
        Debugger::configInstance('exportFormatter', null);
        $result = Debugger::exportVarAsPlainText(123);
        $this->assertSame('(int) 123', $result);

        Debugger::configInstance('exportFormatter', ConsoleFormatter::class);
        $result = Debugger::exportVarAsPlainText(123);
        $this->assertSame('(int) 123', $result);
    }

    /**
     * test exportVar with cyclic objects.
     */
    public function testExportVarDebugInfo(): void
    {
        $form = new Form();

        $result = Debugger::exportVar($form, 6);
        $this->assertStringContainsString("'_schema' => [", $result, 'Has debuginfo keys');
        $this->assertStringContainsString("'_validator' => [", $result);
    }

    /**
     * Test exportVar with an exception during __debugInfo()
     */
    public function testExportVarInvalidDebugInfo(): void
    {
        $result = Debugger::exportVar(new ThrowsDebugInfo());
        $expected = '(unable to export object: from __debugInfo)';
        $this->assertTextEquals($expected, $result);
    }

    /**
     * Text exportVarAsNodes()
     */
    public function testExportVarAsNodes(): void
    {
        $data = [
            1 => 'Index one',
            5 => 'Index five',
        ];
        $result = Debugger::exportVarAsNodes($data);
        $this->assertInstanceOf(NodeInterface::class, $result);
        $this->assertCount(2, $result->getChildren());

        /** @var \Cake\Error\Debug\ArrayItemNode $item */
        $item = $result->getChildren()[0];
        $key = new ScalarNode('int', 1);
        $this->assertEquals($key, $item->getKey());
        $value = new ScalarNode('string', 'Index one');
        $this->assertEquals($value, $item->getValue());

        $data = [
            'key' => [
                'value',
            ],
        ];
        $result = Debugger::exportVarAsNodes($data, 1);

        $item = $result->getChildren()[0];
        $nestedItem = $item->getValue()->getChildren()[0];
        $expected = new SpecialNode('[maximum depth reached]');
        $this->assertEquals($expected, $nestedItem->getValue());
    }

    /**
     * testLog method
     */
    public function testLog(): void
    {
        Log::setConfig('test', [
            'className' => 'Array',
        ]);
        Debugger::log('cool');
        Debugger::log(['whatever', 'here']);

        $messages = Log::engine('test')->read();
        $this->assertCount(2, $messages);
        $this->assertStringContainsString('DebuggerTest->testLog', $messages[0]);
        $this->assertStringContainsString('cool', $messages[0]);

        $this->assertStringContainsString('DebuggerTest->testLog', $messages[1]);
        $this->assertStringContainsString('[main]', $messages[1]);
        $this->assertStringContainsString("'whatever'", $messages[1]);
        $this->assertStringContainsString("'here'", $messages[1]);

        Log::drop('test');
    }

    /**
     * Tests that logging does not apply formatting.
     */
    public function testLogShouldNotApplyFormatting(): void
    {
        Log::setConfig('test', [
            'className' => 'Array',
        ]);

        Debugger::configInstance('exportFormatter', null);
        Debugger::log(123);
        $messages = implode('', Log::engine('test')->read());
        Log::engine('test')->clear();
        $this->assertStringContainsString('(int) 123', $messages);
        $this->assertStringNotContainsString("\033[0m", $messages);

        Debugger::configInstance('exportFormatter', HtmlFormatter::class);
        Debugger::log(123);
        $messages = implode('', Log::engine('test')->read());
        Log::engine('test')->clear();
        $this->assertStringContainsString('(int) 123', $messages);
        $this->assertStringNotContainsString('<style', $messages);

        Debugger::configInstance('exportFormatter', ConsoleFormatter::class);
        Debugger::log(123);
        $messages = implode('', Log::engine('test')->read());
        Log::engine('test')->clear();
        $this->assertStringContainsString('(int) 123', $messages);
        $this->assertStringNotContainsString("\033[0m", $messages);

        Log::drop('test');
    }

    /**
     * test log() depth
     */
    public function testLogDepth(): void
    {
        Log::setConfig('test', [
            'className' => 'Array',
        ]);
        $veryRandomName = [
            'test' => ['key' => 'val'],
        ];
        Debugger::log($veryRandomName, 'debug', 0);

        $messages = Log::engine('test')->read();
        $this->assertStringContainsString('DebuggerTest->testLogDepth', $messages[0]);
        $this->assertStringContainsString('test', $messages[0]);
        $this->assertStringNotContainsString('veryRandomName', $messages[0]);
    }

    /**
     * testDump method
     */
    public function testDump(): void
    {
        $var = ['People' => [
            [
                'name' => 'joeseph',
                'coat' => 'technicolor',
                'hair_color' => 'brown',
            ],
            [
                'name' => 'Shaft',
                'coat' => 'black',
                'hair' => 'black',
            ],
        ]];
        ob_start();
        Debugger::dump($var);
        $result = ob_get_clean();

        $open = "\n";
        $close = "\n\n";
        $expected = <<<TEXT
{$open}[
  'People' => [
    (int) 0 => [
      'name' => 'joeseph',
      'coat' => 'technicolor',
      'hair_color' => 'brown'
    ],
    (int) 1 => [
      'name' => 'Shaft',
      'coat' => 'black',
      'hair' => 'black'
    ]
  ]
]{$close}
TEXT;
        $this->assertTextEquals($expected, $result);

        ob_start();
        Debugger::dump($var, 1);
        $result = ob_get_clean();

        $expected = <<<TEXT
{$open}[
  'People' => [
    '' => [maximum depth reached]
  ]
]{$close}
TEXT;
        $this->assertTextEquals($expected, $result);
    }

    /**
     * test getInstance.
     */
    public function testGetInstance(): void
    {
        $result = Debugger::getInstance();
        $exporter = $result->getConfig('exportFormatter');

        $this->assertInstanceOf(Debugger::class, $result);

        $result = Debugger::getInstance(TestDebugger::class);
        $this->assertInstanceOf(TestDebugger::class, $result);

        $result = Debugger::getInstance();
        $this->assertInstanceOf(TestDebugger::class, $result);

        $result = Debugger::getInstance(Debugger::class);
        $this->assertInstanceOf(Debugger::class, $result);
        $result->setConfig('exportFormatter', $exporter);
    }

    /**
     * Test that exportVar() will stop traversing recursive arrays.
     */
    public function testExportVarRecursion(): void
    {
        $array = [];
        $array['foo'] = &$array;

        $output = Debugger::exportVar($array);
        $this->assertMatchesRegularExpression("/'foo' => \[\s+'' \=\> \[maximum depth reached\]/", $output);
    }

    /**
     * test trace exclude
     */
    public function testTraceExclude(): void
    {
        $result = Debugger::trace();
        $this->assertMatchesRegularExpression('/^Cake\\\Test\\\TestCase\\\Error\\\DebuggerTest..testTraceExclude/m', $result);

        $result = Debugger::trace([
            'exclude' => ['Cake\Test\TestCase\Error\DebuggerTest->testTraceExclude'],
        ]);
        $this->assertDoesNotMatchRegularExpression('/^Cake\\\Test\\\TestCase\\\Error\\\DebuggerTest..testTraceExclude/m', $result);
    }

    protected function _makeException()
    {
        return new RuntimeException('testing');
    }

    /**
     * Test stack frame comparisons.
     */
    public function testGetUniqueFrames()
    {
        $parent = new RuntimeException('parent');
        $child = $this->_makeException();

        $result = Debugger::getUniqueFrames($child, $parent);
        $this->assertCount(1, $result);
        $this->assertEquals(__LINE__ - 4, $result[0]['line']);

        $result = Debugger::getUniqueFrames($child, null);
        $this->assertGreaterThan(1, count($result));
    }

    /**
     * Tests that __debugInfo is used when available
     */
    public function testDebugInfo(): void
    {
        $object = new DebuggableThing();
        $result = Debugger::exportVar($object, 2);
        $expected = <<<eos
object(TestApp\Error\Thing\DebuggableThing) id:0 {
  'foo' => 'bar'
  'inner' => object(TestApp\Error\Thing\DebuggableThing) id:1 {}
}
eos;
        $this->assertSame($expected, $result);
    }

    /**
     * Tests reading the output mask settings.
     */
    public function testSetOutputMask(): void
    {
        Debugger::setOutputMask(['password' => '[**********]']);
        $this->assertEquals(['password' => '[**********]'], Debugger::outputMask());
        Debugger::setOutputMask(['serial' => 'XXXXXX']);
        $this->assertEquals(['password' => '[**********]', 'serial' => 'XXXXXX'], Debugger::outputMask());
        Debugger::setOutputMask([], false);
        $this->assertSame([], Debugger::outputMask());
    }

    /**
     * Test configure based output mask configuration
     */
    public function testConfigureOutputMask(): void
    {
        Configure::write('Debugger.outputMask', ['wow' => 'xxx']);
        Debugger::getInstance(TestDebugger::class);
        Debugger::getInstance(Debugger::class);

        $result = Debugger::exportVar(['wow' => 'pass1234']);
        $this->assertStringContainsString('xxx', $result);
        $this->assertStringNotContainsString('pass1234', $result);
    }

    /**
     * Tests the masking of an array key.
     */
    public function testMaskArray(): void
    {
        Debugger::setOutputMask(['password' => '[**********]']);
        $result = Debugger::exportVar(['password' => 'pass1234']);
        $expected = "['password'=>'[**********]']";
        $this->assertSame($expected, preg_replace('/\s+/', '', $result));
    }

    /**
     * Tests the masking of an array key.
     */
    public function testMaskObject(): void
    {
        Debugger::setOutputMask(['password' => '[**********]']);
        $object = new SecurityThing();
        $result = Debugger::exportVar($object);
        $expected = "object(TestApp\\Error\\Thing\\SecurityThing)id:0{password=>'[**********]'}";
        $this->assertSame($expected, preg_replace('/\s+/', '', $result));
    }

    /**
     * test testPrintVar()
     */
    public function testPrintVar(): void
    {
        ob_start();
        Debugger::printVar('this-is-a-test', ['file' => __FILE__, 'line' => __LINE__], false);
        $result = ob_get_clean();
        $expectedText = <<<EXPECTED
%s (line %d)
########## DEBUG ##########
'this-is-a-test'
###########################

EXPECTED;
        $expected = sprintf($expectedText, Debugger::trimPath(__FILE__), __LINE__ - 9);

        $this->assertSame($expected, $result);

        ob_start();
        $value = '<div>this-is-a-test</div>';
        Debugger::printVar($value, ['file' => __FILE__, 'line' => __LINE__], true);
        $result = ob_get_clean();
        $this->assertStringContainsString('&#039;&lt;div&gt;this-is-a-test&lt;/div&gt;&#039;', $result);

        ob_start();
        Debugger::printVar('<div>this-is-a-test</div>', ['file' => __FILE__, 'line' => __LINE__], true);
        $result = ob_get_clean();
        $expected = <<<EXPECTED
<div class="cake-debug-output cake-debug" style="direction:ltr">
<span><strong>%s</strong> (line <strong>%d</strong>)</span>
<div class="cake-dbg"><span class="cake-dbg-string">&#039;&lt;div&gt;this-is-a-test&lt;/div&gt;&#039;</span></div>
</div>
EXPECTED;
        $expected = sprintf($expected, Debugger::trimPath(__FILE__), __LINE__ - 8);
        $this->assertSame($expected, $result);

        ob_start();
        Debugger::printVar('<div>this-is-a-test</div>', [], true);
        $result = ob_get_clean();
        $expected = <<<EXPECTED
<div class="cake-debug-output cake-debug" style="direction:ltr">

<div class="cake-dbg"><span class="cake-dbg-string">&#039;&lt;div&gt;this-is-a-test&lt;/div&gt;&#039;</span></div>
</div>
EXPECTED;
        $this->assertSame($expected, $result);

        ob_start();
        Debugger::printVar('<div>this-is-a-test</div>', ['file' => __FILE__, 'line' => __LINE__], false);
        $result = ob_get_clean();
        $expected = <<<EXPECTED
%s (line %d)
########## DEBUG ##########
'<div>this-is-a-test</div>'
###########################

EXPECTED;
        $expected = sprintf($expected, Debugger::trimPath(__FILE__), __LINE__ - 9);
        $this->assertSame($expected, $result);

        ob_start();
        Debugger::printVar('<div>this-is-a-test</div>');
        $result = ob_get_clean();
        $expected = <<<EXPECTED

########## DEBUG ##########
'<div>this-is-a-test</div>'
###########################

EXPECTED;
        $this->assertSame($expected, $result);
    }

    /**
     * test formatHtmlMessage
     */
    public function testFormatHtmlMessage(): void
    {
        $output = Debugger::formatHtmlMessage('Some `code` to `replace`');
        $this->assertSame('Some <code>code</code> to <code>replace</code>', $output);

        $output = Debugger::formatHtmlMessage("Some `co\nde` to `replace`\nmore");
        $this->assertSame("Some <code>co<br />\nde</code> to <code>replace</code><br />\nmore", $output);

        $output = Debugger::formatHtmlMessage("Some `code` to <script>alert(\"test\")</script>\nmore");
        $this->assertSame(
            "Some <code>code</code> to &lt;script&gt;alert(&quot;test&quot;)&lt;/script&gt;<br />\nmore",
            $output
        );
    }

    /**
     * test choosing an unknown editor
     */
    public function testSetEditorInvalid(): void
    {
        $this->expectException(InvalidArgumentException::class);
        Debugger::setEditor('nope');
    }

    /**
     * test choosing a default editor
     */
    public function testSetEditorPredefined(): void
    {
        Debugger::setEditor('phpstorm');
        Debugger::setEditor('macvim');
        Debugger::setEditor('sublime');
        Debugger::setEditor('emacs');
        // No exceptions raised.
        $this->assertTrue(true);
    }

    /**
     * Test configure based editor setup
     */
    public function testConfigureEditor(): void
    {
        Configure::write('Debugger.editor', 'emacs');
        Debugger::getInstance(TestDebugger::class);
        Debugger::getInstance(Debugger::class);

        $result = Debugger::editorUrl('file.php', 123);
        $this->assertStringContainsString('emacs://', $result);
    }

    /**
     * test using a valid editor.
     */
    public function testEditorUrlValid(): void
    {
        Debugger::addEditor('open', 'open://{file}:{line}');
        Debugger::setEditor('open');
        $this->assertSame('open://test.php:123', Debugger::editorUrl('test.php', 123));
    }

    /**
     * test using a valid editor.
     */
    public function testEditorUrlClosure(): void
    {
        Debugger::addEditor('open', function (string $file, int $line) {
            return "{$file}/{$line}";
        });
        Debugger::setEditor('open');
        $this->assertSame('test.php/123', Debugger::editorUrl('test.php', 123));
    }
}<|MERGE_RESOLUTION|>--- conflicted
+++ resolved
@@ -31,6 +31,7 @@
 use Cake\TestSuite\TestCase;
 use InvalidArgumentException;
 use MyClass;
+use RuntimeException;
 use SplFixedArray;
 use stdClass;
 use TestApp\Error\TestDebugger;
@@ -130,277 +131,6 @@
     }
 
     /**
-<<<<<<< HEAD
-=======
-     * Test that setOutputFormat works.
-     */
-    public function testSetOutputFormat(): void
-    {
-        $this->deprecated(function () {
-            Debugger::setOutputFormat('html');
-            $this->assertSame('html', Debugger::getOutputFormat());
-        });
-    }
-
-    /**
-     * Test that getOutputFormat/setOutputFormat works.
-     */
-    public function testGetSetOutputFormat(): void
-    {
-        $this->deprecated(function () {
-            Debugger::setOutputFormat('html');
-            $this->assertSame('html', Debugger::getOutputFormat());
-        });
-    }
-
-    /**
-     * Test that choosing a nonexistent format causes an exception
-     */
-    public function testSetOutputAsException(): void
-    {
-        $this->expectException(InvalidArgumentException::class);
-        $this->deprecated(function () {
-            Debugger::setOutputFormat('Invalid junk');
-        });
-    }
-
-    /**
-     * Test outputError with description encoding
-     */
-    public function testOutputErrorDescriptionEncoding(): void
-    {
-        $this->deprecated(function () {
-            Debugger::setOutputFormat('html');
-
-            ob_start();
-            $debugger = Debugger::getInstance();
-            $debugger->outputError([
-                'error' => 'Notice',
-                'code' => E_NOTICE,
-                'level' => E_NOTICE,
-                'description' => 'Undefined index <script>alert(1)</script>',
-                'file' => __FILE__,
-                'line' => __LINE__,
-            ]);
-        });
-        $result = ob_get_clean();
-        $this->assertStringContainsString('&lt;script&gt;', $result);
-        $this->assertStringNotContainsString('<script>', $result);
-    }
-
-    /**
-     * Test invalid class and addRenderer()
-     */
-    public function testAddRendererInvalid(): void
-    {
-        $this->expectException(InvalidArgumentException::class);
-        $this->deprecated(function () {
-            Debugger::addRenderer('test', stdClass::class);
-        });
-    }
-
-    /**
-     * Test addFormat() overwriting addRenderer()
-     */
-    public function testAddOutputFormatOverwrite(): void
-    {
-        $this->deprecated(function () {
-            Debugger::addRenderer('test', HtmlErrorRenderer::class);
-            Debugger::addFormat('test', [
-                'error' => '{:description} : {:path}, line {:line}',
-            ]);
-            Debugger::setOutputFormat('test');
-
-            ob_start();
-            $debugger = Debugger::getInstance();
-            $data = [
-                'error' => 'Notice',
-                'code' => E_NOTICE,
-                'level' => E_NOTICE,
-                'description' => 'Oh no!',
-                'file' => __FILE__,
-                'line' => __LINE__,
-            ];
-            $debugger->outputError($data);
-
-            $result = ob_get_clean();
-            $this->assertStringContainsString('Oh no! :', $result);
-            $this->assertStringContainsString(", line {$data['line']}", $result);
-        });
-    }
-
-    /**
-     * Tests that the correct line is being highlighted.
-     */
-    public function testOutputErrorLineHighlight(): void
-    {
-        $this->deprecated(function () {
-            Debugger::setOutputFormat('js');
-
-            ob_start();
-            $debugger = Debugger::getInstance();
-            $data = [
-                'level' => E_NOTICE,
-                'code' => E_NOTICE,
-                'file' => __FILE__,
-                'line' => __LINE__,
-                'description' => 'Error description',
-                'start' => 1,
-            ];
-            $debugger->outputError($data);
-        });
-        $result = ob_get_clean();
-
-        $this->assertMatchesRegularExpression('#^\<span class\="code\-highlight"\>.*__LINE__.*\</span\>$#m', $result);
-    }
-
-    /**
-     * Test plain text output format.
-     */
-    public function testOutputErrorText(): void
-    {
-        $this->deprecated(function () {
-            Debugger::setOutputFormat('txt');
-
-            ob_start();
-            $debugger = Debugger::getInstance();
-            $data = [
-                'level' => E_NOTICE,
-                'code' => E_NOTICE,
-                'file' => __FILE__,
-                'line' => __LINE__,
-                'description' => 'Error description',
-                'start' => 1,
-            ];
-            $debugger->outputError($data);
-            $result = ob_get_clean();
-
-            $this->assertStringContainsString('notice: 8 :: Error description', $result);
-            $this->assertStringContainsString("on line {$data['line']} of {$data['file']}", $result);
-            $this->assertStringContainsString('Trace:', $result);
-            $this->assertStringContainsString('Cake\Test\TestCase\Error\DebuggerTest->testOutputErrorText()', $result);
-            $this->assertStringContainsString('[main]', $result);
-        });
-    }
-
-    /**
-     * Test log output format.
-     */
-    public function testOutputErrorLog(): void
-    {
-        $this->deprecated(function () {
-            Debugger::setOutputFormat('log');
-            Log::setConfig('array', ['engine' => 'Array']);
-
-            ob_start();
-            $debugger = Debugger::getInstance();
-            $data = [
-                'level' => E_NOTICE,
-                'code' => E_NOTICE,
-                'file' => __FILE__,
-                'line' => __LINE__,
-                'description' => 'Error description',
-                'start' => 1,
-            ];
-            $debugger->outputError($data);
-            $output = ob_get_clean();
-            /** @var \Cake\Log\Engine\ArrayLog $logger */
-            $logger = Log::engine('array');
-            $logs = $logger->read();
-
-            $this->assertSame('', $output);
-            $this->assertCount(1, $logs);
-            $this->assertStringContainsString('Cake\Error\Debugger->outputError()', $logs[0]);
-
-            $this->assertStringContainsString("'file' => '{$data['file']}'", $logs[0]);
-            $this->assertStringContainsString("'line' => (int) {$data['line']}", $logs[0]);
-            $this->assertStringContainsString("'trace' => ", $logs[0]);
-            $this->assertStringContainsString("'description' => 'Error description'", $logs[0]);
-            $this->assertStringContainsString('DebuggerTest->testOutputErrorLog()', $logs[0]);
-        });
-    }
-
-    /**
-     * Tests that changes in output formats using Debugger::output() change the templates used.
-     */
-    public function testAddFormat(): void
-    {
-        $this->deprecated(function () {
-            Debugger::addFormat('js', [
-                'traceLine' => '{:reference} - <a href="txmt://open?url=file://{:file}' .
-                    '&line={:line}">{:path}</a>, line {:line}',
-            ]);
-            Debugger::setOutputFormat('js');
-
-            $result = Debugger::trace();
-            $this->assertMatchesRegularExpression('/' . preg_quote('txmt://open?url=file://', '/') . '(\/|[A-Z]:\\\\)' . '/', $result);
-
-            Debugger::addFormat('xml', [
-                'error' => '<error><code>{:code}</code><file>{:file}</file><line>{:line}</line>' .
-                    '{:description}</error>',
-            ]);
-            Debugger::setOutputFormat('xml');
-
-            ob_start();
-            $debugger = Debugger::getInstance();
-            $debugger->outputError([
-                'level' => E_NOTICE,
-                'code' => E_NOTICE,
-                'file' => __FILE__,
-                'line' => __LINE__,
-                'description' => 'Undefined variable: foo',
-            ]);
-            $result = ob_get_clean();
-
-            $expected = [
-                '<error',
-                '<code', '8', '/code',
-                '<file', 'preg:/[^<]+/', '/file',
-                '<line', '' . ((int)__LINE__ - 9), '/line',
-                'preg:/Undefined variable:\s+foo/',
-                '/error',
-            ];
-            $this->assertHtml($expected, $result, true);
-        });
-    }
-
-    /**
-     * Test adding a format that is handled by a callback.
-     */
-    public function testAddFormatCallback(): void
-    {
-        $this->deprecated(function () {
-            Debugger::addFormat('callback', ['callback' => [$this, 'customFormat']]);
-            Debugger::setOutputFormat('callback');
-
-            ob_start();
-            $debugger = Debugger::getInstance();
-            $debugger->outputError([
-                'error' => 'Notice',
-                'code' => E_NOTICE,
-                'level' => E_NOTICE,
-                'description' => 'Undefined variable $foo',
-                'file' => __FILE__,
-                'line' => __LINE__,
-            ]);
-            $result = ob_get_clean();
-            $this->assertStringContainsString('Notice: I eated an error', $result);
-            $this->assertStringContainsString('DebuggerTest.php', $result);
-
-            Debugger::setOutputFormat('js');
-        });
-    }
-
-    /**
-     * Test method for testing addFormat with callbacks.
-     */
-    public function customFormat(array $error, array $strings): void
-    {
-        echo $error['error'] . ': I eated an error ' . $error['file'];
-    }
-
-    /**
->>>>>>> 84948f7d
      * testTrimPath method
      */
     public function testTrimPath(): void

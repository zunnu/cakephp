<?php
/**
 * CakePHP(tm) : Rapid Development Framework (https://cakephp.org)
 * Copyright (c) Cake Software Foundation, Inc. (https://cakefoundation.org)
 *
 * Licensed under The MIT License
 * For full copyright and license information, please see the LICENSE.txt
 * Redistributions of files must retain the above copyright notice.
 *
 * @copyright     Copyright (c) Cake Software Foundation, Inc. (https://cakefoundation.org)
 * @link          https://cakephp.org CakePHP(tm) Project
 * @since         3.0.0
 * @license       https://opensource.org/licenses/mit-license.php MIT License
 */
namespace Cake\Test\TestCase\Form;

use Cake\Form\Form;
use Cake\TestSuite\TestCase;
use Cake\Validation\Validator;
use TestApp\Form\AppForm;
use TestApp\Form\FormSchema;
use TestApp\Form\ValidateForm;

/**
 * Form test case.
 */
class FormTest extends TestCase
{

    /**
     * Test schema()
     *
     * @return void
     */
    public function testSchema()
    {
        $form = new Form();
        $schema = $form->schema();

        $this->assertInstanceOf('Cake\Form\Schema', $schema);
        $this->assertSame($schema, $form->schema(), 'Same instance each time');

        $schema = $this->getMockBuilder('Cake\Form\Schema')->getMock();
        $this->assertSame($schema, $form->schema($schema));
        $this->assertSame($schema, $form->schema());

        $form = new AppForm();
        $this->assertInstanceOf(FormSchema::class, $form->schema());
    }

    /**
     * Test validator()
     *
     * @return void
     * @group deprecated
     */
    public function testValidator()
    {
        $this->deprecated(function () {
            $form = new Form();
            $validator = $form->validator();

            $this->assertInstanceOf('Cake\Validation\Validator', $validator);
            $this->assertSame($validator, $form->validator(), 'Same instance each time');
<<<<<<< HEAD

            $validator = $this->getMockBuilder('Cake\Validation\Validator')->getMock();
            $this->assertSame($validator, $form->validator($validator));
            $this->assertSame($validator, $form->validator());
        });
    }

    /**
     * Test getValidator()
     *
     * @return void
     */
    public function testGetValidator()
    {
        $form = $this->getMockBuilder(Form::class)
            ->setMethods(['buildValidator'])
            ->getMock();

        $form->expects($this->once())
            ->method('buildValidator');

        $this->assertInstanceof(Validator::class, $form->getValidator());
    }

    /**
=======

            $validator = $this->getMockBuilder('Cake\Validation\Validator')->getMock();
            $this->assertSame($validator, $form->validator($validator));
            $this->assertSame($validator, $form->validator());
        });
    }

    /**
     * Test getValidator()
     *
     * @return void
     */
    public function testGetValidator()
    {
        $form = $this->getMockBuilder(Form::class)
            ->setMethods(['buildValidator'])
            ->getMock();

        $form->expects($this->once())
            ->method('buildValidator');

        $this->assertInstanceof(Validator::class, $form->getValidator());
    }

    /**
>>>>>>> 4d00d70e
     * Test setValidator()
     *
     * @return void
     */
    public function testSetValidator()
    {
        $form = new Form();
        $validator = $this->getMockBuilder('Cake\Validation\Validator')->getMock();

        $form->setValidator('default', $validator);
        $this->assertSame($validator, $form->getValidator());
    }

    /**
     * Test validate method.
     *
     * @return void
     */
    public function testValidate()
    {
        $form = new Form();
        $form->getValidator()
            ->add('email', 'format', ['rule' => 'email'])
            ->add('body', 'length', ['rule' => ['minLength', 12]]);

        $data = [
            'email' => 'rong',
            'body' => 'too short'
        ];
        $this->assertFalse($form->validate($data));
        $this->assertCount(2, $form->errors());

        $data = [
            'email' => 'test@example.com',
            'body' => 'Some content goes here'
        ];
        $this->assertTrue($form->validate($data));
        $this->assertCount(0, $form->errors());
    }

    /**
     * tests validate using deprecated validate() method
     *
     * @return void
     */
    public function testValidateDeprected()
    {
        $this->deprecated(function () {
            $form = new ValidateForm();
            $data = [];
            $this->assertFalse($form->validate($data));
            $this->assertCount(1, $form->errors());
        });
    }

    /**
     * Test the errors methods.
     *
     * @return void
     */
    public function testErrors()
    {
        $form = new Form();
        $form->getValidator()
            ->add('email', 'format', [
                'message' => 'Must be a valid email',
                'rule' => 'email'
            ])
            ->add('body', 'length', [
                'message' => 'Must be so long',
                'rule' => ['minLength', 12],
            ]);

        $data = [
            'email' => 'rong',
            'body' => 'too short'
        ];
        $form->validate($data);
        $errors = $form->errors();
        $this->assertCount(2, $errors);
        $this->assertEquals('Must be a valid email', $errors['email']['format']);
        $this->assertEquals('Must be so long', $errors['body']['length']);
    }

    /**
     * Test setErrors()
     *
     * @return void
     */
    public function testSetErrors()
    {
        $form = new Form();
        $expected = [
           'field_name' => ['rule_name' => 'message']
        ];

        $form->setErrors($expected);
        $this->assertSame($expected, $form->errors());
    }

    /**
     * Test _execute is skipped on validation failure.
     *
     * @return void
     */
    public function testExecuteInvalid()
    {
        $form = $this->getMockBuilder('Cake\Form\Form')
            ->setMethods(['_execute'])
            ->getMock();
        $form->getValidator()
            ->add('email', 'format', ['rule' => 'email']);
        $data = [
            'email' => 'rong'
        ];
        $form->expects($this->never())
            ->method('_execute');

        $this->assertFalse($form->execute($data));
    }

    /**
     * test execute() when data is valid.
     *
     * @return void
     */
    public function testExecuteValid()
    {
        $form = $this->getMockBuilder('Cake\Form\Form')
            ->setMethods(['_execute'])
            ->getMock();
        $form->getValidator()
            ->add('email', 'format', ['rule' => 'email']);
        $data = [
            'email' => 'test@example.com'
        ];
        $form->expects($this->once())
            ->method('_execute')
            ->with($data)
            ->will($this->returnValue(true));

        $this->assertTrue($form->execute($data));
    }

    /**
     * test __debugInfo
     *
     * @return void
     */
    public function testDebugInfo()
    {
        $form = new Form();
        $result = $form->__debugInfo();
        $this->assertArrayHasKey('_schema', $result);
        $this->assertArrayHasKey('_errors', $result);
        $this->assertArrayHasKey('_validator', $result);
    }
}<|MERGE_RESOLUTION|>--- conflicted
+++ resolved
@@ -62,7 +62,6 @@
 
             $this->assertInstanceOf('Cake\Validation\Validator', $validator);
             $this->assertSame($validator, $form->validator(), 'Same instance each time');
-<<<<<<< HEAD
 
             $validator = $this->getMockBuilder('Cake\Validation\Validator')->getMock();
             $this->assertSame($validator, $form->validator($validator));
@@ -88,33 +87,6 @@
     }
 
     /**
-=======
-
-            $validator = $this->getMockBuilder('Cake\Validation\Validator')->getMock();
-            $this->assertSame($validator, $form->validator($validator));
-            $this->assertSame($validator, $form->validator());
-        });
-    }
-
-    /**
-     * Test getValidator()
-     *
-     * @return void
-     */
-    public function testGetValidator()
-    {
-        $form = $this->getMockBuilder(Form::class)
-            ->setMethods(['buildValidator'])
-            ->getMock();
-
-        $form->expects($this->once())
-            ->method('buildValidator');
-
-        $this->assertInstanceof(Validator::class, $form->getValidator());
-    }
-
-    /**
->>>>>>> 4d00d70e
      * Test setValidator()
      *
      * @return void

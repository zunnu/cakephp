<?php
/**
 * CakePHP(tm) : Rapid Development Framework (https://cakephp.org)
 * Copyright (c) Cake Software Foundation, Inc. (https://cakefoundation.org)
 *
 * Licensed under The MIT License
 * For full copyright and license information, please see the LICENSE.txt
 * Redistributions of files must retain the above copyright notice.
 *
 * @copyright     Copyright (c) Cake Software Foundation, Inc. (https://cakefoundation.org)
 * @link          https://cakephp.org CakePHP(tm) Project
 * @since         3.0.0
 * @license       https://opensource.org/licenses/mit-license.php MIT License
 */
namespace Cake\Test\TestCase\Collection;

use ArrayIterator;
use ArrayObject;
use Cake\Collection\Collection;
use Cake\Collection\CollectionInterface;
use Cake\Collection\CollectionTrait;
use Cake\TestSuite\TestCase;
use NoRewindIterator;

class TestCollection extends \IteratorIterator implements CollectionInterface
{
    use CollectionTrait;

    public function __construct($items)
    {
        if (is_array($items)) {
            $items = new \ArrayIterator($items);
        }

        if (!($items instanceof \Traversable)) {
            $msg = 'Only an array or \Traversable is allowed for Collection';
            throw new \InvalidArgumentException($msg);
        }

        parent::__construct($items);
    }
}

/**
 * CollectionTest
 */
class CollectionTest extends TestCase
{

    /**
     * Tests that it is possible to convert an array into a collection
     *
     * @return void
     */
    public function testArrayIsWrapped()
    {
        $items = [1, 2, 3];
        $collection = new Collection($items);
        $this->assertEquals($items, iterator_to_array($collection));
    }

    /**
     * Provider for average tests
     *
     * @return array
     */
    public function avgProvider()
    {
        $items = [1, 2, 3];

        return [
            'array' => [$items],
            'iterator' => [$this->yieldItems($items)]
        ];
    }

    /**
     * Tests the avg method
     *
     * @dataProvider avgProvider
     * @return void
     */
    public function testAvg($items)
    {
        $collection = new Collection($items);
        $this->assertEquals(2, $collection->avg());

        $items = [['foo' => 1], ['foo' => 2], ['foo' => 3]];
        $collection = new Collection($items);
        $this->assertEquals(2, $collection->avg('foo'));
    }

    /**
     * Tests the avg method when on an empty collection
     *
     * @return void
     */
    public function testAvgWithEmptyCollection()
    {
        $collection = new Collection([]);
        $this->assertNull($collection->avg());
    }

    /**
     * Provider for average tests with use of a matcher
     *
     * @return array
     */
    public function avgWithMatcherProvider()
    {
        $items = [['foo' => 1], ['foo' => 2], ['foo' => 3]];

        return [
            'array' => [$items],
            'iterator' => [$this->yieldItems($items)]
        ];
    }

    /**
     * ests the avg method
     *
     * @dataProvider avgWithMatcherProvider
     * @return void
     */
    public function testAvgWithMatcher($items)
    {
        $collection = new Collection($items);
        $this->assertEquals(2, $collection->avg('foo'));
    }

    /**
     * Provider for some median tests
     *
     * @return array
     */
    public function medianProvider()
    {
        $items = [5, 2, 4];

        return [
            'array' => [$items],
            'iterator' => [$this->yieldItems($items)]
        ];
    }

    /**
     * Tests the median method
     *
     * @dataProvider medianProvider
     * @return void
     */
    public function testMedian($items)
    {
        $collection = new Collection($items);
        $this->assertEquals(4, $collection->median());
    }

    /**
     * Tests the median method when on an empty collection
     *
     * @return void
     */
    public function testMedianWithEmptyCollection()
    {
        $collection = new Collection([]);
        $this->assertNull($collection->median());
    }

    /**
     * Tests the median method
     *
     * @dataProvider simpleProvider
     * @return void
     */
    public function testMedianEven($items)
    {
        $collection = new Collection($items);
        $this->assertEquals(2.5, $collection->median());
    }

    /**
     * Provider for median tests with use of a matcher
     *
     * @return array
     */
    public function medianWithMatcherProvider()
    {
        $items = [
            ['invoice' => ['total' => 400]],
            ['invoice' => ['total' => 500]],
            ['invoice' => ['total' => 200]],
            ['invoice' => ['total' => 100]],
            ['invoice' => ['total' => 333]]
        ];

        return [
            'array' => [$items],
            'iterator' => [$this->yieldItems($items)]
        ];
    }

    /**
     * Tests the median method
     *
     * @dataProvider medianWithMatcherProvider
     * @return void
     */
    public function testMedianWithMatcher($items)
    {
        $this->assertEquals(333, (new Collection($items))->median('invoice.total'));
    }

    /**
     * Tests that it is possible to convert an iterator into a collection
     *
     * @return void
     */
    public function testIteratorIsWrapped()
    {
        $items = new \ArrayObject([1, 2, 3]);
        $collection = new Collection($items);
        $this->assertEquals(iterator_to_array($items), iterator_to_array($collection));
    }

    /**
     * Test running a method over all elements in the collection
     *
     * @return void
     */
    public function testEach()
    {
        $items = ['a' => 1, 'b' => 2, 'c' => 3];
        $collection = new Collection($items);
        $callable = $this->getMockBuilder(\StdClass::class)
            ->setMethods(['__invoke'])
            ->getMock();
        $callable->expects($this->at(0))
            ->method('__invoke')
            ->with(1, 'a');
        $callable->expects($this->at(1))
            ->method('__invoke')
            ->with(2, 'b');
        $callable->expects($this->at(2))
            ->method('__invoke')
            ->with(3, 'c');
        $collection->each($callable);
    }

    public function filterProvider()
    {
        $items = [1, 2, 0, 3, false, 4, null, 5, ''];

        return [
            'array' => [$items],
            'iterator' => [$this->yieldItems($items)]
        ];
    }

    /**
     * Test filter() with no callback.
     *
     * @dataProvider filterProvider
     * @return void
     */
    public function testFilterNoCallback($items)
    {
        $collection = new Collection($items);
        $result = $collection->filter()->toArray();
        $expected = [1, 2, 3, 4, 5];
        $this->assertEquals($expected, array_values($result));
    }

    /**
     * Tests that it is possible to chain filter() as it returns a collection object
     *
     * @return void
     */
    public function testFilterChaining()
    {
        $items = ['a' => 1, 'b' => 2, 'c' => 3];
        $collection = new Collection($items);
        $callable = $this->getMockBuilder(\StdClass::class)
            ->setMethods(['__invoke'])
            ->getMock();

        $callable->expects($this->once())
            ->method('__invoke')
            ->with(3, 'c');
        $filtered = $collection->filter(function ($value, $key, $iterator) {
            return $value > 2;
        });

        $this->assertInstanceOf('Cake\Collection\Collection', $filtered);
        $filtered->each($callable);
    }

    /**
     * Tests reject
     *
     * @return void
     */
    public function testReject()
    {
        $collection = new Collection([]);
        $result = $collection->reject(function ($v) {
            return false;
        });
        $this->assertSame([], iterator_to_array($result));

        $items = ['a' => 1, 'b' => 2, 'c' => 3];
        $collection = new Collection($items);
        $result = $collection->reject(function ($v, $k, $items) use ($collection) {
            $this->assertSame($collection->getInnerIterator(), $items);

            return $v > 2;
        });
        $this->assertEquals(['a' => 1, 'b' => 2], iterator_to_array($result));
        $this->assertInstanceOf('Cake\Collection\Collection', $result);
    }

    /**
     * Tests every when the callback returns true for all elements
     *
     * @return void
     */
    public function testEveryReturnTrue()
    {
        $items = ['a' => 1, 'b' => 2, 'c' => 3];
        $collection = new Collection($items);
        $callable = $this->getMockBuilder(\StdClass::class)
            ->setMethods(['__invoke'])
            ->getMock();

        $callable->expects($this->at(0))
            ->method('__invoke')
            ->with(1, 'a')
            ->will($this->returnValue(true));
        $callable->expects($this->at(1))
            ->method('__invoke')
            ->with(2, 'b')
            ->will($this->returnValue(true));
        $callable->expects($this->at(2))
            ->method('__invoke')
            ->with(3, 'c')
            ->will($this->returnValue(true));
        $this->assertTrue($collection->every($callable));
    }

    /**
     * Tests every when the callback returns false for one of the elements
     *
     * @return void
     */
    public function testEveryReturnFalse()
    {
        $items = ['a' => 1, 'b' => 2, 'c' => 3];
        $collection = new Collection($items);
        $callable = $this->getMockBuilder(\StdClass::class)
            ->setMethods(['__invoke'])
            ->getMock();

        $callable->expects($this->at(0))
            ->method('__invoke')
            ->with(1, 'a')
            ->will($this->returnValue(true));
        $callable->expects($this->at(1))
            ->method('__invoke')
            ->with(2, 'b')
            ->will($this->returnValue(false));
        $callable->expects($this->exactly(2))->method('__invoke');
        $this->assertFalse($collection->every($callable));

        $items = [];
        $collection = new Collection($items);
        $callable = $this->getMockBuilder(\StdClass::class)
            ->setMethods(['__invoke'])
            ->getMock();

        $callable->expects($this->never())
            ->method('__invoke');
        $this->assertTrue($collection->every($callable));
    }

    /**
     * Tests some() when one of the calls return true
     *
     * @return void
     */
    public function testSomeReturnTrue()
    {
        $collection = new Collection([]);
        $result = $collection->some(function ($v) {
            return true;
        });
        $this->assertFalse($result);

        $items = ['a' => 1, 'b' => 2, 'c' => 3];
        $collection = new Collection($items);
        $callable = $this->getMockBuilder(\StdClass::class)
            ->setMethods(['__invoke'])
            ->getMock();

        $callable->expects($this->at(0))
            ->method('__invoke')
            ->with(1, 'a')
            ->will($this->returnValue(false));
        $callable->expects($this->at(1))
            ->method('__invoke')
            ->with(2, 'b')
            ->will($this->returnValue(true));
        $callable->expects($this->exactly(2))->method('__invoke');
        $this->assertTrue($collection->some($callable));
    }

    /**
     * Tests some() when none of the calls return true
     *
     * @return void
     */
    public function testSomeReturnFalse()
    {
        $items = ['a' => 1, 'b' => 2, 'c' => 3];
        $collection = new Collection($items);
        $callable = $this->getMockBuilder(\StdClass::class)
            ->setMethods(['__invoke'])
            ->getMock();

        $callable->expects($this->at(0))
            ->method('__invoke')
            ->with(1, 'a')
            ->will($this->returnValue(false));
        $callable->expects($this->at(1))
            ->method('__invoke')
            ->with(2, 'b')
            ->will($this->returnValue(false));
        $callable->expects($this->at(2))
            ->method('__invoke')
            ->with(3, 'c')
            ->will($this->returnValue(false));
        $this->assertFalse($collection->some($callable));
    }

    /**
     * Tests contains
     *
     * @return void
     */
    public function testContains()
    {
        $collection = new Collection([]);
        $this->assertFalse($collection->contains('a'));

        $items = ['a' => 1, 'b' => 2, 'c' => 3];
        $collection = new Collection($items);
        $this->assertTrue($collection->contains(2));
        $this->assertTrue($collection->contains(1));
        $this->assertFalse($collection->contains(10));
        $this->assertFalse($collection->contains('2'));
    }

    /**
     * Provider for some simple tests
     *
     * @return array
     */
    public function simpleProvider()
    {
        $items = ['a' => 1, 'b' => 2, 'c' => 3, 'd' => 4];

        return [
            'array' => [$items],
            'iterator' => [$this->yieldItems($items)]
        ];
    }

    /**
     * Tests map
     *
     * @dataProvider simpleProvider
     * @return void
     */
    public function testMap($items)
    {
        $collection = new Collection($items);
        $map = $collection->map(function ($v, $k, $it) use ($collection) {
            $this->assertSame($collection->getInnerIterator(), $it);

            return $v * $v;
        });
        $this->assertInstanceOf('Cake\Collection\Iterator\ReplaceIterator', $map);
        $this->assertEquals(['a' => 1, 'b' => 4, 'c' => 9, 'd' => 16], iterator_to_array($map));
    }

    /**
     * Tests reduce with initial value
     *
     * @dataProvider simpleProvider
     * @return void
     */
    public function testReduceWithInitialValue($items)
    {
        $collection = new Collection($items);
        $callable = $this->getMockBuilder(\StdClass::class)
            ->setMethods(['__invoke'])
            ->getMock();

        $callable->expects($this->at(0))
            ->method('__invoke')
            ->with(10, 1, 'a')
            ->will($this->returnValue(11));
        $callable->expects($this->at(1))
            ->method('__invoke')
            ->with(11, 2, 'b')
            ->will($this->returnValue(13));
        $callable->expects($this->at(2))
            ->method('__invoke')
            ->with(13, 3, 'c')
            ->will($this->returnValue(16));
        $callable->expects($this->at(3))
            ->method('__invoke')
            ->with(16, 4, 'd')
            ->will($this->returnValue(20));
        $this->assertEquals(20, $collection->reduce($callable, 10));
    }

    /**
     * Tests reduce without initial value
     *
     * @dataProvider simpleProvider
     * @return void
     */
    public function testReduceWithoutInitialValue($items)
    {
        $collection = new Collection($items);
        $callable = $this->getMockBuilder(\StdClass::class)
            ->setMethods(['__invoke'])
            ->getMock();

        $callable->expects($this->at(0))
            ->method('__invoke')
            ->with(1, 2, 'b')
            ->will($this->returnValue(3));
        $callable->expects($this->at(1))
            ->method('__invoke')
            ->with(3, 3, 'c')
            ->will($this->returnValue(6));
        $callable->expects($this->at(2))
            ->method('__invoke')
            ->with(6, 4, 'd')
            ->will($this->returnValue(10));
        $this->assertEquals(10, $collection->reduce($callable));
    }

    /**
     * Provider for some extract tests
     *
     * @return array
     */
    public function extractProvider()
    {
        $items = [['a' => ['b' => ['c' => 1]]], 2];

        return [
            'array' => [$items],
            'iterator' => [$this->yieldItems($items)]
        ];
    }

    /**
     * Tests extract
     *
     * @dataProvider extractProvider
     * @return void
     */
    public function testExtract($items)
    {
        $collection = new Collection($items);
        $map = $collection->extract('a.b.c');
        $this->assertInstanceOf('Cake\Collection\Iterator\ExtractIterator', $map);
        $this->assertEquals([1, null], iterator_to_array($map));
    }

    /**
     * Provider for some sort tests
     *
     * @return array
     */
    public function sortProvider()
    {
        $items = [
            ['a' => ['b' => ['c' => 4]]],
            ['a' => ['b' => ['c' => 10]]],
            ['a' => ['b' => ['c' => 6]]]
        ];

        return [
            'array' => [$items],
            'iterator' => [$this->yieldItems($items)]
        ];
    }

    /**
     * Tests sort
     *
     * @dataProvider sortProvider
     * @return void
     */
    public function testSortString($items)
    {
        $collection = new Collection($items);
        $map = $collection->sortBy('a.b.c');
        $this->assertInstanceOf('Cake\Collection\Collection', $map);
        $expected = [
            ['a' => ['b' => ['c' => 10]]],
            ['a' => ['b' => ['c' => 6]]],
            ['a' => ['b' => ['c' => 4]]],
        ];
        $this->assertEquals($expected, $map->toList());
    }

    /**
     * Tests max
     *
     * @dataProvider sortProvider
     * @return void
     */
    public function testMax($items)
    {
        $collection = new Collection($items);
        $this->assertEquals(['a' => ['b' => ['c' => 10]]], $collection->max('a.b.c'));
    }

    /**
     * Tests max
     *
     * @dataProvider sortProvider
     * @return void
     */
    public function testMaxCallback($items)
    {
        $collection = new Collection($items);
        $callback = function ($e) {
            return $e['a']['b']['c'] * - 1;
        };
        $this->assertEquals(['a' => ['b' => ['c' => 4]]], $collection->max($callback));
    }

    /**
     * Tests max
     *
     * @dataProvider sortProvider
     * @return void
     */
    public function testMaxCallable($items)
    {
        $collection = new Collection($items);
        $callback = function ($e) {
            return $e['a']['b']['c'] * - 1;
        };
        $this->assertEquals(['a' => ['b' => ['c' => 4]]], $collection->max($callback));
    }

    /**
     * Tests min
     *
     * @dataProvider sortProvider
     * @return void
     */
    public function testMin($items)
    {
        $collection = new Collection($items);
        $this->assertEquals(['a' => ['b' => ['c' => 4]]], $collection->min('a.b.c'));
    }

    /**
     * Provider for some groupBy tests
     *
     * @return array
     */
    public function groupByProvider()
    {
        $items = [
            ['id' => 1, 'name' => 'foo', 'parent_id' => 10],
            ['id' => 2, 'name' => 'bar', 'parent_id' => 11],
            ['id' => 3, 'name' => 'baz', 'parent_id' => 10],
        ];

        return [
            'array' => [$items],
            'iterator' => [$this->yieldItems($items)]
        ];
    }

    /**
     * Tests groupBy
     *
     * @dataProvider groupByProvider
     * @return void
     */
    public function testGroupBy($items)
    {
        $collection = new Collection($items);
        $grouped = $collection->groupBy('parent_id');
        $expected = [
            10 => [
                ['id' => 1, 'name' => 'foo', 'parent_id' => 10],
                ['id' => 3, 'name' => 'baz', 'parent_id' => 10],
            ],
            11 => [
                ['id' => 2, 'name' => 'bar', 'parent_id' => 11],
            ]
        ];
        $this->assertEquals($expected, iterator_to_array($grouped));
        $this->assertInstanceOf('Cake\Collection\Collection', $grouped);
    }

    /**
     * Tests groupBy
     *
     * @dataProvider groupByProvider
     * @return void
     */
    public function testGroupByCallback($items)
    {
        $collection = new Collection($items);
        $expected = [
            10 => [
                ['id' => 1, 'name' => 'foo', 'parent_id' => 10],
                ['id' => 3, 'name' => 'baz', 'parent_id' => 10],
            ],
            11 => [
                ['id' => 2, 'name' => 'bar', 'parent_id' => 11],
            ]
        ];
        $grouped = $collection->groupBy(function ($element) {
            return $element['parent_id'];
        });
        $this->assertEquals($expected, iterator_to_array($grouped));
    }

    /**
     * Tests grouping by a deep key
     *
     * @return void
     */
    public function testGroupByDeepKey()
    {
        $items = [
            ['id' => 1, 'name' => 'foo', 'thing' => ['parent_id' => 10]],
            ['id' => 2, 'name' => 'bar', 'thing' => ['parent_id' => 11]],
            ['id' => 3, 'name' => 'baz', 'thing' => ['parent_id' => 10]],
        ];
        $collection = new Collection($items);
        $grouped = $collection->groupBy('thing.parent_id');
        $expected = [
            10 => [
                ['id' => 1, 'name' => 'foo', 'thing' => ['parent_id' => 10]],
                ['id' => 3, 'name' => 'baz', 'thing' => ['parent_id' => 10]],
            ],
            11 => [
                ['id' => 2, 'name' => 'bar', 'thing' => ['parent_id' => 11]],
            ]
        ];
        $this->assertEquals($expected, iterator_to_array($grouped));
    }

    /**
     * Provider for some indexBy tests
     *
     * @return array
     */
    public function indexByProvider()
    {
        $items = [
            ['id' => 1, 'name' => 'foo', 'parent_id' => 10],
            ['id' => 2, 'name' => 'bar', 'parent_id' => 11],
            ['id' => 3, 'name' => 'baz', 'parent_id' => 10],
        ];

        return [
            'array' => [$items],
            'iterator' => [$this->yieldItems($items)]
        ];
    }

    /**
     * Tests indexBy
     *
     * @dataProvider indexByProvider
     * @return void
     */
    public function testIndexBy($items)
    {
        $collection = new Collection($items);
        $grouped = $collection->indexBy('id');
        $expected = [
            1 => ['id' => 1, 'name' => 'foo', 'parent_id' => 10],
            3 => ['id' => 3, 'name' => 'baz', 'parent_id' => 10],
            2 => ['id' => 2, 'name' => 'bar', 'parent_id' => 11],
        ];
        $this->assertEquals($expected, iterator_to_array($grouped));
        $this->assertInstanceOf('Cake\Collection\Collection', $grouped);
    }

    /**
     * Tests indexBy
     *
     * @dataProvider indexByProvider
     * @return void
     */
    public function testIndexByCallback($items)
    {
        $collection = new Collection($items);
        $grouped = $collection->indexBy(function ($element) {
            return $element['id'];
        });
        $expected = [
            1 => ['id' => 1, 'name' => 'foo', 'parent_id' => 10],
            3 => ['id' => 3, 'name' => 'baz', 'parent_id' => 10],
            2 => ['id' => 2, 'name' => 'bar', 'parent_id' => 11],
        ];
        $this->assertEquals($expected, iterator_to_array($grouped));
    }

    /**
     * Tests indexBy with a deep property
     *
     * @return void
     */
    public function testIndexByDeep()
    {
        $items = [
            ['id' => 1, 'name' => 'foo', 'thing' => ['parent_id' => 10]],
            ['id' => 2, 'name' => 'bar', 'thing' => ['parent_id' => 11]],
            ['id' => 3, 'name' => 'baz', 'thing' => ['parent_id' => 10]],
        ];
        $collection = new Collection($items);
        $grouped = $collection->indexBy('thing.parent_id');
        $expected = [
            10 => ['id' => 3, 'name' => 'baz', 'thing' => ['parent_id' => 10]],
            11 => ['id' => 2, 'name' => 'bar', 'thing' => ['parent_id' => 11]],
        ];
        $this->assertEquals($expected, iterator_to_array($grouped));
    }

    /**
     * Tests countBy
     *
     * @dataProvider groupByProvider
     * @return void
     */
    public function testCountBy($items)
    {
        $collection = new Collection($items);
        $grouped = $collection->countBy('parent_id');
        $expected = [
            10 => 2,
            11 => 1
        ];
        $result = iterator_to_array($grouped);
        $this->assertInstanceOf('Cake\Collection\Collection', $grouped);
        $this->assertEquals($expected, $result);
    }

    /**
     * Tests countBy
     *
     * @dataProvider groupByProvider
     * @return void
     */
    public function testCountByCallback($items)
    {
        $expected = [
            10 => 2,
            11 => 1
        ];
        $collection = new Collection($items);
        $grouped = $collection->countBy(function ($element) {
            return $element['parent_id'];
        });
        $this->assertEquals($expected, iterator_to_array($grouped));
    }

    /**
     * Tests shuffle
     *
     * @dataProvider simpleProvider
     * @return void
     */
    public function testShuffle($data)
    {
        $collection = (new Collection($data))->shuffle();
        $result = $collection->toArray();
        $this->assertCount(4, $result);
        $this->assertContains(1, $result);
        $this->assertContains(2, $result);
        $this->assertContains(3, $result);
        $this->assertContains(4, $result);
    }

    /**
     * Tests sample
     *
     * @dataProvider simpleProvider
     * @return void
     */
    public function testSample($data)
    {
        $result = (new Collection($data))->sample(2)->toArray();
        $this->assertCount(2, $result);
        foreach ($result as $number) {
            $this->assertContains($number, [1, 2, 3, 4]);
        }
    }

    /**
     * Tests the sample() method with a traversable non-iterator
     *
     * @return void
     */
    public function testSampleWithTraversableNonIterator()
    {
        $collection = new Collection($this->datePeriod('2017-01-01', '2017-01-07'));
        $result = $collection->sample(3)->toList();
        $list = [
            '2017-01-01',
            '2017-01-02',
            '2017-01-03',
            '2017-01-04',
            '2017-01-05',
            '2017-01-06',
        ];
        $this->assertCount(3, $result);
        foreach ($result as $date) {
            $this->assertContains($date->format('Y-m-d'), $list);
        }
    }

    /**
     * Test toArray method
     *
     * @return void
     */
    public function testToArray()
    {
        $data = ['a' => 1, 'b' => 2, 'c' => 3, 'd' => 4];
        $collection = new Collection($data);
        $this->assertEquals($data, $collection->toArray());
    }

    /**
     * Test toList method
     *
     * @dataProvider simpleProvider
     * @return void
     */
    public function testToList($data)
    {
        $collection = new Collection($data);
        $this->assertEquals([1, 2, 3, 4], $collection->toList());
    }

    /**
     * Test json encoding
     *
     * @return void
     */
    public function testToJson()
    {
        $data = [1, 2, 3, 4];
        $collection = new Collection($data);
        $this->assertEquals(json_encode($data), json_encode($collection));
    }

    /**
     * Tests that only arrays and Traversables are allowed in the constructor
     *
     * @return void
     */
    public function testInvalidConstructorArgument()
    {
        $this->expectException(\InvalidArgumentException::class);
        $this->expectExceptionMessage('Only an array or \Traversable is allowed for Collection');
        new Collection('Derp');
    }

    /**
     * Tests that issuing a count will throw an exception
     *
<<<<<<< HEAD
     * @expectedException \BadMethodCallException
     * @expectedExceptionMessage Call to undefined method Cake\Collection\Collection::count()
=======
>>>>>>> 600e90dc
     * @return void
     */
    public function testCollectionCount()
    {
        $this->expectException(\LogicException::class);
        $data = [1, 2, 3, 4];
        $collection = new Collection($data);
        $collection->count();
    }

    /**
     * Tests take method
     *
     * @return void
     */
    public function testTake()
    {
        $data = [1, 2, 3, 4];
        $collection = new Collection($data);

        $taken = $collection->take(2);
        $this->assertEquals([1, 2], $taken->toArray());

        $taken = $collection->take(3);
        $this->assertEquals([1, 2, 3], $taken->toArray());

        $taken = $collection->take(500);
        $this->assertEquals([1, 2, 3, 4], $taken->toArray());

        $taken = $collection->take(1);
        $this->assertEquals([1], $taken->toArray());

        $taken = $collection->take();
        $this->assertEquals([1], $taken->toArray());

        $taken = $collection->take(2, 2);
        $this->assertEquals([2 => 3, 3 => 4], $taken->toArray());
    }

    /**
     * Tests the take() method with a traversable non-iterator
     *
     * @return void
     */
    public function testTakeWithTraversableNonIterator()
    {
        $collection = new Collection($this->datePeriod('2017-01-01', '2017-01-07'));
        $result = $collection->take(3, 1)->toList();
        $expected = [
            new \DateTime('2017-01-02'),
            new \DateTime('2017-01-03'),
            new \DateTime('2017-01-04'),
        ];
        $this->assertEquals($expected, $result);
    }

    /**
     * Tests match
     *
     * @return void
     */
    public function testMatch()
    {
        $items = [
            ['id' => 1, 'name' => 'foo', 'thing' => ['parent_id' => 10]],
            ['id' => 2, 'name' => 'bar', 'thing' => ['parent_id' => 11]],
            ['id' => 3, 'name' => 'baz', 'thing' => ['parent_id' => 10]],
        ];
        $collection = new Collection($items);
        $matched = $collection->match(['thing.parent_id' => 10, 'name' => 'baz']);
        $this->assertEquals([2 => $items[2]], $matched->toArray());

        $matched = $collection->match(['thing.parent_id' => 10]);
        $this->assertEquals(
            [0 => $items[0], 2 => $items[2]],
            $matched->toArray()
        );

        $matched = $collection->match(['thing.parent_id' => 500]);
        $this->assertEquals([], $matched->toArray());

        $matched = $collection->match(['parent_id' => 10, 'name' => 'baz']);
        $this->assertEquals([], $matched->toArray());
    }

    /**
     * Tests firstMatch
     *
     * @return void
     */
    public function testFirstMatch()
    {
        $items = [
            ['id' => 1, 'name' => 'foo', 'thing' => ['parent_id' => 10]],
            ['id' => 2, 'name' => 'bar', 'thing' => ['parent_id' => 11]],
            ['id' => 3, 'name' => 'baz', 'thing' => ['parent_id' => 10]],
        ];
        $collection = new Collection($items);
        $matched = $collection->firstMatch(['thing.parent_id' => 10]);
        $this->assertEquals(
            ['id' => 1, 'name' => 'foo', 'thing' => ['parent_id' => 10]],
            $matched
        );

        $matched = $collection->firstMatch(['thing.parent_id' => 10, 'name' => 'baz']);
        $this->assertEquals(
            ['id' => 3, 'name' => 'baz', 'thing' => ['parent_id' => 10]],
            $matched
        );
    }

    /**
     * Tests the append method
     *
     * @return void
     */
    public function testAppend()
    {
        $collection = new Collection([1, 2, 3]);
        $combined = $collection->append([4, 5, 6]);
        $this->assertEquals([1, 2, 3, 4, 5, 6], $combined->toArray(false));

        $collection = new Collection(['a' => 1, 'b' => 2]);
        $combined = $collection->append(['c' => 3, 'a' => 4]);
        $this->assertEquals(['a' => 4, 'b' => 2, 'c' => 3], $combined->toArray());
    }

    /**
     * Tests the append method with iterator
     */
    public function testAppendIterator()
    {
        $collection = new Collection([1, 2, 3]);
        $iterator = new ArrayIterator([4, 5, 6]);
        $combined = $collection->append($iterator);
        $this->assertEquals([1, 2, 3, 4, 5, 6], $combined->toList());
    }

    public function testAppendNotCollectionInstance()
    {
        $collection = new TestCollection([1, 2, 3]);
        $combined = $collection->append([4, 5, 6]);
        $this->assertEquals([1, 2, 3, 4, 5, 6], $combined->toList());
    }

    /**
     * Tests that by calling compile internal iteration operations are not done
     * more than once
     *
     * @return void
     */
    public function testCompile()
    {
        $items = ['a' => 1, 'b' => 2, 'c' => 3];
        $collection = new Collection($items);
        $callable = $this->getMockBuilder(\StdClass::class)
            ->setMethods(['__invoke'])
            ->getMock();

        $callable->expects($this->at(0))
            ->method('__invoke')
            ->with(1, 'a')
            ->will($this->returnValue(4));
        $callable->expects($this->at(1))
            ->method('__invoke')
            ->with(2, 'b')
            ->will($this->returnValue(5));
        $callable->expects($this->at(2))
            ->method('__invoke')
            ->with(3, 'c')
            ->will($this->returnValue(6));
        $compiled = $collection->map($callable)->compile();
        $this->assertEquals(['a' => 4, 'b' => 5, 'c' => 6], $compiled->toArray());
        $this->assertEquals(['a' => 4, 'b' => 5, 'c' => 6], $compiled->toArray());
    }

    /**
     * Tests converting a non rewindable iterator into a rewindable one using
     * the buffered method.
     *
     * @return void
     */
    public function testBuffered()
    {
        $items = new NoRewindIterator(new ArrayIterator(['a' => 4, 'b' => 5, 'c' => 6]));
        $buffered = (new Collection($items))->buffered();
        $this->assertEquals(['a' => 4, 'b' => 5, 'c' => 6], $buffered->toArray());
        $this->assertEquals(['a' => 4, 'b' => 5, 'c' => 6], $buffered->toArray());
    }

    /**
     * Tests the combine method
     *
     * @return void
     */
    public function testCombine()
    {
        $items = [
            ['id' => 1, 'name' => 'foo', 'parent' => 'a'],
            ['id' => 2, 'name' => 'bar', 'parent' => 'b'],
            ['id' => 3, 'name' => 'baz', 'parent' => 'a']
        ];
        $collection = (new Collection($items))->combine('id', 'name');
        $expected = [1 => 'foo', 2 => 'bar', 3 => 'baz'];
        $this->assertEquals($expected, $collection->toArray());

        $expected = ['foo' => 1, 'bar' => 2, 'baz' => 3];
        $collection = (new Collection($items))->combine('name', 'id');
        $this->assertEquals($expected, $collection->toArray());

        $collection = (new Collection($items))->combine('id', 'name', 'parent');
        $expected = ['a' => [1 => 'foo', 3 => 'baz'], 'b' => [2 => 'bar']];
        $this->assertEquals($expected, $collection->toArray());

        $expected = [
            '0-1' => ['foo-0-1' => '0-1-foo'],
            '1-2' => ['bar-1-2' => '1-2-bar'],
            '2-3' => ['baz-2-3' => '2-3-baz']
        ];
        $collection = (new Collection($items))->combine(
            function ($value, $key) {
                return $value['name'] . '-' . $key;
            },
            function ($value, $key) {
                return $key . '-' . $value['name'];
            },
            function ($value, $key) {
                return $key . '-' . $value['id'];
            }
        );
        $this->assertEquals($expected, $collection->toArray());

        $collection = (new Collection($items))->combine('id', 'crazy');
        $this->assertEquals([1 => null, 2 => null, 3 => null], $collection->toArray());
    }

    /**
     * Tests the nest method with only one level
     *
     * @return void
     */
    public function testNest()
    {
        $items = [
            ['id' => 1, 'parent_id' => null],
            ['id' => 2, 'parent_id' => 1],
            ['id' => 3, 'parent_id' => 1],
            ['id' => 4, 'parent_id' => 1],
            ['id' => 5, 'parent_id' => 6],
            ['id' => 6, 'parent_id' => null],
            ['id' => 7, 'parent_id' => 1],
            ['id' => 8, 'parent_id' => 6],
            ['id' => 9, 'parent_id' => 6],
            ['id' => 10, 'parent_id' => 6]
        ];
        $collection = (new Collection($items))->nest('id', 'parent_id');
        $expected = [
            [
                'id' => 1,
                'parent_id' => null,
                'children' => [
                    ['id' => 2, 'parent_id' => 1, 'children' => []],
                    ['id' => 3, 'parent_id' => 1, 'children' => []],
                    ['id' => 4, 'parent_id' => 1, 'children' => []],
                    ['id' => 7, 'parent_id' => 1, 'children' => []]
                ]
            ],
            [
                'id' => 6,
                'parent_id' => null,
                'children' => [
                    ['id' => 5, 'parent_id' => 6, 'children' => []],
                    ['id' => 8, 'parent_id' => 6, 'children' => []],
                    ['id' => 9, 'parent_id' => 6, 'children' => []],
                    ['id' => 10, 'parent_id' => 6, 'children' => []]
                ]
            ]
        ];
        $this->assertEquals($expected, $collection->toArray());
    }

    /**
     * Tests the nest method with alternate nesting key
     *
     * @return void
     */
    public function testNestAlternateNestingKey()
    {
        $items = [
            ['id' => 1, 'parent_id' => null],
            ['id' => 2, 'parent_id' => 1],
            ['id' => 3, 'parent_id' => 1],
            ['id' => 4, 'parent_id' => 1],
            ['id' => 5, 'parent_id' => 6],
            ['id' => 6, 'parent_id' => null],
            ['id' => 7, 'parent_id' => 1],
            ['id' => 8, 'parent_id' => 6],
            ['id' => 9, 'parent_id' => 6],
            ['id' => 10, 'parent_id' => 6]
        ];
        $collection = (new Collection($items))->nest('id', 'parent_id', 'nodes');
        $expected = [
            [
                'id' => 1,
                'parent_id' => null,
                'nodes' => [
                    ['id' => 2, 'parent_id' => 1, 'nodes' => []],
                    ['id' => 3, 'parent_id' => 1, 'nodes' => []],
                    ['id' => 4, 'parent_id' => 1, 'nodes' => []],
                    ['id' => 7, 'parent_id' => 1, 'nodes' => []]
                ]
            ],
            [
                'id' => 6,
                'parent_id' => null,
                'nodes' => [
                    ['id' => 5, 'parent_id' => 6, 'nodes' => []],
                    ['id' => 8, 'parent_id' => 6, 'nodes' => []],
                    ['id' => 9, 'parent_id' => 6, 'nodes' => []],
                    ['id' => 10, 'parent_id' => 6, 'nodes' => []]
                ]
            ]
        ];
        $this->assertEquals($expected, $collection->toArray());
    }

    /**
     * Tests the nest method with more than one level
     *
     * @return void
     */
    public function testNestMultiLevel()
    {
        $items = [
            ['id' => 1, 'parent_id' => null],
            ['id' => 2, 'parent_id' => 1],
            ['id' => 3, 'parent_id' => 2],
            ['id' => 4, 'parent_id' => 2],
            ['id' => 5, 'parent_id' => 3],
            ['id' => 6, 'parent_id' => null],
            ['id' => 7, 'parent_id' => 3],
            ['id' => 8, 'parent_id' => 4],
            ['id' => 9, 'parent_id' => 6],
            ['id' => 10, 'parent_id' => 6]
        ];
        $collection = (new Collection($items))->nest('id', 'parent_id', 'nodes');
        $expected = [
            [
                'id' => 1,
                'parent_id' => null,
                'nodes' => [
                    [
                        'id' => 2,
                        'parent_id' => 1,
                        'nodes' => [
                            [
                                'id' => 3,
                                'parent_id' => 2,
                                'nodes' => [
                                    ['id' => 5, 'parent_id' => 3, 'nodes' => []],
                                    ['id' => 7, 'parent_id' => 3, 'nodes' => []]
                                ]
                            ],
                            [
                                'id' => 4,
                                'parent_id' => 2,
                                'nodes' => [
                                    ['id' => 8, 'parent_id' => 4, 'nodes' => []]
                                ]
                            ]
                        ]
                    ]
                ]
            ],
            [
                'id' => 6,
                'parent_id' => null,
                'nodes' => [
                    ['id' => 9, 'parent_id' => 6, 'nodes' => []],
                    ['id' => 10, 'parent_id' => 6, 'nodes' => []]
                ]
            ]
        ];
        $this->assertEquals($expected, $collection->toArray());
    }

    /**
     * Tests the nest method with more than one level
     *
     * @return void
     */
    public function testNestMultiLevelAlternateNestingKey()
    {
        $items = [
            ['id' => 1, 'parent_id' => null],
            ['id' => 2, 'parent_id' => 1],
            ['id' => 3, 'parent_id' => 2],
            ['id' => 4, 'parent_id' => 2],
            ['id' => 5, 'parent_id' => 3],
            ['id' => 6, 'parent_id' => null],
            ['id' => 7, 'parent_id' => 3],
            ['id' => 8, 'parent_id' => 4],
            ['id' => 9, 'parent_id' => 6],
            ['id' => 10, 'parent_id' => 6]
        ];
        $collection = (new Collection($items))->nest('id', 'parent_id');
        $expected = [
            [
                'id' => 1,
                'parent_id' => null,
                'children' => [
                    [
                        'id' => 2,
                        'parent_id' => 1,
                        'children' => [
                            [
                                'id' => 3,
                                'parent_id' => 2,
                                'children' => [
                                    ['id' => 5, 'parent_id' => 3, 'children' => []],
                                    ['id' => 7, 'parent_id' => 3, 'children' => []]
                                ]
                            ],
                            [
                                'id' => 4,
                                'parent_id' => 2,
                                'children' => [
                                    ['id' => 8, 'parent_id' => 4, 'children' => []]
                                ]
                            ]
                        ]
                    ]
                ]
            ],
            [
                'id' => 6,
                'parent_id' => null,
                'children' => [
                    ['id' => 9, 'parent_id' => 6, 'children' => []],
                    ['id' => 10, 'parent_id' => 6, 'children' => []]
                ]
            ]
        ];
        $this->assertEquals($expected, $collection->toArray());
    }

    /**
     * Tests the nest method with more than one level
     *
     * @return void
     */
    public function testNestObjects()
    {
        $items = [
            new ArrayObject(['id' => 1, 'parent_id' => null]),
            new ArrayObject(['id' => 2, 'parent_id' => 1]),
            new ArrayObject(['id' => 3, 'parent_id' => 2]),
            new ArrayObject(['id' => 4, 'parent_id' => 2]),
            new ArrayObject(['id' => 5, 'parent_id' => 3]),
            new ArrayObject(['id' => 6, 'parent_id' => null]),
            new ArrayObject(['id' => 7, 'parent_id' => 3]),
            new ArrayObject(['id' => 8, 'parent_id' => 4]),
            new ArrayObject(['id' => 9, 'parent_id' => 6]),
            new ArrayObject(['id' => 10, 'parent_id' => 6])
        ];
        $collection = (new Collection($items))->nest('id', 'parent_id');
        $expected = [
            new ArrayObject([
                'id' => 1,
                'parent_id' => null,
                'children' => [
                    new ArrayObject([
                        'id' => 2,
                        'parent_id' => 1,
                        'children' => [
                            new ArrayObject([
                                'id' => 3,
                                'parent_id' => 2,
                                'children' => [
                                    new ArrayObject(['id' => 5, 'parent_id' => 3, 'children' => []]),
                                    new ArrayObject(['id' => 7, 'parent_id' => 3, 'children' => []])
                                ]
                            ]),
                            new ArrayObject([
                                'id' => 4,
                                'parent_id' => 2,
                                'children' => [
                                    new ArrayObject(['id' => 8, 'parent_id' => 4, 'children' => []])
                                ]
                            ])
                        ]
                    ])
                ]
            ]),
            new ArrayObject([
                'id' => 6,
                'parent_id' => null,
                'children' => [
                    new ArrayObject(['id' => 9, 'parent_id' => 6, 'children' => []]),
                    new ArrayObject(['id' => 10, 'parent_id' => 6, 'children' => []])
                ]
            ])
        ];
        $this->assertEquals($expected, $collection->toArray());
    }

    /**
     * Tests the nest method with more than one level
     *
     * @return void
     */
    public function testNestObjectsAlternateNestingKey()
    {
        $items = [
            new ArrayObject(['id' => 1, 'parent_id' => null]),
            new ArrayObject(['id' => 2, 'parent_id' => 1]),
            new ArrayObject(['id' => 3, 'parent_id' => 2]),
            new ArrayObject(['id' => 4, 'parent_id' => 2]),
            new ArrayObject(['id' => 5, 'parent_id' => 3]),
            new ArrayObject(['id' => 6, 'parent_id' => null]),
            new ArrayObject(['id' => 7, 'parent_id' => 3]),
            new ArrayObject(['id' => 8, 'parent_id' => 4]),
            new ArrayObject(['id' => 9, 'parent_id' => 6]),
            new ArrayObject(['id' => 10, 'parent_id' => 6])
        ];
        $collection = (new Collection($items))->nest('id', 'parent_id', 'nodes');
        $expected = [
            new ArrayObject([
                'id' => 1,
                'parent_id' => null,
                'nodes' => [
                    new ArrayObject([
                        'id' => 2,
                        'parent_id' => 1,
                        'nodes' => [
                            new ArrayObject([
                                'id' => 3,
                                'parent_id' => 2,
                                'nodes' => [
                                    new ArrayObject(['id' => 5, 'parent_id' => 3, 'nodes' => []]),
                                    new ArrayObject(['id' => 7, 'parent_id' => 3, 'nodes' => []])
                                ]
                            ]),
                            new ArrayObject([
                                'id' => 4,
                                'parent_id' => 2,
                                'nodes' => [
                                    new ArrayObject(['id' => 8, 'parent_id' => 4, 'nodes' => []])
                                ]
                            ])
                        ]
                    ])
                ]
            ]),
            new ArrayObject([
                'id' => 6,
                'parent_id' => null,
                'nodes' => [
                    new ArrayObject(['id' => 9, 'parent_id' => 6, 'nodes' => []]),
                    new ArrayObject(['id' => 10, 'parent_id' => 6, 'nodes' => []])
                ]
            ])
        ];
        $this->assertEquals($expected, $collection->toArray());
    }

    /**
     * Tests insert
     *
     * @return void
     */
    public function testInsert()
    {
        $items = [['a' => 1], ['b' => 2]];
        $collection = new Collection($items);
        $iterator = $collection->insert('c', [3, 4]);
        $this->assertInstanceOf('Cake\Collection\Iterator\InsertIterator', $iterator);
        $this->assertEquals(
            [['a' => 1, 'c' => 3], ['b' => 2, 'c' => 4]],
            iterator_to_array($iterator)
        );
    }

    /**
     * Provider for testing each of the directions for listNested
     *
     * @return void
     */
    public function nestedListProvider()
    {
        return [
            ['desc', [1, 2, 3, 5, 7, 4, 8, 6, 9, 10]],
            ['asc', [5, 7, 3, 8, 4, 2, 1, 9, 10, 6]],
            ['leaves', [5, 7, 8, 9, 10]]
        ];
    }

    /**
     * Tests the listNested method with the default 'children' nesting key
     *
     * @dataProvider nestedListProvider
     * @return void
     */
    public function testListNested($dir, $expected)
    {
        $items = [
            ['id' => 1, 'parent_id' => null],
            ['id' => 2, 'parent_id' => 1],
            ['id' => 3, 'parent_id' => 2],
            ['id' => 4, 'parent_id' => 2],
            ['id' => 5, 'parent_id' => 3],
            ['id' => 6, 'parent_id' => null],
            ['id' => 7, 'parent_id' => 3],
            ['id' => 8, 'parent_id' => 4],
            ['id' => 9, 'parent_id' => 6],
            ['id' => 10, 'parent_id' => 6]
        ];
        $collection = (new Collection($items))->nest('id', 'parent_id')->listNested($dir);
        $this->assertEquals($expected, $collection->extract('id')->toArray(false));
    }

    /**
     * Tests using listNested with a different nesting key
     *
     * @return void
     */
    public function testListNestedCustomKey()
    {
        $items = [
            ['id' => 1, 'stuff' => [['id' => 2, 'stuff' => [['id' => 3]]]]],
            ['id' => 4, 'stuff' => [['id' => 5]]]
        ];
        $collection = (new Collection($items))->listNested('desc', 'stuff');
        $this->assertEquals(range(1, 5), $collection->extract('id')->toArray(false));
    }

    /**
     * Tests flattening the collection using a custom callable function
     *
     * @return void
     */
    public function testListNestedWithCallable()
    {
        $items = [
            ['id' => 1, 'stuff' => [['id' => 2, 'stuff' => [['id' => 3]]]]],
            ['id' => 4, 'stuff' => [['id' => 5]]]
        ];
        $collection = (new Collection($items))->listNested('desc', function ($item) {
            return isset($item['stuff']) ? $item['stuff'] : [];
        });
        $this->assertEquals(range(1, 5), $collection->extract('id')->toArray(false));
    }

    /**
     * Provider for sumOf tests
     *
     * @return array
     */
    public function sumOfProvider()
    {
        $items = [
            ['invoice' => ['total' => 100]],
            ['invoice' => ['total' => 200]]
        ];

        return [
            'array' => [$items],
            'iterator' => [$this->yieldItems($items)]
        ];
    }

    /**
     * Tests the sumOf method
     *
     * @dataProvider sumOfProvider
     * @return void
     */
    public function testSumOf($items)
    {
        $this->assertEquals(300, (new Collection($items))->sumOf('invoice.total'));
    }

    /**
     * Tests the sumOf method
     *
     * @dataProvider sumOfProvider
     * @return void
     */
    public function testSumOfCallable($items)
    {
        $sum = (new Collection($items))->sumOf(function ($v) {
            return $v['invoice']['total'] * 2;
        });
        $this->assertEquals(600, $sum);
    }

    /**
     * Tests the stopWhen method with a callable
     *
     * @dataProvider simpleProvider
     * @return void
     */
    public function testStopWhenCallable($items)
    {
        $collection = (new Collection($items))->stopWhen(function ($v) {
            return $v > 3;
        });
        $this->assertEquals(['a' => 1, 'b' => 2, 'c' => 3], $collection->toArray());
    }

    /**
     * Tests the stopWhen method with a matching array
     *
     * @return void
     */
    public function testStopWhenWithArray()
    {
        $items = [
            ['foo' => 'bar'],
            ['foo' => 'baz'],
            ['foo' => 'foo']
        ];
        $collection = (new Collection($items))->stopWhen(['foo' => 'baz']);
        $this->assertEquals([['foo' => 'bar']], $collection->toArray());
    }

    /**
     * Tests the unfold method
     *
     * @return void
     */
    public function testUnfold()
    {
        $items = [
            [1, 2, 3, 4],
            [5, 6],
            [7, 8]
        ];

        $collection = (new Collection($items))->unfold();
        $this->assertEquals(range(1, 8), $collection->toArray(false));

        $items = [
            [1, 2],
            new Collection([3, 4])
        ];
        $collection = (new Collection($items))->unfold();
        $this->assertEquals(range(1, 4), $collection->toArray(false));
    }

    /**
     * Tests the unfold method with empty levels
     *
     * @return void
     */
    public function testUnfoldEmptyLevels()
    {
        $items = [[], [1, 2], []];
        $collection = (new Collection($items))->unfold();
        $this->assertEquals(range(1, 2), $collection->toArray(false));

        $items = [];
        $collection = (new Collection($items))->unfold();
        $this->assertEmpty($collection->toArray(false));
    }

    /**
     * Tests the unfold when passing a callable
     *
     * @return void
     */
    public function testUnfoldWithCallable()
    {
        $items = [1, 2, 3];
        $collection = (new Collection($items))->unfold(function ($item) {
            return range($item, $item * 2);
        });
        $expected = [1, 2, 2, 3, 4, 3, 4, 5, 6];
        $this->assertEquals($expected, $collection->toArray(false));
    }

    /**
     * Tests the through() method
     *
     * @return void
     */
    public function testThrough()
    {
        $items = [1, 2, 3];
        $collection = (new Collection($items))->through(function ($collection) {
            return $collection->append($collection->toList());
        });

        $this->assertEquals([1, 2, 3, 1, 2, 3], $collection->toList());
    }

    /**
     * Tests the through method when it returns an array
     *
     * @return void
     */
    public function testThroughReturnArray()
    {
        $items = [1, 2, 3];
        $collection = (new Collection($items))->through(function ($collection) {
            $list = $collection->toList();

            return array_merge($list, $list);
        });

        $this->assertEquals([1, 2, 3, 1, 2, 3], $collection->toList());
    }

    /**
     * Tests that the sortBy method does not die when something that is not a
     * collection is passed
     *
     * @return void
     */
    public function testComplexSortBy()
    {
        $results = collection([3, 7])
            ->unfold(function ($value) {
                return [
                    ['sorting' => $value * 2],
                    ['sorting' => $value * 2]
                ];
            })
            ->sortBy('sorting')
            ->extract('sorting')
            ->toList();
        $this->assertEquals([14, 14, 6, 6], $results);
    }

    /**
     * Tests __debugInfo() or debug() usage
     *
     * @return void
     */
    public function testDebug()
    {
        $items = [1, 2, 3];

        $collection = new Collection($items);

        $result = $collection->__debugInfo();
        $expected = [
            'count' => 3,
        ];
        $this->assertSame($expected, $result);

        // Calling it again will rewind
        $result = $collection->__debugInfo();
        $expected = [
            'count' => 3,
        ];
        $this->assertSame($expected, $result);

        // Make sure it also works with non rewindable iterators
        $iterator = new NoRewindIterator(new ArrayIterator($items));
        $collection = new Collection($iterator);

        $result = $collection->__debugInfo();
        $expected = [
            'count' => 3,
        ];
        $this->assertSame($expected, $result);

        // Calling it again will in this case not rewind
        $result = $collection->__debugInfo();
        $expected = [
            'count' => 0,
        ];
        $this->assertSame($expected, $result);
    }

    /**
     * Tests the isEmpty() method
     *
     * @return void
     */
    public function testIsEmpty()
    {
        $collection = new Collection([1, 2, 3]);
        $this->assertFalse($collection->isEmpty());

        $collection = $collection->map(function () {
            return null;
        });
        $this->assertFalse($collection->isEmpty());

        $collection = $collection->filter();
        $this->assertTrue($collection->isEmpty());
    }

    /**
     * Tests the isEmpty() method does not consume data
     * from buffered iterators.
     *
     * @return void
     */
    public function testIsEmptyDoesNotConsume()
    {
        $array = new \ArrayIterator([1, 2, 3]);
        $inner = new \Cake\Collection\Iterator\BufferedIterator($array);
        $collection = new Collection($inner);
        $this->assertFalse($collection->isEmpty());
        $this->assertCount(3, $collection->toArray());
    }

    /**
     * Tests the zip() method
     *
     * @return void
     */
    public function testZip()
    {
        $collection = new Collection([1, 2]);
        $zipped = $collection->zip([3, 4]);
        $this->assertEquals([[1, 3], [2, 4]], $zipped->toList());

        $collection = new Collection([1, 2]);
        $zipped = $collection->zip([3]);
        $this->assertEquals([[1, 3]], $zipped->toList());

        $collection = new Collection([1, 2]);
        $zipped = $collection->zip([3, 4], [5, 6], [7, 8], [9, 10, 11]);
        $this->assertEquals([
            [1, 3, 5, 7, 9],
            [2, 4, 6, 8, 10]
        ], $zipped->toList());
    }

    /**
     * Tests the zipWith() method
     *
     * @return void
     */
    public function testZipWith()
    {
        $collection = new Collection([1, 2]);
        $zipped = $collection->zipWith([3, 4], function ($a, $b) {
            return $a * $b;
        });
        $this->assertEquals([3, 8], $zipped->toList());

        $zipped = $collection->zipWith([3, 4], [5, 6, 7], function (...$args) {
            return array_sum($args);
        });
        $this->assertEquals([9, 12], $zipped->toList());
    }

    /**
     * Tests the skip() method
     *
     * @return void
     */
    public function testSkip()
    {
        $collection = new Collection([1, 2, 3, 4, 5]);
        $this->assertEquals([3, 4, 5], $collection->skip(2)->toList());

        $this->assertEquals([5], $collection->skip(4)->toList());
    }

    /**
     * Tests the skip() method with a traversable non-iterator
     *
     * @return void
     */
    public function testSkipWithTraversableNonIterator()
    {
        $collection = new Collection($this->datePeriod('2017-01-01', '2017-01-07'));
        $result = $collection->skip(3)->toList();
        $expected = [
            new \DateTime('2017-01-04'),
            new \DateTime('2017-01-05'),
            new \DateTime('2017-01-06'),
        ];
        $this->assertEquals($expected, $result);
    }

    /**
     * Tests the first() method with a traversable non-iterator
     *
     * @return void
     */
    public function testFirstWithTraversableNonIterator()
    {
        $collection = new Collection($this->datePeriod('2017-01-01', '2017-01-07'));
        $date = $collection->first();
        $this->assertInstanceOf('DateTime', $date);
        $this->assertEquals('2017-01-01', $date->format('Y-m-d'));
    }

    /**
     * Tests the last() method
     *
     * @return void
     */
    public function testLast()
    {
        $collection = new Collection([1, 2, 3]);
        $this->assertEquals(3, $collection->last());

        $collection = $collection->map(function ($e) {
            return $e * 2;
        });
        $this->assertEquals(6, $collection->last());
    }

    /**
     * Tests the last() method when on an empty collection
     *
     * @return void
     */
    public function testLastWithEmptyCollection()
    {
        $collection = new Collection([]);
        $this->assertNull($collection->last());
    }

    /**
     * Tests the last() method with a countable object
     *
     * @return void
     */
    public function testLastWithCountable()
    {
        $collection = new Collection(new ArrayObject([1, 2, 3]));
        $this->assertEquals(3, $collection->last());
    }

    /**
     * Tests the last() method with an empty countable object
     *
     * @return void
     */
    public function testLastWithEmptyCountable()
    {
        $collection = new Collection(new ArrayObject([]));
        $this->assertNull($collection->last());
    }

    /**
     * Tests the last() method with a non-rewindable iterator
     *
     * @return void
     */
    public function testLastWithNonRewindableIterator()
    {
        $iterator = new NoRewindIterator(new ArrayIterator([1, 2, 3]));
        $collection = new Collection($iterator);
        $this->assertEquals(3, $collection->last());
    }

    /**
     * Tests the last() method with a traversable non-iterator
     *
     * @return void
     */
    public function testLastWithTraversableNonIterator()
    {
        $collection = new Collection($this->datePeriod('2017-01-01', '2017-01-07'));
        $date = $collection->last();
        $this->assertInstanceOf('DateTime', $date);
        $this->assertEquals('2017-01-06', $date->format('Y-m-d'));
    }

    /**
     * Tests sumOf with no parameters
     *
     * @return void
     */
    public function testSumOfWithIdentity()
    {
        $collection = new Collection([1, 2, 3]);
        $this->assertEquals(6, $collection->sumOf());

        $collection = new Collection(['a' => 1, 'b' => 4, 'c' => 6]);
        $this->assertEquals(11, $collection->sumOf());
    }

    /**
     * Tests using extract with the {*} notation
     *
     * @return void
     */
    public function testUnfoldedExtract()
    {
        $items = [
            ['comments' => [['id' => 1], ['id' => 2]]],
            ['comments' => [['id' => 3], ['id' => 4]]],
            ['comments' => [['id' => 7], ['nope' => 8]]],
        ];

        $extracted = (new Collection($items))->extract('comments.{*}.id');
        $this->assertEquals([1, 2, 3, 4, 7, null], $extracted->toArray());

        $items = [
            [
                'comments' => [
                    [
                        'voters' => [['id' => 1], ['id' => 2]]
                    ]
                ]
            ],
            [
                'comments' => [
                    [
                        'voters' => [['id' => 3], ['id' => 4]]
                    ]
                ]
            ],
            [
                'comments' => [
                    [
                        'voters' => [['id' => 5], ['nope' => 'fail'], ['id' => 6]]
                    ]
                ]
            ],
            [
                'comments' => [
                    [
                        'not_voters' => [['id' => 5]]
                    ]
                ]
            ],
            ['not_comments' => []]
        ];
        $extracted = (new Collection($items))->extract('comments.{*}.voters.{*}.id');
        $expected = [1, 2, 3, 4, 5, null, 6];
        $this->assertEquals($expected, $extracted->toArray());
        $this->assertEquals($expected, $extracted->toList());
    }

    /**
     * Tests serializing a simple collection
     *
     * @return void
     */
    public function testSerializeSimpleCollection()
    {
        $collection = new Collection([1, 2, 3]);
        $serialized = serialize($collection);
        $unserialized = unserialize($serialized);
        $this->assertEquals($collection->toList(), $unserialized->toList());
        $this->assertEquals($collection->toArray(), $unserialized->toArray());
    }

    /**
     * Tests serialization when using append
     *
     * @return void
     */
    public function testSerializeWithAppendIterators()
    {
        $collection = new Collection([1, 2, 3]);
        $collection = $collection->append(['a' => 4, 'b' => 5, 'c' => 6]);
        $serialized = serialize($collection);
        $unserialized = unserialize($serialized);
        $this->assertEquals($collection->toList(), $unserialized->toList());
        $this->assertEquals($collection->toArray(), $unserialized->toArray());
    }

    /**
     * Tests serialization when using nested iterators
     *
     * @return void
     */
    public function testSerializeWithNestedIterators()
    {
        $collection = new Collection([1, 2, 3]);
        $collection = $collection->map(function ($e) {
            return $e * 3;
        });

        $collection = $collection->groupBy(function ($e) {
            return $e % 2;
        });

        $serialized = serialize($collection);
        $unserialized = unserialize($serialized);
        $this->assertEquals($collection->toList(), $unserialized->toList());
        $this->assertEquals($collection->toArray(), $unserialized->toArray());
    }

    /**
     * Tests serializing a zip() call
     *
     * @return void
     */
    public function testSerializeWithZipIterator()
    {
        $collection = new Collection([4, 5]);
        $collection = $collection->zip([1, 2]);
        $serialized = serialize($collection);
        $unserialized = unserialize($serialized);
        $this->assertEquals($collection->toList(), $unserialized->toList());
    }

    /**
     * Provider for some chunk tests
     *
     * @return array
     */
    public function chunkProvider()
    {
        $items = range(1, 10);

        return [
            'array' => [$items],
            'iterator' => [$this->yieldItems($items)]
        ];
    }

    /**
     * Tests the chunk method with exact chunks
     *
     * @dataProvider chunkProvider
     * @return void
     */
    public function testChunk($items)
    {
        $collection = new Collection($items);
        $chunked = $collection->chunk(2)->toList();
        $expected = [[1, 2], [3, 4], [5, 6], [7, 8], [9, 10]];
        $this->assertEquals($expected, $chunked);
    }

    /**
     * Tests the chunk method with overflowing chunk size
     *
     * @return void
     */
    public function testChunkOverflow()
    {
        $collection = new Collection(range(1, 11));
        $chunked = $collection->chunk(2)->toList();
        $expected = [[1, 2], [3, 4], [5, 6], [7, 8], [9, 10], [11]];
        $this->assertEquals($expected, $chunked);
    }

    /**
     * Tests the chunk method with non-scalar items
     *
     * @return void
     */
    public function testChunkNested()
    {
        $collection = new Collection([1, 2, 3, [4, 5], 6, [7, [8, 9], 10], 11]);
        $chunked = $collection->chunk(2)->toList();
        $expected = [[1, 2], [3, [4, 5]], [6, [7, [8, 9], 10]], [11]];
        $this->assertEquals($expected, $chunked);
    }

    /**
     * Tests the chunkWithKeys method with exact chunks
     *
     * @return void
     */
    public function testChunkWithKeys()
    {
        $collection = new Collection(['a' => 1, 'b' => 2, 'c' => 3, 'd' => 4, 'e' => 5, 'f' => 6]);
        $chunked = $collection->chunkWithKeys(2)->toList();
        $expected = [['a' => 1, 'b' => 2], ['c' => 3, 'd' => 4], ['e' => 5, 'f' => 6]];
        $this->assertEquals($expected, $chunked);
    }

    /**
     * Tests the chunkWithKeys method with overflowing chunk size
     *
     * @return void
     */
    public function testChunkWithKeysOverflow()
    {
        $collection = new Collection(['a' => 1, 'b' => 2, 'c' => 3, 'd' => 4, 'e' => 5, 'f' => 6, 'g' => 7]);
        $chunked = $collection->chunkWithKeys(2)->toList();
        $expected = [['a' => 1, 'b' => 2], ['c' => 3, 'd' => 4], ['e' => 5, 'f' => 6], ['g' => 7]];
        $this->assertEquals($expected, $chunked);
    }

    /**
     * Tests the chunkWithKeys method with non-scalar items
     *
     * @return void
     */
    public function testChunkWithKeysNested()
    {
        $collection = new Collection(['a' => 1, 'b' => 2, 'c' => 3, 'd' => [4, 5], 'e' => 6, 'f' => [7, [8, 9], 10], 'g' => 11]);
        $chunked = $collection->chunkWithKeys(2)->toList();
        $expected = [['a' => 1, 'b' => 2], ['c' => 3, 'd' => [4, 5]], ['e' => 6, 'f' => [7, [8, 9], 10]], ['g' => 11]];
        $this->assertEquals($expected, $chunked);
    }

    /**
     * Tests the chunkWithKeys method without preserving keys
     *
     * @return void
     */
    public function testChunkWithKeysNoPreserveKeys()
    {
        $collection = new Collection(['a' => 1, 'b' => 2, 'c' => 3, 'd' => 4, 'e' => 5, 'f' => 6, 'g' => 7]);
        $chunked = $collection->chunkWithKeys(2, false)->toList();
        $expected = [[0 => 1, 1 => 2], [0 => 3, 1 => 4], [0 => 5, 1 => 6], [0 => 7]];
        $this->assertEquals($expected, $chunked);
    }

    /**
     * Tests cartesianProduct
     *
     * @return void
     */
    public function testCartesianProduct()
    {
        $collection = new Collection([]);

        $result = $collection->cartesianProduct();

        $expected = [];

        $this->assertEquals($expected, $result->toList());

        $collection = new Collection([['A', 'B', 'C'], [1, 2, 3]]);

        $result = $collection->cartesianProduct();

        $expected = [
            ['A', 1],
            ['A', 2],
            ['A', 3],
            ['B', 1],
            ['B', 2],
            ['B', 3],
            ['C', 1],
            ['C', 2],
            ['C', 3],
        ];

        $this->assertEquals($expected, $result->toList());

        $collection = new Collection([[1, 2, 3], ['A', 'B', 'C'], ['a', 'b', 'c']]);

        $result = $collection->cartesianProduct(function ($value) {
            return [strval($value[0]) . $value[1] . $value[2]];
        }, function ($value) {
            return $value[0] >= 2;
        });

        $expected = [
            ['2Aa'],
            ['2Ab'],
            ['2Ac'],
            ['2Ba'],
            ['2Bb'],
            ['2Bc'],
            ['2Ca'],
            ['2Cb'],
            ['2Cc'],
            ['3Aa'],
            ['3Ab'],
            ['3Ac'],
            ['3Ba'],
            ['3Bb'],
            ['3Bc'],
            ['3Ca'],
            ['3Cb'],
            ['3Cc'],
        ];

        $this->assertEquals($expected, $result->toList());

        $collection = new Collection([['1', '2', '3', '4'], ['A', 'B', 'C'], ['name', 'surname', 'telephone']]);

        $result = $collection->cartesianProduct(function ($value) {
            return [$value[0] => [$value[1] => $value[2]]];
        }, function ($value) {
            return $value[2] !== 'surname';
        });

        $expected = [
            [1 => ['A' => 'name']],
            [1 => ['A' => 'telephone']],
            [1 => ['B' => 'name']],
            [1 => ['B' => 'telephone']],
            [1 => ['C' => 'name']],
            [1 => ['C' => 'telephone']],
            [2 => ['A' => 'name']],
            [2 => ['A' => 'telephone']],
            [2 => ['B' => 'name']],
            [2 => ['B' => 'telephone']],
            [2 => ['C' => 'name']],
            [2 => ['C' => 'telephone']],
            [3 => ['A' => 'name']],
            [3 => ['A' => 'telephone']],
            [3 => ['B' => 'name']],
            [3 => ['B' => 'telephone']],
            [3 => ['C' => 'name']],
            [3 => ['C' => 'telephone']],
            [4 => ['A' => 'name']],
            [4 => ['A' => 'telephone']],
            [4 => ['B' => 'name']],
            [4 => ['B' => 'telephone']],
            [4 => ['C' => 'name']],
            [4 => ['C' => 'telephone']],
        ];

        $this->assertEquals($expected, $result->toList());

        $collection = new Collection([
            [
                'name1' => 'alex',
                'name2' => 'kostas',
                0 => 'leon',
            ],
            [
                'val1' => 'alex@example.com',
                24 => 'kostas@example.com',
                'val2' => 'leon@example.com',
            ],
        ]);

        $result = $collection->cartesianProduct();

        $expected = [
            ['alex', 'alex@example.com'],
            ['alex', 'kostas@example.com'],
            ['alex', 'leon@example.com'],
            ['kostas', 'alex@example.com'],
            ['kostas', 'kostas@example.com'],
            ['kostas', 'leon@example.com'],
            ['leon', 'alex@example.com'],
            ['leon', 'kostas@example.com'],
            ['leon', 'leon@example.com'],
        ];

        $this->assertEquals($expected, $result->toList());
    }

    /**
     * Tests that an exception is thrown if the cartesian product is called with multidimensional arrays
     *
     * @return void
     */
    public function testCartesianProductMultidimensionalArray()
    {
        $this->expectException(\LogicException::class);
        $collection = new Collection([
            [
                'names' => [
                    'alex', 'kostas', 'leon'
                ]
            ],
            [
                'locations' => [
                    'crete', 'london', 'paris'
                ]
            ],
        ]);

        $result = $collection->cartesianProduct();
    }

    public function testTranspose()
    {
        $collection = new Collection([
            ['Products', '2012', '2013', '2014'],
            ['Product A', '200', '100', '50'],
            ['Product B', '300', '200', '100'],
            ['Product C', '400', '300', '200'],
            ['Product D', '500', '400', '300'],
        ]);
        $transposed = $collection->transpose();
        $expected = [
            ['Products', 'Product A', 'Product B', 'Product C', 'Product D'],
            ['2012', '200', '300', '400', '500'],
            ['2013', '100', '200', '300', '400'],
            ['2014', '50', '100', '200', '300'],
        ];

        $this->assertEquals($expected, $transposed->toList());
    }

    /**
     * Tests that provided arrays do not have even length
     *
     * @return void
     */
    public function testTransposeUnEvenLengthShouldThrowException()
    {
        $this->expectException(\LogicException::class);
        $collection = new Collection([
            ['Products', '2012', '2013', '2014'],
            ['Product A', '200', '100', '50'],
            ['Product B', '300'],
            ['Product C', '400', '300'],
        ]);

        $collection->transpose();
    }

    /**
     * Yields all the elements as passed
     *
     * @param array $itmes the elements to be yielded
     * @return void
     */
    protected function yieldItems(array $items)
    {
        foreach ($items as $k => $v) {
            yield $k => $v;
        }
    }

    /**
     * Create a DatePeriod object.
     *
     * @param string $start Start date
     * @param string $end End date
     * @return \DatePeriod
     */
    protected function datePeriod($start, $end)
    {
        return new \DatePeriod(new \DateTime($start), new \DateInterval('P1D'), new \DateTime($end));
    }
}<|MERGE_RESOLUTION|>--- conflicted
+++ resolved
@@ -987,11 +987,6 @@
     /**
      * Tests that issuing a count will throw an exception
      *
-<<<<<<< HEAD
-     * @expectedException \BadMethodCallException
-     * @expectedExceptionMessage Call to undefined method Cake\Collection\Collection::count()
-=======
->>>>>>> 600e90dc
      * @return void
      */
     public function testCollectionCount()

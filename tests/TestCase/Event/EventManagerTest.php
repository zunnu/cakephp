--- conflicted
+++ resolved
@@ -345,8 +345,6 @@
     }
 
     /**
-<<<<<<< HEAD
-=======
      * Test implementedEvents binding multiple callbacks to the same event name.
      *
      * @triggers multiple.handlers
@@ -369,7 +367,6 @@
     }
 
     /**
->>>>>>> 0a8d3430
      * Tests subscribing a listener object and firing the events it subscribed to
      */
     public function testDetachSubscriber(): void

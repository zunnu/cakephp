--- conflicted
+++ resolved
@@ -287,12 +287,8 @@
             'limit' => 10,
             'maxLimit' => 50,
             'allowedParameters' => ['limit', 'sort', 'page', 'direction'],
-<<<<<<< HEAD
-=======
-            'whitelist' => ['limit', 'sort', 'page', 'direction'],
             'sortableFields' => null,
             'finder' => 'all',
->>>>>>> 7a32d4f0
         ];
         $this->assertEquals($expected, $result);
     }
@@ -474,7 +470,7 @@
             'limit' => 20,
             'maxLimit' => 100,
         ];
-<<<<<<< HEAD
+
         $this->Paginator->setConfig('allowedParameters', ['fields']);
         $defaults = $this->Paginator->getDefaults('Post', $settings);
         $result = $this->Paginator->mergeOptions($params, $defaults);
@@ -484,26 +480,10 @@
             'maxLimit' => 100,
             'fields' => ['bad.stuff'],
             'allowedParameters' => ['limit', 'sort', 'page', 'direction', 'fields'],
-        ];
-        $this->assertEquals($expected, $result);
-=======
-        $this->deprecated(function () use ($settings, $params): void {
-            $this->Paginator->setConfig('whitelist', ['fields']);
-            $defaults = $this->Paginator->getDefaults('Post', $settings);
-            $result = $this->Paginator->mergeOptions($params, $defaults);
-            $expected = [
-                'page' => 10,
-                'limit' => 10,
-                'maxLimit' => 100,
-                'fields' => ['bad.stuff'],
-                'whitelist' => ['limit', 'sort', 'page', 'direction', 'fields'],
-                'allowedParameters' => ['limit', 'sort', 'page', 'direction', 'fields'],
-                'sortableFields' => null,
-                'finder' => 'all',
-            ];
-            $this->assertEquals($expected, $result);
-        });
->>>>>>> 7a32d4f0
+            'sortableFields' => null,
+            'finder' => 'all',
+        ];
+        $this->assertEquals($expected, $result);
     }
 
     /**

<?php
declare(strict_types=1);

/**
 * CakePHP :  Rapid Development Framework (https://cakephp.org)
 * Copyright (c) Cake Software Foundation, Inc. (https://cakefoundation.org)
 *
 * Licensed under The MIT License
 * For full copyright and license information, please see the LICENSE.txt
 * Redistributions of files must retain the above copyright notice.
 *
 * @copyright     Copyright (c) Cake Software Foundation, Inc. (https://cakefoundation.org)
 * @link          https://cakephp.org CakePHP Project
 * @since         3.1.0
 * @license       https://opensource.org/licenses/mit-license.php MIT License
 */
namespace Cake\Test\TestCase\Command;

use Cake\Console\CommandInterface;
use Cake\Console\TestSuite\ConsoleIntegrationTestTrait;
use Cake\Routing\Route\Route;
use Cake\Routing\Router;
use Cake\TestSuite\TestCase;

/**
 * RoutesCommandTest
 */
class RoutesCommandTest extends TestCase
{
    use ConsoleIntegrationTestTrait;

    /**
     * setUp method
     */
    public function setUp(): void
    {
        parent::setUp();
        $this->setAppNamespace();
    }

    /**
     * tearDown
     */
    public function tearDown(): void
    {
        parent::tearDown();
        Router::reload();
    }

    /**
     * Ensure help for `routes` works
     */
    public function testRouteListHelp(): void
    {
        $this->exec('routes -h');
        $this->assertExitCode(CommandInterface::CODE_SUCCESS);
        $this->assertOutputContains('list of routes');
        $this->assertErrorEmpty();
    }

    /**
     * Test checking an nonexistent route.
     */
    public function testRouteList(): void
    {
        $this->exec('routes');
        $this->assertExitCode(CommandInterface::CODE_SUCCESS);
        $this->assertOutputContainsRow([
            '<info>Route name</info>',
            '<info>URI template</info>',
            '<info>Plugin</info>',
            '<info>Prefix</info>',
            '<info>Controller</info>',
            '<info>Action</info>',
            '<info>Method(s)</info>',
        ]);
        $this->assertOutputContainsRow([
            'articles:_action',
            '/app/articles/{action}/*',
            '',
            '',
            'Articles',
            'index',
            '',
        ]);
        $this->assertOutputContainsRow([
            'bake._controller:_action',
            '/bake/{controller}/{action}',
            'Bake',
            '',
            '',
            'index',
            '',
        ]);
        $this->assertOutputContainsRow([
            'testName',
            '/app/tests/{action}/*',
            '',
            '',
            'Tests',
            'index',
            '',
        ]);
    }

    /**
     * Test routes with --verbose option
     */
    public function testRouteListVerbose(): void
    {
        $this->exec('routes -v');
        $this->assertExitCode(CommandInterface::CODE_SUCCESS);
        $this->assertOutputContainsRow([
            '<info>Route name</info>',
            '<info>URI template</info>',
            '<info>Plugin</info>',
            '<info>Prefix</info>',
            '<info>Controller</info>',
            '<info>Action</info>',
            '<info>Method(s)</info>',
            '<info>Defaults</info>',
        ]);
        $this->assertOutputContainsRow([
            'articles:_action',
            '/app/articles/{action}/*',
            '',
            '',
            'Articles',
            'index',
            '',
            '{"action":"index","controller":"Articles","plugin":null}',
        ]);
    }

    /**
     * Test routes with --sort option
     */
    public function testRouteListSorted(): void
    {
        Router::createRouteBuilder('/')->connect(
            new Route('/a/route/sorted', [], ['_name' => '_aRoute'])
        );

        $this->exec('routes -s');
        $this->assertExitCode(CommandInterface::CODE_SUCCESS);
        $this->assertOutputContains('_aRoute', $this->_out->messages()[3]);
    }

    /**
     * Ensure help for `routes` works
     */
    public function testCheckHelp(): void
    {
        $this->exec('routes check -h');
        $this->assertExitCode(CommandInterface::CODE_SUCCESS);
        $this->assertOutputContains('Check a URL');
        $this->assertErrorEmpty();
    }

    /**
     * Ensure routes check with no input
     */
    public function testCheckNoInput(): void
    {
        $this->exec('routes check');
        $this->assertExitCode(CommandInterface::CODE_ERROR);
        $this->assertErrorContains('`url` argument is required');
    }

    /**
     * Test checking an existing route.
     */
    public function testCheck(): void
    {
        $this->exec('routes check /app/articles/check');
        $this->assertExitCode(CommandInterface::CODE_SUCCESS);
        $this->assertOutputContainsRow([
            '<info>Route name</info>',
            '<info>URI template</info>',
            '<info>Defaults</info>',
        ]);
        $this->assertOutputContainsRow([
            'articles:_action',
            '/app/articles/check',
            '{"action":"check","controller":"Articles","pass":[],"plugin":null}',
        ]);
    }

    /**
     * Test checking an existing route with named route.
     */
    public function testCheckWithNamedRoute(): void
    {
        $this->exec('routes check /app/tests/index');
        $this->assertExitCode(CommandInterface::CODE_SUCCESS);
        $this->assertOutputContainsRow([
            '<info>Route name</info>',
            '<info>URI template</info>',
            '<info>Defaults</info>',
        ]);
        $this->assertOutputContainsRow([
            'testName',
            '/app/tests/index',
            '{"_name":"testName","action":"index","controller":"Tests","pass":[],"plugin":null}',
        ]);
    }

    /**
     * Test checking an existing route with redirect route.
     */
    public function testCheckWithRedirectRoute(): void
    {
        $this->exec('routes check /app/redirect');
        $this->assertExitCode(CommandInterface::CODE_SUCCESS);
        $this->assertOutputContainsRow([
            '<info>URI template</info>',
            '<info>Redirect</info>',
        ]);
        $this->assertOutputContainsRow([
            '/app/redirect',
            'http://example.com/test.html',
        ]);
    }

    /**
     * Test checking an nonexistent route.
     */
    public function testCheckNotFound(): void
    {
        $this->exec('routes check /nope');
        $this->assertExitCode(CommandInterface::CODE_ERROR);
        $this->assertErrorContains('did not match');
    }

    /**
     * Ensure help for `routes` works
     */
    public function testGenerareHelp(): void
    {
        $this->exec('routes generate -h');
        $this->assertExitCode(CommandInterface::CODE_SUCCESS);
        $this->assertOutputContains('Check a routing array');
        $this->assertErrorEmpty();
    }

    /**
     * Test generating URLs
     */
    public function testGenerateNoPassArgs(): void
    {
        $this->exec('routes generate controller:Articles action:index');
        $this->assertExitCode(CommandInterface::CODE_SUCCESS);
        $this->assertOutputContains('> /app/articles');
        $this->assertErrorEmpty();
    }

    /**
     * Test generating URLs with passed arguments
     */
    public function testGeneratePassedArguments(): void
    {
        $this->exec('routes generate controller:Articles action:view 2 3');
        $this->assertExitCode(CommandInterface::CODE_SUCCESS);
        $this->assertOutputContains('> /app/articles/view/2/3');
        $this->assertErrorEmpty();
    }

    /**
     * Test generating URLs with bool params
     */
    public function testGenerateBoolParams(): void
    {
<<<<<<< HEAD
        $this->exec('routes generate controller:Articles action:index _ssl:true _host:example.com');
        $this->assertExitCode(CommandInterface::CODE_SUCCESS);
=======
        $this->exec('routes generate controller:Articles action:index _https:true _host:example.com');
        $this->assertExitCode(Command::CODE_SUCCESS);
>>>>>>> c935e05a
        $this->assertOutputContains('> https://example.com/app/articles');
    }

    /**
     * Test generating URLs
     */
    public function testGenerateMissing(): void
    {
        $this->exec('routes generate plugin:Derp controller:Derp');
        $this->assertExitCode(CommandInterface::CODE_ERROR);
        $this->assertErrorContains('do not match');
    }

    /**
     * Test routes duplicate warning
     */
    public function testRouteDuplicateWarning(): void
    {
        $builder = Router::createRouteBuilder('/');
        $builder->connect(
            new Route('/unique-path', [], ['_name' => '_aRoute'])
        );
        $builder->connect(
            new Route('/unique-path', [], ['_name' => '_bRoute'])
        );

        $this->exec('routes');
        $this->assertExitCode(CommandInterface::CODE_SUCCESS);
        $this->assertOutputContainsRow([
            '<info>Route name</info>',
            '<info>URI template</info>',
            '<info>Plugin</info>',
            '<info>Prefix</info>',
            '<info>Controller</info>',
            '<info>Action</info>',
            '<info>Method(s)</info>',
        ]);
        $this->assertOutputContainsRow([
            '_aRoute',
            '/unique-path',
            '',
            '',
            '',
            '',
            '',
        ]);
        $this->assertOutputContainsRow([
            '_bRoute',
            '/unique-path',
            '',
            '',
            '',
            '',
            '',
        ]);
    }
}<|MERGE_RESOLUTION|>--- conflicted
+++ resolved
@@ -270,13 +270,8 @@
      */
     public function testGenerateBoolParams(): void
     {
-<<<<<<< HEAD
-        $this->exec('routes generate controller:Articles action:index _ssl:true _host:example.com');
-        $this->assertExitCode(CommandInterface::CODE_SUCCESS);
-=======
         $this->exec('routes generate controller:Articles action:index _https:true _host:example.com');
-        $this->assertExitCode(Command::CODE_SUCCESS);
->>>>>>> c935e05a
+        $this->assertExitCode(CommandInterface::CODE_SUCCESS);
         $this->assertOutputContains('> https://example.com/app/articles');
     }
 

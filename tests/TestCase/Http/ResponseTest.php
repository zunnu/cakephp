--- conflicted
+++ resolved
@@ -796,16 +796,6 @@
         $expiry = new \DateTimeImmutable('+24 hours');
 
         $response = new Response();
-<<<<<<< HEAD
-        $cookie = [
-            'name' => 'ignored key',
-            'value' => '[a,b,c]',
-            'expire' => 1000,
-            'path' => '/test',
-            'secure' => true,
-        ];
-        $new = $response->withCookie('testing', $cookie);
-=======
         $cookie = new Cookie(
             'testing',
             '[a,b,c]',
@@ -816,7 +806,6 @@
         );
 
         $new = $response->withCookie($cookie);
->>>>>>> 2defec2b
         $this->assertNull($response->getCookie('testing'), 'withCookie does not mutate');
 
         $expected = [

<?php
declare(strict_types=1);

/**
 * CakePHP(tm) : Rapid Development Framework (https://cakephp.org)
 * Copyright (c) Cake Software Foundation, Inc. (https://cakefoundation.org)
 *
 * Licensed under The MIT License
 * Redistributions of files must retain the above copyright notice.
 *
 * @copyright     Copyright (c) Cake Software Foundation, Inc. (https://cakefoundation.org)
 * @link          https://cakephp.org CakePHP(tm) Project
 * @since         3.0.0
 * @license       https://opensource.org/licenses/mit-license.php MIT License
 */
namespace Cake\Test\TestCase\Http\Client;

use Cake\Http\Client\FormData;
use Cake\TestSuite\TestCase;

/**
 * Test case for FormData.
 */
class FormDataTest extends TestCase
{
    /**
     * Test getting the boundary.
     *
     * @return void
     */
    public function testBoundary()
    {
        $data = new FormData();
        $result = $data->boundary();
        $this->assertRegExp('/^[a-f0-9]{32}$/', $result);

        $result2 = $data->boundary();
        $this->assertEquals($result, $result2);
    }

    /**
     * test adding parts returns this.
     *
     * @return void
     */
    public function testAddReturnThis()
    {
        $data = new FormData();
        $return = $data->add('test', 'value');
        $this->assertSame($data, $return);
    }

    /**
     * Test adding parts that are simple.
     *
     * @return void
     */
    public function testAddSimple()
    {
        $data = new FormData();
        $data->add('test', 'value')
            ->add('empty', '')
            ->add('int', 1)
            ->add('float', 2.3)
            ->add('password', '@secret');

        $this->assertCount(5, $data);
        $boundary = $data->boundary();
        $result = (string)$data;
        $expected = 'test=value&empty=&int=1&float=2.3&password=%40secret';
        $this->assertEquals($expected, $result);
    }

    /**
     * Test addMany method.
     *
     * @return void
     */
    public function testAddMany()
    {
        $data = new FormData();
        $array = [
            'key' => 'value',
            'empty' => '',
            'int' => '1',
            'float' => '2.3',
        ];
        $data->addMany($array);
        $this->assertCount(4, $data);
        $result = (string)$data;
        $expected = 'key=value&empty=&int=1&float=2.3';
        $this->assertEquals($expected, $result);
    }

    /**
     * Test adding a part object.
     *
     * @return void
     */
    public function testAddPartObject()
    {
        $data = new FormData();
        $boundary = $data->boundary();

        $part = $data->newPart('test', 'value');
        $part->contentId('abc123');
        $data->add($part);

        $this->assertTrue($data->isMultipart());
        $this->assertFalse($data->hasFile());
        $this->assertCount(1, $data, 'Should have 1 part');
        $expected = [
            '--' . $boundary,
            'Content-Disposition: form-data; name="test"',
            'Content-ID: <abc123>',
            '',
            'value',
            '--' . $boundary . '--',
            '',
        ];
        $this->assertEquals(implode("\r\n", $expected), (string)$data);
    }

    /**
     * Test adding parts that are arrays.
     *
     * @return void
     */
    public function testAddArray()
    {
        $data = new FormData();
        $data->add('Article', [
            'title' => 'first post',
            'published' => 'Y',
            'tags' => ['blog', 'cakephp'],
        ]);
        $result = (string)$data;
        $expected = 'Article%5Btitle%5D=first+post&Article%5Bpublished%5D=Y&' .
            'Article%5Btags%5D%5B0%5D=blog&Article%5Btags%5D%5B1%5D=cakephp';
        $this->assertEquals($expected, $result);
    }

    /**
     * Test adding a part with a file in it.
     *
     * @return void
     */
    public function testAddFile()
    {
        $file = CORE_PATH . 'VERSION.txt';
        $contents = file_get_contents($file);

        $data = new FormData();
        $data->addFile('upload', fopen($file, 'r'));
        $boundary = $data->boundary();
        $result = (string)$data;

        $expected = [
            '--' . $boundary,
            'Content-Disposition: form-data; name="upload"; filename="VERSION.txt"',
            'Content-Type: text/plain; charset=us-ascii',
            '',
            $contents,
            '--' . $boundary . '--',
            '',
<<<<<<< HEAD
            '',
=======
>>>>>>> aa9e2c0e
        ];
        $this->assertEquals(implode("\r\n", $expected), $result);
    }

    /**
     * Test adding a part with a filehandle.
     *
     * @return void
     */
    public function testAddFileHandle()
    {
        $file = CORE_PATH . 'VERSION.txt';
        $fh = fopen($file, 'r');

        $data = new FormData();
        $data->add('upload', $fh);
        $boundary = $data->boundary();
        $result = (string)$data;

        rewind($fh);
        $contents = stream_get_contents($fh);

        $expected = [
            '--' . $boundary,
            'Content-Disposition: form-data; name="upload"; filename="VERSION.txt"',
            'Content-Type: text/plain; charset=us-ascii',
            '',
            $contents,
            '--' . $boundary . '--',
            '',
<<<<<<< HEAD
            '',
=======
>>>>>>> aa9e2c0e
        ];
        $this->assertEquals(implode("\r\n", $expected), $result);
    }

    /**
     * Test contentType method.
     *
     * @return void
     */
    public function testContentType()
    {
        $data = new FormData();
        $data->add('key', 'value');
        $result = $data->contentType();
        $expected = 'application/x-www-form-urlencoded';
        $this->assertEquals($expected, $result);

        $file = CORE_PATH . 'VERSION.txt';
        $data = new FormData();
        $data->addFile('upload', fopen($file, 'r'));
        $boundary = $data->boundary();
        $result = $data->contentType();
        $expected = 'multipart/form-data; boundary=' . $boundary;
        $this->assertEquals($expected, $result);
    }
}<|MERGE_RESOLUTION|>--- conflicted
+++ resolved
@@ -163,10 +163,6 @@
             $contents,
             '--' . $boundary . '--',
             '',
-<<<<<<< HEAD
-            '',
-=======
->>>>>>> aa9e2c0e
         ];
         $this->assertEquals(implode("\r\n", $expected), $result);
     }
@@ -197,10 +193,6 @@
             $contents,
             '--' . $boundary . '--',
             '',
-<<<<<<< HEAD
-            '',
-=======
->>>>>>> aa9e2c0e
         ];
         $this->assertEquals(implode("\r\n", $expected), $result);
     }

<?php
declare(strict_types=1);

/**
 * CakePHP(tm) : Rapid Development Framework (https://cakephp.org)
 * Copyright (c) Cake Software Foundation, Inc. (https://cakefoundation.org)
 *
 * Licensed under The MIT License
 * For full copyright and license information, please see the LICENSE.txt
 * Redistributions of files must retain the above copyright notice.
 *
 * @copyright     Copyright (c) Cake Software Foundation, Inc. (https://cakefoundation.org)
 * @link          https://cakephp.org CakePHP(tm) Project
 * @since         3.0.0
 * @license       https://opensource.org/licenses/mit-license.php MIT License
 */
namespace Cake\Test\TestCase\ORM\Association;

use ArrayObject;
use Cake\Database\Expression\IdentifierExpression;
use Cake\Database\Expression\QueryExpression;
use Cake\Database\TypeMap;
use Cake\ORM\Association\HasOne;
use Cake\ORM\Entity;
use Cake\TestSuite\TestCase;
use RuntimeException;

/**
 * Tests HasOne class
 */
class HasOneTest extends TestCase
{
    /**
     * Fixtures to load
     *
     * @var array<string>
     */
<<<<<<< HEAD
    protected array $fixtures = ['core.Users', 'core.Profiles'];
=======
    protected $fixtures = ['core.Articles', 'core.Authors', 'core.NullableAuthors', 'core.Users', 'core.Profiles'];

    /**
     * @var \Cake\ORM\Table|\PHPUnit\Framework\MockObject\MockObject
     */
    protected $user;

    /**
     * @var \Cake\ORM\Table|\PHPUnit\Framework\MockObject\MockObject
     */
    protected $profile;
>>>>>>> 926e6ea1

    /**
     * @var bool
     */
    protected $listenerCalled = false;

    /**
     * Set up
     */
    public function setUp(): void
    {
        parent::setUp();
        $this->user = $this->getTableLocator()->get('Users');
        $this->profile = $this->getTableLocator()->get('Profiles');
        $this->listenerCalled = false;
    }

    /**
     * Tests that setForeignKey() returns the correct configured value
     */
    public function testSetForeignKey(): void
    {
        $assoc = new HasOne('Profiles', [
            'sourceTable' => $this->user,
        ]);
        $this->assertSame('user_id', $assoc->getForeignKey());
        $this->assertEquals($assoc, $assoc->setForeignKey('another_key'));
        $this->assertSame('another_key', $assoc->getForeignKey());
    }

    /**
     * Tests that the association reports it can be joined
     */
    public function testCanBeJoined(): void
    {
        $assoc = new HasOne('Test');
        $this->assertTrue($assoc->canBeJoined());
    }

    /**
     * Tests that the correct join and fields are attached to a query depending on
     * the association config
     */
    public function testAttachTo(): void
    {
        $config = [
            'foreignKey' => 'user_id',
            'sourceTable' => $this->user,
            'targetTable' => $this->profile,
            'property' => 'profile',
            'joinType' => 'INNER',
            'conditions' => ['Profiles.is_active' => true],
        ];
        $association = new HasOne('Profiles', $config);
        $query = $this->user->find();
        $association->attachTo($query);

        $results = $query->order('Users.id')->toArray();
        $this->assertCount(1, $results, 'Only one record because of conditions & join type');
        $this->assertSame('masters', $results[0]->Profiles['last_name']);
    }

    /**
     * Tests that it is possible to avoid fields inclusion for the associated table
     */
    public function testAttachToNoFields(): void
    {
        $config = [
            'sourceTable' => $this->user,
            'targetTable' => $this->profile,
            'conditions' => ['Profiles.is_active' => true],
        ];
        $association = new HasOne('Profiles', $config);
        $query = $this->user->query();
        $association->attachTo($query, ['includeFields' => false]);
        $this->assertEmpty($query->clause('select'));
    }

    /**
     * Tests that using hasOne with a table having a multi column primary
     * key will work if the foreign key is passed
     */
    public function testAttachToMultiPrimaryKey(): void
    {
        $selectTypeMap = new TypeMap([
            'Profiles.id' => 'integer',
            'id' => 'integer',
            'Profiles.first_name' => 'string',
            'first_name' => 'string',
            'Profiles.user_id' => 'integer',
            'user_id' => 'integer',
            'Profiles__first_name' => 'string',
            'Profiles__user_id' => 'integer',
            'Profiles__id' => 'integer',
            'Profiles__last_name' => 'string',
            'Profiles.last_name' => 'string',
            'last_name' => 'string',
            'Profiles__is_active' => 'boolean',
            'Profiles.is_active' => 'boolean',
            'is_active' => 'boolean',
        ]);
        $config = [
            'sourceTable' => $this->user,
            'targetTable' => $this->profile,
            'conditions' => ['Profiles.is_active' => true],
            'foreignKey' => ['user_id', 'user_site_id'],
        ];

        $this->user->setPrimaryKey(['id', 'site_id']);
        $association = new HasOne('Profiles', $config);

        $query = $this->getMockBuilder('Cake\ORM\Query')
            ->onlyMethods(['join'])
            ->disableOriginalConstructor()
            ->getMock();
        $field1 = new IdentifierExpression('Profiles.user_id');
        $field2 = new IdentifierExpression('Profiles.user_site_id');
        $query->expects($this->once())->method('join')->with([
            'Profiles' => [
                'conditions' => new QueryExpression([
                    'Profiles.is_active' => true,
                    ['Users.id' => $field1, 'Users.site_id' => $field2],
                ], $selectTypeMap),
                'type' => 'LEFT',
                'table' => 'profiles',
            ],
        ]);
        $association->attachTo($query);
    }

    /**
     * Tests that using hasOne with a table having a multi column primary
     * key will work if the foreign key is passed
     */
    public function testAttachToMultiPrimaryKeyMismatch(): void
    {
        $this->expectException(RuntimeException::class);
        $this->expectExceptionMessage('Cannot match provided foreignKey for "Profiles", got "(user_id)" but expected foreign key for "(id, site_id)"');
        $query = $this->getMockBuilder('Cake\ORM\Query')
            ->onlyMethods(['join', 'select'])
            ->disableOriginalConstructor()
            ->getMock();
        $config = [
            'sourceTable' => $this->user,
            'targetTable' => $this->profile,
            'conditions' => ['Profiles.is_active' => true],
        ];
        $this->user->setPrimaryKey(['id', 'site_id']);
        $association = new HasOne('Profiles', $config);
        $association->attachTo($query, ['includeFields' => false]);
    }

    /**
     * Test that saveAssociated() ignores non entity values.
     */
    public function testSaveAssociatedOnlyEntities(): void
    {
        $mock = $this->getMockBuilder('Cake\ORM\Table')
            ->addMethods(['saveAssociated'])
            ->disableOriginalConstructor()
            ->getMock();
        $config = [
            'sourceTable' => $this->user,
            'targetTable' => $mock,
        ];
        $mock->expects($this->never())
            ->method('saveAssociated');

        $entity = new Entity([
            'username' => 'Mark',
            'email' => 'mark@example.com',
            'profile' => ['twitter' => '@cakephp'],
        ]);

        $association = new HasOne('Profiles', $config);
        $result = $association->saveAssociated($entity);

        $this->assertSame($result, $entity);
    }

    /**
     * Tests that property is being set using the constructor options.
     */
    public function testPropertyOption(): void
    {
        $config = ['propertyName' => 'thing_placeholder'];
        $association = new HasOne('Thing', $config);
        $this->assertSame('thing_placeholder', $association->getProperty());
    }

    /**
     * Test that plugin names are omitted from property()
     */
    public function testPropertyNoPlugin(): void
    {
        $config = [
            'sourceTable' => $this->user,
            'targetTable' => $this->profile,
        ];
        $association = new HasOne('Contacts.Profiles', $config);
        $this->assertSame('profile', $association->getProperty());
    }

    /**
     * Tests that attaching an association to a query will trigger beforeFind
     * for the target table
     */
    public function testAttachToBeforeFind(): void
    {
        $config = [
            'foreignKey' => 'user_id',
            'sourceTable' => $this->user,
            'targetTable' => $this->profile,
        ];
        $query = $this->user->query();

        $this->listenerCalled = false;
        $this->profile->getEventManager()->on('Model.beforeFind', function ($event, $query, $options, $primary): void {
            $this->listenerCalled = true;
            $this->assertInstanceOf('Cake\Event\Event', $event);
            $this->assertInstanceOf('Cake\ORM\Query', $query);
            $this->assertInstanceOf('ArrayObject', $options);
            $this->assertFalse($primary);
        });
        $association = new HasOne('Profiles', $config);
        $association->attachTo($query);
        $this->assertTrue($this->listenerCalled, 'beforeFind event not fired.');
    }

    /**
     * Tests that attaching an association to a query will trigger beforeFind
     * for the target table
     */
    public function testAttachToBeforeFindExtraOptions(): void
    {
        $config = [
            'foreignKey' => 'user_id',
            'sourceTable' => $this->user,
            'targetTable' => $this->profile,
        ];
        $this->listenerCalled = false;
        $opts = new ArrayObject(['something' => 'more']);
        $this->profile->getEventManager()->on(
            'Model.beforeFind',
            function ($event, $query, $options, $primary) use ($opts): void {
                $this->listenerCalled = true;
                $this->assertInstanceOf('Cake\Event\Event', $event);
                $this->assertInstanceOf('Cake\ORM\Query', $query);
                $this->assertEquals($options, $opts);
                $this->assertFalse($primary);
            }
        );
        $association = new HasOne('Profiles', $config);
        $query = $this->user->find();
        $association->attachTo($query, ['queryBuilder' => function ($q) {
            return $q->applyOptions(['something' => 'more']);
        }]);
        $this->assertTrue($this->listenerCalled, 'Event not fired');
    }

    /**
     * Test cascading deletes.
     */
    public function testCascadeDelete(): void
    {
        $config = [
            'dependent' => true,
            'sourceTable' => $this->user,
            'targetTable' => $this->profile,
            'conditions' => ['Profiles.is_active' => true],
            'cascadeCallbacks' => false,
        ];
        $association = new HasOne('Profiles', $config);

        $this->profile->getEventManager()->on('Model.beforeDelete', function (): void {
            $this->fail('Callbacks should not be triggered when callbacks do not cascade.');
        });

        $entity = new Entity(['id' => 1]);
        $association->cascadeDelete($entity);

        $query = $this->profile->query()->where(['user_id' => 1]);
        $this->assertSame(1, $query->count(), 'Left non-matching row behind');

        $query = $this->profile->query()->where(['user_id' => 3]);
        $this->assertSame(1, $query->count(), 'other records left behind');

        $user = new Entity(['id' => 3]);
        $this->assertTrue($association->cascadeDelete($user));
        $query = $this->profile->query()->where(['user_id' => 3]);
        $this->assertSame(0, $query->count(), 'Matching record was deleted.');
    }

    /**
     * Tests cascading deletes on entities with null binding and foreign key.
     */
    public function testCascadeDeleteNullBindingNullForeign(): void
    {
        $Articles = $this->getTableLocator()->get('Articles');
        $Authors = $this->getTableLocator()->get('NullableAuthors');

        $config = [
            'dependent' => true,
            'sourceTable' => $Authors,
            'targetTable' => $Articles,
            'bindingKey' => 'author_id',
            'foreignKey' => 'author_id',
            'cascadeCallbacks' => false,
        ];
        $association = $Authors->hasOne('Articles', $config);

        // create article with null foreign key
        $entity = new Entity(['author_id' => null, 'title' => 'this has no author', 'body' => 'I am abandoned', 'published' => 'N']);
        $Articles->save($entity);

        // get author with null binding key
        $entity = $Authors->get(2, ['contain' => 'Articles']);
        $this->assertNull($entity->article);
        $this->assertTrue($association->cascadeDelete($entity));

        $query = $Articles->query();
        $this->assertSame(4, $query->count(), 'No articles should be deleted');
    }

    /**
     * Test cascading delete with has one.
     */
    public function testCascadeDeleteCallbacks(): void
    {
        $config = [
            'dependent' => true,
            'sourceTable' => $this->user,
            'targetTable' => $this->profile,
            'conditions' => ['Profiles.is_active' => true],
            'cascadeCallbacks' => true,
        ];
        $association = new HasOne('Profiles', $config);

        $user = new Entity(['id' => 1]);
        $this->assertTrue($association->cascadeDelete($user));

        $query = $this->profile->query()->where(['user_id' => 1]);
        $this->assertSame(1, $query->count(), 'Left non-matching row behind');

        $query = $this->profile->query()->where(['user_id' => 3]);
        $this->assertSame(1, $query->count(), 'other records left behind');

        $user = new Entity(['id' => 3]);
        $this->assertTrue($association->cascadeDelete($user));
        $query = $this->profile->query()->where(['user_id' => 3]);
        $this->assertSame(0, $query->count(), 'Matching record was deleted.');
    }

    /**
     * Test cascading delete with a rule preventing deletion
     */
    public function testCascadeDeleteCallbacksRuleFailure(): void
    {
        $config = [
            'dependent' => true,
            'sourceTable' => $this->user,
            'targetTable' => $this->profile,
            'cascadeCallbacks' => true,
        ];
        $association = new HasOne('Profiles', $config);
        $profiles = $association->getTarget();
        $profiles->getEventManager()->on('Model.buildRules', function ($event, $rules): void {
            $rules->addDelete(function () {
                return false;
            });
        });

        $user = new Entity(['id' => 1]);
        $this->assertFalse($association->cascadeDelete($user));
        $matching = $profiles->find()
            ->where(['Profiles.user_id' => $user->id])
            ->all();
        $this->assertGreaterThan(0, count($matching));
    }
}<|MERGE_RESOLUTION|>--- conflicted
+++ resolved
@@ -35,10 +35,7 @@
      *
      * @var array<string>
      */
-<<<<<<< HEAD
-    protected array $fixtures = ['core.Users', 'core.Profiles'];
-=======
-    protected $fixtures = ['core.Articles', 'core.Authors', 'core.NullableAuthors', 'core.Users', 'core.Profiles'];
+    protected array $fixtures = ['core.Articles', 'core.Authors', 'core.NullableAuthors', 'core.Users', 'core.Profiles'];
 
     /**
      * @var \Cake\ORM\Table|\PHPUnit\Framework\MockObject\MockObject
@@ -49,7 +46,6 @@
      * @var \Cake\ORM\Table|\PHPUnit\Framework\MockObject\MockObject
      */
     protected $profile;
->>>>>>> 926e6ea1
 
     /**
      * @var bool

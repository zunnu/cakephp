<?php
declare(strict_types=1);

/**
 * CakePHP(tm) : Rapid Development Framework (https://cakephp.org)
 * Copyright (c) Cake Software Foundation, Inc. (https://cakefoundation.org)
 *
 * Licensed under The MIT License
 * For full copyright and license information, please see the LICENSE.txt
 * Redistributions of files must retain the above copyright notice.
 *
 * @copyright     Copyright (c) Cake Software Foundation, Inc. (https://cakefoundation.org)
 * @link          https://cakephp.org CakePHP(tm) Project
 * @since         3.0.0
 * @license       https://opensource.org/licenses/mit-license.php MIT License
 */
namespace Cake\Test\TestCase\ORM;

use Cake\TestSuite\TestCase;

/**
 * Tests the features related to proxying methods from the Association
 * class to the Table class
 */
class AssociationProxyTest extends TestCase
{
    /**
     * Fixtures to be loaded
     *
     * @var array
     */
    protected $fixtures = [
        'core.Articles', 'core.Authors', 'core.Comments',
    ];

    /**
<<<<<<< HEAD
     * Teardown
     *
     * @return void
     */
    public function tearDown(): void
    {
        parent::tearDown();
        $this->getTableLocator()->clear();
    }

    /**
=======
>>>>>>> de1e3b4f
     * Tests that it is possible to get associations as a property
     *
     * @return void
     */
    public function testAssociationAsProperty()
    {
        $articles = $this->getTableLocator()->get('articles');
        $articles->hasMany('comments');
        $articles->belongsTo('authors');
        $this->assertTrue(isset($articles->authors));
        $this->assertTrue(isset($articles->comments));
        $this->assertFalse(isset($articles->posts));
        $this->assertSame($articles->getAssociation('authors'), $articles->authors);
        $this->assertSame($articles->getAssociation('comments'), $articles->comments);
    }

    /**
     * Tests that getting a bad property throws exception
     *
     * @return void
     */
    public function testGetBadAssociation()
    {
        $this->expectException(\RuntimeException::class);
        $this->expectExceptionMessage('You have not defined');
        $articles = $this->getTableLocator()->get('articles');
        $articles->posts;
    }

    /**
     * Test that find() with empty conditions generates valid SQL
     *
     * @return void
     */
    public function testFindEmptyConditions()
    {
        $table = $this->getTableLocator()->get('Users');
        $table->hasMany('Articles', [
            'foreignKey' => 'author_id',
            'conditions' => '',
        ]);
        $query = $table->Articles->find('list', ['limit' => 2]);
        $this->assertCount(2, $query->all());
    }

    /**
     * Tests that the proxied updateAll will preserve conditions set for the association
     *
     * @return void
     */
    public function testUpdateAllFromAssociation()
    {
        $articles = $this->getTableLocator()->get('articles');
        $comments = $this->getTableLocator()->get('comments');
        $articles->hasMany('comments', ['conditions' => ['published' => 'Y']]);
        $articles->comments->updateAll(['comment' => 'changed'], ['article_id' => 1]);
        $changed = $comments->find()->where(['comment' => 'changed'])->count();
        $this->assertEquals(3, $changed);
    }

    /**
     * Tests that the proxied updateAll uses the association finder
     *
     * @return void
     */
    public function testUpdateAllFromAssociationFinder()
    {
        $this->setAppNamespace('TestApp');

        $articles = $this->getTableLocator()->get('articles');
        $authors = $this->getTableLocator()->get('authors');
        // Exclude a record from the published finder.
        $articles->updateAll(['published' => 'N'], ['id' => 1]);

        $authors->hasMany('Articles', [
            'finder' => 'published',
        ]);
        $authors->Articles->updateAll(['published' => '?'], '1=1');
        $missed = $articles->find()->where(['published' => 'Y'])->count();
        $this->assertSame(0, $missed);

        $remaining = $articles->find()->where(['published' => 'N'])->count();
        $this->assertSame(1, $remaining);
    }

    /**
     * Tests that the proxied deleteAll preserves conditions set for the association
     *
     * @return void
     */
    public function testDeleteAllFromAssociationConditions()
    {
        $articles = $this->getTableLocator()->get('articles');
        $comments = $this->getTableLocator()->get('comments');
        $articles->hasMany('comments', ['conditions' => ['published' => 'Y']]);
        $articles->comments->deleteAll(['article_id' => 1]);
        $remaining = $comments->find()->where(['article_id' => 1])->count();
        $this->assertEquals(1, $remaining);
    }

    /**
     * Tests that the proxied deleteAll uses the association finder
     *
     * @return void
     */
    public function testDeleteAllFromAssociationFinder()
    {
        $this->setAppNamespace('TestApp');

        $articles = $this->getTableLocator()->get('articles');
        $authors = $this->getTableLocator()->get('authors');
        // Exclude a record from the published finder.
        $articles->updateAll(['published' => 'N'], ['id' => 1]);

        $authors->hasMany('Articles', [
            'finder' => 'published',
        ]);
        $authors->Articles->deleteAll('1=1');
        $remaining = $articles->find()->all();
        $this->assertCount(1, $remaining);
        $this->assertSame(['N'], $remaining->extract('published')->toList());
    }

    /**
     * Tests that it is possible to get associations as a property
     *
     * @return void
     */
    public function testAssociationAsPropertyProxy()
    {
        $articles = $this->getTableLocator()->get('articles');
        $authors = $this->getTableLocator()->get('authors');
        $articles->belongsTo('authors');
        $authors->hasMany('comments');
        $this->assertTrue(isset($articles->authors->comments));
        $this->assertSame($authors->getAssociation('comments'), $articles->authors->comments);
    }

    /**
     * Tests that methods are proxied from the Association to the target table
     *
     * @return void
     */
    public function testAssociationMethodProxy()
    {
        $articles = $this->getTableLocator()->get('articles');
        $mock = $this->getMockBuilder('Cake\ORM\Table')
            ->setMethods(['crazy'])
            ->getMock();
        $articles->belongsTo('authors', [
            'targetTable' => $mock,
        ]);

        $mock->expects($this->once())->method('crazy')
            ->with('a', 'b')
            ->will($this->returnValue('thing'));
        $this->assertSame('thing', $articles->authors->crazy('a', 'b'));
    }
}<|MERGE_RESOLUTION|>--- conflicted
+++ resolved
@@ -34,20 +34,6 @@
     ];
 
     /**
-<<<<<<< HEAD
-     * Teardown
-     *
-     * @return void
-     */
-    public function tearDown(): void
-    {
-        parent::tearDown();
-        $this->getTableLocator()->clear();
-    }
-
-    /**
-=======
->>>>>>> de1e3b4f
      * Tests that it is possible to get associations as a property
      *
      * @return void

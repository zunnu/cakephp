<?php
declare(strict_types=1);
/**
 * CakePHP(tm) : Rapid Development Framework (https://cakephp.org)
 * Copyright (c) Cake Software Foundation, Inc. (https://cakefoundation.org)
 *
 * Licensed under The MIT License
 * For full copyright and license information, please see the LICENSE.txt
 * Redistributions of files must retain the above copyright notice.
 *
 * @copyright     Copyright (c) Cake Software Foundation, Inc. (https://cakefoundation.org)
 * @link          https://cakephp.org CakePHP(tm) Project
 * @since         3.0.0
 * @license       https://opensource.org/licenses/mit-license.php MIT License
 */
namespace Cake\Test\TestCase\ORM;

use Cake\Core\Plugin;
use Cake\Database\Exception;
use Cake\Datasource\ConnectionManager;
use Cake\ORM\Entity;
use Cake\ORM\ResultSet;
use Cake\ORM\Table;
use Cake\TestSuite\TestCase;

/**
 * ResultSet test case.
 */
class ResultSetTest extends TestCase
{
<<<<<<< HEAD
    public $fixtures = ['core.articles', 'core.authors', 'core.comments'];
=======

    public $fixtures = ['core.Articles', 'core.Authors', 'core.Comments'];
>>>>>>> 653ae009

    /**
     * setup
     *
     * @return void
     */
    public function setUp()
    {
        parent::setUp();
        $this->connection = ConnectionManager::get('test');
        $this->table = new Table([
            'table' => 'articles',
            'connection' => $this->connection,
        ]);

        $this->fixtureData = [
            ['id' => 1, 'author_id' => 1, 'title' => 'First Article', 'body' => 'First Article Body', 'published' => 'Y'],
            ['id' => 2, 'author_id' => 3, 'title' => 'Second Article', 'body' => 'Second Article Body', 'published' => 'Y'],
            ['id' => 3, 'author_id' => 1, 'title' => 'Third Article', 'body' => 'Third Article Body', 'published' => 'Y'],
        ];
    }

    /**
     * Test that result sets can be rewound and re-used.
     *
     * @return void
     */
    public function testRewind()
    {
        $query = $this->table->find('all');
        $results = $query->all();
        $first = $second = [];
        foreach ($results as $result) {
            $first[] = $result;
        }
        foreach ($results as $result) {
            $second[] = $result;
        }
        $this->assertEquals($first, $second);
    }

    /**
     * Test that streaming results cannot be rewound
     *
     * @return void
     */
    public function testRewindStreaming()
    {
        $query = $this->table->find('all')->enableBufferedResults(false);
        $results = $query->all();
        $first = $second = [];
        foreach ($results as $result) {
            $first[] = $result;
        }
        $this->expectException(Exception::class);
        foreach ($results as $result) {
            $second[] = $result;
        }
    }

    /**
     * An integration test for testing serialize and unserialize features.
     *
     * Compare the results of a query with the results iterated, with
     * those of a different query that have been serialized/unserialized.
     *
     * @return void
     */
    public function testSerialization()
    {
        $query = $this->table->find('all');
        $results = $query->all();
        $expected = $results->toArray();

        $query2 = $this->table->find('all');
        $results2 = $query2->all();
        $serialized = serialize($results2);
        $outcome = unserialize($serialized);
        $this->assertEquals($expected, $outcome->toArray());
    }

    /**
     * Test iteration after serialization
     *
     * @return void
     */
    public function testIteratorAfterSerializationNoHydration()
    {
        $query = $this->table->find('all')->enableHydration(false);
        $results = unserialize(serialize($query->all()));

        // Use a loop to test Iterator implementation
        foreach ($results as $i => $row) {
            $this->assertEquals($this->fixtureData[$i], $row, "Row $i does not match");
        }
    }

    /**
     * Test iteration after serialization
     *
     * @return void
     */
    public function testIteratorAfterSerializationHydrated()
    {
        $query = $this->table->find('all');
        $results = unserialize(serialize($query->all()));

        // Use a loop to test Iterator implementation
        foreach ($results as $i => $row) {
            $expected = new Entity($this->fixtureData[$i]);
            $expected->isNew(false);
            $expected->setSource($this->table->getAlias());
            $expected->clean();
            $this->assertEquals($expected, $row, "Row $i does not match");
        }
    }

    /**
     * Test converting resultsets into json
     *
     * @return void
     */
    public function testJsonSerialize()
    {
        $query = $this->table->find('all');
        $results = $query->all();

        $expected = json_encode($this->fixtureData);
        $this->assertEquals($expected, json_encode($results));
    }

    /**
     * Test first() method with a statement backed result set.
     *
     * @return void
     */
    public function testFirst()
    {
        $query = $this->table->find('all');
        $results = $query->enableHydration(false)->all();

        $row = $results->first();
        $this->assertEquals($this->fixtureData[0], $row);

        $row = $results->first();
        $this->assertEquals($this->fixtureData[0], $row);
    }

    /**
     * Test first() method with a result set that has been unserialized
     *
     * @return void
     */
    public function testFirstAfterSerialize()
    {
        $query = $this->table->find('all');
        $results = $query->enableHydration(false)->all();
        $results = unserialize(serialize($results));

        $row = $results->first();
        $this->assertEquals($this->fixtureData[0], $row);

        $this->assertSame($row, $results->first());
        $this->assertSame($row, $results->first());
    }

    /**
     * Test the countable interface.
     *
     * @return void
     */
    public function testCount()
    {
        $query = $this->table->find('all');
        $results = $query->all();

        $this->assertCount(3, $results, 'Should be countable and 3');
    }

    /**
     * Test the countable interface after unserialize
     *
     * @return void
     */
    public function testCountAfterSerialize()
    {
        $query = $this->table->find('all');
        $results = $query->all();
        $results = unserialize(serialize($results));

        $this->assertCount(3, $results, 'Should be countable and 3');
    }

    /**
     * Integration test to show methods from CollectionTrait work
     *
     * @return void
     */
    public function testGroupBy()
    {
        $query = $this->table->find('all');
        $results = $query->all()->groupBy('author_id')->toArray();
        $options = [
            'markNew' => false,
            'markClean' => true,
            'source' => $this->table->getAlias(),
        ];
        $expected = [
            1 => [
                new Entity($this->fixtureData[0], $options),
                new Entity($this->fixtureData[2], $options),
            ],
            3 => [
                new Entity($this->fixtureData[1], $options),
            ],
        ];
        $this->assertEquals($expected, $results);
    }

    /**
     * Tests __debugInfo
     *
     * @return void
     */
    public function testDebugInfo()
    {
        $query = $this->table->find('all');
        $results = $query->all();
        $expected = [
            'items' => $results->toArray(),
        ];
        $this->assertSame($expected, $results->__debugInfo());
    }

    /**
     * Test that eagerLoader leaves empty associations unpopulated.
     *
     * @return void
     */
    public function testBelongsToEagerLoaderLeavesEmptyAssociation()
    {
        $comments = $this->getTableLocator()->get('Comments');
        $comments->belongsTo('Articles');

        // Clear the articles table so we can trigger an empty belongsTo
        $this->table->deleteAll([]);

        $comment = $comments->find()->where(['Comments.id' => 1])
            ->contain(['Articles'])
            ->enableHydration(false)
            ->first();
        $this->assertEquals(1, $comment['id']);
        $this->assertNotEmpty($comment['comment']);
        $this->assertNull($comment['article']);

        $comment = $comments->get(1, ['contain' => ['Articles']]);
        $this->assertNull($comment->article);
        $this->assertEquals(1, $comment->id);
        $this->assertNotEmpty($comment->comment);
    }

    /**
     * Test showing associated record is preserved when selecting only field with
     * null value if auto fields is disabled.
     *
     * @return void
     */
    public function testBelongsToEagerLoaderWithAutoFieldsFalse()
    {
        $authors = $this->getTableLocator()->get('Authors');

        $author = $authors->newEntity(['name' => null]);
        $authors->save($author);

        $articles = $this->getTableLocator()->get('Articles');
        $articles->belongsTo('Authors');

        $article = $articles->newEntity([
            'author_id' => $author->id,
            'title' => 'article with author with null name',
        ]);
        $articles->save($article);

        $result = $articles->find()
            ->select(['Articles.id', 'Articles.title', 'Authors.name'])
            ->contain(['Authors'])
            ->where(['Articles.id' => $article->id])
            ->enableAutoFields(false)
            ->enableHydration(false)
            ->first();

        $this->assertNotNull($result['author']);
    }

    /**
     * Test that eagerLoader leaves empty associations unpopulated.
     *
     * @return void
     */
    public function testHasOneEagerLoaderLeavesEmptyAssociation()
    {
        $this->table->hasOne('Comments');

        // Clear the comments table so we can trigger an empty hasOne.
        $comments = $this->getTableLocator()->get('Comments');
        $comments->deleteAll([]);

        $article = $this->table->get(1, ['contain' => ['Comments']]);
        $this->assertNull($article->comment);
        $this->assertEquals(1, $article->id);
        $this->assertNotEmpty($article->title);

        $article = $this->table->find()->where(['articles.id' => 1])
            ->contain(['Comments'])
            ->enableHydration(false)
            ->first();
        $this->assertNull($article['comment']);
        $this->assertEquals(1, $article['id']);
        $this->assertNotEmpty($article['title']);
    }

    /**
     * Test that fetching rows does not fail when no fields were selected
     * on the default alias.
     *
     * @return void
     */
    public function testFetchMissingDefaultAlias()
    {
        $comments = $this->getTableLocator()->get('Comments');
        $query = $comments->find()->select(['Other__field' => 'test']);
        $query->enableAutoFields(false);

        $row = ['Other__field' => 'test'];
        $statement = $this->getMockBuilder('Cake\Database\StatementInterface')->getMock();
        $statement->method('fetch')
            ->will($this->onConsecutiveCalls($row, $row));
        $statement->method('rowCount')
            ->will($this->returnValue(1));

        $result = new ResultSet($query, $statement);

        $result->valid();
        $this->assertNotEmpty($result->current());
    }

    /**
     * Test that associations have source() correctly set.
     *
     * @return void
     */
    public function testSourceOnContainAssociations()
    {
        $this->loadPlugins(['TestPlugin']);
        $comments = $this->getTableLocator()->get('TestPlugin.Comments');
        $comments->belongsTo('Authors', [
            'className' => 'TestPlugin.Authors',
            'foreignKey' => 'user_id',
        ]);
        $result = $comments->find()->contain(['Authors'])->first();
        $this->assertEquals('TestPlugin.Comments', $result->getSource());
        $this->assertEquals('TestPlugin.Authors', $result->author->getSource());

        $result = $comments->find()->matching('Authors', function ($q) {
            return $q->where(['Authors.id' => 1]);
        })->first();
        $this->assertEquals('TestPlugin.Comments', $result->getSource());
        $this->assertEquals('TestPlugin.Authors', $result->_matchingData['Authors']->getSource());
        Plugin::unload();
    }

    /**
     * Ensure that isEmpty() on a ResultSet doesn't result in loss
     * of records. This behavior is provided by CollectionTrait.
     *
     * @return void
     */
    public function testIsEmptyDoesNotConsumeData()
    {
        $table = $this->getTableLocator()->get('Comments');
        $query = $table->find()
            ->formatResults(function ($results) {
                return $results;
            });
        $res = $query->all();
        $res->isEmpty();
        $this->assertCount(6, $res->toArray());
    }
}<|MERGE_RESOLUTION|>--- conflicted
+++ resolved
@@ -28,12 +28,8 @@
  */
 class ResultSetTest extends TestCase
 {
-<<<<<<< HEAD
-    public $fixtures = ['core.articles', 'core.authors', 'core.comments'];
-=======
 
     public $fixtures = ['core.Articles', 'core.Authors', 'core.Comments'];
->>>>>>> 653ae009
 
     /**
      * setup

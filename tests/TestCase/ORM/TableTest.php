<?php
declare(strict_types=1);

/**
 * CakePHP(tm) : Rapid Development Framework (https://cakephp.org)
 * Copyright (c) Cake Software Foundation, Inc. (https://cakefoundation.org)
 *
 * Licensed under The MIT License
 * For full copyright and license information, please see the LICENSE.txt
 * Redistributions of files must retain the above copyright notice.
 *
 * @copyright     Copyright (c) Cake Software Foundation, Inc. (https://cakefoundation.org)
 * @link          https://cakephp.org CakePHP(tm) Project
 * @since         3.0.0
 * @license       https://opensource.org/licenses/mit-license.php MIT License
 */
namespace Cake\Test\TestCase\ORM;

use ArrayObject;
use AssertionError;
use BadMethodCallException;
use Cake\Collection\Collection;
use Cake\Database\Driver\Sqlserver;
use Cake\Database\Exception\DatabaseException;
use Cake\Database\Expression\IdentifierExpression;
use Cake\Database\Expression\QueryExpression;
use Cake\Database\Schema\TableSchema;
use Cake\Database\StatementInterface;
use Cake\Database\TypeMap;
use Cake\Datasource\ConnectionManager;
use Cake\Datasource\EntityInterface;
use Cake\Datasource\Exception\InvalidPrimaryKeyException;
use Cake\Datasource\Exception\RecordNotFoundException;
use Cake\Datasource\ResultSetDecorator;
use Cake\Event\EventInterface;
use Cake\Event\EventManager;
use Cake\I18n\DateTime;
use Cake\ORM\Association\BelongsTo;
use Cake\ORM\Association\BelongsToMany;
use Cake\ORM\Association\HasMany;
use Cake\ORM\Association\HasOne;
use Cake\ORM\AssociationCollection;
use Cake\ORM\Entity;
use Cake\ORM\Exception\MissingBehaviorException;
use Cake\ORM\Exception\MissingEntityException;
use Cake\ORM\Exception\PersistenceFailedException;
<<<<<<< HEAD
use Cake\ORM\Query\DeleteQuery;
use Cake\ORM\Query\InsertQuery;
use Cake\ORM\Query\SelectQuery;
use Cake\ORM\Query\UpdateQuery;
=======
use Cake\ORM\Query;
use Cake\ORM\Query\SelectQuery;
>>>>>>> 6aaf8c4f
use Cake\ORM\RulesChecker;
use Cake\ORM\Table;
use Cake\TestSuite\TestCase;
use Cake\Utility\Hash;
use Cake\Validation\Validator;
use Exception;
use InvalidArgumentException;
use PDOException;
use RuntimeException;
use TestApp\Model\Entity\ProtectedEntity;
use TestApp\Model\Entity\Tag;
use TestApp\Model\Entity\VirtualUser;
use TestApp\Model\Table\ArticlesTable;
use TestApp\Model\Table\UsersTable;

/**
 * Tests Table class
 */
class TableTest extends TestCase
{
    /**
     * @var string[]
     */
    protected array $fixtures = [
        'core.Articles',
        'core.Tags',
        'core.ArticlesTags',
        'core.Authors',
        'core.Categories',
        'core.Comments',
        'core.Sections',
        'core.SectionsMembers',
        'core.Members',
        'core.PolymorphicTagged',
        'core.SiteArticles',
        'core.Users',
    ];

    /**
     * Handy variable containing the next primary key that will be inserted in the
     * users table
     *
     * @var int
     */
    protected static $nextUserId = 5;

    /**
     * @var \Cake\Datasource\ConnectionInterface
     */
    protected $connection;

    /**
     * @var \Cake\Database\TypeMap
     */
    protected $usersTypeMap;

    /**
     * @var \Cake\Database\TypeMap
     */
    protected $articlesTypeMap;

    public function setUp(): void
    {
        parent::setUp();
        $this->connection = ConnectionManager::get('test');
        static::setAppNamespace();

        $this->usersTypeMap = new TypeMap([
            'Users.id' => 'integer',
            'id' => 'integer',
            'Users__id' => 'integer',
            'Users.username' => 'string',
            'Users__username' => 'string',
            'username' => 'string',
            'Users.password' => 'string',
            'Users__password' => 'string',
            'password' => 'string',
            'Users.created' => 'timestamp',
            'Users__created' => 'timestamp',
            'created' => 'timestamp',
            'Users.updated' => 'timestamp',
            'Users__updated' => 'timestamp',
            'updated' => 'timestamp',
        ]);

        $config = $this->connection->config();
        if (strpos($config['driver'], 'Postgres') !== false) {
            $this->usersTypeMap = new TypeMap([
                'Users.id' => 'integer',
                'id' => 'integer',
                'Users__id' => 'integer',
                'Users.username' => 'string',
                'Users__username' => 'string',
                'username' => 'string',
                'Users.password' => 'string',
                'Users__password' => 'string',
                'password' => 'string',
                'Users.created' => 'timestampfractional',
                'Users__created' => 'timestampfractional',
                'created' => 'timestampfractional',
                'Users.updated' => 'timestampfractional',
                'Users__updated' => 'timestampfractional',
                'updated' => 'timestampfractional',
            ]);
        } elseif (strpos($config['driver'], 'Sqlserver') !== false) {
            $this->usersTypeMap = new TypeMap([
                'Users.id' => 'integer',
                'id' => 'integer',
                'Users__id' => 'integer',
                'Users.username' => 'string',
                'Users__username' => 'string',
                'username' => 'string',
                'Users.password' => 'string',
                'Users__password' => 'string',
                'password' => 'string',
                'Users.created' => 'datetimefractional',
                'Users__created' => 'datetimefractional',
                'created' => 'datetimefractional',
                'Users.updated' => 'datetimefractional',
                'Users__updated' => 'datetimefractional',
                'updated' => 'datetimefractional',
            ]);
        }

        $this->articlesTypeMap = new TypeMap([
            'Articles.id' => 'integer',
            'Articles__id' => 'integer',
            'id' => 'integer',
            'Articles.title' => 'string',
            'Articles__title' => 'string',
            'title' => 'string',
            'Articles.author_id' => 'integer',
            'Articles__author_id' => 'integer',
            'author_id' => 'integer',
            'Articles.body' => 'text',
            'Articles__body' => 'text',
            'body' => 'text',
            'Articles.published' => 'string',
            'Articles__published' => 'string',
            'published' => 'string',
        ]);
    }

    /**
     * teardown method
     */
    public function tearDown(): void
    {
        parent::tearDown();
        $this->clearPlugins();
    }

    /**
     * Tests query creation wrappers.
     */
    public function testTableQuery(): void
    {
        $table = new Table(['table' => 'users']);

        $this->deprecated(function () use ($table) {
            $query = $table->query();
            $this->assertEquals('users', $query->getRepository()->getTable());
        });

        $query = $table->selectQuery();
        $this->assertEquals('users', $query->getRepository()->getTable());

        $query = $table->subquery();
        $this->assertEquals('users', $query->getRepository()->getTable());

        $sql = $query->select(['username'])->sql();
        $this->assertRegExpSql(
            'SELECT <username> FROM <users> <users>',
            $sql,
            !$this->connection->getDriver()->isAutoQuotingEnabled()
        );
    }

    /**
     * Tests subquery() disables aliasing.
     */
    public function testSubqueryAliasing(): void
    {
        $articles = $this->getTableLocator()->get('Articles');
        $subquery = $articles->subquery();

        $subquery->select('Articles.field1');
        $this->assertRegExpSql(
            'SELECT <Articles>.<field1> FROM <articles> <Articles>',
            $subquery->sql(),
            !$this->connection->getDriver()->isAutoQuotingEnabled()
        );

        $subquery->select($articles, true);
        $this->assertEqualsSql('SELECT id, author_id, title, body, published FROM articles Articles', $subquery->sql());

        $subquery->selectAllExcept($articles, ['author_id'], true);
        $this->assertEqualsSql('SELECT id, title, body, published FROM articles Articles', $subquery->sql());
    }

    /**
     * Tests subquery() in where clause.
     */
    public function testSubqueryWhereClause(): void
    {
        $subquery = $this->getTableLocator()->get('Authors')->subquery()
            ->select(['Authors.id'])
            ->where(['Authors.name' => 'mariano']);

        $query = $this->getTableLocator()->get('Articles')->find()
            ->where(['Articles.author_id IN' => $subquery])
            ->orderBy(['Articles.id' => 'ASC']);

        $results = $query->all()->toList();
        $this->assertCount(2, $results);
        $this->assertEquals([1, 3], array_column($results, 'id'));
    }

    /**
     * Tests subquery() in join clause.
     */
    public function testSubqueryJoinClause(): void
    {
        $subquery = $this->getTableLocator()->get('Articles')->subquery()
            ->select(['author_id']);

        $query = $this->getTableLocator()->get('Authors')->find();
        $query
            ->select(['Authors.id', 'total_articles' => $query->func()->count('articles.author_id')])
            ->leftJoin(['articles' => $subquery], ['articles.author_id' => new IdentifierExpression('Authors.id')])
            ->groupBy(['Authors.id'])
            ->orderBy(['Authors.id' => 'ASC']);

        $results = $query->all()->toList();
        $this->assertEquals(1, $results[0]->id);
        $this->assertEquals(2, $results[0]->total_articles);
    }

    /**
     * Tests the table method
     */
    public function testTableMethod(): void
    {
        $table = new Table(['table' => 'users']);
        $this->assertSame('users', $table->getTable());

        $table = new UsersTable();
        $this->assertSame('users', $table->getTable());

        /** @var \Cake\ORM\Table|\PHPUnit\Framework\MockObject\MockObject $table */
        $table = $this->getMockBuilder(Table::class)
            ->onlyMethods(['find'])
            ->setMockClassName('SpecialThingsTable')
            ->getMock();
        $this->assertSame('special_things', $table->getTable());

        $table = new Table(['alias' => 'LoveBoats']);
        $this->assertSame('love_boats', $table->getTable());

        $table->setTable('other');
        $this->assertSame('other', $table->getTable());

        $table->setTable('database.other');
        $this->assertSame('database.other', $table->getTable());
    }

    /**
     * Tests the setAlias method
     */
    public function testSetAlias(): void
    {
        $table = new Table(['alias' => 'users']);
        $this->assertSame('users', $table->getAlias());

        $table = new Table(['table' => 'stuffs']);
        $this->assertSame('stuffs', $table->getAlias());

        $table = new UsersTable();
        $this->assertSame('Users', $table->getAlias());

        /** @var \Cake\ORM\Table|\PHPUnit\Framework\MockObject\MockObject $table */
        $table = $this->getMockBuilder(Table::class)
            ->onlyMethods(['find'])
            ->setMockClassName('SpecialThingTable')
            ->getMock();
        $this->assertSame('SpecialThing', $table->getAlias());

        $table->setAlias('AnotherOne');
        $this->assertSame('AnotherOne', $table->getAlias());
    }

    /**
     * Test that aliasField() works.
     */
    public function testAliasField(): void
    {
        $table = new Table(['alias' => 'Users']);
        $this->assertSame('Users.id', $table->aliasField('id'));

        $this->assertSame('Users.id', $table->aliasField('Users.id'));
    }

    /**
     * Tests setConnection method
     */
    public function testSetConnection(): void
    {
        $table = new Table(['table' => 'users']);
        $this->assertSame($this->connection, $table->getConnection());
        $this->assertSame($table, $table->setConnection($this->connection));
        $this->assertSame($this->connection, $table->getConnection());
    }

    /**
     * Tests primaryKey method
     */
    public function testSetPrimaryKey(): void
    {
        $table = new Table([
            'table' => 'users',
            'schema' => [
                'id' => ['type' => 'integer'],
                '_constraints' => ['primary' => ['type' => 'primary', 'columns' => ['id']]],
            ],
        ]);
        $this->assertSame('id', $table->getPrimaryKey());
        $this->assertSame($table, $table->setPrimaryKey('thingID'));
        $this->assertSame('thingID', $table->getPrimaryKey());

        $table->setPrimaryKey(['thingID', 'user_id']);
        $this->assertEquals(['thingID', 'user_id'], $table->getPrimaryKey());
    }

    /**
     * Tests that name will be selected as a displayField
     */
    public function testDisplayFieldName(): void
    {
        $table = new Table([
            'table' => 'users',
            'schema' => [
                'foo' => ['type' => 'string'],
                'name' => ['type' => 'string'],
            ],
        ]);
        $this->assertSame('name', $table->getDisplayField());
    }

    /**
     * Tests that title will be selected as a displayField
     */
    public function testDisplayFieldTitle(): void
    {
        $table = new Table([
            'table' => 'users',
            'schema' => [
                'foo' => ['type' => 'string'],
                'title' => ['type' => 'string'],
            ],
        ]);
        $this->assertSame('title', $table->getDisplayField());
    }

    /**
     * Tests that label will be selected as a displayField
     */
    public function testDisplayFieldLabel(): void
    {
        $table = new Table([
            'table' => 'users',
            'schema' => [
                'foo' => ['type' => 'string'],
                'label' => ['type' => 'string'],
            ],
        ]);
        $this->assertSame('label', $table->getDisplayField());
    }

    /**
     * Tests that no displayField will fallback to primary key
     */
    public function testDisplayFallback(): void
    {
        $table = new Table([
            'table' => 'users',
            'schema' => [
                'id' => ['type' => 'string'],
                'foo' => ['type' => 'string'],
                '_constraints' => ['primary' => ['type' => 'primary', 'columns' => ['id']]],
            ],
        ]);
        $this->assertSame('id', $table->getDisplayField());

        $table = $this->getTableLocator()->get('ArticlesTags');
        $this->assertSame(['article_id', 'tag_id'], $table->getDisplayField());
    }

    /**
     * Tests that displayField can be changed
     */
    public function testDisplaySet(): void
    {
        $table = new Table([
            'table' => 'users',
            'schema' => [
                'id' => ['type' => 'string'],
                'foo' => ['type' => 'string'],
                '_constraints' => ['primary' => ['type' => 'primary', 'columns' => ['id']]],
            ],
        ]);
        $this->assertSame('id', $table->getDisplayField());
        $table->setDisplayField('foo');
        $this->assertSame('foo', $table->getDisplayField());
    }

    /**
     * Tests schema method
     */
    public function testSetSchema(): void
    {
        $schema = $this->connection->getSchemaCollection()->describe('users');
        $table = new Table([
            'table' => 'users',
            'connection' => $this->connection,
        ]);
        $this->assertEquals($schema, $table->getSchema());

        $table = new Table(['table' => 'stuff']);
        $table->setSchema($schema);
        $this->assertSame($schema, $table->getSchema());

        $table = new Table(['table' => 'another']);
        $schema = ['id' => ['type' => 'integer']];
        $table->setSchema($schema);
        $this->assertEquals(
            new TableSchema('another', $schema),
            $table->getSchema()
        );
    }

    /**
     * Tests schema method with long identifiers
     */
    public function testSetSchemaLongIdentifiers(): void
    {
        $schema = new TableSchema('long_identifiers', [
            'this_is_invalid_because_it_is_very_very_very_long' => [
                'type' => 'string',
            ],
        ]);
        $table = new Table([
            'table' => 'very_long_alias_name',
            'connection' => $this->connection,
        ]);

        $maxAlias = $this->connection->getDriver()->getMaxAliasLength();
        if ($maxAlias && $maxAlias < 72) {
            $nameLength = $maxAlias - 2;
            $this->expectException(DatabaseException::class);
            $this->expectExceptionMessage(
                'ORM queries generate field aliases using the table name/alias and column name. ' .
                "The table alias `very_long_alias_name` and column `this_is_invalid_because_it_is_very_very_very_long` create an alias longer than ({$nameLength}). " .
                'You must change the table schema in the database and shorten either the table or column ' .
                'identifier so they fit within the database alias limits.'
            );
        }
        $this->assertNotNull($table->setSchema($schema));
    }

    public function testSchemaTypeOverrideInInitialize(): void
    {
        $table = new class (['alias' => 'Users', 'table' => 'users', 'connection' => $this->connection]) extends Table {
            public function initialize(array $config): void
            {
                $this->getSchema()->setColumnType('username', 'foobar');
            }
        };

        $result = $table->getSchema();
        $this->assertSame('foobar', $result->getColumnType('username'));
    }

    /**
     * Tests that all fields for a table are added by default in a find when no
     * other fields are specified
     */
    public function testFindAllNoFieldsAndNoHydration(): void
    {
        $table = new Table([
            'table' => 'users',
            'connection' => $this->connection,
        ]);
        $results = $table
            ->find('all')
            ->where(['id IN' => [1, 2]])
            ->orderBy('id')
            ->enableHydration(false)
            ->toArray();
        $expected = [
            [
                'id' => 1,
                'username' => 'mariano',
                'password' => '$2a$10$u05j8FjsvLBNdfhBhc21LOuVMpzpabVXQ9OpC2wO3pSO0q6t7HHMO',
                'created' => new DateTime('2007-03-17 01:16:23'),
                'updated' => new DateTime('2007-03-17 01:18:31'),
            ],
            [
                'id' => 2,
                'username' => 'nate',
                'password' => '$2a$10$u05j8FjsvLBNdfhBhc21LOuVMpzpabVXQ9OpC2wO3pSO0q6t7HHMO',
                'created' => new DateTime('2008-03-17 01:18:23'),
                'updated' => new DateTime('2008-03-17 01:20:31'),
            ],
        ];
        $this->assertEquals($expected, $results);
    }

    /**
     * Tests that it is possible to select only a few fields when finding over a table
     */
    public function testFindAllSomeFieldsNoHydration(): void
    {
        $table = new Table([
            'table' => 'users',
            'connection' => $this->connection,
        ]);
        $results = $table->find('all')
            ->select(['username', 'password'])
            ->enableHydration(false)
            ->orderBy('username')->toArray();
        $expected = [
            ['username' => 'garrett', 'password' => '$2a$10$u05j8FjsvLBNdfhBhc21LOuVMpzpabVXQ9OpC2wO3pSO0q6t7HHMO'],
            ['username' => 'larry', 'password' => '$2a$10$u05j8FjsvLBNdfhBhc21LOuVMpzpabVXQ9OpC2wO3pSO0q6t7HHMO'],
            ['username' => 'mariano', 'password' => '$2a$10$u05j8FjsvLBNdfhBhc21LOuVMpzpabVXQ9OpC2wO3pSO0q6t7HHMO'],
            ['username' => 'nate', 'password' => '$2a$10$u05j8FjsvLBNdfhBhc21LOuVMpzpabVXQ9OpC2wO3pSO0q6t7HHMO'],
        ];
        $this->assertSame($expected, $results);

        $results = $table->find('all')
            ->select(['foo' => 'username', 'password'])
            ->orderBy('username')
            ->enableHydration(false)
            ->toArray();
        $expected = [
            ['foo' => 'garrett', 'password' => '$2a$10$u05j8FjsvLBNdfhBhc21LOuVMpzpabVXQ9OpC2wO3pSO0q6t7HHMO'],
            ['foo' => 'larry', 'password' => '$2a$10$u05j8FjsvLBNdfhBhc21LOuVMpzpabVXQ9OpC2wO3pSO0q6t7HHMO'],
            ['foo' => 'mariano', 'password' => '$2a$10$u05j8FjsvLBNdfhBhc21LOuVMpzpabVXQ9OpC2wO3pSO0q6t7HHMO'],
            ['foo' => 'nate', 'password' => '$2a$10$u05j8FjsvLBNdfhBhc21LOuVMpzpabVXQ9OpC2wO3pSO0q6t7HHMO'],
        ];
        $this->assertSame($expected, $results);
    }

    /**
     * Tests that the query will automatically casts complex conditions to the correct
     * types when the columns belong to the default table
     */
    public function testFindAllConditionAutoTypes(): void
    {
        $table = new Table([
            'table' => 'users',
            'connection' => $this->connection,
        ]);
        $query = $table->find('all')
            ->select(['id', 'username'])
            ->where(['created >=' => new DateTime('2010-01-22 00:00')])
            ->enableHydration(false)
            ->orderBy('id');
        $expected = [
            ['id' => 3, 'username' => 'larry'],
            ['id' => 4, 'username' => 'garrett'],
        ];
        $this->assertSame($expected, $query->toArray());

        $query = $table->find()
            ->enableHydration(false)
            ->select(['id', 'username'])
            ->where(['OR' => [
                'created >=' => new DateTime('2010-01-22 00:00'),
                'users.created' => new DateTime('2008-03-17 01:18:23'),
            ]])
            ->orderBy('id');
        $expected = [
            ['id' => 2, 'username' => 'nate'],
            ['id' => 3, 'username' => 'larry'],
            ['id' => 4, 'username' => 'garrett'],
        ];
        $this->assertSame($expected, $query->toArray());
    }

    /**
     * Test that beforeFind events can mutate the query.
     */
    public function testFindBeforeFindEventMutateQuery(): void
    {
        $table = new Table([
            'table' => 'users',
            'connection' => $this->connection,
        ]);
        $table->getEventManager()->on(
            'Model.beforeFind',
            function (EventInterface $event, $query, $options): void {
                $query->limit(1);
            }
        );

        $result = $table->find('all')->all();
        $this->assertCount(1, $result, 'Should only have 1 record, limit 1 applied.');
    }

    /**
     * Test that beforeFind events are fired and can stop the find and
     * return custom results.
     */
    public function testFindBeforeFindEventOverrideReturn(): void
    {
        $table = new Table([
            'table' => 'users',
            'connection' => $this->connection,
        ]);
        $expected = ['One', 'Two', 'Three'];
        $table->getEventManager()->on(
            'Model.beforeFind',
            function (EventInterface $event, $query, $options) use ($expected): void {
                $query->setResult($expected);
                $event->stopPropagation();
            }
        );

        $query = $table->find('all')
            ->formatResults(function (ResultSetDecorator $results) {
                return $results;
            });
        $query->limit(1);
        $this->assertEquals($expected, $query->all()->toArray());
    }

    /**
     * Test that the getAssociation() method supports the dot syntax.
     */
    public function testAssociationDotSyntax(): void
    {
        $sections = $this->getTableLocator()->get('Sections');
        $members = $this->getTableLocator()->get('Members');
        $sectionsMembers = $this->getTableLocator()->get('SectionsMembers');

        $sections->belongsToMany('Members');
        $sections->hasMany('SectionsMembers');
        $sectionsMembers->belongsTo('Members');
        $members->belongsToMany('Sections');

        $association = $sections->getAssociation('SectionsMembers.Members.Sections');
        $this->assertInstanceOf(BelongsToMany::class, $association);
        $this->assertSame(
            $sections->getAssociation('SectionsMembers')->getAssociation('Members')->getAssociation('Sections'),
            $association
        );
    }

    public function testGetAssociationWithIncorrectCasing(): void
    {
        $this->expectException(InvalidArgumentException::class);
        $this->expectExceptionMessage(
            "The `authors` association is not defined on `Articles`.\n"
            . 'Valid associations are: Authors, Tags, ArticlesTags'
        );

        $articles = $this->getTableLocator()->get('Articles', ['className' => ArticlesTable::class]);

        $articles->getAssociation('authors');
    }

    /**
     * Tests that the getAssociation() method throws an exception on nonexistent ones.
     */
    public function testGetAssociationNonExistent(): void
    {
        $this->expectException(InvalidArgumentException::class);
        $this->expectExceptionMessage('The `FooBar` association is not defined on `Sections`.');

        $this->getTableLocator()->get('Sections')->getAssociation('FooBar');
    }

    /**
     * Tests that belongsTo() creates and configures correctly the association
     */
    public function testBelongsTo(): void
    {
        $options = ['foreignKey' => 'fake_id', 'conditions' => ['a' => 'b']];
        $table = new Table(['table' => 'dates']);
        $belongsTo = $table->belongsTo('user', $options);
        $this->assertInstanceOf(BelongsTo::class, $belongsTo);
        $this->assertSame($belongsTo, $table->getAssociation('user'));
        $this->assertSame('user', $belongsTo->getName());
        $this->assertSame('fake_id', $belongsTo->getForeignKey());
        $this->assertEquals(['a' => 'b'], $belongsTo->getConditions());
        $this->assertSame($table, $belongsTo->getSource());
    }

    /**
     * Tests that hasOne() creates and configures correctly the association
     */
    public function testHasOne(): void
    {
        $options = ['foreignKey' => 'user_id', 'conditions' => ['b' => 'c']];
        $table = new Table(['table' => 'users']);
        $hasOne = $table->hasOne('profile', $options);
        $this->assertInstanceOf(HasOne::class, $hasOne);
        $this->assertSame($hasOne, $table->getAssociation('profile'));
        $this->assertSame('profile', $hasOne->getName());
        $this->assertSame('user_id', $hasOne->getForeignKey());
        $this->assertEquals(['b' => 'c'], $hasOne->getConditions());
        $this->assertSame($table, $hasOne->getSource());
    }

    /**
     * Test has one with a plugin model
     */
    public function testHasOnePlugin(): void
    {
        $options = ['className' => 'TestPlugin.Comments'];
        $table = new Table(['table' => 'users']);

        $hasOne = $table->hasOne('Comments', $options);
        $this->assertInstanceOf(HasOne::class, $hasOne);
        $this->assertSame('Comments', $hasOne->getName());

        $hasOneTable = $hasOne->getTarget();
        $this->assertSame('Comments', $hasOne->getAlias());
        $this->assertSame('TestPlugin.Comments', $hasOne->getRegistryAlias());

        $options = ['className' => 'TestPlugin.Comments'];
        $table = new Table(['table' => 'users']);

        $hasOne = $table->hasOne('TestPlugin.Comments', $options);
        $this->assertInstanceOf(HasOne::class, $hasOne);
        $this->assertSame('Comments', $hasOne->getName());

        $hasOneTable = $hasOne->getTarget();
        $this->assertSame('Comments', $hasOne->getAlias());
        $this->assertSame('TestPlugin.Comments', $hasOne->getRegistryAlias());
    }

    /**
     * testNoneUniqueAssociationsSameClass
     */
    public function testNoneUniqueAssociationsSameClass(): void
    {
        $Users = new Table(['table' => 'users']);
        $options = ['className' => 'Comments'];
        $Users->hasMany('Comments', $options);

        $Articles = new Table(['table' => 'articles']);
        $options = ['className' => 'Comments'];
        $Articles->hasMany('Comments', $options);

        $Categories = new Table(['table' => 'categories']);
        $options = ['className' => 'TestPlugin.Comments'];
        $Categories->hasMany('Comments', $options);

        $this->assertInstanceOf(Table::class, $Users->Comments->getTarget());
        $this->assertInstanceOf(Table::class, $Articles->Comments->getTarget());
        $this->assertInstanceOf('TestPlugin\Model\Table\CommentsTable', $Categories->Comments->getTarget());
    }

    /**
     * Test associations which refer to the same table multiple times
     */
    public function testSelfJoinAssociations(): void
    {
        $Categories = $this->getTableLocator()->get('Categories');
        $options = ['className' => 'Categories'];
        $Categories->hasMany('Children', ['foreignKey' => 'parent_id'] + $options);
        $Categories->belongsTo('Parent', $options);

        $this->assertSame('categories', $Categories->Children->getTarget()->getTable());
        $this->assertSame('categories', $Categories->Parent->getTarget()->getTable());

        $this->assertSame('Children', $Categories->Children->getAlias());
        $this->assertSame('Children', $Categories->Children->getTarget()->getAlias());

        $this->assertSame('Parent', $Categories->Parent->getAlias());
        $this->assertSame('Parent', $Categories->Parent->getTarget()->getAlias());

        $expected = [
            'id' => 2,
            'parent_id' => 1,
            'name' => 'Category 1.1',
            'parent' => [
                'id' => 1,
                'parent_id' => 0,
                'name' => 'Category 1',
            ],
            'children' => [
                [
                    'id' => 7,
                    'parent_id' => 2,
                    'name' => 'Category 1.1.1',
                ],
                [
                    'id' => 8,
                    'parent_id' => 2,
                    'name' => 'Category 1.1.2',
                ],
            ],
        ];

        $fields = ['id', 'parent_id', 'name'];
        $result = $Categories->find('all')
            ->select(['Categories.id', 'Categories.parent_id', 'Categories.name'])
            ->contain(['Children' => ['fields' => $fields], 'Parent' => ['fields' => $fields]])
            ->where(['Categories.id' => 2])
            ->first()
            ->toArray();

        $this->assertSame($expected, $result);
    }

    /**
     * Tests that hasMany() creates and configures correctly the association
     */
    public function testHasMany(): void
    {
        $options = [
            'foreignKey' => 'author_id',
            'conditions' => ['b' => 'c'],
            'sort' => ['foo' => 'asc'],
        ];
        $table = new Table(['table' => 'authors']);
        $hasMany = $table->hasMany('article', $options);
        $this->assertInstanceOf(HasMany::class, $hasMany);
        $this->assertSame($hasMany, $table->getAssociation('article'));
        $this->assertSame('article', $hasMany->getName());
        $this->assertSame('author_id', $hasMany->getForeignKey());
        $this->assertEquals(['b' => 'c'], $hasMany->getConditions());
        $this->assertEquals(['foo' => 'asc'], $hasMany->getSort());
        $this->assertSame($table, $hasMany->getSource());
    }

    /**
     * testHasManyWithClassName
     */
    public function testHasManyWithClassName(): void
    {
        $table = $this->getTableLocator()->get('Articles');
        $table->hasMany('Comments', [
            'className' => 'Comments',
            'conditions' => ['published' => 'Y'],
        ]);

        $table->hasMany('UnapprovedComments', [
            'className' => 'Comments',
            'conditions' => ['published' => 'N'],
            'propertyName' => 'unaproved_comments',
        ]);

        $expected = [
            'id' => 1,
            'title' => 'First Article',
            'unaproved_comments' => [
                [
                    'id' => 4,
                    'article_id' => 1,
                    'comment' => 'Fourth Comment for First Article',
                ],
            ],
            'comments' => [
                [
                    'id' => 1,
                    'article_id' => 1,
                    'comment' => 'First Comment for First Article',
                ],
                [
                    'id' => 2,
                    'article_id' => 1,
                    'comment' => 'Second Comment for First Article',
                ],
                [
                    'id' => 3,
                    'article_id' => 1,
                    'comment' => 'Third Comment for First Article',
                ],
            ],
        ];
        $result = $table->find()
            ->select(['id', 'title'])
            ->contain([
                'Comments' => ['fields' => ['id', 'article_id', 'comment']],
                'UnapprovedComments' => ['fields' => ['id', 'article_id', 'comment']],
            ])
            ->where(['id' => 1])
            ->first();

        $this->assertSame($expected, $result->toArray());
    }

    /**
     * Ensure associations use the plugin-prefixed model
     */
    public function testHasManyPluginOverlap(): void
    {
        $this->getTableLocator()->get('Comments');
        $this->loadPlugins(['TestPlugin']);

        $table = new Table(['table' => 'authors']);

        $table->hasMany('TestPlugin.Comments');
        $comments = $table->Comments->getTarget();
        $this->assertInstanceOf('TestPlugin\Model\Table\CommentsTable', $comments);
    }

    /**
     * Ensure associations use the plugin-prefixed model
     * even if specified with config
     */
    public function testHasManyPluginOverlapConfig(): void
    {
        $this->getTableLocator()->get('Comments');
        $this->loadPlugins(['TestPlugin']);

        $table = new Table(['table' => 'authors']);

        $table->hasMany('Comments', ['className' => 'TestPlugin.Comments']);
        $comments = $table->Comments->getTarget();
        $this->assertInstanceOf('TestPlugin\Model\Table\CommentsTable', $comments);
    }

    /**
     * Tests that BelongsToMany() creates and configures correctly the association
     */
    public function testBelongsToMany(): void
    {
        $options = [
            'foreignKey' => 'thing_id',
            'joinTable' => 'things_tags',
            'conditions' => ['b' => 'c'],
            'sort' => ['foo' => 'asc'],
        ];
        $table = new Table(['table' => 'authors', 'connection' => $this->connection]);
        $belongsToMany = $table->belongsToMany('tag', $options);
        $this->assertInstanceOf(BelongsToMany::class, $belongsToMany);
        $this->assertSame($belongsToMany, $table->getAssociation('tag'));
        $this->assertSame('tag', $belongsToMany->getName());
        $this->assertSame('thing_id', $belongsToMany->getForeignKey());
        $this->assertEquals(['b' => 'c'], $belongsToMany->getConditions());
        $this->assertEquals(['foo' => 'asc'], $belongsToMany->getSort());
        $this->assertSame($table, $belongsToMany->getSource());
        $this->assertSame('things_tags', $belongsToMany->junction()->getTable());
    }

    /**
     * Test addAssociations()
     */
    public function testAddAssociations(): void
    {
        $params = [
            'belongsTo' => [
                'users' => ['foreignKey' => 'fake_id', 'conditions' => ['a' => 'b']],
            ],
            'hasOne' => ['profiles'],
            'hasMany' => ['authors'],
            'belongsToMany' => [
                'tags' => [
                    'joinTable' => 'things_tags',
                    'conditions' => [
                        'Tags.starred' => true,
                    ],
                ],
            ],
        ];

        $table = new Table(['table' => 'members']);
        $result = $table->addAssociations($params);
        $this->assertSame($table, $result);

        $associations = $table->associations();

        $belongsTo = $associations->get('users');
        $this->assertInstanceOf('Cake\ORM\Association\BelongsTo', $belongsTo);
        $this->assertSame('users', $belongsTo->getName());
        $this->assertSame('fake_id', $belongsTo->getForeignKey());
        $this->assertEquals(['a' => 'b'], $belongsTo->getConditions());
        $this->assertSame($table, $belongsTo->getSource());

        $hasOne = $associations->get('profiles');
        $this->assertInstanceOf(HasOne::class, $hasOne);
        $this->assertSame('profiles', $hasOne->getName());

        $hasMany = $associations->get('authors');
        $this->assertInstanceOf(HasMany::class, $hasMany);
        $this->assertSame('authors', $hasMany->getName());

        $belongsToMany = $associations->get('tags');
        $this->assertInstanceOf(BelongsToMany::class, $belongsToMany);
        $this->assertSame('tags', $belongsToMany->getName());
        $this->assertSame('things_tags', $belongsToMany->junction()->getTable());
        $this->assertSame(['Tags.starred' => true], $belongsToMany->getConditions());
    }

    /**
     * Test basic multi row updates.
     */
    public function testUpdateAll(): void
    {
        $table = new Table([
            'table' => 'users',
            'connection' => $this->connection,
        ]);
        $fields = ['username' => 'mark'];
        $result = $table->updateAll($fields, ['id <' => 4]);
        $this->assertSame(3, $result);

        $result = $table->find('all')
            ->select(['username'])
            ->orderBy(['id' => 'asc'])
            ->enableHydration(false)
            ->toArray();
        $expected = array_fill(0, 3, $fields);
        $expected[] = ['username' => 'garrett'];
        $this->assertEquals($expected, $result);
    }

    /**
     * Test that exceptions from the Query bubble up.
     */
    public function testUpdateAllFailure(): void
    {
        $this->expectException(DatabaseException::class);
<<<<<<< HEAD
        $table = $this->getMockBuilder(Table::class)
            ->onlyMethods(['updateQuery'])
            ->setConstructorArgs([['table' => 'users']])
            ->getMock();
        $query = $this->getMockBuilder(UpdateQuery::class)
            ->onlyMethods(['execute'])
            ->setConstructorArgs([$table])
            ->getMock();
        $table->expects($this->once())
            ->method('updateQuery')
            ->will($this->returnValue($query));
=======

        /** @var \Cake\Database\Connection|\PHPUnit\Framework\MockObject\MockObject $connection */
        $connection = $this->getMockBuilder('Cake\Database\Connection')
            ->onlyMethods(['run'])
            ->setConstructorArgs([['driver' => $this->connection->getDriver()] + ConnectionManager::getConfig('test')])
            ->getMock();
        $table = $this->fetchTable('Users');
        $table->setConnection($connection);
>>>>>>> 6aaf8c4f

        $connection->expects($this->once())->method('run')
            ->will($this->throwException(new DatabaseException('Not good')));

        $table->updateAll(['username' => 'mark'], []);
    }

    /**
     * Test deleting many records.
     */
    public function testDeleteAll(): void
    {
        $table = new Table([
            'table' => 'users',
            'connection' => $this->connection,
        ]);
        $result = $table->deleteAll(['id <' => 4]);
        $this->assertSame(3, $result);

        $result = $table->find('all')->toArray();
        $this->assertCount(1, $result, 'Only one record should remain');
        $this->assertSame(4, $result[0]['id']);
    }

    /**
     * Test deleting many records with conditions using the alias
     */
    public function testDeleteAllAliasedConditions(): void
    {
        $table = new Table([
            'table' => 'users',
            'alias' => 'Managers',
            'connection' => $this->connection,
        ]);
        $result = $table->deleteAll(['Managers.id <' => 4]);
        $this->assertSame(3, $result);

        $result = $table->find('all')->toArray();
        $this->assertCount(1, $result, 'Only one record should remain');
        $this->assertSame(4, $result[0]['id']);
    }

    /**
     * Test that exceptions from the Query bubble up.
     */
    public function testDeleteAllFailure(): void
    {
        $this->expectException(DatabaseException::class);
        $table = $this->getMockBuilder(Table::class)
            ->onlyMethods(['deleteQuery'])
<<<<<<< HEAD
            ->setConstructorArgs([['table' => 'users']])
            ->getMock();
        $query = $this->getMockBuilder(DeleteQuery::class)
=======
            ->setConstructorArgs([['table' => 'users', 'connection' => $this->connection]])
            ->getMock();
        $query = $this->getMockBuilder('Cake\ORM\Query\DeleteQuery')
>>>>>>> 6aaf8c4f
            ->onlyMethods(['execute'])
            ->setConstructorArgs([$table])
            ->getMock();
        $table->expects($this->once())
            ->method('deleteQuery')
            ->will($this->returnValue($query));

        $query->expects($this->once())
            ->method('execute')
            ->will($this->throwException(new DatabaseException('Not good')));

        $table->deleteAll(['id >' => 4]);
    }

    /**
     * Tests that array options are passed to the query object using applyOptions
     */
    public function testFindApplyOptions(): void
    {
        $table = $this->getMockBuilder(Table::class)
            ->onlyMethods(['selectQuery', 'findAll'])
            ->setConstructorArgs([['table' => 'users', 'connection' => $this->connection]])
            ->getMock();
<<<<<<< HEAD
        $query = $this->getMockBuilder(SelectQuery::class)
            ->setConstructorArgs([$table])
=======
        $query = $this->getMockBuilder('Cake\ORM\Query\SelectQuery')
            ->setConstructorArgs([$this->connection, $table])
>>>>>>> 6aaf8c4f
            ->getMock();
        $table->expects($this->once())
            ->method('selectQuery')
            ->will($this->returnValue($query));

        $options = ['fields' => ['a', 'b'], 'connections' => ['a >' => 1]];
        $query->expects($this->any())
            ->method('select')
            ->will($this->returnSelf());

        $query->expects($this->once())->method('getOptions')
            ->will($this->returnValue(['connections' => ['a >' => 1]]));
        $query->expects($this->once())
            ->method('applyOptions')
            ->with($options);

        $table->expects($this->once())->method('findAll')
            ->with($query, ['connections' => ['a >' => 1]]);
        $table->find('all', $options);
    }

    /**
     * Tests find('list')
     */
    public function testFindListNoHydration(): void
    {
        $table = new Table([
            'table' => 'users',
            'connection' => $this->connection,
        ]);
        $table->setDisplayField('username');
        $query = $table->find('list')
            ->enableHydration(false)
            ->orderBy('id');
        $expected = [
            1 => 'mariano',
            2 => 'nate',
            3 => 'larry',
            4 => 'garrett',
        ];
        $this->assertSame($expected, $query->toArray());

        $query = $table->find('list', ['fields' => ['id', 'username']])
            ->enableHydration(false)
            ->orderBy('id');
        $expected = [
            1 => 'mariano',
            2 => 'nate',
            3 => 'larry',
            4 => 'garrett',
        ];
        $this->assertSame($expected, $query->toArray());

        $query = $table->find('list', ['groupField' => 'odd'])
            ->select(['id', 'username', 'odd' => new QueryExpression('id % 2')])
            ->enableHydration(false)
            ->orderBy('id');
        $expected = [
            1 => [
                1 => 'mariano',
                3 => 'larry',
            ],
            0 => [
                2 => 'nate',
                4 => 'garrett',
            ],
        ];
        $this->assertSame($expected, $query->toArray());
    }

    /**
     * Tests find('threaded')
     */
    public function testFindThreadedNoHydration(): void
    {
        $table = new Table([
            'table' => 'categories',
            'connection' => $this->connection,
        ]);
        $expected = [
            [
                'id' => 1,
                'parent_id' => 0,
                'name' => 'Category 1',
                'children' => [
                    [
                        'id' => 2,
                        'parent_id' => 1,
                        'name' => 'Category 1.1',
                        'children' => [
                            [
                                'id' => 7,
                                'parent_id' => 2,
                                'name' => 'Category 1.1.1',
                                'children' => [],
                            ],
                            [
                                'id' => 8,
                                'parent_id' => '2',
                                'name' => 'Category 1.1.2',
                                'children' => [],
                            ],
                        ],
                    ],
                    [
                        'id' => 3,
                        'parent_id' => '1',
                        'name' => 'Category 1.2',
                        'children' => [],
                    ],
                ],
            ],
            [
                'id' => 4,
                'parent_id' => 0,
                'name' => 'Category 2',
                'children' => [],
            ],
            [
                'id' => 5,
                'parent_id' => 0,
                'name' => 'Category 3',
                'children' => [
                    [
                        'id' => '6',
                        'parent_id' => '5',
                        'name' => 'Category 3.1',
                        'children' => [],
                    ],
                ],
            ],
        ];
        $results = $table->find('all')
            ->select(['id', 'parent_id', 'name'])
            ->enableHydration(false)
            ->find('threaded')
            ->toArray();

        $this->assertEquals($expected, $results);
    }

    /**
     * Tests that finders can be stacked
     */
    public function testStackingFinders(): void
    {
        $table = $this->getMockBuilder(Table::class)
            ->onlyMethods(['find', 'findList'])
            ->disableOriginalConstructor()
            ->getMock();
        $query = $this->getMockBuilder('Cake\ORM\Query')
            ->onlyMethods(['addDefaultTypes'])
            ->setConstructorArgs([$table])
            ->getMock();

        $table->expects($this->once())
            ->method('find')
            ->with('threaded', ['order' => ['name' => 'ASC']])
            ->will($this->returnValue($query));

        $table->expects($this->once())
            ->method('findList')
            ->with($query, ['keyPath' => 'id'])
            ->will($this->returnValue($query));

        $result = $table
            ->find('threaded', ['order' => ['name' => 'ASC']])
            ->find('list', ['keyPath' => 'id']);
        $this->assertSame($query, $result);
    }

    /**
     * Tests find('threaded') with hydrated results
     */
    public function testFindThreadedHydrated(): void
    {
        $table = new Table([
            'table' => 'categories',
            'connection' => $this->connection,
        ]);
        $results = $table->find('all')
            ->find('threaded')
            ->select(['id', 'parent_id', 'name'])
            ->toArray();

        $this->assertSame(1, $results[0]->id);
        $expected = [
            'id' => 8,
            'parent_id' => 2,
            'name' => 'Category 1.1.2',
            'children' => [],
        ];
        $this->assertEquals($expected, $results[0]->children[0]->children[1]->toArray());
    }

    /**
     * Tests find('list') with hydrated records
     */
    public function testFindListHydrated(): void
    {
        $table = new Table([
            'table' => 'users',
            'connection' => $this->connection,
        ]);
        $table->setDisplayField('username');
        $query = $table
            ->find('list', ['fields' => ['id', 'username']])
            ->orderBy('id');
        $expected = [
            1 => 'mariano',
            2 => 'nate',
            3 => 'larry',
            4 => 'garrett',
        ];
        $this->assertSame($expected, $query->toArray());

        $query = $table->find('list', ['groupField' => 'odd'])
            ->select(['id', 'username', 'odd' => new QueryExpression('id % 2')])
            ->enableHydration(true)
            ->orderBy('id');
        $expected = [
            1 => [
                1 => 'mariano',
                3 => 'larry',
            ],
            0 => [
                2 => 'nate',
                4 => 'garrett',
            ],
        ];
        $this->assertSame($expected, $query->toArray());
    }

    /**
     * Test that find('list') only selects required fields.
     */
    public function testFindListSelectedFields(): void
    {
        $table = new Table([
            'table' => 'users',
            'connection' => $this->connection,
        ]);
        $table->setDisplayField('username');

        $query = $table->find('list');
        $expected = ['id', 'username'];
        $this->assertSame($expected, $query->clause('select'));

        $query = $table->find('list', ['valueField' => function ($row) {
            return $row->username;
        }]);
        $this->assertEmpty($query->clause('select'));

        $expected = ['odd' => new QueryExpression('id % 2'), 'id', 'username'];
        $query = $table->find('list', [
            'fields' => $expected,
            'groupField' => 'odd',
        ]);
        $this->assertSame($expected, $query->clause('select'));

        $articles = new Table([
            'table' => 'articles',
            'connection' => $this->connection,
        ]);

        $query = $articles->find('list', ['groupField' => 'author_id']);
        $expected = ['id', 'title', 'author_id'];
        $this->assertSame($expected, $query->clause('select'));

        $query = $articles->find('list', ['valueField' => ['author_id', 'title']])
            ->orderBy('id');
        $expected = ['id', 'author_id', 'title'];
        $this->assertSame($expected, $query->clause('select'));

        $expected = [
            1 => '1;First Article',
            2 => '3;Second Article',
            3 => '1;Third Article',
        ];
        $this->assertSame($expected, $query->toArray());

        $query = $articles->find('list', [
                'valueField' => ['id', 'title'],
                'valueSeparator' => ' : ',
            ])
            ->orderBy('id');

        $expected = [
            1 => '1 : First Article',
            2 => '2 : Second Article',
            3 => '3 : Third Article',
        ];
        $this->assertSame($expected, $query->toArray());
    }

    /**
     * test that find('list') does not auto add fields to select if using virtual properties
     */
    public function testFindListWithVirtualField(): void
    {
        $table = new Table([
            'table' => 'users',
            'connection' => $this->connection,
            'entityClass' => VirtualUser::class,
        ]);
        $table->setDisplayField('bonus');

        $query = $table
            ->find('list')
            ->orderBy('id');
        $this->assertEmpty($query->clause('select'));

        $expected = [
            1 => 'bonus',
            2 => 'bonus',
            3 => 'bonus',
            4 => 'bonus',
        ];
        $this->assertSame($expected, $query->toArray());

        $query = $table->find('list', ['groupField' => 'odd']);
        $this->assertEmpty($query->clause('select'));
    }

    /**
     * Test find('list') with value field from associated table
     */
    public function testFindListWithAssociatedTable(): void
    {
        $articles = new Table([
            'table' => 'articles',
            'connection' => $this->connection,
        ]);

        $articles->belongsTo('Authors');
        $query = $articles->find('list', ['valueField' => 'author.name'])
            ->contain(['Authors'])
            ->orderBy('articles.id');
        $this->assertEmpty($query->clause('select'));

        $expected = [
            1 => 'mariano',
            2 => 'larry',
            3 => 'mariano',
        ];
        $this->assertSame($expected, $query->toArray());
    }

    /**
     * Test the default entityClass.
     */
    public function testEntityClassDefault(): void
    {
        $table = new Table();
        $this->assertSame('Cake\ORM\Entity', $table->getEntityClass());
    }

    /**
     * Tests that using a simple string for entityClass will try to
     * load the class from the App namespace
     */
    public function testTableClassInApp(): void
    {
        $class = $this->getMockClass('Cake\ORM\Entity');

        if (!class_exists('TestApp\Model\Entity\TestUser')) {
            class_alias($class, 'TestApp\Model\Entity\TestUser');
        }

        $table = new Table();
        $this->assertSame($table, $table->setEntityClass('TestUser'));
        $this->assertSame('TestApp\Model\Entity\TestUser', $table->getEntityClass());
    }

    /**
     * Test that entity class inflection works for compound nouns
     */
    public function testEntityClassInflection(): void
    {
        $class = $this->getMockClass('Cake\ORM\Entity');

        if (!class_exists('TestApp\Model\Entity\CustomCookie')) {
            class_alias($class, 'TestApp\Model\Entity\CustomCookie');
        }

        $table = $this->getTableLocator()->get('CustomCookies');
        $this->assertSame('TestApp\Model\Entity\CustomCookie', $table->getEntityClass());

        if (!class_exists('TestApp\Model\Entity\Address')) {
            class_alias($class, 'TestApp\Model\Entity\Address');
        }

        $table = $this->getTableLocator()->get('Addresses');
        $this->assertSame('TestApp\Model\Entity\Address', $table->getEntityClass());
    }

    /**
     * Tests that using a simple string for entityClass will try to
     * load the class from the Plugin namespace when using plugin notation
     */
    public function testTableClassInPlugin(): void
    {
        $class = $this->getMockClass('Cake\ORM\Entity');

        if (!class_exists('MyPlugin\Model\Entity\SuperUser')) {
            class_alias($class, 'MyPlugin\Model\Entity\SuperUser');
        }

        $table = new Table();
        $this->assertSame($table, $table->setEntityClass('MyPlugin.SuperUser'));
        $this->assertSame(
            'MyPlugin\Model\Entity\SuperUser',
            $table->getEntityClass()
        );
    }

    /**
     * Tests that using a simple string for entityClass will throw an exception
     * when the class does not exist in the namespace
     */
    public function testTableClassNonExistent(): void
    {
        $this->expectException(MissingEntityException::class);
        $this->expectExceptionMessage('Entity class FooUser could not be found.');
        $table = new Table();
        $table->setEntityClass('FooUser');
    }

    /**
     * Tests getting the entityClass based on conventions for the entity
     * namespace
     */
    public function testTableClassConventionForAPP(): void
    {
        $table = new ArticlesTable();
        $this->assertSame('TestApp\Model\Entity\Article', $table->getEntityClass());
    }

    /**
     * Tests setting a entity class object using the setter method
     */
    public function testSetEntityClass(): void
    {
        $table = new Table();
        $class = '\\' . $this->getMockClass('Cake\ORM\Entity');
        $this->assertSame($table, $table->setEntityClass($class));
        $this->assertSame($class, $table->getEntityClass());
    }

    /**
     * Proves that associations, even though they are lazy loaded, will fetch
     * records using the correct table class and hydrate with the correct entity
     */
    public function testReciprocalBelongsToLoading(): void
    {
        $table = new ArticlesTable([
            'connection' => $this->connection,
        ]);
        $result = $table->find('all')->contain(['Authors'])->first();
        $this->assertInstanceOf('TestApp\Model\Entity\Author', $result->author);
    }

    /**
     * Proves that associations, even though they are lazy loaded, will fetch
     * records using the correct table class and hydrate with the correct entity
     */
    public function testReciprocalHasManyLoading(): void
    {
        $table = new ArticlesTable([
            'connection' => $this->connection,
        ]);
        $result = $table->find('all')->contain(['Authors' => ['articles']])->first();
        $this->assertCount(2, $result->author->articles);
        foreach ($result->author->articles as $article) {
            $this->assertInstanceOf('TestApp\Model\Entity\Article', $article);
        }
    }

    /**
     * Tests that the correct table and entity are loaded for the join association in
     * a belongsToMany setup
     */
    public function testReciprocalBelongsToMany(): void
    {
        $table = new ArticlesTable([
            'connection' => $this->connection,
        ]);
        $result = $table->find('all')->contain(['Tags'])->first();
        $this->assertInstanceOf('TestApp\Model\Entity\Tag', $result->tags[0]);
        $this->assertInstanceOf(
            'TestApp\Model\Entity\ArticlesTag',
            $result->tags[0]->_joinData
        );
    }

    /**
     * Tests that recently fetched entities are always clean
     */
    public function testFindCleanEntities(): void
    {
        $table = new ArticlesTable([
            'connection' => $this->connection,
        ]);
        $results = $table->find('all')->contain(['Tags', 'Authors'])->toArray();
        $this->assertCount(3, $results);
        foreach ($results as $article) {
            $this->assertFalse($article->isDirty('id'));
            $this->assertFalse($article->isDirty('title'));
            $this->assertFalse($article->isDirty('author_id'));
            $this->assertFalse($article->isDirty('body'));
            $this->assertFalse($article->isDirty('published'));
            $this->assertFalse($article->isDirty('author'));
            $this->assertFalse($article->author->isDirty('id'));
            $this->assertFalse($article->author->isDirty('name'));
            $this->assertFalse($article->isDirty('tag'));
            if ($article->tag) {
                $this->assertFalse($article->tag[0]->_joinData->isDirty('tag_id'));
            }
        }
    }

    /**
     * Tests that recently fetched entities are marked as not new
     */
    public function testFindPersistedEntities(): void
    {
        $table = new ArticlesTable([
            'connection' => $this->connection,
        ]);
        $results = $table->find('all')->contain(['Tags', 'Authors'])->toArray();
        $this->assertCount(3, $results);
        foreach ($results as $article) {
            $this->assertFalse($article->isNew());
            foreach ((array)$article->tag as $tag) {
                $this->assertFalse($tag->isNew());
                $this->assertFalse($tag->_joinData->isNew());
            }
        }
    }

    /**
     * Tests the exists function
     */
    public function testExists(): void
    {
        $table = $this->getTableLocator()->get('users');
        $this->assertTrue($table->exists(['id' => 1]));
        $this->assertFalse($table->exists(['id' => 501]));
        $this->assertTrue($table->exists(['id' => 3, 'username' => 'larry']));
    }

    /**
     * Test adding a behavior to a table.
     */
    public function testAddBehavior(): void
    {
        $mock = $this->getMockBuilder('Cake\ORM\BehaviorRegistry')
            ->disableOriginalConstructor()
            ->getMock();
        $mock->expects($this->once())
            ->method('load')
            ->with('Sluggable');

        $table = new Table([
            'table' => 'articles',
            'behaviors' => $mock,
        ]);
        $result = $table->addBehavior('Sluggable');
        $this->assertSame($table, $result);
    }

    /**
     * Test adding a behavior that is a duplicate.
     */
    public function testAddBehaviorDuplicate(): void
    {
        $table = new Table(['table' => 'articles']);
        $this->assertSame($table, $table->addBehavior('Sluggable', ['test' => 'value']));
        $this->assertSame($table, $table->addBehavior('Sluggable', ['test' => 'value']));
        try {
            $table->addBehavior('Sluggable', ['thing' => 'thing']);
            $this->fail('No exception raised');
        } catch (RuntimeException $e) {
            $this->assertStringContainsString('The "Sluggable" alias has already been loaded', $e->getMessage());
        }
    }

    /**
     * Test removing a behavior from a table.
     */
    public function testRemoveBehavior(): void
    {
        $mock = $this->getMockBuilder('Cake\ORM\BehaviorRegistry')
            ->disableOriginalConstructor()
            ->getMock();
        $mock->expects($this->once())
            ->method('unload')
            ->with('Sluggable');

        $table = new Table([
            'table' => 'articles',
            'behaviors' => $mock,
        ]);
        $result = $table->removeBehavior('Sluggable');
        $this->assertSame($table, $result);
    }

    /**
     * Test adding multiple behaviors to a table.
     */
    public function testAddBehaviors(): void
    {
        $table = new Table(['table' => 'comments']);
        $behaviors = [
            'Sluggable',
            'Timestamp' => [
                'events' => [
                    'Model.beforeSave' => [
                        'created' => 'new',
                        'updated' => 'always',
                    ],
                ],
            ],
        ];

        $this->assertSame($table, $table->addBehaviors($behaviors));
        $this->assertTrue($table->behaviors()->has('Sluggable'));
        $this->assertTrue($table->behaviors()->has('Timestamp'));
        $this->assertSame(
            $behaviors['Timestamp']['events'],
            $table->behaviors()->get('Timestamp')->getConfig('events')
        );
    }

    /**
     * Test getting a behavior instance from a table.
     */
    public function testBehaviors(): void
    {
        $table = $this->getTableLocator()->get('article');
        $result = $table->behaviors();
        $this->assertInstanceOf('Cake\ORM\BehaviorRegistry', $result);
    }

    /**
     * Test that the getBehavior() method retrieves a behavior from the table registry.
     */
    public function testGetBehavior(): void
    {
        $table = new Table(['table' => 'comments']);
        $table->addBehavior('Sluggable');
        $this->assertSame($table->behaviors()->get('Sluggable'), $table->getBehavior('Sluggable'));
    }

    /**
     * Test that the getBehavior() method will throw an exception when you try to
     * get a behavior that does not exist.
     */
    public function testGetBehaviorThrowsExceptionForMissingBehavior(): void
    {
        $table = new Table(['table' => 'comments']);

        $this->expectException(InvalidArgumentException::class);
        $this->expectExceptionMessage('The `Sluggable` behavior is not defined on `' . $table::class . '`.');

        $this->assertFalse($table->hasBehavior('Sluggable'));
        $table->getBehavior('Sluggable');
    }

    /**
     * Ensure exceptions are raised on missing behaviors.
     */
    public function testAddBehaviorMissing(): void
    {
        $this->expectException(MissingBehaviorException::class);
        $table = $this->getTableLocator()->get('article');
        $this->assertNull($table->addBehavior('NopeNotThere'));
    }

    /**
     * Test mixin methods from behaviors.
     */
    public function testCallBehaviorMethod(): void
    {
        $table = $this->getTableLocator()->get('article');
        $table->addBehavior('Sluggable');
        $this->assertSame('some-value', $table->slugify('some value'));
    }

    /**
     * Test you can alias a behavior method
     */
    public function testCallBehaviorAliasedMethod(): void
    {
        $table = $this->getTableLocator()->get('article');
        $table->addBehavior('Sluggable', ['implementedMethods' => ['wednesday' => 'slugify']]);
        $this->assertSame('some-value', $table->wednesday('some value'));
    }

    /**
     * Test finder methods from behaviors.
     */
    public function testCallBehaviorFinder(): void
    {
        $table = $this->getTableLocator()->get('articles');
        $table->addBehavior('Sluggable');

        $query = $table->find('noSlug');
        $this->assertInstanceOf('Cake\ORM\Query', $query);
        $this->assertNotEmpty($query->clause('where'));
    }

    /**
     * testCallBehaviorAliasedFinder
     */
    public function testCallBehaviorAliasedFinder(): void
    {
        $table = $this->getTableLocator()->get('articles');
        $table->addBehavior('Sluggable', ['implementedFinders' => ['special' => 'findNoSlug']]);

        $query = $table->find('special');
        $this->assertInstanceOf('Cake\ORM\Query', $query);
        $this->assertNotEmpty($query->clause('where'));
    }

    /**
     * Test implementedEvents
     */
    public function testImplementedEvents(): void
    {
        /** @var \Cake\ORM\Table|\PHPUnit\Framework\MockObject\MockObject $table */
        $table = $this->getMockBuilder(Table::class)
            ->addMethods([
                'buildValidator',
                'beforeMarshal',
                'beforeFind',
                'beforeSave',
                'afterSave',
                'beforeDelete',
                'afterDelete',
                'afterRules',
            ])
            ->getMock();
        $result = $table->implementedEvents();
        $expected = [
            'Model.beforeMarshal' => 'beforeMarshal',
            'Model.buildValidator' => 'buildValidator',
            'Model.beforeFind' => 'beforeFind',
            'Model.beforeSave' => 'beforeSave',
            'Model.afterSave' => 'afterSave',
            'Model.beforeDelete' => 'beforeDelete',
            'Model.afterDelete' => 'afterDelete',
            'Model.afterRules' => 'afterRules',
        ];
        $this->assertEquals($expected, $result, 'Events do not match.');
    }

    /**
     * Tests that it is possible to insert a new row using the save method
     *
     * @group save
     */
    public function testSaveNewEntity(): void
    {
        $entity = new Entity([
            'username' => 'superuser',
            'password' => 'root',
            'created' => new DateTime('2013-10-10 00:00'),
            'updated' => new DateTime('2013-10-10 00:00'),
        ]);
        $table = $this->getTableLocator()->get('users');
        $this->assertSame($entity, $table->save($entity));
        $this->assertEquals($entity->id, self::$nextUserId);

        $row = $table->find()->where(['id' => self::$nextUserId])->first();
        $this->assertEquals($entity->toArray(), $row->toArray());
    }

    /**
     * Test that saving a new empty entity does nothing.
     *
     * @group save
     */
    public function testSaveNewEmptyEntity(): void
    {
        $entity = new Entity();
        $table = $this->getTableLocator()->get('users');
        $this->assertFalse($table->save($entity));
    }

    /**
     * Test that saving a new empty entity does not call exists.
     *
     * @group save
     */
    public function testSaveNewEntityNoExists(): void
    {
        /** @var \Cake\ORM\Table|\PHPUnit\Framework\MockObject\MockObject $table */
        $table = $this->getMockBuilder(Table::class)
            ->onlyMethods(['exists'])
            ->setConstructorArgs([[
                'connection' => $this->connection,
                'alias' => 'Users',
                'table' => 'users',
            ]])
            ->getMock();
        $entity = $table->newEntity(['username' => 'mark']);
        $this->assertTrue($entity->isNew());

        $table->expects($this->never())
            ->method('exists');
        $this->assertSame($entity, $table->save($entity));
    }

    /**
     * Test that saving a new entity with a Primary Key set does call exists.
     *
     * @group save
     */
    public function testSavePrimaryKeyEntityExists(): void
    {
        $this->skipIfSqlServer();
        /** @var \Cake\ORM\Table|\PHPUnit\Framework\MockObject\MockObject $table */
        $table = $this->getMockBuilder(Table::class)
            ->onlyMethods(['exists'])
            ->setConstructorArgs([[
                'connection' => $this->connection,
                'alias' => 'Users',
                'table' => 'users',
            ]])
            ->getMock();
        $entity = $table->newEntity(['id' => 20, 'username' => 'mark']);
        $this->assertTrue($entity->isNew());

        $table->expects($this->once())->method('exists');
        $this->assertSame($entity, $table->save($entity));
    }

    /**
     * Test that saving a new entity with a Primary Key set does not call exists when checkExisting is false.
     *
     * @group save
     */
    public function testSavePrimaryKeyEntityNoExists(): void
    {
        $this->skipIfSqlServer();
        /** @var \Cake\ORM\Table|\PHPUnit\Framework\MockObject\MockObject $table */
        $table = $this->getMockBuilder(Table::class)
            ->onlyMethods(['exists'])
            ->setConstructorArgs([[
                'connection' => $this->connection,
                'alias' => 'Users',
                'table' => 'users',
            ]])
            ->getMock();
        $entity = $table->newEntity(['id' => 20, 'username' => 'mark']);
        $this->assertTrue($entity->isNew());

        $table->expects($this->never())->method('exists');
        $this->assertSame($entity, $table->save($entity, ['checkExisting' => false]));
    }

    /**
     * Tests that saving an entity will filter out properties that
     * are not present in the table schema when saving
     *
     * @group save
     */
    public function testSaveEntityOnlySchemaFields(): void
    {
        $entity = new Entity([
            'username' => 'superuser',
            'password' => 'root',
            'crazyness' => 'super crazy value',
            'created' => new DateTime('2013-10-10 00:00'),
            'updated' => new DateTime('2013-10-10 00:00'),
        ]);
        $table = $this->getTableLocator()->get('users');
        $this->assertSame($entity, $table->save($entity));
        $this->assertEquals($entity->id, self::$nextUserId);

        $row = $table->find('all')->where(['id' => self::$nextUserId])->first();
        $entity->unset('crazyness');
        $this->assertEquals($entity->toArray(), $row->toArray());
    }

    /**
     * Tests that it is possible to modify data from the beforeSave callback
     *
     * @group save
     */
    public function testBeforeSaveModifyData(): void
    {
        $table = $this->getTableLocator()->get('users');
        $data = new Entity([
            'username' => 'superuser',
            'created' => new DateTime('2013-10-10 00:00'),
            'updated' => new DateTime('2013-10-10 00:00'),
        ]);
        $listener = function ($event, EntityInterface $entity, $options) use ($data): void {
            $this->assertSame($data, $entity);
            $entity->set('password', 'foo');
        };
        $table->getEventManager()->on('Model.beforeSave', $listener);
        $this->assertSame($data, $table->save($data));
        $this->assertEquals($data->id, self::$nextUserId);
        $row = $table->find('all')->where(['id' => self::$nextUserId])->first();
        $this->assertSame('foo', $row->get('password'));
    }

    /**
     * Tests that it is possible to modify the options array in beforeSave
     *
     * @group save
     */
    public function testBeforeSaveModifyOptions(): void
    {
        $table = $this->getTableLocator()->get('users');
        $data = new Entity([
            'username' => 'superuser',
            'password' => 'foo',
            'created' => new DateTime('2013-10-10 00:00'),
            'updated' => new DateTime('2013-10-10 00:00'),
        ]);
        $listener1 = function ($event, $entity, $options): void {
            $options['crazy'] = true;
        };
        $listener2 = function ($event, $entity, $options): void {
            $this->assertTrue($options['crazy']);
        };
        $table->getEventManager()->on('Model.beforeSave', $listener1);
        $table->getEventManager()->on('Model.beforeSave', $listener2);
        $this->assertSame($data, $table->save($data));
        $this->assertEquals($data->id, self::$nextUserId);

        $row = $table->find('all')->where(['id' => self::$nextUserId])->first();
        $this->assertEquals($data->toArray(), $row->toArray());
    }

    /**
     * Tests that it is possible to stop the saving altogether, without implying
     * the save operation failed
     *
     * @group save
     */
    public function testBeforeSaveStopEvent(): void
    {
        $table = $this->getTableLocator()->get('users');
        $data = new Entity([
            'username' => 'superuser',
            'created' => new DateTime('2013-10-10 00:00'),
            'updated' => new DateTime('2013-10-10 00:00'),
        ]);
        $listener = function (EventInterface $event, $entity) {
            $event->stopPropagation();

            return $entity;
        };
        $table->getEventManager()->on('Model.beforeSave', $listener);
        $this->assertSame($data, $table->save($data));
        $this->assertNull($data->id);
        $row = $table->find('all')->where(['id' => self::$nextUserId])->first();
        $this->assertNull($row);
    }

    /**
     * Tests that if beforeSave event is stopped and callback doesn't return any
     * value then save() returns false.
     *
     * @group save
     */
    public function testBeforeSaveStopEventWithNoResult(): void
    {
        $table = $this->getTableLocator()->get('users');
        $data = new Entity([
            'username' => 'superuser',
            'created' => new DateTime('2013-10-10 00:00'),
            'updated' => new DateTime('2013-10-10 00:00'),
        ]);
        $listener = function (EventInterface $event, $entity): void {
            $event->stopPropagation();
        };
        $table->getEventManager()->on('Model.beforeSave', $listener);
        $this->assertFalse($table->save($data));
    }

    /**
     * @group save
     */
    public function testBeforeSaveException(): void
    {
        $this->expectException(AssertionError::class);
        $this->expectExceptionMessage('The beforeSave callback must return `false` or `EntityInterface` instance. Got `int` instead.');

        $table = $this->getTableLocator()->get('users');
        $data = new Entity([
            'username' => 'superuser',
            'created' => new DateTime('2013-10-10 00:00'),
            'updated' => new DateTime('2013-10-10 00:00'),
        ]);
        $listener = function (EventInterface $event, $entity) {
            $event->stopPropagation();

            return 1;
        };
        $table->getEventManager()->on('Model.beforeSave', $listener);
        $table->save($data);
    }

    /**
     * Asserts that afterSave callback is called on successful save
     *
     * @group save
     */
    public function testAfterSave(): void
    {
        $table = $this->getTableLocator()->get('users');
        $data = $table->get(1);

        $data->username = 'newusername';

        $called = false;
        $listener = function ($e, EntityInterface $entity, $options) use ($data, &$called): void {
            $this->assertSame($data, $entity);
            $this->assertTrue($entity->isDirty());
            $called = true;
        };
        $table->getEventManager()->on('Model.afterSave', $listener);

        $calledAfterCommit = false;
        $listenerAfterCommit = function ($e, EntityInterface $entity, $options) use ($data, &$calledAfterCommit): void {
            $this->assertSame($data, $entity);
            $this->assertTrue($entity->isDirty());
            $this->assertNotSame($data->get('username'), $data->getOriginal('username'));
            $calledAfterCommit = true;
        };
        $table->getEventManager()->on('Model.afterSaveCommit', $listenerAfterCommit);

        $this->assertSame($data, $table->save($data));
        $this->assertTrue($called);
        $this->assertTrue($calledAfterCommit);
    }

    /**
     * Asserts that afterSaveCommit is also triggered for non-atomic saves
     */
    public function testAfterSaveCommitForNonAtomic(): void
    {
        $table = $this->getTableLocator()->get('users');
        $data = new Entity([
            'username' => 'superuser',
            'created' => new DateTime('2013-10-10 00:00'),
            'updated' => new DateTime('2013-10-10 00:00'),
        ]);

        $called = false;
        $listener = function ($e, $entity, $options) use ($data, &$called): void {
            $this->assertSame($data, $entity);
            $called = true;
        };
        $table->getEventManager()->on('Model.afterSave', $listener);

        $calledAfterCommit = false;
        $listenerAfterCommit = function ($e, $entity, $options) use (&$calledAfterCommit): void {
            $calledAfterCommit = true;
        };
        $table->getEventManager()->on('Model.afterSaveCommit', $listenerAfterCommit);

        $this->assertSame($data, $table->save($data, ['atomic' => false]));
        $this->assertEquals($data->id, self::$nextUserId);
        $this->assertTrue($called);
        $this->assertTrue($calledAfterCommit);
    }

    /**
     * Asserts the afterSaveCommit is not triggered if transaction is running.
     */
    public function testAfterSaveCommitWithTransactionRunning(): void
    {
        $table = $this->getTableLocator()->get('users');
        $data = new Entity([
            'username' => 'superuser',
            'created' => new DateTime('2013-10-10 00:00'),
            'updated' => new DateTime('2013-10-10 00:00'),
        ]);

        $called = false;
        $listener = function ($e, $entity, $options) use (&$called): void {
            $called = true;
        };
        $table->getEventManager()->on('Model.afterSaveCommit', $listener);

        $this->connection->begin();
        $this->assertSame($data, $table->save($data));
        $this->assertFalse($called);
        $this->connection->commit();
    }

    /**
     * Asserts the afterSaveCommit is not triggered if transaction is running.
     */
    public function testAfterSaveCommitWithNonAtomicAndTransactionRunning(): void
    {
        $table = $this->getTableLocator()->get('users');
        $data = new Entity([
            'username' => 'superuser',
            'created' => new DateTime('2013-10-10 00:00'),
            'updated' => new DateTime('2013-10-10 00:00'),
        ]);

        $called = false;
        $listener = function ($e, $entity, $options) use (&$called): void {
            $called = true;
        };
        $table->getEventManager()->on('Model.afterSaveCommit', $listener);

        $this->connection->begin();
        $this->assertSame($data, $table->save($data, ['atomic' => false]));
        $this->assertFalse($called);
        $this->connection->commit();
    }

    /**
     * Asserts that afterSave callback not is called on unsuccessful save
     *
     * @group save
     */
    public function testAfterSaveNotCalled(): void
    {
<<<<<<< HEAD
        /** @var \Cake\ORM\Table|\PHPUnit\Framework\MockObject\MockObject $table */
        $table = $this->getMockBuilder(Table::class)
            ->onlyMethods(['insertQuery'])
            ->setConstructorArgs([['table' => 'users']])
            ->getMock();
        $query = $this->getMockBuilder(InsertQuery::class)
            ->onlyMethods(['execute', 'addDefaultTypes'])
            ->setConstructorArgs([$table])
            ->getMock();
        $statement = $this->createMock(StatementInterface::class);
=======
        /** @var \Cake\Database\Connection|\PHPUnit\Framework\MockObject\MockObject $connection */
        $connection = $this->getMockBuilder('Cake\Database\Connection')
            ->onlyMethods(['run'])
            ->setConstructorArgs([['driver' => $this->connection->getDriver()] + ConnectionManager::getConfig('test')])
            ->getMock();
        $table = $this->fetchTable('Users');
        $table->setConnection($connection);

        $statement = $this->getMockBuilder(StatementInterface::class)->getMock();
        $statement->expects($this->once())->method('rowCount')
            ->will($this->returnValue(0));
        $connection->expects($this->once())->method('run')
            ->will($this->returnValue($statement));

>>>>>>> 6aaf8c4f
        $data = new Entity([
            'username' => 'superuser',
            'created' => new DateTime('2013-10-10 00:00'),
            'updated' => new DateTime('2013-10-10 00:00'),
        ]);

<<<<<<< HEAD
        $table->expects($this->once())->method('insertQuery')
            ->will($this->returnValue($query));

        $query->expects($this->once())->method('execute')
            ->will($this->returnValue($statement));

        $statement->expects($this->once())->method('rowCount')
            ->will($this->returnValue(0));

=======
>>>>>>> 6aaf8c4f
        $called = false;
        $listener = function ($e, $entity, $options) use (&$called): void {
            $called = true;
        };
        $table->getEventManager()->on('Model.afterSave', $listener);

        $calledAfterCommit = false;
        $listenerAfterCommit = function ($e, $entity, $options) use (&$calledAfterCommit): void {
            $calledAfterCommit = true;
        };
        $table->getEventManager()->on('Model.afterSaveCommit', $listenerAfterCommit);

        $this->assertFalse($table->save($data));
        $this->assertFalse($called);
        $this->assertFalse($calledAfterCommit);
    }

    /**
     * Asserts that afterSaveCommit callback is triggered only for primary table
     *
     * @group save
     */
    public function testAfterSaveCommitTriggeredOnlyForPrimaryTable(): void
    {
        $entity = new Entity([
            'title' => 'A Title',
            'body' => 'A body',
        ]);
        $entity->author = new Entity([
            'name' => 'Jose',
        ]);

        $table = $this->getTableLocator()->get('articles');
        $table->belongsTo('authors');

        $calledForArticle = false;
        $listenerForArticle = function ($e, $entity, $options) use (&$calledForArticle): void {
            $calledForArticle = true;
        };
        $table->getEventManager()->on('Model.afterSaveCommit', $listenerForArticle);

        $calledForAuthor = false;
        $listenerForAuthor = function ($e, $entity, $options) use (&$calledForAuthor): void {
            $calledForAuthor = true;
        };
        $table->authors->getEventManager()->on('Model.afterSaveCommit', $listenerForAuthor);

        $this->assertSame($entity, $table->save($entity));
        $this->assertFalse($entity->isNew());
        $this->assertFalse($entity->author->isNew());
        $this->assertTrue($calledForArticle);
        $this->assertFalse($calledForAuthor);
    }

    /**
     * Test that you cannot save rows without a primary key.
     *
     * @group save
     */
    public function testSaveNewErrorOnNoPrimaryKey(): void
    {
        $this->expectException(DatabaseException::class);
        $this->expectExceptionMessage('Cannot insert row in "users" table, it has no primary key');
        $entity = new Entity(['username' => 'superuser']);
        $table = $this->getTableLocator()->get('users', [
            'schema' => [
                'id' => ['type' => 'integer'],
                'username' => ['type' => 'string'],
            ],
        ]);
        $table->save($entity);
    }

    /**
     * Tests that save is wrapped around a transaction
     *
     * @group save
     */
    public function testAtomicSave(): void
    {
        $config = ConnectionManager::getConfig('test');

        $connection = $this->getMockBuilder('Cake\Database\Connection')
            ->onlyMethods(['begin', 'commit', 'inTransaction'])
            ->setConstructorArgs([['driver' => $this->connection->getDriver()] + $config])
            ->getMock();

        $table = new Table(['table' => 'users', 'connection' => $connection]);

        $connection->expects($this->once())->method('begin');
        $connection->expects($this->once())->method('commit');
        $connection->expects($this->any())->method('inTransaction')->will($this->returnValue(true));
        $data = new Entity([
            'username' => 'superuser',
            'created' => new DateTime('2013-10-10 00:00'),
            'updated' => new DateTime('2013-10-10 00:00'),
        ]);
        $this->assertSame($data, $table->save($data));
    }

    /**
     * Tests that save will rollback the transaction in the case of an exception
     *
     * @group save
     */
    public function testAtomicSaveRollback(): void
    {
        $this->expectException(PDOException::class);
        /** @var \Cake\Database\Connection|\PHPUnit\Framework\MockObject\MockObject $connection */
        $connection = $this->getMockBuilder('Cake\Database\Connection')
            ->onlyMethods(['begin', 'rollback', 'run'])
            ->setConstructorArgs([['driver' => $this->connection->getDriver()] + ConnectionManager::getConfig('test')])
            ->getMock();

<<<<<<< HEAD
        /** @var \Cake\ORM\Table|\PHPUnit\Framework\MockObject\MockObject $table */
        $table = $this->getMockBuilder(Table::class)
            ->onlyMethods(['insertQuery', 'getConnection'])
            ->setConstructorArgs([['table' => 'users']])
            ->getMock();
        $query = $this->getMockBuilder(InsertQuery::class)
            ->onlyMethods(['execute', 'addDefaultTypes'])
            ->setConstructorArgs([$table])
            ->getMock();
        $table->expects($this->any())->method('getConnection')
            ->will($this->returnValue($connection));

        $table->expects($this->once())->method('insertQuery')
            ->will($this->returnValue($query));
=======
        $table = $this->fetchTable('Users');
        $table->setConnection($connection);
>>>>>>> 6aaf8c4f

        $connection->expects($this->once())->method('begin');
        $connection->expects($this->once())->method('rollback');
        $connection->expects($this->once())->method('run')
            ->will($this->throwException(new PDOException()));

        $data = new Entity([
            'username' => 'superuser',
            'created' => new DateTime('2013-10-10 00:00'),
            'updated' => new DateTime('2013-10-10 00:00'),
        ]);
        $table->save($data);
    }

    /**
     * Tests that save will rollback the transaction in the case of an exception
     *
     * @group save
     */
    public function testAtomicSaveRollbackOnFailure(): void
    {
        /** @var \Cake\Database\Connection|\PHPUnit\Framework\MockObject\MockObject $connection */
        $connection = $this->getMockBuilder('Cake\Database\Connection')
            ->onlyMethods(['begin', 'rollback', 'run'])
            ->setConstructorArgs([['driver' => $this->connection->getDriver()] + ConnectionManager::getConfig('test')])
            ->getMock();
<<<<<<< HEAD

        /** @var \Cake\ORM\Table|\PHPUnit\Framework\MockObject\MockObject $table */
        $table = $this->getMockBuilder(Table::class)
            ->onlyMethods(['insertQuery', 'getConnection', 'exists'])
            ->setConstructorArgs([['table' => 'users']])
            ->getMock();
        $query = $this->getMockBuilder(InsertQuery::class)
            ->onlyMethods(['execute', 'addDefaultTypes'])
            ->setConstructorArgs([$table])
            ->getMock();

        $table->expects($this->any())->method('getConnection')
            ->will($this->returnValue($connection));

        $table->expects($this->once())->method('insertQuery')
            ->will($this->returnValue($query));
=======
        $table = $this->fetchTable('Users');
        $table->setConnection($connection);
>>>>>>> 6aaf8c4f

        $statement = $this->createMock(StatementInterface::class);
        $statement->expects($this->once())
            ->method('rowCount')
            ->will($this->returnValue(0));
        $connection->expects($this->once())->method('begin');
        $connection->expects($this->once())->method('rollback');
        $connection->expects($this->once())->method('run')
            ->will($this->returnValue($statement));

        $data = new Entity([
            'username' => 'superuser',
            'created' => new DateTime('2013-10-10 00:00'),
            'updated' => new DateTime('2013-10-10 00:00'),
        ]);
        $table->save($data);
    }

    /**
     * Tests that only the properties marked as dirty are actually saved
     * to the database
     *
     * @group save
     */
    public function testSaveOnlyDirtyProperties(): void
    {
        $entity = new Entity([
            'username' => 'superuser',
            'password' => 'root',
            'created' => new DateTime('2013-10-10 00:00'),
            'updated' => new DateTime('2013-10-10 00:00'),
        ]);
        $entity->clean();
        $entity->setDirty('username', true);
        $entity->setDirty('created', true);
        $entity->setDirty('updated', true);

        $table = $this->getTableLocator()->get('users');
        $this->assertSame($entity, $table->save($entity));
        $this->assertEquals($entity->id, self::$nextUserId);

        $row = $table->find('all')->where(['id' => self::$nextUserId])->first();
        $entity->set('password', null);
        $this->assertEquals($entity->toArray(), $row->toArray());
    }

    /**
     * Tests that a recently saved entity is marked as clean
     *
     * @group save
     */
    public function testASavedEntityIsClean(): void
    {
        $entity = new Entity([
            'username' => 'superuser',
            'password' => 'root',
            'created' => new DateTime('2013-10-10 00:00'),
            'updated' => new DateTime('2013-10-10 00:00'),
        ]);
        $table = $this->getTableLocator()->get('users');
        $this->assertSame($entity, $table->save($entity));
        $this->assertFalse($entity->isDirty('usermane'));
        $this->assertFalse($entity->isDirty('password'));
        $this->assertFalse($entity->isDirty('created'));
        $this->assertFalse($entity->isDirty('updated'));
    }

    /**
     * Tests that a recently saved entity is marked as not new
     *
     * @group save
     */
    public function testASavedEntityIsNotNew(): void
    {
        $entity = new Entity([
            'username' => 'superuser',
            'password' => 'root',
            'created' => new DateTime('2013-10-10 00:00'),
            'updated' => new DateTime('2013-10-10 00:00'),
        ]);
        $table = $this->getTableLocator()->get('users');
        $this->assertSame($entity, $table->save($entity));
        $this->assertFalse($entity->isNew());
    }

    /**
     * Tests that save can detect automatically if it needs to insert
     * or update a row
     *
     * @group save
     */
    public function testSaveUpdateAuto(): void
    {
        $entity = new Entity([
            'id' => 2,
            'username' => 'baggins',
        ]);
        $table = $this->getTableLocator()->get('users');
        $original = $table->find('all')->where(['id' => 2])->first();
        $this->assertSame($entity, $table->save($entity));

        $row = $table->find('all')->where(['id' => 2])->first();
        $this->assertSame('baggins', $row->username);
        $this->assertEquals($original->password, $row->password);
        $this->assertEquals($original->created, $row->created);
        $this->assertEquals($original->updated, $row->updated);
        $this->assertFalse($entity->isNew());
        $this->assertFalse($entity->isDirty('id'));
        $this->assertFalse($entity->isDirty('username'));
    }

    /**
     * Tests that beforeFind gets the correct isNew() state for the entity
     */
    public function testBeforeSaveGetsCorrectPersistance(): void
    {
        $entity = new Entity([
            'id' => 2,
            'username' => 'baggins',
        ]);
        $table = $this->getTableLocator()->get('users');
        $called = false;
        $listener = function (EventInterface $event, $entity) use (&$called): void {
            $this->assertFalse($entity->isNew());
            $called = true;
        };
        $table->getEventManager()->on('Model.beforeSave', $listener);
        $this->assertSame($entity, $table->save($entity));
        $this->assertTrue($called);
    }

    /**
     * Tests that marking an entity as already persisted will prevent the save
     * method from trying to infer the entity's actual status.
     *
     * @group save
     */
    public function testSaveUpdateWithHint(): void
    {
        /** @var \Cake\ORM\Table|\PHPUnit\Framework\MockObject\MockObject $table */
        $table = $this->getMockBuilder(Table::class)
            ->onlyMethods(['exists'])
            ->setConstructorArgs([['table' => 'users', 'connection' => ConnectionManager::get('test')]])
            ->getMock();
        $entity = new Entity([
            'id' => 2,
            'username' => 'baggins',
        ], ['markNew' => false]);
        $this->assertFalse($entity->isNew());
        $table->expects($this->never())->method('exists');
        $this->assertSame($entity, $table->save($entity));
    }

    /**
     * Tests that when updating the primary key is not passed to the list of
     * attributes to change
     *
     * @group save
     */
    public function testSaveUpdatePrimaryKeyNotModified(): void
    {
<<<<<<< HEAD
        /** @var \Cake\ORM\Table|\PHPUnit\Framework\MockObject\MockObject $table */
        $table = $this->getMockBuilder(Table::class)
            ->onlyMethods(['updateQuery'])
            ->setConstructorArgs([['table' => 'users']])
            ->getMock();

        $query = $this->getMockBuilder(UpdateQuery::class)
            ->onlyMethods(['execute', 'addDefaultTypes', 'set'])
            ->setConstructorArgs([$table])
            ->getMock();

        $table->expects($this->once())->method('updateQuery')
            ->will($this->returnValue($query));
=======
        /** @var \Cake\Database\Connection|\PHPUnit\Framework\MockObject\MockObject $connection */
        $connection = $this->getMockBuilder('Cake\Database\Connection')
            ->onlyMethods(['run'])
            ->setConstructorArgs([['driver' => $this->connection->getDriver()] + ConnectionManager::getConfig('test')])
            ->getMock();
        $table = $this->fetchTable('Users');
        $table->setConnection($connection);
>>>>>>> 6aaf8c4f

        $statement = $this->createMock(StatementInterface::class);
        $statement->expects($this->once())
            ->method('errorCode')
            ->will($this->returnValue('00000'));

        $connection->expects($this->once())->method('run')
            ->will($this->returnValue($statement));

        $entity = new Entity([
            'id' => 2,
            'username' => 'baggins',
        ], ['markNew' => false]);
        $this->assertSame($entity, $table->save($entity));
    }

    /**
     * Tests that passing only the primary key to save will not execute any queries
     * but still return success
     *
     * @group save
     */
    public function testUpdateNoChange(): void
    {
        /** @var \Cake\ORM\Table|\PHPUnit\Framework\MockObject\MockObject $table */
        $table = $this->getMockBuilder(Table::class)
            ->onlyMethods(['query'])
            ->setConstructorArgs([['table' => 'users', 'connection' => $this->connection]])
            ->getMock();
        $table->expects($this->never())->method('query');
        $entity = new Entity([
            'id' => 2,
        ], ['markNew' => false]);
        $this->assertSame($entity, $table->save($entity));
    }

    /**
     * Tests that passing only the primary key to save will not execute any queries
     * but still return success
     *
     * @group save
     * @group integration
     */
    public function testUpdateDirtyNoActualChanges(): void
    {
        $table = $this->getTableLocator()->get('Articles');
        $entity = $table->get(1);

        $entity->setAccess('*', true);
        $entity->set($entity->toArray());
        $this->assertSame($entity, $table->save($entity));
    }

    /**
     * Tests that failing to pass a primary key to save will result in exception
     *
     * @group save
     */
    public function testUpdateNoPrimaryButOtherKeys(): void
    {
        $this->expectException(InvalidArgumentException::class);
        /** @var \Cake\ORM\Table|\PHPUnit\Framework\MockObject\MockObject $table */
        $table = $this->getMockBuilder(Table::class)
            ->onlyMethods(['query'])
            ->setConstructorArgs([['table' => 'users', 'connection' => $this->connection]])
            ->getMock();
        $table->expects($this->never())->method('query');
        $entity = new Entity([
            'username' => 'mariano',
        ], ['markNew' => false]);
        $this->assertSame($entity, $table->save($entity));
    }

    /**
     * Test saveMany() with entities array
     */
    public function testSaveManyArray(): void
    {
        $entities = [
            new Entity(['name' => 'admad']),
            new Entity(['name' => 'dakota']),
        ];

        $timesCalled = 0;
        $listener = function ($e, $entity, $options) use (&$timesCalled): void {
            $timesCalled++;
        };
        $table = $this->getTableLocator()
            ->get('authors');

        $table->getEventManager()
            ->on('Model.afterSaveCommit', $listener);

        $result = $table->saveMany($entities);

        $this->assertSame($entities, $result);
        $this->assertTrue(isset($result[0]->id));
        foreach ($entities as $entity) {
            $this->assertFalse($entity->isNew());
        }
        $this->assertSame(2, $timesCalled);
    }

    /**
     * Test saveMany() with ResultSet instance
     */
    public function testSaveManyResultSet(): void
    {
        $table = $this->getTableLocator()->get('authors');
        $table->hasMany('articles', ['sort' => 'articles.id']);

        $entities = $table->find()
            ->orderBy(['id' => 'ASC'])
            ->contain(['articles'])
            ->all();
        $entities->first()->name = 'admad';
        $entities->first()->articles[0]->title = 'First Article Edited';

        $listener = function (EventInterface $event, EntityInterface $entity, $options) {
            if ($entity->id === 1) {
                $this->assertTrue($entity->isDirty());

                $this->assertSame('admad', $entity->name);
                $this->assertSame('mariano', $entity->getOriginal('name'));

                $this->assertSame('First Article Edited', $entity->articles[0]->title);
                $this->assertSame('First Article', $entity->articles[0]->getOriginal('title'));
            } else {
                $this->assertFalse($entity->isDirty());
            }
        };
        $table = $this->getTableLocator()
            ->get('authors');

        $table->getEventManager()
            ->on('Model.afterSaveCommit', $listener);

        $result = $table->saveMany($entities);
        $this->assertSame($entities, $result);
        $this->assertFalse($result->first()->isDirty());
        $this->assertFalse($result->first()->articles[0]->isDirty());

        $first = $table->find()
            ->orderBy(['id' => 'ASC'])
            ->first();
        $this->assertSame('admad', $first->name);
    }

    /**
     * Test saveMany() with failed save
     */
    public function testSaveManyFailed(): void
    {
        $table = $this->getTableLocator()->get('authors');
        $expectedCount = $table->find()->count();
        $entities = [
            new Entity(['name' => 'mark']),
            new Entity(['name' => 'jose']),
        ];
        $entities[1]->setErrors(['name' => ['message']]);
        $result = $table->saveMany($entities);

        $this->assertFalse($result);
        $this->assertSame($expectedCount, $table->find()->count());
        foreach ($entities as $entity) {
            $this->assertTrue($entity->isNew());
        }
    }

    /**
     * Test saveMany() with failed save due to an exception
     */
    public function testSaveManyFailedWithException(): void
    {
        $table = $this->getTableLocator()
            ->get('authors');
        $entities = [
            new Entity(['name' => 'mark']),
            new Entity(['name' => 'jose']),
        ];

        $table->getEventManager()->on('Model.beforeSave', function (EventInterface $event, EntityInterface $entity): void {
            if ($entity->name === 'jose') {
                throw new Exception('Oh noes');
            }
        });

        $this->expectException(Exception::class);

        try {
            $table->saveMany($entities);
        } finally {
            foreach ($entities as $entity) {
                $this->assertTrue($entity->isNew());
            }
        }
    }

    /**
     * Test saveManyOrFail() with entities array
     */
    public function testSaveManyOrFailArray(): void
    {
        $entities = [
            new Entity(['name' => 'admad']),
            new Entity(['name' => 'dakota']),
        ];

        $table = $this->getTableLocator()->get('authors');
        $result = $table->saveManyOrFail($entities);

        $this->assertSame($entities, $result);
        $this->assertTrue(isset($result[0]->id));
        foreach ($entities as $entity) {
            $this->assertFalse($entity->isNew());
        }
    }

    /**
     * Test saveManyOrFail() with ResultSet instance
     */
    public function testSaveManyOrFailResultSet(): void
    {
        $table = $this->getTableLocator()->get('authors');

        $entities = $table->find()
            ->orderBy(['id' => 'ASC'])
            ->all();
        $entities->first()->name = 'admad';

        $result = $table->saveManyOrFail($entities);
        $this->assertSame($entities, $result);

        $first = $table->find()
            ->orderBy(['id' => 'ASC'])
            ->first();
        $this->assertSame('admad', $first->name);
    }

    /**
     * Test saveManyOrFail() with failed save
     */
    public function testSaveManyOrFailFailed(): void
    {
        $table = $this->getTableLocator()->get('authors');
        $entities = [
            new Entity(['name' => 'mark']),
            new Entity(['name' => 'jose']),
        ];
        $entities[1]->setErrors(['name' => ['message']]);

        $this->expectException(PersistenceFailedException::class);

        $table->saveManyOrFail($entities);
    }

    /**
     * Test simple delete.
     */
    public function testDelete(): void
    {
        $table = $this->getTableLocator()->get('users');
        $conditions = [
            'limit' => 1,
            'conditions' => [
                'username' => 'nate',
            ],
        ];
        $query = $table->find('all', $conditions);
        $entity = $query->first();
        $result = $table->delete($entity);
        $this->assertTrue($result);

        $query = $table->find('all', $conditions);
        $this->assertCount(0, $query->all(), 'Find should fail.');
    }

    /**
     * Test delete with dependent records
     */
    public function testDeleteDependent(): void
    {
        $table = $this->getTableLocator()->get('authors');
        $table->hasOne('articles', [
            'foreignKey' => 'author_id',
            'dependent' => true,
        ]);

        $entity = $table->get(1);
        $result = $table->delete($entity);

        $articles = $table->getAssociation('articles')->getTarget();
        $query = $articles->find('all', [
            'conditions' => [
                'author_id' => $entity->id,
            ],
        ]);
        $this->assertNull($query->all()->first(), 'Should not find any rows.');
    }

    /**
     * Test delete with dependent records
     */
    public function testDeleteDependentHasMany(): void
    {
        $table = $this->getTableLocator()->get('authors');
        $table->hasMany('articles', [
            'foreignKey' => 'author_id',
            'dependent' => true,
            'cascadeCallbacks' => true,
        ]);

        $articles = $table->getAssociation('articles')->getTarget();
        $articles->getEventManager()->on('Model.buildRules', function ($event, $rules): void {
            $rules->addDelete(function ($entity) {
                if ($entity->author_id === 3) {
                    return false;
                } else {
                    return true;
                }
            });
        });

        $entity = $table->get(1);
        $result = $table->delete($entity);
        $this->assertTrue($result);

        $query = $articles->find('all', [
            'conditions' => [
                'author_id' => $entity->id,
            ],
        ]);
        $this->assertNull($query->all()->first(), 'Should not find any rows.');

        $entity = $table->get(3);
        $result = $table->delete($entity);
        $this->assertFalse($result);

        $query = $articles->find('all', [
            'conditions' => [
                'author_id' => $entity->id,
            ],
        ]);
        $this->assertFalse($query->all()->isEmpty(), 'Should find some rows.');

        $table->associations()->get('articles')->setCascadeCallbacks(false);
        $entity = $table->get(2);
        $result = $table->delete($entity);
        $this->assertTrue($result);
    }

    /**
     * Test delete with dependent = false does not cascade.
     */
    public function testDeleteNoDependentNoCascade(): void
    {
        $table = $this->getTableLocator()->get('authors');
        $table->hasMany('article', [
            'foreignKey' => 'author_id',
            'dependent' => false,
        ]);

        $query = $table->find('all')->where(['id' => 1]);
        $entity = $query->first();
        $result = $table->delete($entity);

        $articles = $table->getAssociation('articles')->getTarget();
        $query = $articles->find('all')->where(['author_id' => $entity->id]);
        $this->assertCount(2, $query->all(), 'Should find rows.');
    }

    /**
     * Test delete with BelongsToMany
     */
    public function testDeleteBelongsToMany(): void
    {
        $table = $this->getTableLocator()->get('articles');
        $table->belongsToMany('tag', [
            'foreignKey' => 'article_id',
            'joinTable' => 'articles_tags',
        ]);
        $query = $table->find('all')->where(['id' => 1]);
        $entity = $query->first();
        $table->delete($entity);

        $junction = $table->getAssociation('tag')->junction();
        $query = $junction->find('all')->where(['article_id' => 1]);
        $this->assertNull($query->all()->first(), 'Should not find any rows.');
    }

    /**
     * Test delete with dependent records belonging to an aliased
     * belongsToMany association.
     */
    public function testDeleteDependentAliased(): void
    {
        $Authors = $this->getTableLocator()->get('authors');
        $Authors->associations()->removeAll();
        $Articles = $this->getTableLocator()->get('articles');
        $Articles->associations()->removeAll();

        $Authors->hasMany('AliasedArticles', [
            'className' => 'Articles',
            'dependent' => true,
            'cascadeCallbacks' => true,
        ]);
        $Articles->belongsToMany('Tags');

        $author = $Authors->get(1);
        $result = $Authors->delete($author);

        $this->assertTrue($result);
    }

    /**
     * Test that cascading associations are deleted first.
     */
    public function testDeleteAssociationsCascadingCallbacksOrder(): void
    {
        $sections = $this->getTableLocator()->get('Sections');
        $members = $this->getTableLocator()->get('Members');
        $sectionsMembers = $this->getTableLocator()->get('SectionsMembers');

        $sections->belongsToMany('Members', [
            'joinTable' => 'sections_members',
        ]);
        $sections->hasMany('SectionsMembers', [
            'dependent' => true,
            'cascadeCallbacks' => true,
        ]);
        $sectionsMembers->belongsTo('Members');
        $sectionsMembers->addBehavior('CounterCache', [
            'Members' => ['section_count'],
        ]);

        $member = $members->get(1);
        $this->assertSame(2, $member->section_count);

        $section = $sections->get(1);
        $sections->delete($section);

        $member = $members->get(1);
        $this->assertSame(1, $member->section_count);
    }

    /**
     * Test that primary record is not deleted if junction record deletion fails
     * when cascadeCallbacks is enabled.
     */
    public function testDeleteBelongsToManyDependentFailure(): void
    {
        $sections = $this->getTableLocator()->get('Sections');
        $sectionsMembers = $this->getTableLocator()->get('SectionsMembers');
        $sectionsMembers->getEventManager()->on('Model.buildRules', function ($event, $rules): void {
            $rules->addDelete(function () {
                return false;
            });
        });

        $sections->belongsToMany('Members', [
            'joinTable' => 'sections_members',
            'dependent' => true,
            'cascadeCallbacks' => true,
        ]);

        $section = $sections->get(1, ['contain' => 'Members']);
        $this->assertSame(1, count($section->members));

        $this->assertFalse($sections->delete($section));

        $section = $sections->get(1, ['contain' => 'Members']);
        $this->assertSame(1, count($section->members));
    }

    /**
     * Test delete callbacks
     */
    public function testDeleteCallbacks(): void
    {
        $entity = new Entity(['id' => 1, 'name' => 'mark']);
        $options = new ArrayObject(['atomic' => true, 'checkRules' => false, '_primary' => true]);

        $mock = $this->getMockBuilder('Cake\Event\EventManager')->getMock();

        $mock->expects($this->once())
            ->method('on');

        $mock->expects($this->exactly(4))
            ->method('dispatch')
            ->withConsecutive(
                [$this->anything()],
                [$this->callback(function (EventInterface $event) use ($entity, $options) {
                    return $event->getName() === 'Model.beforeDelete' &&
                        $event->getData() == ['entity' => $entity, 'options' => $options];
                })],
                [
                    $this->callback(function (EventInterface $event) use ($entity, $options) {
                        return $event->getName() === 'Model.afterDelete' &&
                            $event->getData() == ['entity' => $entity, 'options' => $options];
                    }),
                ],
                [$this->callback(function (EventInterface $event) use ($entity, $options) {
                    return $event->getName() === 'Model.afterDeleteCommit' &&
                        $event->getData() == ['entity' => $entity, 'options' => $options];
                })]
            );

        $table = $this->getTableLocator()->get('users', ['eventManager' => $mock]);
        $entity->setNew(false);
        $table->delete($entity, ['checkRules' => false]);
    }

    /**
     * Test afterDeleteCommit is also called for non-atomic delete
     */
    public function testDeleteCallbacksNonAtomic(): void
    {
        $table = $this->getTableLocator()->get('users');

        $data = $table->get(1);
        $options = new ArrayObject(['atomic' => false, 'checkRules' => false]);

        $called = false;
        $listener = function ($e, $entity, $options) use ($data, &$called): void {
            $this->assertSame($data, $entity);
            $called = true;
        };
        $table->getEventManager()->on('Model.afterDelete', $listener);

        $calledAfterCommit = false;
        $listenerAfterCommit = function ($e, $entity, $options) use (&$calledAfterCommit): void {
            $calledAfterCommit = true;
        };
        $table->getEventManager()->on('Model.afterDeleteCommit', $listenerAfterCommit);

        $table->delete($data, ['atomic' => false]);
        $this->assertTrue($called);
        $this->assertTrue($calledAfterCommit);
    }

    /**
     * Test that afterDeleteCommit is only triggered for primary table
     */
    public function testAfterDeleteCommitTriggeredOnlyForPrimaryTable(): void
    {
        $table = $this->getTableLocator()->get('authors');
        $table->hasOne('articles', [
            'foreignKey' => 'author_id',
            'dependent' => true,
        ]);

        $called = false;
        $listener = function ($e, $entity, $options) use (&$called): void {
            $called = true;
        };
        $table->getEventManager()->on('Model.afterDeleteCommit', $listener);

        $called2 = false;
        $listener = function ($e, $entity, $options) use (&$called2): void {
            $called2 = true;
        };
        $table->articles->getEventManager()->on('Model.afterDeleteCommit', $listener);

        $entity = $table->get(1);
        $this->assertTrue($table->delete($entity));

        $this->assertTrue($called);
        $this->assertFalse($called2);
    }

    /**
     * Test delete beforeDelete can abort the delete.
     */
    public function testDeleteBeforeDeleteAbort(): void
    {
        $entity = new Entity(['id' => 1, 'name' => 'mark']);
        $options = new ArrayObject(['atomic' => true, 'cascade' => true]);

        $mock = $this->getMockBuilder('Cake\Event\EventManager')->getMock();
        $mock->expects($this->any())
            ->method('dispatch')
            ->will($this->returnCallback(function (EventInterface $event) {
                $event->stopPropagation();

                return $event;
            }));

        $table = $this->getTableLocator()->get('users', ['eventManager' => $mock]);
        $entity->setNew(false);
        $result = $table->delete($entity, ['checkRules' => false]);
        $this->assertFalse($result);
    }

    /**
     * Test delete beforeDelete return result
     */
    public function testDeleteBeforeDeleteReturnResult(): void
    {
        $entity = new Entity(['id' => 1, 'name' => 'mark']);
        $options = new ArrayObject(['atomic' => true, 'cascade' => true]);

        $mock = $this->getMockBuilder('Cake\Event\EventManager')->getMock();
        $mock->expects($this->any())
            ->method('dispatch')
            ->will($this->returnCallback(function (EventInterface $event) {
                $event->stopPropagation();
                $event->setResult('got stopped');

                return $event;
            }));

        $table = $this->getTableLocator()->get('users', ['eventManager' => $mock]);
        $entity->setNew(false);
        $result = $table->delete($entity, ['checkRules' => false]);
        $this->assertTrue($result);
    }

    /**
     * Test deleting new entities does nothing.
     */
    public function testDeleteIsNew(): void
    {
        $entity = new Entity(['id' => 1, 'name' => 'mark']);

        /** @var \Cake\ORM\Table|\PHPUnit\Framework\MockObject\MockObject $table */
        $table = $this->getMockBuilder(Table::class)
            ->onlyMethods(['query'])
            ->setConstructorArgs([['connection' => $this->connection]])
            ->getMock();
        $table->expects($this->never())
            ->method('query');

        $entity->setNew(true);
        $result = $table->delete($entity);
        $this->assertFalse($result);
    }

    /**
     * Test simple delete.
     */
    public function testDeleteMany(): void
    {
        $table = $this->getTableLocator()->get('users');
        $entities = $table->find()->limit(2)->all()->toArray();
        $this->assertCount(2, $entities);

        $result = $table->deleteMany($entities);
        $this->assertSame($entities, $result);

        $count = $table->find()->where(['id IN' => Hash::extract($entities, '{n}.id')])->count();
        $this->assertSame(0, $count, 'Find should not return > 0.');
    }

    /**
     * Test simple delete.
     */
    public function testDeleteManyOrFail(): void
    {
        $table = $this->getTableLocator()->get('users');
        $entities = $table->find()->limit(2)->all()->toArray();
        $this->assertCount(2, $entities);

        $result = $table->deleteManyOrFail($entities);
        $this->assertSame($entities, $result);

        $count = $table->find()->where(['id IN' => Hash::extract($entities, '{n}.id')])->count();
        $this->assertSame(0, $count, 'Find should not return > 0.');
    }

    /**
     * test hasField()
     */
    public function testHasField(): void
    {
        $table = $this->getTableLocator()->get('articles');
        $this->assertFalse($table->hasField('nope'), 'Should not be there.');
        $this->assertTrue($table->hasField('title'), 'Should be there.');
        $this->assertTrue($table->hasField('body'), 'Should be there.');
    }

    /**
     * Tests that there exists a default validator
     */
    public function testValidatorDefault(): void
    {
        $table = new Table();
        $validator = $table->getValidator();
        $this->assertSame($table, $validator->getProvider('table'));
        $this->assertInstanceOf('Cake\Validation\Validator', $validator);
        $default = $table->getValidator('default');
        $this->assertSame($validator, $default);
    }

    /**
     * Tests that there exists a validator defined in a behavior.
     */
    public function testValidatorBehavior(): void
    {
        $table = new Table();
        $table->addBehavior('Validation');

        $validator = $table->getValidator('Behavior');
        $set = $validator->field('name');
        $this->assertArrayHasKey('behaviorRule', $set);
    }

    /**
     * Tests that it is possible to define custom validator methods
     */
    public function testValidationWithDefiner(): void
    {
        $table = $this->getMockBuilder(Table::class)
            ->addMethods(['validationForOtherStuff'])
            ->getMock();
        $table->expects($this->once())->method('validationForOtherStuff')
            ->will($this->returnArgument(0));
        $other = $table->getValidator('forOtherStuff');
        $this->assertInstanceOf('Cake\Validation\Validator', $other);
        $this->assertNotSame($other, $table->getValidator());
        $this->assertSame($table, $other->getProvider('table'));
    }

    /**
     * Tests that a InvalidArgumentException is thrown if the custom validator does not return an Validator instance
     */
    public function testValidationWithBadDefiner(): void
    {
        $table = $this->getMockBuilder(Table::class)
            ->addMethods(['validationBad'])
            ->getMock();
        $table->expects($this->once())
            ->method('validationBad');

        $this->expectException(AssertionError::class);
        $this->expectExceptionMessage(sprintf(
            'The `%s::validationBad()` validation method must return an instance of `Cake\Validation\Validator`.',
            $table::class
        ));

        $table->getValidator('bad');
    }

    /**
     * Tests that a InvalidArgumentException is thrown if the custom validator method does not exist.
     */
    public function testValidatorWithMissingMethod(): void
    {
        $this->expectException(InvalidArgumentException::class);
        $this->expectExceptionMessage('The `Cake\ORM\Table::validationMissing()` validation method does not exists.');
        $table = new Table();
        $table->getValidator('missing');
    }

    /**
     * Tests that it is possible to set a custom validator under a name
     */
    public function testValidatorSetter(): void
    {
        $table = new Table();
        $validator = new Validator();
        $table->setValidator('other', $validator);
        $this->assertSame($validator, $table->getValidator('other'));
        $this->assertSame($table, $validator->getProvider('table'));
    }

    /**
     * Tests hasValidator method.
     */
    public function testHasValidator(): void
    {
        $table = new Table();
        $this->assertTrue($table->hasValidator('default'));
        $this->assertFalse($table->hasValidator('other'));

        $validator = new Validator();
        $table->setValidator('other', $validator);
        $this->assertTrue($table->hasValidator('other'));
    }

    /**
     * Tests that the source of an existing Entity is the same as a new one
     */
    public function testEntitySourceExistingAndNew(): void
    {
        $this->loadPlugins(['TestPlugin']);
        $table = $this->getTableLocator()->get('TestPlugin.Authors');

        $existingAuthor = $table->find()->first();
        $newAuthor = $table->newEmptyEntity();

        $this->assertSame('TestPlugin.Authors', $existingAuthor->getSource());
        $this->assertSame('TestPlugin.Authors', $newAuthor->getSource());
    }

    /**
     * Tests that calling an entity with an empty array will run validation.
     */
    public function testNewEntityAndValidation(): void
    {
        $table = $this->getTableLocator()->get('Articles');
        $table->getValidator()->requirePresence('title');

        $entity = $table->newEntity([]);
        $errors = $entity->getErrors();
        $this->assertNotEmpty($errors['title']);
    }

    /**
     * Tests that creating an entity will not run any validation.
     */
    public function testCreateEntityAndValidation(): void
    {
        $table = $this->getTableLocator()->get('Articles');
        $table->getValidator()->requirePresence('title');

        $entity = $table->newEmptyEntity();
        $this->assertEmpty($entity->getErrors());
    }

    /**
     * Test magic findByXX method.
     */
    public function testMagicFindDefaultToAll(): void
    {
        $table = $this->getTableLocator()->get('Users');

        $result = $table->findByUsername('garrett');
        $this->assertInstanceOf('Cake\ORM\Query', $result);

        $expected = new QueryExpression(['Users.username' => 'garrett'], $this->usersTypeMap);
        $this->assertEquals($expected, $result->clause('where'));
    }

    /**
     * Test magic findByXX errors on missing arguments.
     */
    public function testMagicFindError(): void
    {
        $this->expectException(BadMethodCallException::class);
        $this->expectExceptionMessage('Not enough arguments for magic finder. Got 0 required 1');
        $table = $this->getTableLocator()->get('Users');

        $table->findByUsername();
    }

    /**
     * Test magic findByXX errors on missing arguments.
     */
    public function testMagicFindErrorMissingField(): void
    {
        $this->expectException(BadMethodCallException::class);
        $this->expectExceptionMessage('Not enough arguments for magic finder. Got 1 required 2');
        $table = $this->getTableLocator()->get('Users');

        $table->findByUsernameAndId('garrett');
    }

    /**
     * Test magic findByXX errors when there is a mix of or & and.
     */
    public function testMagicFindErrorMixOfOperators(): void
    {
        $this->expectException(BadMethodCallException::class);
        $this->expectExceptionMessage('Cannot mix "and" & "or" in a magic finder. Use find() instead.');
        $table = $this->getTableLocator()->get('Users');

        $table->findByUsernameAndIdOrPassword('garrett', 1, 'sekret');
    }

    /**
     * Test magic findByXX method.
     */
    public function testMagicFindFirstAnd(): void
    {
        $table = $this->getTableLocator()->get('Users');

        $result = $table->findByUsernameAndId('garrett', 4);
        $this->assertInstanceOf('Cake\ORM\Query', $result);

        $expected = new QueryExpression(['Users.username' => 'garrett', 'Users.id' => 4], $this->usersTypeMap);
        $this->assertEquals($expected, $result->clause('where'));
    }

    /**
     * Test magic findByXX method.
     */
    public function testMagicFindFirstOr(): void
    {
        $table = $this->getTableLocator()->get('Users');

        $result = $table->findByUsernameOrId('garrett', 4);
        $this->assertInstanceOf('Cake\ORM\Query', $result);

        $expected = new QueryExpression([], $this->usersTypeMap);
        $expected->add(
            [
                'OR' => [
                    'Users.username' => 'garrett',
                    'Users.id' => 4,
                ],
            ]
        );
        $this->assertEquals($expected, $result->clause('where'));
    }

    /**
     * Test magic findAllByXX method.
     */
    public function testMagicFindAll(): void
    {
        $table = $this->getTableLocator()->get('Articles');

        $result = $table->findAllByAuthorId(1);
        $this->assertInstanceOf('Cake\ORM\Query', $result);
        $this->assertNull($result->clause('limit'));

        $expected = new QueryExpression(['Articles.author_id' => 1], $this->articlesTypeMap);
        $this->assertEquals($expected, $result->clause('where'));
    }

    /**
     * Test magic findAllByXX method.
     */
    public function testMagicFindAllAnd(): void
    {
        $table = $this->getTableLocator()->get('Users');

        $result = $table->findAllByAuthorIdAndPublished(1, 'Y');
        $this->assertInstanceOf('Cake\ORM\Query', $result);
        $this->assertNull($result->clause('limit'));
        $expected = new QueryExpression(
            ['Users.author_id' => 1, 'Users.published' => 'Y'],
            $this->usersTypeMap
        );
        $this->assertEquals($expected, $result->clause('where'));
    }

    /**
     * Test magic findAllByXX method.
     */
    public function testMagicFindAllOr(): void
    {
        $table = $this->getTableLocator()->get('Users');

        $result = $table->findAllByAuthorIdOrPublished(1, 'Y');
        $this->assertInstanceOf('Cake\ORM\Query', $result);
        $this->assertNull($result->clause('limit'));
        $expected = new QueryExpression();
        $expected->getTypeMap()->setDefaults($this->usersTypeMap->toArray());
        $expected->add(
            ['or' => ['Users.author_id' => 1, 'Users.published' => 'Y']]
        );
        $this->assertEquals($expected, $result->clause('where'));
        $this->assertNull($result->clause('order'));
    }

    /**
     * Test the behavior method.
     */
    public function testBehaviorIntrospection(): void
    {
        $table = $this->getTableLocator()->get('users');

        $table->addBehavior('Timestamp');
        $this->assertTrue($table->hasBehavior('Timestamp'), 'should be true on loaded behavior');
        $this->assertFalse($table->hasBehavior('Tree'), 'should be false on unloaded behavior');
    }

    /**
     * Tests saving belongsTo association
     *
     * @group save
     */
    public function testSaveBelongsTo(): void
    {
        $entity = new Entity([
            'title' => 'A Title',
            'body' => 'A body',
        ]);
        $entity->author = new Entity([
            'name' => 'Jose',
        ]);

        $table = $this->getTableLocator()->get('articles');
        $table->belongsTo('authors');
        $this->assertSame($entity, $table->save($entity));
        $this->assertFalse($entity->isNew());
        $this->assertFalse($entity->author->isNew());
        $this->assertSame(5, $entity->author->id);
        $this->assertSame(5, $entity->get('author_id'));
    }

    /**
     * Tests saving hasOne association
     *
     * @group save
     */
    public function testSaveHasOne(): void
    {
        $entity = new Entity([
            'name' => 'Jose',
        ]);
        $entity->article = new Entity([
            'title' => 'A Title',
            'body' => 'A body',
        ]);

        $table = $this->getTableLocator()->get('authors');
        $table->hasOne('articles');
        $this->assertSame($entity, $table->save($entity));
        $this->assertFalse($entity->isNew());
        $this->assertFalse($entity->article->isNew());
        $this->assertSame(4, $entity->article->id);
        $this->assertSame(5, $entity->article->get('author_id'));
        $this->assertFalse($entity->article->isDirty('author_id'));
    }

    /**
     * Tests saving associations only saves associations
     * if they are entities.
     *
     * @group save
     */
    public function testSaveOnlySaveAssociatedEntities(): void
    {
        $entity = new Entity([
            'name' => 'Jose',
        ]);

        // Not an entity.
        $entity->article = [
            'title' => 'A Title',
            'body' => 'A body',
        ];

        $table = $this->getTableLocator()->get('authors');
        $table->hasOne('articles');

        $table->save($entity);
        $this->assertFalse($entity->isNew());
        $this->assertIsArray($entity->article);
    }

    /**
     * Tests saving multiple entities in a hasMany association
     */
    public function testSaveHasMany(): void
    {
        $entity = new Entity([
            'name' => 'Jose',
        ]);
        $entity->articles = [
            new Entity([
                'title' => 'A Title',
                'body' => 'A body',
            ]),
            new Entity([
                'title' => 'Another Title',
                'body' => 'Another body',
            ]),
        ];

        $table = $this->getTableLocator()->get('authors');
        $table->hasMany('articles');
        $this->assertSame($entity, $table->save($entity));
        $this->assertFalse($entity->isNew());
        $this->assertFalse($entity->articles[0]->isNew());
        $this->assertFalse($entity->articles[1]->isNew());
        $this->assertSame(4, $entity->articles[0]->id);
        $this->assertSame(5, $entity->articles[1]->id);
        $this->assertSame(5, $entity->articles[0]->author_id);
        $this->assertSame(5, $entity->articles[1]->author_id);
    }

    /**
     * Tests overwriting hasMany associations in an integration scenario.
     */
    public function testSaveHasManyOverwrite(): void
    {
        $table = $this->getTableLocator()->get('authors');
        $table->hasMany('articles');

        $entity = $table->get(3, ['contain' => ['articles']]);
        $data = [
            'name' => 'big jose',
            'articles' => [
                [
                    'id' => 2,
                    'title' => 'New title',
                ],
            ],
        ];
        $entity = $table->patchEntity($entity, $data, ['associated' => 'articles']);
        $this->assertSame($entity, $table->save($entity));

        $entity = $table->get(3, ['contain' => ['articles']]);
        $this->assertSame('big jose', $entity->name, 'Author did not persist');
        $this->assertSame('New title', $entity->articles[0]->title, 'Article did not persist');
    }

    /**
     * Tests saving belongsToMany records
     *
     * @group save
     */
    public function testSaveBelongsToMany(): void
    {
        $entity = new Entity([
            'title' => 'A Title',
            'body' => 'A body',
        ]);
        $entity->tags = [
            new Entity([
                'name' => 'Something New',
            ]),
            new Entity([
                'name' => 'Another Something',
            ]),
        ];
        $table = $this->getTableLocator()->get('Articles');
        $table->belongsToMany('Tags');
        $this->assertSame($entity, $table->save($entity));
        $this->assertFalse($entity->isNew());
        $this->assertFalse($entity->tags[0]->isNew());
        $this->assertFalse($entity->tags[1]->isNew());
        $this->assertSame(4, $entity->tags[0]->id);
        $this->assertSame(5, $entity->tags[1]->id);
        $this->assertSame(4, $entity->tags[0]->_joinData->article_id);
        $this->assertSame(4, $entity->tags[1]->_joinData->article_id);
        $this->assertSame(4, $entity->tags[0]->_joinData->tag_id);
        $this->assertSame(5, $entity->tags[1]->_joinData->tag_id);
    }

    /**
     * Tests saving belongsToMany records when record exists.
     *
     * @group save
     */
    public function testSaveBelongsToManyJoinDataOnExistingRecord(): void
    {
        $tags = $this->getTableLocator()->get('Tags');
        $table = $this->getTableLocator()->get('Articles');
        $table->belongsToMany('Tags');

        $entity = $table->find()->contain('Tags')->first();
        // not associated to the article already.
        $entity->tags[] = $tags->get(3);
        $entity->setDirty('tags', true);

        $this->assertSame($entity, $table->save($entity));

        $this->assertFalse($entity->isNew());
        $this->assertFalse($entity->tags[0]->isNew());
        $this->assertFalse($entity->tags[1]->isNew());
        $this->assertFalse($entity->tags[2]->isNew());

        $this->assertNotEmpty($entity->tags[0]->_joinData);
        $this->assertNotEmpty($entity->tags[1]->_joinData);
        $this->assertNotEmpty($entity->tags[2]->_joinData);
    }

    /**
     * Test that belongsToMany can be saved with _joinData data.
     */
    public function testSaveBelongsToManyJoinData(): void
    {
        $articles = $this->getTableLocator()->get('Articles');
        $article = $articles->get(1, ['contain' => ['Tags']]);
        $data = [
            'tags' => [
                ['id' => 1, '_joinData' => ['highlighted' => 1]],
                ['id' => 3],
            ],
        ];
        $article = $articles->patchEntity($article, $data);
        $result = $articles->save($article);
        $this->assertSame($result, $article);
    }

    /**
     * Test to check that association condition are used when fetching existing
     * records to decide which records to unlink.
     */
    public function testPolymorphicBelongsToManySave(): void
    {
        $articles = $this->getTableLocator()->get('Articles');
        $articles->belongsToMany('Tags', [
            'through' => 'PolymorphicTagged',
            'foreignKey' => 'foreign_key',
            'conditions' => [
                'PolymorphicTagged.foreign_model' => 'Articles',
            ],
            'sort' => ['PolymorphicTagged.position' => 'ASC'],
        ]);

        $articles->Tags->junction()->belongsTo('Tags');

        $entity = $articles->get(1, ['contain' => ['Tags']]);
        $data = [
            'id' => 1,
            'tags' => [
                [
                    'id' => 1,
                    '_joinData' => [
                        'id' => 2,
                        'foreign_model' => 'Articles',
                        'position' => 2,
                    ],
                ],
                [
                    'id' => 2,
                    '_joinData' => [
                        'foreign_model' => 'Articles',
                        'position' => 1,
                    ],
                ],
            ],
        ];
        $entity = $articles->patchEntity($entity, $data, ['associated' => ['Tags._joinData']]);
        $entity = $articles->save($entity);

        $expected = [
            [
                'id' => 1,
                'tag_id' => 1,
                'foreign_key' => 1,
                'foreign_model' => 'Posts',
                'position' => 1,
            ],
            [
                'id' => 2,
                'tag_id' => 1,
                'foreign_key' => 1,
                'foreign_model' => 'Articles',
                'position' => 2,
            ],
            [
                'id' => 3,
                'tag_id' => 2,
                'foreign_key' => 1,
                'foreign_model' => 'Articles',
                'position' => 1,
            ],
        ];
        $result = $this->getTableLocator()->get('PolymorphicTagged')
            ->find('all', ['sort' => ['id' => 'DESC']])
            ->enableHydration(false)
            ->toArray();
        $this->assertEquals($expected, $result);
    }

    /**
     * Tests saving belongsToMany records can delete all links.
     *
     * @group save
     */
    public function testSaveBelongsToManyDeleteAllLinks(): void
    {
        $table = $this->getTableLocator()->get('Articles');
        $table->belongsToMany('Tags', [
            'saveStrategy' => 'replace',
        ]);

        $entity = $table->get(1, ['contain' => 'Tags']);
        $this->assertCount(2, $entity->tags, 'Fixture data did not change.');

        $entity->tags = [];
        $result = $table->save($entity);
        $this->assertSame($result, $entity);
        $this->assertSame([], $entity->tags, 'No tags on the entity.');

        $entity = $table->get(1, ['contain' => 'Tags']);
        $this->assertSame([], $entity->tags, 'No tags in the db either.');
    }

    /**
     * Tests saving belongsToMany records can delete some links.
     *
     * @group save
     */
    public function testSaveBelongsToManyDeleteSomeLinks(): void
    {
        $table = $this->getTableLocator()->get('Articles');
        $table->belongsToMany('Tags', [
            'saveStrategy' => 'replace',
        ]);

        $entity = $table->get(1, ['contain' => 'Tags']);
        $this->assertCount(2, $entity->tags, 'Fixture data did not change.');

        $tag = new Entity([
            'id' => 2,
        ]);
        $entity->tags = [$tag];
        $result = $table->save($entity);
        $this->assertSame($result, $entity);
        $this->assertCount(1, $entity->tags, 'Only one tag left.');
        $this->assertEquals($tag, $entity->tags[0]);

        $entity = $table->get(1, ['contain' => 'Tags']);
        $this->assertCount(1, $entity->tags, 'Only one tag in the db.');
        $this->assertEquals($tag->id, $entity->tags[0]->id);
    }

    /**
     * Test that belongsToMany ignores non-entity data.
     */
    public function testSaveBelongsToManyIgnoreNonEntityData(): void
    {
        $articles = $this->getTableLocator()->get('Articles');
        $article = $articles->get(1, ['contain' => ['Tags']]);
        $article->tags = [
            '_ids' => [2, 1],
        ];
        $result = $articles->save($article);
        $this->assertSame($result, $article);
    }

    /**
     * Tests that saving a persisted and clean entity will is a no-op
     *
     * @group save
     */
    public function testSaveCleanEntity(): void
    {
        $table = $this->getMockBuilder(Table::class)
            ->onlyMethods(['_processSave'])
            ->getMock();
        $entity = new Entity(
            ['id' => 'foo'],
            ['markNew' => false, 'markClean' => true]
        );
        $table->expects($this->never())->method('_processSave');
        $this->assertSame($entity, $table->save($entity));
    }

    /**
     * Integration test to show how to append a new tag to an article
     *
     * @group save
     */
    public function testBelongsToManyIntegration(): void
    {
        $table = $this->getTableLocator()->get('Articles');
        $table->belongsToMany('Tags');
        $article = $table->find('all')->where(['id' => 1])->contain(['Tags'])->first();
        $tags = $article->tags;
        $this->assertNotEmpty($tags);
        $tags[] = new Tag(['name' => 'Something New']);
        $article->tags = $tags;
        $this->assertSame($article, $table->save($article));
        $tags = $article->tags;
        $this->assertCount(3, $tags);
        $this->assertFalse($tags[2]->isNew());
        $this->assertSame(4, $tags[2]->id);
        $this->assertSame(1, $tags[2]->_joinData->article_id);
        $this->assertSame(4, $tags[2]->_joinData->tag_id);
    }

    /**
     * Tests that it is possible to do a deep save and control what associations get saved,
     * while having control of the options passed to each level of the save
     *
     * @group save
     */
    public function testSaveDeepAssociationOptions(): void
    {
        $articles = $this->getMockBuilder(Table::class)
            ->onlyMethods(['_insert'])
            ->setConstructorArgs([['table' => 'articles', 'connection' => $this->connection]])
            ->getMock();
        $authors = $this->getMockBuilder(Table::class)
            ->onlyMethods(['_insert'])
            ->setConstructorArgs([['table' => 'authors', 'connection' => $this->connection]])
            ->getMock();
        $supervisors = $this->getMockBuilder(Table::class)
            ->onlyMethods(['_insert'])
            ->addMethods(['validate'])
            ->setConstructorArgs([[
                'table' => 'authors',
                'alias' => 'supervisors',
                'connection' => $this->connection,
            ]])
            ->getMock();
        $tags = $this->getMockBuilder(Table::class)
            ->onlyMethods(['_insert'])
            ->setConstructorArgs([['table' => 'tags', 'connection' => $this->connection]])
            ->getMock();

        $articles->belongsTo('authors', ['targetTable' => $authors]);
        $authors->hasOne('supervisors', ['targetTable' => $supervisors]);
        $supervisors->belongsToMany('tags', ['targetTable' => $tags]);

        $entity = new Entity([
            'title' => 'bar',
            'author' => new Entity([
                'name' => 'Juan',
                'supervisor' => new Entity(['name' => 'Marc']),
                'tags' => [
                    new Entity(['name' => 'foo']),
                ],
            ]),
        ]);
        $entity->setNew(true);
        $entity->author->setNew(true);
        $entity->author->supervisor->setNew(true);
        $entity->author->tags[0]->setNew(true);

        $articles->expects($this->once())
            ->method('_insert')
            ->with($entity, ['title' => 'bar'])
            ->will($this->returnValue($entity));

        $authors->expects($this->once())
            ->method('_insert')
            ->with($entity->author, ['name' => 'Juan'])
            ->will($this->returnValue($entity->author));

        $supervisors->expects($this->once())
            ->method('_insert')
            ->with($entity->author->supervisor, ['name' => 'Marc'])
            ->will($this->returnValue($entity->author->supervisor));

        $tags->expects($this->never())->method('_insert');

        $this->assertSame($entity, $articles->save($entity, [
            'associated' => [
                'authors' => [],
                'authors.supervisors' => [
                    'atomic' => false,
                    'associated' => false,
                ],
            ],
        ]));
    }

    public function testBelongsToFluentInterface(): void
    {
        /** @var \TestApp\Model\Table\ArticlesTable $articles */
        $articles = $this->getMockBuilder(Table::class)
            ->onlyMethods(['_insert'])
            ->setConstructorArgs([['table' => 'articles', 'connection' => $this->connection]])
            ->getMock();
        $authors = $this->getMockBuilder(Table::class)
            ->onlyMethods(['_insert'])
            ->setConstructorArgs([['table' => 'authors', 'connection' => $this->connection]])
            ->getMock();

        try {
            $articles->belongsTo('Articles')
                ->setForeignKey('author_id')
                ->setTarget($authors)
                ->setBindingKey('id')
                ->setConditions([])
                ->setFinder('list')
                ->setProperty('authors')
                ->setJoinType('inner');
        } catch (BadMethodCallException $e) {
            $this->fail('Method chaining should be ok');
        }
        $this->assertSame('articles', $articles->getTable());
    }

    public function testHasOneFluentInterface(): void
    {
        /** @var \TestApp\Model\Table\AuthorsTable $authors */
        $authors = $this->getMockBuilder(Table::class)
            ->onlyMethods(['_insert'])
            ->setConstructorArgs([['table' => 'authors', 'connection' => $this->connection]])
            ->getMock();

        try {
            $authors->hasOne('Articles')
                ->setForeignKey('author_id')
                ->setDependent(true)
                ->setBindingKey('id')
                ->setConditions([])
                ->setCascadeCallbacks(true)
                ->setFinder('list')
                ->setStrategy('select')
                ->setProperty('authors')
                ->setJoinType('inner');
        } catch (BadMethodCallException $e) {
            $this->fail('Method chaining should be ok');
        }
        $this->assertSame('authors', $authors->getTable());
    }

    public function testHasManyFluentInterface(): void
    {
        /** @var \TestApp\Model\Table\AuthorsTable $authors */
        $authors = $this->getMockBuilder(Table::class)
            ->onlyMethods(['_insert'])
            ->setConstructorArgs([['table' => 'authors', 'connection' => $this->connection]])
            ->getMock();

        try {
            $authors->hasMany('Articles')
                ->setForeignKey('author_id')
                ->setDependent(true)
                ->setSort(['created' => 'DESC'])
                ->setBindingKey('id')
                ->setConditions([])
                ->setCascadeCallbacks(true)
                ->setFinder('list')
                ->setStrategy('select')
                ->setSaveStrategy('replace')
                ->setProperty('authors')
                ->setJoinType('inner');
        } catch (BadMethodCallException $e) {
            $this->fail('Method chaining should be ok');
        }
        $this->assertSame('authors', $authors->getTable());
    }

    public function testBelongsToManyFluentInterface(): void
    {
        /** @var \TestApp\Model\Table\AuthorsTable $authors */
        $authors = $this->getMockBuilder(Table::class)
            ->onlyMethods(['_insert'])
            ->setConstructorArgs([['table' => 'authors', 'connection' => $this->connection]])
            ->getMock();
        try {
            $authors->belongsToMany('Articles')
                ->setForeignKey('author_id')
                ->setDependent(true)
                ->setTargetForeignKey('article_id')
                ->setBindingKey('id')
                ->setConditions([])
                ->setFinder('list')
                ->setProperty('authors')
                ->setSource($authors)
                ->setStrategy('select')
                ->setSaveStrategy('append')
                ->setThrough('author_articles')
                ->setJoinType('inner');
        } catch (BadMethodCallException $e) {
            $this->fail('Method chaining should be ok');
        }
        $this->assertSame('authors', $authors->getTable());
    }

    /**
     * Integration test for linking entities with belongsToMany
     */
    public function testLinkBelongsToMany(): void
    {
        $table = $this->getTableLocator()->get('Articles');
        $table->belongsToMany('Tags');
        $tagsTable = $this->getTableLocator()->get('Tags');
        $source = ['source' => 'Tags'];
        $options = ['markNew' => false];

        $article = new Entity([
            'id' => 1,
        ], $options);

        $newTag = new Tag([
            'name' => 'Foo',
            'description' => 'Foo desc',
            'created' => null,
        ], $source);
        $tags[] = new Tag([
            'id' => 3,
        ], $options + $source);
        $tags[] = $newTag;

        $tagsTable->save($newTag);
        $table->getAssociation('Tags')->link($article, $tags);

        $this->assertEquals($article->tags, $tags);
        foreach ($tags as $tag) {
            $this->assertFalse($tag->isNew());
        }

        $article = $table->find('all')->where(['id' => 1])->contain(['Tags'])->first();
        $this->assertEquals($article->tags[2]->id, $tags[0]->id);
        $this->assertEquals($article->tags[3], $tags[1]);
    }

    /**
     * Integration test for linking entities with HasMany
     */
    public function testLinkHasMany(): void
    {
        $authors = $this->getTableLocator()->get('Authors');
        $articles = $this->getTableLocator()->get('Articles');

        $authors->hasMany('Articles', [
            'foreignKey' => 'author_id',
        ]);

        $author = $authors->newEntity(['name' => 'mylux']);
        $author = $authors->save($author);

        $newArticles = $articles->newEntities(
            [
                [
                    'title' => 'New bakery next corner',
                    'body' => 'They sell tastefull cakes',
                ],
                [
                    'title' => 'Spicy cake recipe',
                    'body' => 'chocolate and peppers',
                ],
            ]
        );

        $sizeArticles = count($newArticles);

        $this->assertTrue($authors->Articles->link($author, $newArticles));

        $this->assertCount($sizeArticles, $authors->Articles->findAllByAuthorId($author->id));
        $this->assertCount($sizeArticles, $author->articles);
        $this->assertFalse($author->isDirty('articles'));
    }

    /**
     * Integration test for linking entities with HasMany combined with ReplaceSaveStrategy. It must append, not unlinking anything
     */
    public function testLinkHasManyReplaceSaveStrategy(): void
    {
        $authors = $this->getTableLocator()->get('Authors');
        $articles = $this->getTableLocator()->get('Articles');

        $authors->hasMany('Articles', [
            'foreignKey' => 'author_id',
            'saveStrategy' => 'replace',
        ]);

        $author = $authors->newEntity(['name' => 'mylux']);
        $author = $authors->save($author);

        $newArticles = $articles->newEntities(
            [
                [
                    'title' => 'New bakery next corner',
                    'body' => 'They sell tastefull cakes',
                ],
                [
                    'title' => 'Spicy cake recipe',
                    'body' => 'chocolate and peppers',
                ],
            ]
        );

        $this->assertTrue($authors->Articles->link($author, $newArticles));

        $sizeArticles = count($newArticles);

        $newArticles = $articles->newEntities(
            [
                [
                    'title' => 'Nothing but the cake',
                    'body' => 'It is all that we need',
                ],
            ]
        );
        $this->assertTrue($authors->Articles->link($author, $newArticles));

        $sizeArticles++;

        $this->assertCount($sizeArticles, $authors->Articles->findAllByAuthorId($author->id));
        $this->assertCount($sizeArticles, $author->articles);
        $this->assertFalse($author->isDirty('articles'));
    }

    /**
     * Integration test for linking entities with HasMany. The input contains already linked entities and they should not appeat duplicated
     */
    public function testLinkHasManyExisting(): void
    {
        $authors = $this->getTableLocator()->get('Authors');
        $articles = $this->getTableLocator()->get('Articles');

        $authors->hasMany('Articles', [
            'foreignKey' => 'author_id',
            'saveStrategy' => 'replace',
        ]);

        $author = $authors->newEntity(['name' => 'mylux']);
        $author = $authors->save($author);

        $newArticles = $articles->newEntities(
            [
                [
                    'title' => 'New bakery next corner',
                    'body' => 'They sell tastefull cakes',
                ],
                [
                    'title' => 'Spicy cake recipe',
                    'body' => 'chocolate and peppers',
                ],
            ]
        );

        $this->assertTrue($authors->Articles->link($author, $newArticles));

        $sizeArticles = count($newArticles);

        $newArticles = array_merge(
            $author->articles,
            $articles->newEntities(
                [
                    [
                        'title' => 'Nothing but the cake',
                        'body' => 'It is all that we need',
                    ],
                ]
            )
        );
        $this->assertTrue($authors->Articles->link($author, $newArticles));

        $sizeArticles++;

        $this->assertCount($sizeArticles, $authors->Articles->findAllByAuthorId($author->id));
        $this->assertCount($sizeArticles, $author->articles);
        $this->assertFalse($author->isDirty('articles'));
    }

    /**
     * Integration test for unlinking entities with HasMany. The association property must be cleaned
     */
    public function testUnlinkHasManyCleanProperty(): void
    {
        $authors = $this->getTableLocator()->get('Authors');
        $articles = $this->getTableLocator()->get('Articles');

        $authors->hasMany('Articles', [
            'foreignKey' => 'author_id',
            'saveStrategy' => 'replace',
        ]);

        $author = $authors->newEntity(['name' => 'mylux']);
        $author = $authors->save($author);

        $newArticles = $articles->newEntities(
            [
                [
                    'title' => 'New bakery next corner',
                    'body' => 'They sell tastefull cakes',
                ],
                [
                    'title' => 'Spicy cake recipe',
                    'body' => 'chocolate and peppers',
                ],
                [
                    'title' => 'Creamy cake recipe',
                    'body' => 'chocolate and cream',
                ],
            ]
        );

        $this->assertTrue($authors->Articles->link($author, $newArticles));

        $sizeArticles = count($newArticles);

        $articlesToUnlink = [$author->articles[0], $author->articles[1]];

        $authors->Articles->unlink($author, $articlesToUnlink);

        $this->assertCount($sizeArticles - count($articlesToUnlink), $authors->Articles->findAllByAuthorId($author->id));
        $this->assertCount($sizeArticles - count($articlesToUnlink), $author->articles);
        $this->assertFalse($author->isDirty('articles'));
    }

    /**
     * Integration test for unlinking entities with HasMany. The association property must stay unchanged
     */
    public function testUnlinkHasManyNotCleanProperty(): void
    {
        $authors = $this->getTableLocator()->get('Authors');
        $articles = $this->getTableLocator()->get('Articles');

        $authors->hasMany('Articles', [
            'foreignKey' => 'author_id',
            'saveStrategy' => 'replace',
        ]);

        $author = $authors->newEntity(['name' => 'mylux']);
        $author = $authors->save($author);

        $newArticles = $articles->newEntities(
            [
                [
                    'title' => 'New bakery next corner',
                    'body' => 'They sell tastefull cakes',
                ],
                [
                    'title' => 'Spicy cake recipe',
                    'body' => 'chocolate and peppers',
                ],
                [
                    'title' => 'Creamy cake recipe',
                    'body' => 'chocolate and cream',
                ],
            ]
        );

        $this->assertTrue($authors->Articles->link($author, $newArticles));

        $sizeArticles = count($newArticles);

        $articlesToUnlink = [$author->articles[0], $author->articles[1]];

        $authors->Articles->unlink($author, $articlesToUnlink, ['cleanProperty' => false]);

        $this->assertCount($sizeArticles - count($articlesToUnlink), $authors->Articles->findAllByAuthorId($author->id));
        $this->assertCount($sizeArticles, $author->articles);
        $this->assertFalse($author->isDirty('articles'));
    }

    /**
     * Integration test for unlinking entities with HasMany.
     * Checking that no error happens when the hasMany property is originally
     * null
     */
    public function testUnlinkHasManyEmpty(): void
    {
        $authors = $this->getTableLocator()->get('Authors');
        $articles = $this->getTableLocator()->get('Articles');
        $authors->hasMany('Articles');
        $author = $authors->get(1);
        $article = $authors->Articles->get(1);

        $authors->Articles->unlink($author, [$article]);
        $this->assertNotEmpty($authors);
    }

    /**
     * Integration test for replacing entities which depend on their source entity with HasMany and failing transaction. False should be returned when
     * unlinking fails while replacing even when cascadeCallbacks is enabled
     */
    public function testReplaceHasManyOnErrorDependentCascadeCallbacks(): void
    {
        $articles = $this->getMockBuilder(Table::class)
            ->onlyMethods(['delete'])
            ->setConstructorArgs([[
                'connection' => $this->connection,
                'alias' => 'Articles',
                'table' => 'articles',
            ]])
            ->getMock();

        $articles->method('delete')->willReturn(false);

        $associations = new AssociationCollection();

        $hasManyArticles = $this->getMockBuilder('Cake\ORM\Association\HasMany')
            ->onlyMethods(['getTarget'])
            ->setConstructorArgs([
                'articles',
                [
                    'target' => $articles,
                    'foreignKey' => 'author_id',
                    'dependent' => true,
                    'cascadeCallbacks' => true,
                ],
            ])
            ->getMock();
        $hasManyArticles->method('getTarget')->willReturn($articles);

        $associations->add('Articles', $hasManyArticles);

        $authors = new Table([
            'connection' => $this->connection,
            'alias' => 'Authors',
            'table' => 'authors',
            'associations' => $associations,
        ]);
        $authors->Articles->setSource($authors);

        $author = $authors->newEntity(['name' => 'mylux']);
        $author = $authors->save($author);

        $newArticles = $articles->newEntities(
            [
                [
                    'title' => 'New bakery next corner',
                    'body' => 'They sell tastefull cakes',
                ],
                [
                    'title' => 'Spicy cake recipe',
                    'body' => 'chocolate and peppers',
                ],
            ]
        );

        $sizeArticles = count($newArticles);

        $this->assertTrue($authors->Articles->link($author, $newArticles));
        $this->assertEquals($authors->Articles->findAllByAuthorId($author->id)->count(), $sizeArticles);
        $this->assertCount($sizeArticles, $author->articles);

        $newArticles = array_merge(
            $author->articles,
            $articles->newEntities(
                [
                    [
                        'title' => 'Cheese cake recipe',
                        'body' => 'The secrets of mixing salt and sugar',
                    ],
                    [
                        'title' => 'Not another piece of cake',
                        'body' => 'This is the best',
                    ],
                ]
            )
        );
        unset($newArticles[0]);

        $this->assertFalse($authors->Articles->replace($author, $newArticles));
        $this->assertCount($sizeArticles, $authors->Articles->findAllByAuthorId($author->id));
    }

    /**
     * Integration test for replacing entities with HasMany and an empty target list. The transaction must be successful
     */
    public function testReplaceHasManyEmptyList(): void
    {
        $authors = new Table([
            'connection' => $this->connection,
            'alias' => 'Authors',
            'table' => 'authors',
        ]);
        $authors->hasMany('Articles');

        $author = $authors->newEntity(['name' => 'mylux']);
        $author = $authors->save($author);

        $newArticles = $authors->Articles->newEntities(
            [
                [
                    'title' => 'New bakery next corner',
                    'body' => 'They sell tastefull cakes',
                ],
                [
                    'title' => 'Spicy cake recipe',
                    'body' => 'chocolate and peppers',
                ],
            ]
        );

        $sizeArticles = count($newArticles);

        $this->assertTrue($authors->Articles->link($author, $newArticles));
        $this->assertEquals($authors->Articles->findAllByAuthorId($author->id)->count(), $sizeArticles);
        $this->assertCount($sizeArticles, $author->articles);

        $newArticles = [];

        $this->assertTrue($authors->Articles->replace($author, $newArticles));
        $this->assertCount(0, $authors->Articles->findAllByAuthorId($author->id));
    }

    /**
     * Integration test for replacing entities with HasMany and no already persisted entities. The transaction must be successful.
     * Replace operation should prevent considering 0 changed records an error when they are not found in the table
     */
    public function testReplaceHasManyNoPersistedEntities(): void
    {
        $authors = new Table([
            'connection' => $this->connection,
            'alias' => 'Authors',
            'table' => 'authors',
        ]);
        $authors->hasMany('Articles');

        $author = $authors->newEntity(['name' => 'mylux']);
        $author = $authors->save($author);

        $newArticles = $authors->Articles->newEntities(
            [
                [
                    'title' => 'New bakery next corner',
                    'body' => 'They sell tastefull cakes',
                ],
                [
                    'title' => 'Spicy cake recipe',
                    'body' => 'chocolate and peppers',
                ],
            ]
        );

        $authors->Articles->deleteAll(['1=1']);

        $sizeArticles = count($newArticles);

        $this->assertTrue($authors->Articles->link($author, $newArticles));
        $this->assertEquals($authors->Articles->findAllByAuthorId($author->id)->count(), $sizeArticles);
        $this->assertCount($sizeArticles, $author->articles);
        $this->assertTrue($authors->Articles->replace($author, $newArticles));
        $this->assertCount($sizeArticles, $authors->Articles->findAllByAuthorId($author->id));
    }

    /**
     * Integration test for replacing entities with HasMany.
     */
    public function testReplaceHasMany(): void
    {
        $authors = $this->getTableLocator()->get('Authors');
        $articles = $this->getTableLocator()->get('Articles');

        $authors->hasMany('Articles', [
            'foreignKey' => 'author_id',
        ]);

        $author = $authors->newEntity(['name' => 'mylux']);
        $author = $authors->save($author);

        $newArticles = $articles->newEntities(
            [
                [
                    'title' => 'New bakery next corner',
                    'body' => 'They sell tastefull cakes',
                ],
                [
                    'title' => 'Spicy cake recipe',
                    'body' => 'chocolate and peppers',
                ],
            ]
        );

        $sizeArticles = count($newArticles);

        $this->assertTrue($authors->Articles->link($author, $newArticles));

        $this->assertEquals($authors->Articles->findAllByAuthorId($author->id)->count(), $sizeArticles);
        $this->assertCount($sizeArticles, $author->articles);

        $newArticles = array_merge(
            $author->articles,
            $articles->newEntities(
                [
                    [
                        'title' => 'Cheese cake recipe',
                        'body' => 'The secrets of mixing salt and sugar',
                    ],
                    [
                        'title' => 'Not another piece of cake',
                        'body' => 'This is the best',
                    ],
                ]
            )
        );
        unset($newArticles[0]);

        $this->assertTrue($authors->Articles->replace($author, $newArticles));
        $this->assertCount(count($newArticles), $author->articles);
        $this->assertEquals((new Collection($newArticles))->extract('title'), (new Collection($author->articles))->extract('title'));
    }

    /**
     * Integration test to show how to unlink a single record from a belongsToMany
     */
    public function testUnlinkBelongsToMany(): void
    {
        $table = $this->getTableLocator()->get('Articles');
        $table->belongsToMany('Tags');
        $tagsTable = $this->getTableLocator()->get('Tags');
        $options = ['markNew' => false];

        $article = $table->find('all')
            ->where(['id' => 1])
            ->contain(['Tags'])->first();

        $table->getAssociation('Tags')->unlink($article, [$article->tags[0]]);
        $this->assertCount(1, $article->tags);
        $this->assertSame(2, $article->tags[0]->get('id'));
        $this->assertFalse($article->isDirty('tags'));
    }

    /**
     * Integration test to show how to unlink multiple records from a belongsToMany
     */
    public function testUnlinkBelongsToManyMultiple(): void
    {
        $table = $this->getTableLocator()->get('Articles');
        $table->belongsToMany('Tags');
        $tagsTable = $this->getTableLocator()->get('Tags');
        $options = ['markNew' => false];

        $article = new Entity(['id' => 1], $options);
        $tags[] = new Tag(['id' => 1], $options);
        $tags[] = new Tag(['id' => 2], $options);

        $table->getAssociation('Tags')->unlink($article, $tags);
        $left = $table->find('all')->where(['id' => 1])->contain(['Tags'])->first();
        $this->assertEmpty($left->tags);
    }

    /**
     * Integration test to show how to unlink multiple records from a belongsToMany
     * providing some of the joint
     */
    public function testUnlinkBelongsToManyPassingJoint(): void
    {
        $table = $this->getTableLocator()->get('Articles');
        $table->belongsToMany('Tags');
        $tagsTable = $this->getTableLocator()->get('Tags');
        $options = ['markNew' => false];

        $article = new Entity(['id' => 1], $options);
        $tags[] = new Tag(['id' => 1], $options);
        $tags[] = new Tag(['id' => 2], $options);

        $tags[1]->_joinData = new Entity([
            'article_id' => 1,
            'tag_id' => 2,
        ], $options);

        $table->getAssociation('Tags')->unlink($article, $tags);
        $left = $table->find('all')->where(['id' => 1])->contain(['Tags'])->first();
        $this->assertEmpty($left->tags);
    }

    /**
     * Integration test to show how to replace records from a belongsToMany
     */
    public function testReplacelinksBelongsToMany(): void
    {
        $table = $this->getTableLocator()->get('Articles');
        $table->belongsToMany('Tags');
        $tagsTable = $this->getTableLocator()->get('Tags');
        $options = ['markNew' => false];

        $article = new Entity(['id' => 1], $options);
        $tags[] = new Tag(['id' => 2], $options);
        $tags[] = new Tag(['id' => 3], $options);
        $tags[] = new Tag(['name' => 'foo']);

        $table->getAssociation('Tags')->replaceLinks($article, $tags);
        $this->assertSame(2, $article->tags[0]->id);
        $this->assertSame(3, $article->tags[1]->id);
        $this->assertSame(4, $article->tags[2]->id);

        $article = $table->find('all')->where(['id' => 1])->contain(['Tags'])->first();
        $this->assertCount(3, $article->tags);
        $this->assertSame(2, $article->tags[0]->id);
        $this->assertSame(3, $article->tags[1]->id);
        $this->assertSame(4, $article->tags[2]->id);
        $this->assertSame('foo', $article->tags[2]->name);
    }

    /**
     * Integration test to show how remove all links from a belongsToMany
     */
    public function testReplacelinksBelongsToManyWithEmpty(): void
    {
        $table = $this->getTableLocator()->get('Articles');
        $table->belongsToMany('Tags');
        $tagsTable = $this->getTableLocator()->get('Tags');
        $options = ['markNew' => false];

        $article = new Entity(['id' => 1], $options);
        $tags = [];

        $table->getAssociation('Tags')->replaceLinks($article, $tags);
        $this->assertSame($tags, $article->tags);
        $article = $table->find('all')->where(['id' => 1])->contain(['Tags'])->first();
        $this->assertEmpty($article->tags);
    }

    /**
     * Integration test to show how to replace records from a belongsToMany
     * passing the joint property along in the target entity
     */
    public function testReplacelinksBelongsToManyWithJoint(): void
    {
        $table = $this->getTableLocator()->get('Articles');
        $table->belongsToMany('Tags');
        $tagsTable = $this->getTableLocator()->get('Tags');
        $options = ['markNew' => false];

        $article = new Entity(['id' => 1], $options);
        $tags[] = new Tag([
            'id' => 2,
            '_joinData' => new Entity([
                'article_id' => 1,
                'tag_id' => 2,
            ]),
        ], $options);
        $tags[] = new Tag(['id' => 3], $options);

        $table->getAssociation('Tags')->replaceLinks($article, $tags);
        $this->assertSame($tags, $article->tags);
        $article = $table->find('all')->where(['id' => 1])->contain(['Tags'])->first();
        $this->assertCount(2, $article->tags);
        $this->assertSame(2, $article->tags[0]->id);
        $this->assertSame(3, $article->tags[1]->id);
    }

    /**
     * Tests that options are being passed through to the internal table method calls.
     */
    public function testOptionsBeingPassedToImplicitBelongsToManyDeletesUsingSaveReplace(): void
    {
        $articles = $this->getTableLocator()->get('Articles');

        $tags = $articles->belongsToMany('Tags');
        $tags->setSaveStrategy(BelongsToMany::SAVE_REPLACE)
            ->setDependent(true)
            ->setCascadeCallbacks(true);

        $actualOptions = null;
        $tags->junction()->getEventManager()->on(
            'Model.beforeDelete',
            function (EventInterface $event, EntityInterface $entity, ArrayObject $options) use (&$actualOptions): void {
                $actualOptions = $options->getArrayCopy();
            }
        );

        $article = $articles->get(1);
        $article->tags = [];
        $article->setDirty('tags', true);

        $result = $articles->save($article, ['foo' => 'bar']);
        $this->assertNotEmpty($result);

        $expected = [
            '_primary' => false,
            'foo' => 'bar',
            'atomic' => true,
            'checkRules' => true,
            'checkExisting' => true,
            '_cleanOnSuccess' => true,
        ];
        $this->assertEquals($expected, $actualOptions);
    }

    /**
     * Tests that options are being passed through to the internal table method calls.
     */
    public function testOptionsBeingPassedToInternalSaveCallsUsingBelongsToManyLink(): void
    {
        $articles = $this->getTableLocator()->get('Articles');
        $tags = $articles->belongsToMany('Tags');

        $actualOptions = null;
        $tags->junction()->getEventManager()->on(
            'Model.beforeSave',
            function (EventInterface $event, EntityInterface $entity, ArrayObject $options) use (&$actualOptions): void {
                $actualOptions = $options->getArrayCopy();
            }
        );

        $article = $articles->get(1);

        $result = $tags->link($article, [$tags->getTarget()->get(2)], ['foo' => 'bar']);
        $this->assertTrue($result);

        $expected = [
            '_primary' => true,
            'foo' => 'bar',
            'atomic' => true,
            'checkRules' => true,
            'checkExisting' => true,
            'associated' => [
                'Articles' => [],
                'Tags' => [],
            ],
            '_cleanOnSuccess' => true,
        ];
        $this->assertEquals($expected, $actualOptions);
    }

    /**
     * Tests that options are being passed through to the internal table method calls.
     */
    public function testOptionsBeingPassedToInternalSaveCallsUsingBelongsToManyUnlink(): void
    {
        $articles = $this->getTableLocator()->get('Articles');
        $tags = $articles->belongsToMany('Tags');

        $actualOptions = null;
        $tags->junction()->getEventManager()->on(
            'Model.beforeDelete',
            function (EventInterface $event, EntityInterface $entity, ArrayObject $options) use (&$actualOptions): void {
                $actualOptions = $options->getArrayCopy();
            }
        );

        $article = $articles->get(1);

        $tags->unlink($article, [$tags->getTarget()->get(2)], ['foo' => 'bar']);

        $expected = [
            '_primary' => true,
            'foo' => 'bar',
            'atomic' => true,
            'checkRules' => true,
            'cleanProperty' => true,
        ];
        $this->assertEquals($expected, $actualOptions);
    }

    /**
     * Tests that options are being passed through to the internal table method calls.
     */
    public function testOptionsBeingPassedToInternalSaveAndDeleteCallsUsingBelongsToManyReplaceLinks(): void
    {
        $articles = $this->getTableLocator()->get('Articles');
        $tags = $articles->belongsToMany('Tags');

        $actualSaveOptions = null;
        $actualDeleteOptions = null;
        $tags->junction()->getEventManager()->on(
            'Model.beforeSave',
            function (EventInterface $event, EntityInterface $entity, ArrayObject $options) use (&$actualSaveOptions): void {
                $actualSaveOptions = $options->getArrayCopy();
            }
        );
        $tags->junction()->getEventManager()->on(
            'Model.beforeDelete',
            function (EventInterface $event, EntityInterface $entity, ArrayObject $options) use (&$actualDeleteOptions): void {
                $actualDeleteOptions = $options->getArrayCopy();
            }
        );

        $article = $articles->get(1);

        $result = $tags->replaceLinks(
            $article,
            [
                $tags->getTarget()->newEntity(['name' => 'new']),
                $tags->getTarget()->get(2),
            ],
            ['foo' => 'bar']
        );
        $this->assertTrue($result);

        $expected = [
            '_primary' => true,
            'foo' => 'bar',
            'atomic' => true,
            'checkRules' => true,
            'checkExisting' => true,
            'associated' => [],
            '_cleanOnSuccess' => true,
        ];
        $this->assertEquals($expected, $actualSaveOptions);

        $expected = [
            '_primary' => true,
            'foo' => 'bar',
            'atomic' => true,
            'checkRules' => true,
        ];
        $this->assertEquals($expected, $actualDeleteOptions);
    }

    /**
     * Tests that options are being passed through to the internal table method calls.
     */
    public function testOptionsBeingPassedToImplicitHasManyDeletesUsingSaveReplace(): void
    {
        $authors = $this->getTableLocator()->get('Authors');

        $articles = $authors->hasMany('Articles');
        $articles->setSaveStrategy(HasMany::SAVE_REPLACE)
            ->setDependent(true)
            ->setCascadeCallbacks(true);

        $actualOptions = null;
        $articles->getTarget()->getEventManager()->on(
            'Model.beforeDelete',
            function (EventInterface $event, EntityInterface $entity, ArrayObject $options) use (&$actualOptions): void {
                $actualOptions = $options->getArrayCopy();
            }
        );

        $author = $authors->get(1);
        $author->articles = [];
        $author->setDirty('articles', true);

        $result = $authors->save($author, ['foo' => 'bar']);
        $this->assertNotEmpty($result);

        $expected = [
            '_primary' => false,
            'foo' => 'bar',
            'atomic' => true,
            'checkRules' => true,
            'checkExisting' => true,
            '_sourceTable' => $authors,
            '_cleanOnSuccess' => true,
        ];
        $this->assertEquals($expected, $actualOptions);
    }

    /**
     * Tests that options are being passed through to the internal table method calls.
     */
    public function testOptionsBeingPassedToInternalSaveCallsUsingHasManyLink(): void
    {
        $authors = $this->getTableLocator()->get('Authors');
        $articles = $authors->hasMany('Articles');

        $actualOptions = null;
        $articles->getTarget()->getEventManager()->on(
            'Model.beforeSave',
            function (EventInterface $event, EntityInterface $entity, ArrayObject $options) use (&$actualOptions): void {
                $actualOptions = $options->getArrayCopy();
            }
        );

        $author = $authors->get(1);
        $author->articles = [];
        $author->setDirty('articles', true);

        $result = $articles->link($author, [$articles->getTarget()->get(2)], ['foo' => 'bar']);
        $this->assertTrue($result);

        $expected = [
            '_primary' => true,
            'foo' => 'bar',
            'atomic' => true,
            'checkRules' => true,
            'checkExisting' => true,
            '_sourceTable' => $authors,
            'associated' => [
                'Authors' => [],
                'Tags' => [],
                'ArticlesTags' => [],
            ],
            '_cleanOnSuccess' => true,
        ];
        $this->assertEquals($expected, $actualOptions);
    }

    /**
     * Tests that options are being passed through to the internal table method calls.
     */
    public function testOptionsBeingPassedToInternalSaveCallsUsingHasManyUnlink(): void
    {
        $authors = $this->getTableLocator()->get('Authors');
        $articles = $authors->hasMany('Articles');
        $articles->setDependent(true);
        $articles->setCascadeCallbacks(true);

        $actualOptions = null;
        $articles->getTarget()->getEventManager()->on(
            'Model.beforeDelete',
            function (EventInterface $event, EntityInterface $entity, ArrayObject $options) use (&$actualOptions): void {
                $actualOptions = $options->getArrayCopy();
            }
        );

        $author = $authors->get(1);
        $author->articles = [];
        $author->setDirty('articles', true);

        $articles->unlink($author, [$articles->getTarget()->get(1)], ['foo' => 'bar']);

        $expected = [
            '_primary' => true,
            'foo' => 'bar',
            'atomic' => true,
            'checkRules' => true,
            'cleanProperty' => true,
        ];
        $this->assertEquals($expected, $actualOptions);
    }

    /**
     * Tests that options are being passed through to the internal table method calls.
     */
    public function testOptionsBeingPassedToInternalSaveAndDeleteCallsUsingHasManyReplace(): void
    {
        $authors = $this->getTableLocator()->get('Authors');
        $articles = $authors->hasMany('Articles');
        $articles->setDependent(true);
        $articles->setCascadeCallbacks(true);

        $actualSaveOptions = null;
        $actualDeleteOptions = null;
        $articles->getTarget()->getEventManager()->on(
            'Model.beforeSave',
            function (EventInterface $event, EntityInterface $entity, ArrayObject $options) use (&$actualSaveOptions): void {
                $actualSaveOptions = $options->getArrayCopy();
            }
        );
        $articles->getTarget()->getEventManager()->on(
            'Model.beforeDelete',
            function (EventInterface $event, EntityInterface $entity, ArrayObject $options) use (&$actualDeleteOptions): void {
                $actualDeleteOptions = $options->getArrayCopy();
            }
        );

        $author = $authors->get(1);

        $result = $articles->replace(
            $author,
            [
                $articles->getTarget()->newEntity(['title' => 'new', 'body' => 'new']),
                $articles->getTarget()->get(1),
            ],
            ['foo' => 'bar']
        );
        $this->assertTrue($result);

        $expected = [
            '_primary' => true,
            'foo' => 'bar',
            'atomic' => true,
            'checkRules' => true,
            'checkExisting' => true,
            '_sourceTable' => $authors,
            'associated' => [
                'Authors' => [],
                'Tags' => [],
                'ArticlesTags' => [],
            ],
            '_cleanOnSuccess' => true,
        ];
        $this->assertEquals($expected, $actualSaveOptions);

        $expected = [
            '_primary' => true,
            'foo' => 'bar',
            'atomic' => true,
            'checkRules' => true,
            '_sourceTable' => $authors,
        ];
        $this->assertEquals($expected, $actualDeleteOptions);
    }

    /**
     * Tests backwards compatibility of the the `$options` argument, formerly `$cleanProperty`.
     */
    public function testBackwardsCompatibilityForBelongsToManyUnlinkCleanPropertyOption(): void
    {
        $articles = $this->getTableLocator()->get('Articles');
        $tags = $articles->belongsToMany('Tags');

        $actualOptions = null;
        $tags->junction()->getEventManager()->on(
            'Model.beforeDelete',
            function (EventInterface $event, EntityInterface $entity, ArrayObject $options) use (&$actualOptions): void {
                $actualOptions = $options->getArrayCopy();
            }
        );

        $article = $articles->get(1);

        $tags->unlink($article, [$tags->getTarget()->get(1)], false);
        $this->assertArrayHasKey('cleanProperty', $actualOptions);
        $this->assertFalse($actualOptions['cleanProperty']);

        $actualOptions = null;
        $tags->unlink($article, [$tags->getTarget()->get(2)]);
        $this->assertArrayHasKey('cleanProperty', $actualOptions);
        $this->assertTrue($actualOptions['cleanProperty']);
    }

    /**
     * Tests backwards compatibility of the the `$options` argument, formerly `$cleanProperty`.
     */
    public function testBackwardsCompatibilityForHasManyUnlinkCleanPropertyOption(): void
    {
        $authors = $this->getTableLocator()->get('Authors');
        $articles = $authors->hasMany('Articles');
        $articles->setDependent(true);
        $articles->setCascadeCallbacks(true);

        $actualOptions = null;
        $articles->getTarget()->getEventManager()->on(
            'Model.beforeDelete',
            function (EventInterface $event, EntityInterface $entity, ArrayObject $options) use (&$actualOptions): void {
                $actualOptions = $options->getArrayCopy();
            }
        );

        $author = $authors->get(1);
        $author->articles = [];
        $author->setDirty('articles', true);

        $articles->unlink($author, [$articles->getTarget()->get(1)], false);
        $this->assertArrayHasKey('cleanProperty', $actualOptions);
        $this->assertFalse($actualOptions['cleanProperty']);

        $actualOptions = null;
        $articles->unlink($author, [$articles->getTarget()->get(3)]);
        $this->assertArrayHasKey('cleanProperty', $actualOptions);
        $this->assertTrue($actualOptions['cleanProperty']);
    }

    /**
     * Tests that it is possible to call find with no arguments
     */
    public function testSimplifiedFind(): void
    {
        $table = $this->getMockBuilder(Table::class)
            ->onlyMethods(['callFinder'])
            ->setConstructorArgs([[
                'connection' => $this->connection,
                'schema' => ['id' => ['type' => 'integer']],
            ]])
            ->getMock();

<<<<<<< HEAD
        $query = (new SelectQuery($table))->select();
=======
        $query = (new SelectQuery($this->connection, $table))->select();
>>>>>>> 6aaf8c4f
        $table->expects($this->once())->method('callFinder')
            ->with('all', $query, []);
        $table->find();
    }

    public function providerForTestGet(): array
    {
        return [
            [['fields' => ['id']]],
            [['fields' => ['id'], 'cache' => false]],
        ];
    }

    /**
     * Test that get() will use the primary key for searching and return the first
     * entity found
     *
     * @dataProvider providerForTestGet
     * @param array $options
     */
    public function testGet($options): void
    {
        $table = $this->getMockBuilder(Table::class)
            ->onlyMethods(['callFinder', 'selectQuery'])
            ->setConstructorArgs([[
                'connection' => $this->connection,
                'schema' => [
                    'id' => ['type' => 'integer'],
                    'bar' => ['type' => 'integer'],
                    '_constraints' => ['primary' => ['type' => 'primary', 'columns' => ['bar']]],
                ],
            ]])
            ->getMock();

<<<<<<< HEAD
        $query = $this->getMockBuilder(SelectQuery::class)
=======
        $query = $this->getMockBuilder('Cake\ORM\Query\SelectQuery')
>>>>>>> 6aaf8c4f
            ->onlyMethods(['addDefaultTypes', 'firstOrFail', 'where', 'cache'])
            ->setConstructorArgs([$table])
            ->getMock();

        $entity = new Entity();
        $table->expects($this->once())->method('selectQuery')
            ->will($this->returnValue($query));
        $table->expects($this->once())->method('callFinder')
            ->with('all', $query, ['fields' => ['id']])
            ->will($this->returnValue($query));

        $query->expects($this->once())->method('where')
            ->with([$table->getAlias() . '.bar' => 10])
            ->will($this->returnSelf());
        $query->expects($this->never())->method('cache');
        $query->expects($this->once())->method('firstOrFail')
            ->will($this->returnValue($entity));
        $result = $table->get(10, $options);
        $this->assertSame($entity, $result);
    }

    public function providerForTestGetWithCustomFinder(): array
    {
        return [
            [['fields' => ['id'], 'finder' => 'custom']],
        ];
    }

    /**
     * Test that get() will call a custom finder.
     *
     * @dataProvider providerForTestGetWithCustomFinder
     * @param array $options
     */
    public function testGetWithCustomFinder($options): void
    {
        $table = $this->getMockBuilder(Table::class)
            ->onlyMethods(['callFinder', 'selectQuery'])
            ->setConstructorArgs([[
                'connection' => $this->connection,
                'schema' => [
                    'id' => ['type' => 'integer'],
                    'bar' => ['type' => 'integer'],
                    '_constraints' => ['primary' => ['type' => 'primary', 'columns' => ['bar']]],
                ],
            ]])
            ->getMock();

<<<<<<< HEAD
        $query = $this->getMockBuilder(SelectQuery::class)
=======
        $query = $this->getMockBuilder('Cake\ORM\Query\SelectQuery')
>>>>>>> 6aaf8c4f
            ->onlyMethods(['addDefaultTypes', 'firstOrFail', 'where', 'cache'])
            ->setConstructorArgs([$table])
            ->getMock();

        $entity = new Entity();
        $table->expects($this->once())->method('selectQuery')
            ->will($this->returnValue($query));
        $table->expects($this->once())->method('callFinder')
            ->with('custom', $query, ['fields' => ['id']])
            ->will($this->returnValue($query));

        $query->expects($this->once())->method('where')
            ->with([$table->getAlias() . '.bar' => 10])
            ->will($this->returnSelf());
        $query->expects($this->never())->method('cache');
        $query->expects($this->once())->method('firstOrFail')
            ->will($this->returnValue($entity));
        $result = $table->get(10, $options);
        $this->assertSame($entity, $result);
    }

    public function providerForTestGetWithCache(): array
    {
        return [
            [
                ['fields' => ['id'], 'cache' => 'default'],
                'get-test-table_name-[10]', 'default', 10,
            ],
            [
                ['fields' => ['id'], 'cache' => 'default'],
                'get-test-table_name-["uuid"]', 'default', 'uuid',
            ],
            [
                ['fields' => ['id'], 'cache' => 'default'],
                'get-test-table_name-["2020-07-08T00:00:00+00:00"]', 'default', new DateTime('2020-07-08'),
            ],
            [
                ['fields' => ['id'], 'cache' => 'default', 'key' => 'custom_key'],
                'custom_key', 'default', 10,
            ],
        ];
    }

    /**
     * Test that get() will use the cache.
     *
     * @dataProvider providerForTestGetWithCache
     * @param array $options
     * @param string $cacheKey
     * @param string $cacheConfig
     * @param mixed $primaryKey
     */
    public function testGetWithCache($options, $cacheKey, $cacheConfig, $primaryKey): void
    {
        $table = $this->getMockBuilder(Table::class)
            ->onlyMethods(['callFinder', 'selectQuery'])
            ->setConstructorArgs([[
                'connection' => $this->connection,
                'schema' => [
                    'id' => ['type' => 'integer'],
                    'bar' => ['type' => 'integer'],
                    '_constraints' => ['primary' => ['type' => 'primary', 'columns' => ['bar']]],
                ],
            ]])
            ->getMock();
        $table->setTable('table_name');

<<<<<<< HEAD
        $query = $this->getMockBuilder(SelectQuery::class)
=======
        $query = $this->getMockBuilder('Cake\ORM\Query\SelectQuery')
>>>>>>> 6aaf8c4f
            ->onlyMethods(['addDefaultTypes', 'firstOrFail', 'where', 'cache'])
            ->setConstructorArgs([$table])
            ->getMock();

        $entity = new Entity();
        $table->expects($this->once())->method('selectQuery')
            ->will($this->returnValue($query));
        $table->expects($this->once())->method('callFinder')
            ->with('all', $query, ['fields' => ['id']])
            ->will($this->returnValue($query));

        $query->expects($this->once())->method('where')
            ->with([$table->getAlias() . '.bar' => $primaryKey])
            ->will($this->returnSelf());
        $query->expects($this->once())->method('cache')
            ->with($cacheKey, $cacheConfig)
            ->will($this->returnSelf());
        $query->expects($this->once())->method('firstOrFail')
            ->will($this->returnValue($entity));
        $result = $table->get($primaryKey, $options);
        $this->assertSame($entity, $result);
    }

    /**
     * Tests that get() will throw an exception if the record was not found
     */
    public function testGetNotFoundException(): void
    {
        $this->expectException(RecordNotFoundException::class);
        $this->expectExceptionMessage('Record not found in table `articles`.');
        $table = new Table([
            'name' => 'Articles',
            'connection' => $this->connection,
            'table' => 'articles',
        ]);
        $table->get(10);
    }

    /**
     * Test that an exception is raised when there are not enough keys.
     */
    public function testGetExceptionOnNoData(): void
    {
        $this->expectException(InvalidPrimaryKeyException::class);
        $this->expectExceptionMessage('Record not found in table `articles` with primary key `[NULL]`.');
        $table = new Table([
            'name' => 'Articles',
            'connection' => $this->connection,
            'table' => 'articles',
        ]);
        $table->get(null);
    }

    /**
     * Test that an exception is raised when there are too many keys.
     */
    public function testGetExceptionOnTooMuchData(): void
    {
        $this->expectException(InvalidPrimaryKeyException::class);
        $this->expectExceptionMessage('Record not found in table `articles` with primary key `[1, \'two\']`.');
        $table = new Table([
            'name' => 'Articles',
            'connection' => $this->connection,
            'table' => 'articles',
        ]);
        $table->get([1, 'two']);
    }

    /**
     * Tests that patchEntity delegates the task to the marshaller and passed
     * all associations
     */
    public function testPatchEntityMarshallerUsage(): void
    {
        $table = $this->getMockBuilder(Table::class)
            ->onlyMethods(['marshaller'])
            ->getMock();
        $marshaller = $this->getMockBuilder('Cake\ORM\Marshaller')
            ->setConstructorArgs([$table])
            ->getMock();
        $table->belongsTo('users');
        $table->hasMany('articles');
        $table->expects($this->once())->method('marshaller')
            ->will($this->returnValue($marshaller));

        $entity = new Entity();
        $data = ['foo' => 'bar'];
        $marshaller->expects($this->once())
            ->method('merge')
            ->with($entity, $data, ['associated' => ['users', 'articles']])
            ->will($this->returnValue($entity));
        $table->patchEntity($entity, $data);
    }

    /**
     * Tests patchEntity in a simple scenario. The tests for Marshaller cover
     * patch scenarios in more depth.
     */
    public function testPatchEntity(): void
    {
        $table = $this->getTableLocator()->get('Articles');
        $entity = new Entity(['title' => 'old title'], ['markNew' => false]);
        $data = ['title' => 'new title'];
        $entity = $table->patchEntity($entity, $data);

        $this->assertSame($data['title'], $entity->title);
        $this->assertFalse($entity->isNew(), 'entity should not be new.');
    }

    /**
     * Tests that patchEntities delegates the task to the marshaller and passed
     * all associations
     */
    public function testPatchEntitiesMarshallerUsage(): void
    {
        $table = $this->getMockBuilder(Table::class)
            ->onlyMethods(['marshaller'])
            ->getMock();
        $marshaller = $this->getMockBuilder('Cake\ORM\Marshaller')
            ->setConstructorArgs([$table])
            ->getMock();
        $table->belongsTo('users');
        $table->hasMany('articles');
        $table->expects($this->once())->method('marshaller')
            ->will($this->returnValue($marshaller));

        $entities = [new Entity()];
        $data = [['foo' => 'bar']];
        $marshaller->expects($this->once())
            ->method('mergeMany')
            ->with($entities, $data, ['associated' => ['users', 'articles']])
            ->will($this->returnValue($entities));
        $table->patchEntities($entities, $data);
    }

    /**
     * Tests patchEntities in a simple scenario. The tests for Marshaller cover
     * patch scenarios in more depth.
     */
    public function testPatchEntities(): void
    {
        $table = $this->getTableLocator()->get('Articles');
        $entities = $table->find()->limit(2)->toArray();

        $data = [
            ['id' => $entities[0]->id, 'title' => 'new title'],
            ['id' => $entities[1]->id, 'title' => 'new title2'],
        ];
        $entities = $table->patchEntities($entities, $data);
        foreach ($entities as $i => $entity) {
            $this->assertFalse($entity->isNew(), 'entities should not be new.');
            $this->assertSame($data[$i]['title'], $entity->title);
        }
    }

    /**
     * Tests __debugInfo
     */
    public function testDebugInfo(): void
    {
        $articles = $this->getTableLocator()->get('articles');
        $articles->addBehavior('Timestamp');
        $result = $articles->__debugInfo();
        $expected = [
            'registryAlias' => 'articles',
            'table' => 'articles',
            'alias' => 'articles',
            'entityClass' => 'TestApp\Model\Entity\Article',
            'associations' => ['Authors', 'Tags', 'ArticlesTags'],
            'behaviors' => ['Timestamp'],
            'defaultConnection' => 'default',
            'connectionName' => 'test',
        ];
        $this->assertEquals($expected, $result);

        $articles = $this->getTableLocator()->get('Foo.Articles');
        $result = $articles->__debugInfo();
        $expected = [
            'registryAlias' => 'Foo.Articles',
            'table' => 'articles',
            'alias' => 'Articles',
            'entityClass' => 'Cake\ORM\Entity',
            'associations' => [],
            'behaviors' => [],
            'defaultConnection' => 'default',
            'connectionName' => 'test',
        ];
        $this->assertEquals($expected, $result);
    }

    /**
     * Test that findOrCreate creates a new entity, and then finds that entity.
     */
    public function testFindOrCreateNewEntity(): void
    {
        $articles = $this->getTableLocator()->get('Articles');

        $callbackExecuted = false;
        $firstArticle = $articles->findOrCreate(['title' => 'Not there'], function ($article) use (&$callbackExecuted): void {
            $this->assertInstanceOf(EntityInterface::class, $article);
            $article->body = 'New body';
            $callbackExecuted = true;
        });
        $this->assertTrue($callbackExecuted);
        $this->assertFalse($firstArticle->isNew());
        $this->assertNotNull($firstArticle->id);
        $this->assertSame('Not there', $firstArticle->title);
        $this->assertSame('New body', $firstArticle->body);

        $secondArticle = $articles->findOrCreate(['title' => 'Not there'], function ($article): void {
            $this->fail('Should not be called for existing entities.');
        });
        $this->assertFalse($secondArticle->isNew());
        $this->assertNotNull($secondArticle->id);
        $this->assertSame('Not there', $secondArticle->title);
        $this->assertEquals($firstArticle->id, $secondArticle->id);
    }

    /**
     * Test that findOrCreate finds fixture data.
     */
    public function testFindOrCreateExistingEntity(): void
    {
        $articles = $this->getTableLocator()->get('Articles');

        $article = $articles->findOrCreate(['title' => 'First Article'], function ($article): void {
            $this->fail('Should not be called for existing entities.');
        });
        $this->assertFalse($article->isNew());
        $this->assertNotNull($article->id);
        $this->assertSame('First Article', $article->title);
    }

    /**
     * Test that findOrCreate uses the search conditions as defaults for new entity.
     */
    public function testFindOrCreateDefaults(): void
    {
        $articles = $this->getTableLocator()->get('Articles');

        $callbackExecuted = false;
        $article = $articles->findOrCreate(
            ['author_id' => 2, 'title' => 'First Article'],
            function ($article) use (&$callbackExecuted): void {
                $this->assertInstanceOf('Cake\Datasource\EntityInterface', $article);
                $article->set(['published' => 'N', 'body' => 'New body']);
                $callbackExecuted = true;
            }
        );
        $this->assertTrue($callbackExecuted);
        $this->assertFalse($article->isNew());
        $this->assertNotNull($article->id);
        $this->assertSame('First Article', $article->title);
        $this->assertSame('New body', $article->body);
        $this->assertSame('N', $article->published);
        $this->assertSame(2, $article->author_id);

        $query = $articles->find()->where(['author_id' => 2, 'title' => 'First Article']);
        $article = $articles->findOrCreate($query);
        $this->assertSame('First Article', $article->title);
        $this->assertSame(2, $article->author_id);
        $this->assertFalse($article->isNew());
    }

    /**
     * Test that findOrCreate adds new entity without using a callback.
     */
    public function testFindOrCreateNoCallable(): void
    {
        $articles = $this->getTableLocator()->get('Articles');

        $article = $articles->findOrCreate(['title' => 'Just Something New']);
        $this->assertFalse($article->isNew());
        $this->assertNotNull($article->id);
        $this->assertSame('Just Something New', $article->title);
    }

    /**
     * Test that findOrCreate executes search conditions as a callable.
     */
    public function testFindOrCreateSearchCallable(): void
    {
        $articles = $this->getTableLocator()->get('Articles');

        $calledOne = false;
        $calledTwo = false;
        $article = $articles->findOrCreate(function ($query) use (&$calledOne): void {
            $this->assertInstanceOf('Cake\ORM\Query', $query);
            $query->where(['title' => 'Something Else']);
            $calledOne = true;
        }, function ($article) use (&$calledTwo): void {
            $this->assertInstanceOf('Cake\Datasource\EntityInterface', $article);
            $article->title = 'Set Defaults Here';
            $calledTwo = true;
        });
        $this->assertTrue($calledOne);
        $this->assertTrue($calledTwo);
        $this->assertFalse($article->isNew());
        $this->assertNotNull($article->id);
        $this->assertSame('Set Defaults Here', $article->title);
    }

    /**
     * Test that findOrCreate options disable defaults.
     */
    public function testFindOrCreateNoDefaults(): void
    {
        $articles = $this->getTableLocator()->get('Articles');

        $article = $articles->findOrCreate(['title' => 'A New Article', 'published' => 'Y'], function ($article): void {
            $this->assertInstanceOf('Cake\Datasource\EntityInterface', $article);
            $article->title = 'A Different Title';
        }, ['defaults' => false]);
        $this->assertFalse($article->isNew());
        $this->assertNotNull($article->id);
        $this->assertSame('A Different Title', $article->title);
        $this->assertNull($article->published, 'Expected Null since defaults are disabled.');
    }

    /**
     * Test that findOrCreate executes callable inside transaction.
     */
    public function testFindOrCreateTransactions(): void
    {
        $articles = $this->getTableLocator()->get('Articles');
        $articles->getEventManager()->on('Model.afterSaveCommit', function (EventInterface $event, EntityInterface $entity, ArrayObject $options): void {
            $entity->afterSaveCommit = true;
        });

        $article = $articles->findOrCreate(function ($query): void {
            $this->assertInstanceOf('Cake\ORM\Query', $query);
            $query->where(['title' => 'Find Something New']);
            $this->assertTrue($this->connection->inTransaction());
        }, function ($article): void {
            $this->assertInstanceOf('Cake\Datasource\EntityInterface', $article);
            $article->title = 'Success';
            $this->assertTrue($this->connection->inTransaction());
        });
        $this->assertFalse($article->isNew());
        $this->assertNotNull($article->id);
        $this->assertSame('Success', $article->title);
        $this->assertTrue($article->afterSaveCommit);
    }

    /**
     * Test that findOrCreate executes callable without transaction.
     */
    public function testFindOrCreateNoTransaction(): void
    {
        $articles = $this->getTableLocator()->get('Articles');

        $article = $articles->findOrCreate(function (SelectQuery $query): void {
            $this->assertInstanceOf(SelectQuery::class, $query);
            $query->where(['title' => 'Find Something New']);
            $this->assertFalse($this->connection->inTransaction());
        }, function ($article): void {
            $this->assertInstanceOf(EntityInterface::class, $article);
            $this->assertFalse($this->connection->inTransaction());
            $article->title = 'Success';
        }, ['atomic' => false]);
        $this->assertFalse($article->isNew());
        $this->assertNotNull($article->id);
        $this->assertSame('Success', $article->title);
    }

    /**
     * Test that findOrCreate throws a PersistenceFailedException when it cannot save
     * an entity created from $search
     */
    public function testFindOrCreateWithInvalidEntity(): void
    {
        $this->expectException(PersistenceFailedException::class);
        $this->expectExceptionMessage(
            'Entity findOrCreate failure. ' .
            'Found the following errors (title._empty: "This field cannot be left empty").'
        );

        $articles = $this->getTableLocator()->get('Articles');
        $validator = new Validator();
        $validator->notEmptyString('title');
        $articles->setValidator('default', $validator);

        $articles->findOrCreate(['title' => '']);
    }

    /**
     * Test that findOrCreate allows patching of all $search keys
     */
    public function testFindOrCreateAccessibleFields(): void
    {
        $articles = $this->getTableLocator()->get('Articles');
        $articles->setEntityClass(ProtectedEntity::class);
        $validator = new Validator();
        $validator->notBlank('title');
        $articles->setValidator('default', $validator);

        $article = $articles->findOrCreate(['title' => 'test']);
        $this->assertInstanceOf(ProtectedEntity::class, $article);
        $this->assertSame('test', $article->title);
    }

    /**
     * Test that findOrCreate cannot accidentally bypass required validation.
     */
    public function testFindOrCreatePartialValidation(): void
    {
        $articles = $this->getTableLocator()->get('Articles');
        $articles->setEntityClass(ProtectedEntity::class);
        $validator = new Validator();
        $validator->notBlank('title')->requirePresence('title', 'create');
        $validator->notBlank('body')->requirePresence('body', 'create');
        $articles->setValidator('default', $validator);

        $this->expectException(PersistenceFailedException::class);
        $this->expectExceptionMessage(
            'Entity findOrCreate failure. ' .
            'Found the following errors (title._required: "This field is required").'
        );

        $articles->findOrCreate(['body' => 'test']);
    }

    /**
     * Test that creating a table fires the initialize event.
     */
    public function testInitializeEvent(): void
    {
        $count = 0;
        $cb = function (EventInterface $event) use (&$count): void {
            $count++;
        };
        EventManager::instance()->on('Model.initialize', $cb);
        $articles = $this->getTableLocator()->get('Articles');

        $this->assertSame(1, $count, 'Callback should be called');
        EventManager::instance()->off('Model.initialize', $cb);
    }

    /**
     * Tests the hasFinder method
     */
    public function testHasFinder(): void
    {
        $table = $this->getTableLocator()->get('articles');
        $table->addBehavior('Sluggable');

        $this->assertTrue($table->hasFinder('list'));
        $this->assertTrue($table->hasFinder('noSlug'));
        $this->assertFalse($table->hasFinder('noFind'));
    }

    /**
     * Tests that calling validator() trigger the buildValidator event
     */
    public function testBuildValidatorEvent(): void
    {
        $count = 0;
        $cb = function (EventInterface $event) use (&$count): void {
            $count++;
        };
        EventManager::instance()->on('Model.buildValidator', $cb);
        $articles = $this->getTableLocator()->get('Articles');
        $articles->getValidator();
        $this->assertSame(1, $count, 'Callback should be called');

        $articles->getValidator();
        $this->assertSame(1, $count, 'Callback should be called only once');
    }

    /**
     * Tests the validateUnique method with different combinations
     */
    public function testValidateUnique(): void
    {
        $table = $this->getTableLocator()->get('Users');
        $validator = new Validator();
        $validator->add('username', 'unique', ['rule' => 'validateUnique', 'provider' => 'table']);
        $validator->setProvider('table', $table);

        $data = ['username' => ['larry', 'notthere']];
        $this->assertNotEmpty($validator->validate($data));

        $data = ['username' => 'larry'];
        $this->assertNotEmpty($validator->validate($data));

        $data = ['username' => 'jose'];
        $this->assertEmpty($validator->validate($data));

        $data = ['username' => 'larry', 'id' => 3];
        $this->assertEmpty($validator->validate($data, false));

        $data = ['username' => 'larry', 'id' => 3];
        $this->assertNotEmpty($validator->validate($data));

        $data = ['username' => 'larry'];
        $this->assertNotEmpty($validator->validate($data, false));

        $validator->add('username', 'unique', [
            'rule' => 'validateUnique', 'provider' => 'table',
        ]);
        $data = ['username' => 'larry'];
        $this->assertNotEmpty($validator->validate($data, false));
    }

    /**
     * Tests the validateUnique method with scope
     */
    public function testValidateUniqueScope(): void
    {
        $table = $this->getTableLocator()->get('Users');
        $validator = new Validator();
        $validator->add('username', 'unique', [
            'rule' => ['validateUnique', ['derp' => 'erp', 'scope' => 'id']],
            'provider' => 'table',
        ]);
        $validator->setProvider('table', $table);
        $data = ['username' => 'larry', 'id' => 3];
        $this->assertNotEmpty($validator->validate($data));

        $data = ['username' => 'larry', 'id' => 1];
        $this->assertEmpty($validator->validate($data));

        $data = ['username' => 'jose'];
        $this->assertEmpty($validator->validate($data));
    }

    /**
     * Tests the validateUnique method with options
     */
    public function testValidateUniqueMultipleNulls(): void
    {
        $entity = new Entity([
            'id' => 9,
            'site_id' => 1,
            'author_id' => null,
            'title' => 'Null title',
        ]);

        $table = $this->getTableLocator()->get('SiteArticles');
        $table->save($entity);

        $validator = new Validator();
        $validator->add('site_id', 'unique', [
            'rule' => [
                'validateUnique',
                [
                    'allowMultipleNulls' => false,
                    'scope' => ['author_id'],
                ],
            ],
            'provider' => 'table',
            'message' => 'Must be unique.',
        ]);
        $validator->setProvider('table', $table);

        $data = ['site_id' => 1, 'author_id' => null, 'title' => 'Null dupe'];
        $expected = ['site_id' => ['unique' => 'Must be unique.']];
        $this->assertEquals($expected, $validator->validate($data));
    }

    /**
     * Tests that the callbacks receive the expected types of arguments.
     */
    public function testCallbackArgumentTypes(): void
    {
        $table = $this->getTableLocator()->get('articles');
        $table->belongsTo('authors');

        $eventManager = $table->getEventManager();

        $associationBeforeFindCount = 0;
        $table->getAssociation('authors')->getTarget()->getEventManager()->on(
            'Model.beforeFind',
            function (EventInterface $event, SelectQuery $query, ArrayObject $options, $primary) use (&$associationBeforeFindCount): void {
                $this->assertIsBool($primary);
                $associationBeforeFindCount++;
            }
        );

        $beforeFindCount = 0;
        $eventManager->on(
            'Model.beforeFind',
            function (EventInterface $event, SelectQuery $query, ArrayObject $options, $primary) use (&$beforeFindCount): void {
                $this->assertIsBool($primary);
                $beforeFindCount++;
            }
        );
        $table->find()->contain('authors')->first();
        $this->assertSame(1, $associationBeforeFindCount);
        $this->assertSame(1, $beforeFindCount);

        $buildValidatorCount = 0;
        $eventManager->on(
            'Model.buildValidator',
            $callback = function (EventInterface $event, Validator $validator, $name) use (&$buildValidatorCount): void {
                $this->assertIsString($name);
                $buildValidatorCount++;
            }
        );
        $table->getValidator();
        $this->assertSame(1, $buildValidatorCount);

        $buildRulesCount =
        $beforeRulesCount =
        $afterRulesCount =
        $beforeSaveCount =
        $afterSaveCount = 0;
        $eventManager->on(
            'Model.buildRules',
            function (EventInterface $event, RulesChecker $rules) use (&$buildRulesCount): void {
                $buildRulesCount++;
            }
        );
        $eventManager->on(
            'Model.beforeRules',
            function (EventInterface $event, EntityInterface $entity, ArrayObject $options, $operation) use (&$beforeRulesCount): void {
                $this->assertIsString($operation);
                $beforeRulesCount++;
            }
        );
        $eventManager->on(
            'Model.afterRules',
            function (EventInterface $event, EntityInterface $entity, ArrayObject $options, $result, $operation) use (&$afterRulesCount): void {
                $this->assertIsBool($result);
                $this->assertIsString($operation);
                $afterRulesCount++;
            }
        );
        $eventManager->on(
            'Model.beforeSave',
            function (EventInterface $event, EntityInterface $entity, ArrayObject $options) use (&$beforeSaveCount): void {
                $beforeSaveCount++;
            }
        );
        $eventManager->on(
            'Model.afterSave',
            $afterSaveCallback = function (EventInterface $event, EntityInterface $entity, ArrayObject $options) use (&$afterSaveCount): void {
                $afterSaveCount++;
            }
        );
        $entity = new Entity(['title' => 'Title']);
        $this->assertNotFalse($table->save($entity));
        $this->assertSame(1, $buildRulesCount);
        $this->assertSame(1, $beforeRulesCount);
        $this->assertSame(1, $afterRulesCount);
        $this->assertSame(1, $beforeSaveCount);
        $this->assertSame(1, $afterSaveCount);

        $beforeDeleteCount =
        $afterDeleteCount = 0;
        $eventManager->on(
            'Model.beforeDelete',
            function (EventInterface $event, EntityInterface $entity, ArrayObject $options) use (&$beforeDeleteCount): void {
                $beforeDeleteCount++;
            }
        );
        $eventManager->on(
            'Model.afterDelete',
            function (EventInterface $event, EntityInterface $entity, ArrayObject $options) use (&$afterDeleteCount): void {
                $afterDeleteCount++;
            }
        );
        $this->assertTrue($table->delete($entity, ['checkRules' => false]));
        $this->assertSame(1, $beforeDeleteCount);
        $this->assertSame(1, $afterDeleteCount);
    }

    /**
     * Tests that calling newEmptyEntity() on a table sets the right source alias.
     */
    public function testSetEntitySource(): void
    {
        $table = $this->getTableLocator()->get('Articles');
        $this->assertSame('Articles', $table->newEmptyEntity()->getSource());

        $this->loadPlugins(['TestPlugin']);
        $table = $this->getTableLocator()->get('TestPlugin.Comments');
        $this->assertSame('TestPlugin.Comments', $table->newEmptyEntity()->getSource());
    }

    /**
     * Tests that passing a coned entity that was marked as new to save() will
     * actually save it as a new entity
     *
     * @group save
     */
    public function testSaveWithClonedEntity(): void
    {
        $table = $this->getTableLocator()->get('Articles');
        $article = $table->get(1);

        $cloned = clone $article;
        $cloned->unset('id');
        $cloned->setNew(true);
        $this->assertSame($cloned, $table->save($cloned));
        $this->assertEquals(
            $article->extract(['title', 'author_id']),
            $cloned->extract(['title', 'author_id'])
        );
        $this->assertSame(4, $cloned->id);
    }

    /**
     * Tests that the _ids notation can be used for HasMany
     */
    public function testSaveHasManyWithIds(): void
    {
        $data = [
            'username' => 'lux',
            'password' => 'passphrase',
            'comments' => [
                '_ids' => [1, 2],
            ],
        ];

        $userTable = $this->getTableLocator()->get('Users');
        $userTable->hasMany('Comments');
        $savedUser = $userTable->save($userTable->newEntity($data, ['associated' => ['Comments']]));
        $retrievedUser = $userTable->find('all')->where(['id' => $savedUser->id])->contain(['Comments'])->first();
        $this->assertEquals($savedUser->comments[0]->user_id, $retrievedUser->comments[0]->user_id);
        $this->assertEquals($savedUser->comments[1]->user_id, $retrievedUser->comments[1]->user_id);
    }

    /**
     * Tests that on second save, entities for the has many relation are not marked
     * as dirty unnecessarily. This helps avoid wasteful database statements and makes
     * for a cleaner transaction log
     */
    public function testSaveHasManyNoWasteSave(): void
    {
        $data = [
            'username' => 'lux',
            'password' => 'passphrase',
            'comments' => [
                '_ids' => [1, 2],
            ],
        ];

        $userTable = $this->getTableLocator()->get('Users');
        $userTable->hasMany('Comments');
        $savedUser = $userTable->save($userTable->newEntity($data, ['associated' => ['Comments']]));

        $counter = 0;
        $userTable->Comments
            ->getEventManager()
            ->on('Model.afterSave', function (EventInterface $event, $entity) use (&$counter): void {
                if ($entity->isDirty()) {
                    $counter++;
                }
            });

        $savedUser->comments[] = $userTable->Comments->get(5);
        $this->assertCount(3, $savedUser->comments);
        $savedUser->setDirty('comments', true);
        $userTable->save($savedUser);
        $this->assertSame(1, $counter);
    }

    /**
     * Tests that on second save, entities for the belongsToMany relation are not marked
     * as dirty unnecessarily. This helps avoid wasteful database statements and makes
     * for a cleaner transaction log
     */
    public function testSaveBelongsToManyNoWasteSave(): void
    {
        $data = [
            'title' => 'foo',
            'body' => 'bar',
            'tags' => [
                '_ids' => [1, 2],
            ],
        ];

        $table = $this->getTableLocator()->get('Articles');
        $table->belongsToMany('Tags');
        $article = $table->save($table->newEntity($data, ['associated' => ['Tags']]));

        $counter = 0;
        $table->Tags->junction()
            ->getEventManager()
            ->on('Model.afterSave', function (EventInterface $event, $entity) use (&$counter): void {
                if ($entity->isDirty()) {
                    $counter++;
                }
            });

        $article->tags[] = $table->Tags->get(3);
        $this->assertCount(3, $article->tags);
        $article->setDirty('tags', true);
        $table->save($article);
        $this->assertSame(1, $counter);
    }

    /**
     * Tests that after saving then entity contains the right primary
     * key casted to the right type
     *
     * @group save
     */
    public function testSaveCorrectPrimaryKeyType(): void
    {
        $entity = new Entity([
            'username' => 'superuser',
            'created' => new DateTime('2013-10-10 00:00'),
            'updated' => new DateTime('2013-10-10 00:00'),
        ], ['markNew' => true]);

        $table = $this->getTableLocator()->get('Users');
        $this->assertSame($entity, $table->save($entity));
        $this->assertSame(self::$nextUserId, $entity->id);
    }

    /**
     * Tests entity clean()
     */
    public function testEntityClean(): void
    {
        $table = $this->getTableLocator()->get('Articles');
        $validator = $table->getValidator()->requirePresence('body');
        $entity = $table->newEntity(['title' => 'mark']);

        $entity->setDirty('title', true);
        $entity->setInvalidField('title', 'albert');

        $this->assertNotEmpty($entity->getErrors());
        $this->assertTrue($entity->isDirty());
        $this->assertEquals(['title' => 'albert'], $entity->getInvalid());

        $entity->title = 'alex';
        $this->assertSame($entity->getOriginal('title'), 'mark');

        $entity->clean();

        $this->assertEmpty($entity->getErrors());
        $this->assertFalse($entity->isDirty());
        $this->assertEquals([], $entity->getInvalid());
        $this->assertSame($entity->getOriginal('title'), 'alex');
    }

    /**
     * Tests the loadInto() method
     */
    public function testLoadIntoEntity(): void
    {
        $table = $this->getTableLocator()->get('Authors');
        $table->hasMany('SiteArticles');
        $articles = $table->hasMany('Articles');
        $articles->belongsToMany('Tags');

        $entity = $table->get(1);
        $result = $table->loadInto($entity, ['SiteArticles', 'Articles.Tags']);
        $this->assertSame($entity, $result);

        $expected = $table->get(1, ['contain' => ['SiteArticles', 'Articles.Tags']]);
        $this->assertEquals($expected, $result);
    }

    /**
     * Tests that it is possible to pass conditions and fields to loadInto()
     */
    public function testLoadIntoWithConditions(): void
    {
        $table = $this->getTableLocator()->get('Authors');
        $table->hasMany('SiteArticles');
        $articles = $table->hasMany('Articles');
        $articles->belongsToMany('Tags');

        $entity = $table->get(1);
        $options = [
            'SiteArticles' => ['fields' => ['title', 'author_id']],
            'Articles.Tags' => function ($q) {
                return $q->where(['Tags.name' => 'tag2']);
            },
        ];
        $result = $table->loadInto($entity, $options);
        $this->assertSame($entity, $result);
        $expected = $table->get(1, ['contain' => $options]);
        $this->assertEquals($expected, $result);
    }

    /**
     * Tests loadInto() with a belongsTo association
     */
    public function testLoadBelongsTo(): void
    {
        $table = $this->getTableLocator()->get('Articles');
        $table->belongsTo('Authors');

        $entity = $table->get(2);
        $result = $table->loadInto($entity, ['Authors']);
        $this->assertSame($entity, $result);

        $expected = $table->get(2, ['contain' => ['Authors']]);
        $this->assertEquals($expected, $entity);
    }

    /**
     * Tests that it is possible to post-load associations for many entities at
     * the same time
     */
    public function testLoadIntoMany(): void
    {
        $table = $this->getTableLocator()->get('Authors');
        $table->hasMany('SiteArticles');
        $articles = $table->hasMany('Articles');
        $articles->belongsToMany('Tags');

        $entities = $table->find()->toArray();
        $contain = ['SiteArticles', 'Articles.Tags'];
        $result = $table->loadInto($entities, $contain);

        foreach ($entities as $k => $v) {
            $this->assertSame($v, $result[$k]);
        }

        $expected = $table->find()->contain($contain)->toArray();
        $this->assertEquals($expected, $result);
    }

    /**
     * Tests that saveOrFail triggers an exception on not successful save
     */
    public function testSaveOrFail(): void
    {
        $this->expectException(PersistenceFailedException::class);
        $this->expectExceptionMessage('Entity save failure.');

        $entity = new Entity([
            'foo' => 'bar',
        ]);
        $table = $this->getTableLocator()->get('users');

        $table->saveOrFail($entity);
    }

    /**
     * Tests that saveOrFail displays useful messages on output, especially in tests for CLI.
     */
    public function testSaveOrFailErrorDisplay(): void
    {
        $this->expectException(PersistenceFailedException::class);
        $this->expectExceptionMessage('Entity save failure. Found the following errors (field.0: "Some message", multiple.one: "One", multiple.two: "Two")');

        $entity = new Entity([
            'foo' => 'bar',
        ]);
        $entity->setError('field', 'Some message');
        $entity->setError('multiple', ['one' => 'One', 'two' => 'Two']);
        $table = $this->getTableLocator()->get('users');

        $table->saveOrFail($entity);
    }

    /**
     * Tests that saveOrFail with nested errors
     */
    public function testSaveOrFailNestedError(): void
    {
        $this->expectException(PersistenceFailedException::class);
        $this->expectExceptionMessage('Entity save failure. Found the following errors (articles.0.title.0: "Bad value")');

        $entity = new Entity([
            'username' => 'bad',
            'articles' => [
                new Entity(['title' => 'not an entity']),
            ],
        ]);
        $entity->articles[0]->setError('title', 'Bad value');

        $table = $this->getTableLocator()->get('Users');
        $table->hasMany('Articles');

        $table->saveOrFail($entity);
    }

    /**
     * Tests that saveOrFail returns the right entity
     */
    public function testSaveOrFailGetEntity(): void
    {
        $entity = new Entity([
            'foo' => 'bar',
        ]);
        $table = $this->getTableLocator()->get('users');

        try {
            $table->saveOrFail($entity);
        } catch (PersistenceFailedException $e) {
            $this->assertSame($entity, $e->getEntity());
        }
    }

    /**
     * Tests that deleteOrFail triggers an exception on not successful delete
     */
    public function testDeleteOrFail(): void
    {
        $this->expectException(PersistenceFailedException::class);
        $this->expectExceptionMessage('Entity delete failure.');
        $entity = new Entity([
            'id' => 999,
        ]);
        $table = $this->getTableLocator()->get('users');

        $result = $table->deleteOrFail($entity);
    }

    /**
     * Tests that deleteOrFail returns the right entity
     */
    public function testDeleteOrFailGetEntity(): void
    {
        $entity = new Entity([
            'id' => 999,
        ]);
        $table = $this->getTableLocator()->get('users');

        try {
            $table->deleteOrFail($entity);
        } catch (PersistenceFailedException $e) {
            $this->assertSame($entity, $e->getEntity());
        }
    }

    /**
     * Helper method to skip tests when connection is SQLServer.
     */
    public function skipIfSqlServer(): void
    {
        $this->skipIf(
            $this->connection->getDriver() instanceof Sqlserver,
            'SQLServer does not support the requirements of this test.'
        );
    }
}<|MERGE_RESOLUTION|>--- conflicted
+++ resolved
@@ -44,15 +44,10 @@
 use Cake\ORM\Exception\MissingBehaviorException;
 use Cake\ORM\Exception\MissingEntityException;
 use Cake\ORM\Exception\PersistenceFailedException;
-<<<<<<< HEAD
 use Cake\ORM\Query\DeleteQuery;
 use Cake\ORM\Query\InsertQuery;
 use Cake\ORM\Query\SelectQuery;
 use Cake\ORM\Query\UpdateQuery;
-=======
-use Cake\ORM\Query;
-use Cake\ORM\Query\SelectQuery;
->>>>>>> 6aaf8c4f
 use Cake\ORM\RulesChecker;
 use Cake\ORM\Table;
 use Cake\TestSuite\TestCase;
@@ -212,10 +207,8 @@
     {
         $table = new Table(['table' => 'users']);
 
-        $this->deprecated(function () use ($table) {
-            $query = $table->query();
-            $this->assertEquals('users', $query->getRepository()->getTable());
-        });
+        $query = $table->query();
+        $this->assertEquals('users', $query->getRepository()->getTable());
 
         $query = $table->selectQuery();
         $this->assertEquals('users', $query->getRepository()->getTable());
@@ -1080,7 +1073,6 @@
     public function testUpdateAllFailure(): void
     {
         $this->expectException(DatabaseException::class);
-<<<<<<< HEAD
         $table = $this->getMockBuilder(Table::class)
             ->onlyMethods(['updateQuery'])
             ->setConstructorArgs([['table' => 'users']])
@@ -1092,18 +1084,9 @@
         $table->expects($this->once())
             ->method('updateQuery')
             ->will($this->returnValue($query));
-=======
-
-        /** @var \Cake\Database\Connection|\PHPUnit\Framework\MockObject\MockObject $connection */
-        $connection = $this->getMockBuilder('Cake\Database\Connection')
-            ->onlyMethods(['run'])
-            ->setConstructorArgs([['driver' => $this->connection->getDriver()] + ConnectionManager::getConfig('test')])
-            ->getMock();
-        $table = $this->fetchTable('Users');
-        $table->setConnection($connection);
->>>>>>> 6aaf8c4f
-
-        $connection->expects($this->once())->method('run')
+
+        $query->expects($this->once())
+            ->method('execute')
             ->will($this->throwException(new DatabaseException('Not good')));
 
         $table->updateAll(['username' => 'mark'], []);
@@ -1152,15 +1135,9 @@
         $this->expectException(DatabaseException::class);
         $table = $this->getMockBuilder(Table::class)
             ->onlyMethods(['deleteQuery'])
-<<<<<<< HEAD
             ->setConstructorArgs([['table' => 'users']])
             ->getMock();
         $query = $this->getMockBuilder(DeleteQuery::class)
-=======
-            ->setConstructorArgs([['table' => 'users', 'connection' => $this->connection]])
-            ->getMock();
-        $query = $this->getMockBuilder('Cake\ORM\Query\DeleteQuery')
->>>>>>> 6aaf8c4f
             ->onlyMethods(['execute'])
             ->setConstructorArgs([$table])
             ->getMock();
@@ -1184,13 +1161,8 @@
             ->onlyMethods(['selectQuery', 'findAll'])
             ->setConstructorArgs([['table' => 'users', 'connection' => $this->connection]])
             ->getMock();
-<<<<<<< HEAD
         $query = $this->getMockBuilder(SelectQuery::class)
             ->setConstructorArgs([$table])
-=======
-        $query = $this->getMockBuilder('Cake\ORM\Query\SelectQuery')
-            ->setConstructorArgs([$this->connection, $table])
->>>>>>> 6aaf8c4f
             ->getMock();
         $table->expects($this->once())
             ->method('selectQuery')
@@ -2320,7 +2292,6 @@
      */
     public function testAfterSaveNotCalled(): void
     {
-<<<<<<< HEAD
         /** @var \Cake\ORM\Table|\PHPUnit\Framework\MockObject\MockObject $table */
         $table = $this->getMockBuilder(Table::class)
             ->onlyMethods(['insertQuery'])
@@ -2331,29 +2302,12 @@
             ->setConstructorArgs([$table])
             ->getMock();
         $statement = $this->createMock(StatementInterface::class);
-=======
-        /** @var \Cake\Database\Connection|\PHPUnit\Framework\MockObject\MockObject $connection */
-        $connection = $this->getMockBuilder('Cake\Database\Connection')
-            ->onlyMethods(['run'])
-            ->setConstructorArgs([['driver' => $this->connection->getDriver()] + ConnectionManager::getConfig('test')])
-            ->getMock();
-        $table = $this->fetchTable('Users');
-        $table->setConnection($connection);
-
-        $statement = $this->getMockBuilder(StatementInterface::class)->getMock();
-        $statement->expects($this->once())->method('rowCount')
-            ->will($this->returnValue(0));
-        $connection->expects($this->once())->method('run')
-            ->will($this->returnValue($statement));
-
->>>>>>> 6aaf8c4f
         $data = new Entity([
             'username' => 'superuser',
             'created' => new DateTime('2013-10-10 00:00'),
             'updated' => new DateTime('2013-10-10 00:00'),
         ]);
 
-<<<<<<< HEAD
         $table->expects($this->once())->method('insertQuery')
             ->will($this->returnValue($query));
 
@@ -2363,8 +2317,6 @@
         $statement->expects($this->once())->method('rowCount')
             ->will($this->returnValue(0));
 
-=======
->>>>>>> 6aaf8c4f
         $called = false;
         $listener = function ($e, $entity, $options) use (&$called): void {
             $called = true;
@@ -2475,11 +2427,10 @@
         $this->expectException(PDOException::class);
         /** @var \Cake\Database\Connection|\PHPUnit\Framework\MockObject\MockObject $connection */
         $connection = $this->getMockBuilder('Cake\Database\Connection')
-            ->onlyMethods(['begin', 'rollback', 'run'])
+            ->onlyMethods(['begin', 'rollback'])
             ->setConstructorArgs([['driver' => $this->connection->getDriver()] + ConnectionManager::getConfig('test')])
             ->getMock();
 
-<<<<<<< HEAD
         /** @var \Cake\ORM\Table|\PHPUnit\Framework\MockObject\MockObject $table */
         $table = $this->getMockBuilder(Table::class)
             ->onlyMethods(['insertQuery', 'getConnection'])
@@ -2494,14 +2445,10 @@
 
         $table->expects($this->once())->method('insertQuery')
             ->will($this->returnValue($query));
-=======
-        $table = $this->fetchTable('Users');
-        $table->setConnection($connection);
->>>>>>> 6aaf8c4f
 
         $connection->expects($this->once())->method('begin');
         $connection->expects($this->once())->method('rollback');
-        $connection->expects($this->once())->method('run')
+        $query->expects($this->once())->method('execute')
             ->will($this->throwException(new PDOException()));
 
         $data = new Entity([
@@ -2521,10 +2468,9 @@
     {
         /** @var \Cake\Database\Connection|\PHPUnit\Framework\MockObject\MockObject $connection */
         $connection = $this->getMockBuilder('Cake\Database\Connection')
-            ->onlyMethods(['begin', 'rollback', 'run'])
+            ->onlyMethods(['begin', 'rollback'])
             ->setConstructorArgs([['driver' => $this->connection->getDriver()] + ConnectionManager::getConfig('test')])
             ->getMock();
-<<<<<<< HEAD
 
         /** @var \Cake\ORM\Table|\PHPUnit\Framework\MockObject\MockObject $table */
         $table = $this->getMockBuilder(Table::class)
@@ -2541,10 +2487,6 @@
 
         $table->expects($this->once())->method('insertQuery')
             ->will($this->returnValue($query));
-=======
-        $table = $this->fetchTable('Users');
-        $table->setConnection($connection);
->>>>>>> 6aaf8c4f
 
         $statement = $this->createMock(StatementInterface::class);
         $statement->expects($this->once())
@@ -2552,7 +2494,8 @@
             ->will($this->returnValue(0));
         $connection->expects($this->once())->method('begin');
         $connection->expects($this->once())->method('rollback');
-        $connection->expects($this->once())->method('run')
+        $query->expects($this->once())
+            ->method('execute')
             ->will($this->returnValue($statement));
 
         $data = new Entity([
@@ -2706,21 +2649,6 @@
      */
     public function testSaveUpdatePrimaryKeyNotModified(): void
     {
-<<<<<<< HEAD
-        /** @var \Cake\ORM\Table|\PHPUnit\Framework\MockObject\MockObject $table */
-        $table = $this->getMockBuilder(Table::class)
-            ->onlyMethods(['updateQuery'])
-            ->setConstructorArgs([['table' => 'users']])
-            ->getMock();
-
-        $query = $this->getMockBuilder(UpdateQuery::class)
-            ->onlyMethods(['execute', 'addDefaultTypes', 'set'])
-            ->setConstructorArgs([$table])
-            ->getMock();
-
-        $table->expects($this->once())->method('updateQuery')
-            ->will($this->returnValue($query));
-=======
         /** @var \Cake\Database\Connection|\PHPUnit\Framework\MockObject\MockObject $connection */
         $connection = $this->getMockBuilder('Cake\Database\Connection')
             ->onlyMethods(['run'])
@@ -2728,9 +2656,8 @@
             ->getMock();
         $table = $this->fetchTable('Users');
         $table->setConnection($connection);
->>>>>>> 6aaf8c4f
-
-        $statement = $this->createMock(StatementInterface::class);
+
+        $statement = $this->getMockBuilder(StatementInterface::class)->getMock();
         $statement->expects($this->once())
             ->method('errorCode')
             ->will($this->returnValue('00000'));
@@ -5329,11 +5256,7 @@
             ]])
             ->getMock();
 
-<<<<<<< HEAD
         $query = (new SelectQuery($table))->select();
-=======
-        $query = (new SelectQuery($this->connection, $table))->select();
->>>>>>> 6aaf8c4f
         $table->expects($this->once())->method('callFinder')
             ->with('all', $query, []);
         $table->find();
@@ -5368,11 +5291,7 @@
             ]])
             ->getMock();
 
-<<<<<<< HEAD
         $query = $this->getMockBuilder(SelectQuery::class)
-=======
-        $query = $this->getMockBuilder('Cake\ORM\Query\SelectQuery')
->>>>>>> 6aaf8c4f
             ->onlyMethods(['addDefaultTypes', 'firstOrFail', 'where', 'cache'])
             ->setConstructorArgs([$table])
             ->getMock();
@@ -5421,11 +5340,7 @@
             ]])
             ->getMock();
 
-<<<<<<< HEAD
         $query = $this->getMockBuilder(SelectQuery::class)
-=======
-        $query = $this->getMockBuilder('Cake\ORM\Query\SelectQuery')
->>>>>>> 6aaf8c4f
             ->onlyMethods(['addDefaultTypes', 'firstOrFail', 'where', 'cache'])
             ->setConstructorArgs([$table])
             ->getMock();
@@ -5493,11 +5408,7 @@
             ->getMock();
         $table->setTable('table_name');
 
-<<<<<<< HEAD
         $query = $this->getMockBuilder(SelectQuery::class)
-=======
-        $query = $this->getMockBuilder('Cake\ORM\Query\SelectQuery')
->>>>>>> 6aaf8c4f
             ->onlyMethods(['addDefaultTypes', 'firstOrFail', 'where', 'cache'])
             ->setConstructorArgs([$table])
             ->getMock();

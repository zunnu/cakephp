<?php
declare(strict_types=1);
/**
 * CakePHP(tm) : Rapid Development Framework (https://cakephp.org)
 * Copyright (c) Cake Software Foundation, Inc. (https://cakefoundation.org)
 *
 * Licensed under The MIT License
 * For full copyright and license information, please see the LICENSE.txt
 * Redistributions of files must retain the above copyright notice.
 *
 * @copyright     Copyright (c) Cake Software Foundation, Inc. (https://cakefoundation.org)
 * @link          https://cakephp.org CakePHP(tm) Project
 * @since         3.6.0
 * @license       https://opensource.org/licenses/mit-license.php MIT License
 */
namespace Cake\Test\TestCase\Database;

use Cake\Cache\Cache;
use Cake\Cache\CacheEngine;
use Cake\Database\Schema\CachedCollection;
use Cake\Database\SchemaCache;
use Cake\Datasource\ConnectionManager;
use Cake\TestSuite\TestCase;

/**
 * SchemaCache test.
 */
class SchemaCacheTest extends TestCase
{
    /**
     * Fixtures.
     *
     * @var array
     */
    public $fixtures = ['core.Articles', 'core.Tags'];

    /**
     * Cache Engine Mock
     *
     * @var \Cake\Cache\CacheEngine
     */
    public $cache;

    /**
     * setup method
     *
     * @return void
     */
    public function setUp()
    {
        parent::setUp();

        $this->cache = $this->getMockBuilder(CacheEngine::class)->getMock();
        $this->cache->expects($this->any())
            ->method('init')
            ->will($this->returnValue(true));
        Cache::setConfig('orm_cache', $this->cache);

        $ds = ConnectionManager::get('test');
        $ds->cacheMetadata('orm_cache');
    }

    /**
     * Teardown
     *
     * @return void
     */
    public function tearDown()
    {
        parent::tearDown();
        Cache::drop('orm_cache');

        $ds = ConnectionManager::get('test');
        $ds->cacheMetadata(false);
    }

    /**
     * Test that clear enables the cache if it was disabled.
     *
     * @return void
     */
    public function testClearEnablesMetadataCache()
    {
        $ds = ConnectionManager::get('test');
        $ds->cacheMetadata(false);

        $ormCache = new SchemaCache($ds);
        $ormCache->clear();

        $this->assertInstanceOf(CachedCollection::class, $ds->getSchemaCollection());
    }

    /**
     * Test that build enables the cache if it was disabled.
     *
     * @return void
     */
    public function testBuildEnablesMetadataCache()
    {
        $ds = ConnectionManager::get('test');
        $ds->cacheMetadata(false);

        $ormCache = new SchemaCache($ds);
        $ormCache->build();

        $this->assertInstanceOf(CachedCollection::class, $ds->getSchemaCollection());
    }

    /**
     * Test build() with no args.
     *
     * @return void
     */
    public function testBuildNoArgs()
    {
        $ds = ConnectionManager::get('test');
        $this->cache->method('write')
            ->will($this->returnValue(true));
<<<<<<< HEAD

=======
>>>>>>> 792e3070
        $this->cache->expects($this->at(3))
            ->method('write')
            ->with('test_articles')
            ->will($this->returnValue(true));

        $ormCache = new SchemaCache($ds);
        $ormCache->build();
    }

    /**
     * Test build() with one arg.
     *
     * @return void
     */
    public function testBuildNamedModel()
    {
        $ds = ConnectionManager::get('test');

        $this->cache->expects($this->once())
            ->method('write')
            ->with('test_articles')
            ->will($this->returnValue(true));
<<<<<<< HEAD
=======

>>>>>>> 792e3070
        $this->cache->expects($this->never())
            ->method('delete');

        $ormCache = new SchemaCache($ds);
        $ormCache->build('articles');
    }

    /**
     * Test build() overwrites cached data.
     *
     * @return void
     */
    public function testBuildOverwritesExistingData()
    {
        $ds = ConnectionManager::get('test');

        $this->cache->expects($this->once())
            ->method('write')
            ->with('test_articles')
            ->will($this->returnValue(true));
        $this->cache->expects($this->never())
            ->method('read');
        $this->cache->expects($this->never())
            ->method('delete');

        $ormCache = new SchemaCache($ds);
        $ormCache->build('articles');
    }

    /**
     * Test clear() with no args.
     *
     * @return void
     */
    public function testClearNoArgs()
    {
        $ds = ConnectionManager::get('test');

        $this->cache->expects($this->at(3))
            ->method('delete')
            ->with('test_articles');

        $ormCache = new SchemaCache($ds);
        $ormCache->clear();
    }

    /**
     * Test clear() with a model name.
     *
     * @return void
     */
    public function testClearNamedModel()
    {
        $ds = ConnectionManager::get('test');

        $this->cache->expects($this->never())
            ->method('write');
        $this->cache->expects($this->once())
            ->method('delete')
            ->with('test_articles');

        $ormCache = new SchemaCache($ds);
        $ormCache->clear('articles');
    }

    /**
     * Tests getting a schema config from a connection instance
     *
     * @return void
     */
    public function testGetSchemaWithConnectionInstance()
    {
        $ds = ConnectionManager::get('test');

        $ormCache = new SchemaCache($ds);
        $result = $ormCache->getSchema($ds);

        $this->assertInstanceOf(CachedCollection::class, $result);
    }
}<|MERGE_RESOLUTION|>--- conflicted
+++ resolved
@@ -116,10 +116,6 @@
         $ds = ConnectionManager::get('test');
         $this->cache->method('write')
             ->will($this->returnValue(true));
-<<<<<<< HEAD
-
-=======
->>>>>>> 792e3070
         $this->cache->expects($this->at(3))
             ->method('write')
             ->with('test_articles')
@@ -142,10 +138,6 @@
             ->method('write')
             ->with('test_articles')
             ->will($this->returnValue(true));
-<<<<<<< HEAD
-=======
-
->>>>>>> 792e3070
         $this->cache->expects($this->never())
             ->method('delete');
 

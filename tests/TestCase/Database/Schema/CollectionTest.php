<?php
declare(strict_types=1);
/**
 * CakePHP(tm) : Rapid Development Framework (https://cakephp.org)
 * Copyright (c) Cake Software Foundation, Inc. (https://cakefoundation.org)
 *
 * Licensed under The MIT License
 * For full copyright and license information, please see the LICENSE.txt
 * Redistributions of files must retain the above copyright notice.
 *
 * @copyright     Copyright (c) Cake Software Foundation, Inc. (https://cakefoundation.org)
 * @link          https://cakephp.org CakePHP(tm) Project
 * @since         3.0.0
 * @license       https://opensource.org/licenses/mit-license.php MIT License
 */
namespace Cake\Test\TestCase\Database\Schema;

use Cake\Cache\Cache;
use Cake\Database\Schema\Collection;
use Cake\Datasource\ConnectionManager;
use Cake\TestSuite\TestCase;

/**
 * Test case for Collection
 */
class CollectionTest extends TestCase
{
    /**
     * @var \Cake\Database\Connection
     */
    public $connection;

    /**
     * @var array
     */
    public $fixtures = [
<<<<<<< HEAD
        'core.users',
=======
        'core.Users'
>>>>>>> 653ae009
    ];

    /**
     * Setup function
     *
     * @return void
     */
    public function setUp()
    {
        parent::setUp();
        $this->connection = ConnectionManager::get('test');
        Cache::clear(false, '_cake_model_');
        Cache::enable();
    }

    /**
     * Teardown function
     *
     * @return void
     */
    public function tearDown()
    {
        parent::tearDown();
        unset($this->connection);
    }

    /**
     * Test that describing non-existent tables fails.
     *
     * Tests for positive describe() calls are in each platformSchema
     * test case.
     *
     * @return void
     */
    public function testDescribeIncorrectTable()
    {
        $this->expectException(\Cake\Database\Exception::class);
        $schema = new Collection($this->connection);
        $this->assertNull($schema->describe('derp'));
    }

    /**
     * Tests that schema metadata is cached
     *
     * @return void
     */
    public function testDescribeCache()
    {
        $schema = $this->connection->getSchemaCollection();
        $table = $schema->describe('users');

        Cache::delete('test_users', '_cake_model_');
        $this->connection->cacheMetadata(true);
        $schema = $this->connection->getSchemaCollection();

        $result = $schema->describe('users');
        $this->assertEquals($table, $result);

        $result = Cache::read('test_users', '_cake_model_');
        $this->assertEquals($table, $result);
    }
}<|MERGE_RESOLUTION|>--- conflicted
+++ resolved
@@ -34,11 +34,7 @@
      * @var array
      */
     public $fixtures = [
-<<<<<<< HEAD
-        'core.users',
-=======
         'core.Users'
->>>>>>> 653ae009
     ];
 
     /**

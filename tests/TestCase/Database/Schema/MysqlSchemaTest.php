--- conflicted
+++ resolved
@@ -1207,13 +1207,9 @@
     protected function _getMockedDriver()
     {
         $driver = new \Cake\Database\Driver\Mysql();
-<<<<<<< HEAD
-        $mock = $this->getMock('FakePdo', ['quote', 'quoteIdentifier', 'getAttribute']);
-=======
         $mock = $this->getMockBuilder('FakePdo')
-            ->setMethods(['quote'])
+            ->setMethods(['quote', 'quoteIdentifier', 'getAttribute'])
             ->getMock();
->>>>>>> 9ed2820a
         $mock->expects($this->any())
             ->method('quote')
             ->will($this->returnCallback(function ($value) {

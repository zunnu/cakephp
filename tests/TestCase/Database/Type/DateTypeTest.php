--- conflicted
+++ resolved
@@ -18,13 +18,8 @@
 
 use Cake\Chronos\ChronosDate;
 use Cake\Database\Type\DateType;
-<<<<<<< HEAD
 use Cake\I18n\Date;
 use Cake\I18n\DateTime;
-=======
-use Cake\I18n\FrozenDate;
-use Cake\I18n\Time;
->>>>>>> 4f2b1f5d
 use Cake\TestSuite\TestCase;
 use DateTime as NativeDateTime;
 use DateTimeImmutable;
@@ -57,15 +52,7 @@
         parent::setUp();
         $this->type = new DateType();
         $this->driver = $this->getMockBuilder('Cake\Database\Driver')->getMock();
-<<<<<<< HEAD
-=======
-
-        Configure::write('Error.ignoredDeprecationPaths', [
-            'src/Database/Type/DateType.php',
-            'src/I18n/Date.php',
-            'src/I18n/Time.php',
-            'tests/TestCase/Database/Type/DateTypeTest.php',
-        ]);
+
         $this->originalTimeZone = date_default_timezone_get();
     }
 
@@ -75,9 +62,7 @@
     public function tearDown(): void
     {
         parent::tearDown();
-        $this->type->useLocaleParser(false)->setLocaleFormat(null);
         date_default_timezone_set($this->originalTimeZone);
->>>>>>> 4f2b1f5d
     }
 
     /**
@@ -143,17 +128,8 @@
      */
     public function marshalProvider(): array
     {
-<<<<<<< HEAD
         $date = new Date('@1392387900');
-
-        return [
-=======
-        Configure::write('Error.ignoredDeprecationPaths', [
-            'src/I18n/Date.php',
-        ]);
-        $date = new ChronosDate('@1392387900');
         $data = [
->>>>>>> 4f2b1f5d
             // invalid types.
             [null, null],
             [false, null],
@@ -210,10 +186,10 @@
                 ],
                 new Date('2014-02-14'),
             ],
-            [
-                new FrozenDate('2023-04-26'),
-                new ChronosDate('2023-04-26'),
-            ],
+            // [
+            //     new ChronosDate('2023-04-26'),
+            //     new ChronosDate('2023-04-26'),
+            // ],
 
             // Invalid array types
             [
@@ -225,12 +201,8 @@
                 null,
             ],
         ];
-<<<<<<< HEAD
-=======
-        Configure::delete('Error.ignoredDeprecationPaths');
 
         return $data;
->>>>>>> 4f2b1f5d
     }
 
     /**
@@ -252,13 +224,9 @@
     public function testMarshalWithTimezone(): void
     {
         date_default_timezone_set('Europe/Vienna');
-        $value = new FrozenDate('2023-04-26');
-        $expected = new ChronosDate('2023-04-26');
-
-        $result = $this->type->marshal($value);
-        $this->assertEquals($expected, $result);
-
-        $this->type->useMutable();
+        $value = new Date('2023-04-26');
+        $expected = new Date('2023-04-26');
+
         $result = $this->type->marshal($value);
         $this->assertEquals($expected, $result);
     }

<?php
declare(strict_types=1);

/**
 * CakePHP(tm) : Rapid Development Framework (https://cakephp.org)
 * Copyright (c) Cake Software Foundation, Inc. (https://cakefoundation.org)
 *
 * Licensed under The MIT License
 * For full copyright and license information, please see the LICENSE.txt
 * Redistributions of files must retain the above copyright notice.
 *
 * @copyright     Copyright (c) Cake Software Foundation, Inc. (https://cakefoundation.org)
 * @link          https://cakephp.org CakePHP(tm) Project
 * @since         3.0.0
 * @license       https://opensource.org/licenses/mit-license.php MIT License
 */
namespace Cake\Test\TestCase\Database;

use Cake\Cache\Engine\NullEngine;
use Cake\Core\App;
use Cake\Database\Connection;
use Cake\Database\Driver;
use Cake\Database\Driver\Mysql;
use Cake\Database\Driver\Sqlserver;
use Cake\Database\Exception\MissingConnectionException;
use Cake\Database\Exception\MissingDriverException;
use Cake\Database\Exception\MissingExtensionException;
use Cake\Database\Exception\NestedTransactionRollbackException;
use Cake\Database\Schema\CachedCollection;
use Cake\Database\StatementInterface;
use Cake\Datasource\ConnectionManager;
use Cake\Log\Log;
use Cake\TestSuite\TestCase;
use DateTime;
use Error;
use Exception;
use InvalidArgumentException;
use PDO;
use ReflectionMethod;
use ReflectionProperty;
use TestApp\Database\Driver\DisabledDriver;
use TestApp\Database\Driver\RetryDriver;
use function Cake\Core\namespaceSplit;

/**
 * Tests Connection class
 */
class ConnectionTest extends TestCase
{
    /**
     * @var array<string>
     */
    protected array $fixtures = ['core.Things'];

    /**
     * Where the NestedTransactionRollbackException was created.
     *
     * @var int
     */
    protected $rollbackSourceLine = -1;

    /**
     * Internal states of nested transaction.
     *
     * @var array
     */
    protected $nestedTransactionStates = [];

    /**
     * @var bool
     */
    protected $logState;

    /**
     * @var \Cake\Database\Connection
     */
    protected $connection;

    /**
     * @var \Cake\Database\Log\QueryLogger
     */
    protected $defaultLogger;

    public function setUp(): void
    {
        parent::setUp();
        $this->connection = ConnectionManager::get('test');

        static::setAppNamespace();
    }

    public function tearDown(): void
    {
        parent::tearDown();
        $this->connection->disableSavePoints();

        ConnectionManager::drop('test:read');
        ConnectionManager::dropAlias('test:read');
        Log::reset();
        unset($this->connection);
    }

    /**
     * Auxiliary method to build a mock for a driver so it can be injected into
     * the connection object
     *
     * @return \Cake\Database\Driver|\PHPUnit\Framework\MockObject\MockObject
     */
    public function getMockFormDriver()
    {
        $driver = $this->getMockBuilder(Driver::class)->getMock();
        $driver->expects($this->once())
            ->method('enabled')
            ->will($this->returnValue(true));

        return $driver;
    }

    /**
<<<<<<< HEAD
=======
     * Tests connecting to database
     */
    public function testConnect(): void
    {
        $this->deprecated(function () {
            $this->assertTrue($this->connection->connect());
            $this->assertTrue($this->connection->isConnected());
        });
    }

    /**
>>>>>>> 403c1cce
     * Tests creating a connection using no driver throws an exception
     */
    public function testNoDriver(): void
    {
        $this->expectException(MissingDriverException::class);
        $this->expectExceptionMessage('Could not find driver `` for connection ``.');
        new Connection([]);
    }

    /**
     * Tests creating a connection using an invalid driver throws an exception
     */
    public function testEmptyDriver(): void
    {
        $this->expectException(Error::class);
        new Connection(['driver' => false]);
    }

    /**
     * Tests creating a connection using an invalid driver throws an exception
     */
    public function testMissingDriver(): void
    {
        $this->expectException(MissingDriverException::class);
        $this->expectExceptionMessage('Could not find driver `\Foo\InvalidDriver` for connection ``.');
        new Connection(['driver' => '\Foo\InvalidDriver']);
    }

    /**
     * Tests trying to use a disabled driver throws an exception
     */
    public function testDisabledDriver(): void
    {
        $this->expectException(MissingExtensionException::class);
        $this->expectExceptionMessage(
            'Database driver `DriverMock` cannot be used due to a missing PHP extension or unmet dependency. ' .
            'Requested by connection `custom_connection_name`'
        );
        $mock = $this->getMockBuilder(Mysql::class)
            ->onlyMethods(['enabled'])
            ->setMockClassName('DriverMock')
            ->getMock();
        new Connection(['driver' => $mock, 'name' => 'custom_connection_name']);
    }

    /**
     * Tests that the `driver` option supports the short classname/plugin syntax.
     */
    public function testDriverOptionClassNameSupport(): void
    {
        $connection = new Connection(['driver' => 'TestDriver']);
        $this->assertInstanceOf('TestApp\Database\Driver\TestDriver', $connection->getDriver());

        $connection = new Connection(['driver' => 'TestPlugin.TestDriver']);
        $this->assertInstanceOf('TestPlugin\Database\Driver\TestDriver', $connection->getDriver());

        [, $name] = namespaceSplit(get_class($this->connection->getDriver()));
        $connection = new Connection(['driver' => $name]);
        $this->assertInstanceOf(get_class($this->connection->getDriver()), $connection->getDriver());
    }

    /**
     * Test providing a unique read config only creates separate drivers.
     */
    public function testDifferentReadDriver(): void
    {
        $this->skipIf(!extension_loaded('pdo_sqlite'), 'Skipping as SQLite extension is missing');
        $config = ConnectionManager::getConfig('test') + ['read' => ['database' => 'read_test.db']];
        $connection = new Connection($config);
        $this->assertNotSame($connection->getDriver(Connection::ROLE_READ), $connection->getDriver(Connection::ROLE_WRITE));
        $this->assertSame(Connection::ROLE_READ, $connection->getDriver(Connection::ROLE_READ)->getRole());
        $this->assertSame(Connection::ROLE_WRITE, $connection->getDriver(Connection::ROLE_WRITE)->getRole());
    }

    /**
     * Test providing a unique write config only creates separate drivers.
     */
    public function testDifferentWriteDriver(): void
    {
        $this->skipIf(!extension_loaded('pdo_sqlite'), 'Skipping as SQLite extension is missing');
        $config = ConnectionManager::getConfig('test') + ['write' => ['database' => 'read_test.db']];
        $connection = new Connection($config);
        $this->assertNotSame($connection->getDriver(Connection::ROLE_READ), $connection->getDriver(Connection::ROLE_WRITE));
        $this->assertSame(Connection::ROLE_READ, $connection->getDriver(Connection::ROLE_READ)->getRole());
        $this->assertSame(Connection::ROLE_WRITE, $connection->getDriver(Connection::ROLE_WRITE)->getRole());
    }

    /**
     * Test providing the same read and write config uses a shared driver.
     */
    public function testSameReadWriteDriver(): void
    {
        $this->skipIf(!extension_loaded('pdo_sqlite'), 'Skipping as SQLite extension is missing');
        $config = ConnectionManager::getConfig('test') + ['read' => ['database' => 'read_test.db'], 'write' => ['database' => 'read_test.db']];
        $connection = new Connection($config);
        $this->assertSame($connection->getDriver(Connection::ROLE_READ), $connection->getDriver(Connection::ROLE_WRITE));
        $this->assertSame(Connection::ROLE_WRITE, $connection->getDriver(Connection::ROLE_READ)->getRole());
        $this->assertSame(Connection::ROLE_WRITE, $connection->getDriver(Connection::ROLE_WRITE)->getRole());
    }

    public function testDisabledReadWriteDriver(): void
    {
        $this->skipIf(!extension_loaded('pdo_sqlite'), 'Skipping as SQLite extension is missing');
        $config = ['driver' => DisabledDriver::class] + ConnectionManager::getConfig('test');

        $this->expectException(MissingExtensionException::class);
        new Connection($config);
    }

    /**
     * Tests that connecting with invalid credentials or database name throws an exception
     */
    public function testWrongCredentials(): void
    {
<<<<<<< HEAD
        $config = ConnectionManager::getConfig('test');
        $this->skipIf(isset($config['url']), 'Datasource has dsn, skipping.');
        $connection = new Connection(['database' => '/dev/nonexistent'] + ConnectionManager::getConfig('test'));

        $e = null;
        try {
            $connection->getDriver()->connect();
        } catch (MissingConnectionException $e) {
        }

        $this->assertNotNull($e);
        $this->assertStringStartsWith(
            sprintf(
                'Connection to %s could not be established:',
                App::shortName(get_class($connection->getDriver()), 'Database/Driver')
            ),
            $e->getMessage()
        );
        $this->assertInstanceOf('PDOException', $e->getPrevious());
=======
        $this->deprecated(function () {
            $config = ConnectionManager::getConfig('test');
            $this->skipIf(isset($config['url']), 'Datasource has dsn, skipping.');
            $connection = new Connection(['database' => '/dev/nonexistent'] + ConnectionManager::getConfig('test'));

            $e = null;
            try {
                $connection->connect();
            } catch (MissingConnectionException $e) {
            }

            $this->assertNotNull($e);
            $this->assertStringStartsWith(
                sprintf(
                    'Connection to %s could not be established:',
                    App::shortName(get_class($connection->getDriver()), 'Database/Driver')
                ),
                $e->getMessage()
            );
            $this->assertInstanceOf('PDOException', $e->getPrevious());
        });
>>>>>>> 403c1cce
    }

    public function testConnectRetry(): void
    {
        $this->skipIf(!ConnectionManager::get('test')->getDriver() instanceof Sqlserver);

<<<<<<< HEAD
        $connection = new Connection(['driver' => 'RetryDriver']);
        $this->assertInstanceOf(RetryDriver::class, $connection->getDriver());

        try {
            $connection->execute('SELECT 1');
        } catch (MissingConnectionException $e) {
        }
=======
        $this->deprecated(function () {
            $connection = new Connection(['driver' => 'RetryDriver']);
            $this->assertInstanceOf('TestApp\Database\Driver\RetryDriver', $connection->getDriver());

            try {
                $connection->connect();
            } catch (MissingConnectionException $e) {
            }
>>>>>>> 403c1cce

            $this->assertSame(4, $connection->getDriver()->getConnectRetries());
        });
    }

    /**
     * Tests executing a simple query using bound values
     */
    public function testExecuteWithArguments(): void
    {
        $sql = 'SELECT 1 + ?';
        $statement = $this->connection->execute($sql, [1], ['integer']);
        $result = $statement->fetchAll();
        $this->assertCount(1, $result);
        $this->assertEquals([2], $result[0]);
        $statement->closeCursor();

        $sql = 'SELECT 1 + ? + ? AS total';
        $statement = $this->connection->execute($sql, [2, 3], ['integer', 'integer']);
        $result = $statement->fetchAll('assoc');
        $statement->closeCursor();
        $this->assertCount(1, $result);
        $this->assertEquals(['total' => 6], $result[0]);

        $sql = 'SELECT 1 + :one + :two AS total';
        $statement = $this->connection->execute($sql, ['one' => 2, 'two' => 3], ['one' => 'integer', 'two' => 'integer']);
        $result = $statement->fetchAll('assoc');
        $statement->closeCursor();
        $this->assertCount(1, $result);
        $this->assertEquals(['total' => 6], $result[0]);
    }

    /**
     * Tests executing a query with params and associated types
     */
    public function testExecuteWithArgumentsAndTypes(): void
    {
        $sql = "SELECT '2012-01-01' = ?";
        $statement = $this->connection->execute($sql, [new DateTime('2012-01-01')], ['date']);
        $result = $statement->fetch();
        $statement->closeCursor();
        $this->assertTrue((bool)$result[0]);
    }

    /**
<<<<<<< HEAD
=======
     * test executing a buffered query interacts with Collection well.
     */
    public function testBufferedStatementCollectionWrappingStatement(): void
    {
        $this->skipIf(
            !($this->connection->getDriver() instanceof Sqlite),
            'Only required for SQLite driver which does not support buffered results natively'
        );

        $this->deprecated(function () {
            $statement = $this->connection->query('SELECT * FROM things LIMIT 3');

            $collection = new Collection($statement);
            $result = $collection->extract('id')->toArray();
            $this->assertEquals(['1', '2'], $result);

            // Check iteration after extraction
            $result = [];
            foreach ($collection as $v) {
                $result[] = $v['id'];
            }
            $this->assertEquals(['1', '2'], $result);
        });
    }

    /**
>>>>>>> 403c1cce
     * Tests that passing a unknown value to a query throws an exception
     */
    public function testExecuteWithMissingType(): void
    {
        $this->expectException(InvalidArgumentException::class);
        $sql = 'SELECT ?';
        $this->connection->execute($sql, [new DateTime('2012-01-01')], ['bar']);
    }

    /**
     * Tests executing a query with no params also works
     */
    public function testExecuteWithNoParams(): void
    {
        $sql = 'SELECT 1';
        $statement = $this->connection->execute($sql);
        $result = $statement->fetch();
        $this->assertCount(1, $result);
        $this->assertEquals([1], $result);
        $statement->closeCursor();
    }

    /**
     * Tests it is possible to insert data into a table using matching types by key name
     */
    public function testInsertWithMatchingTypes(): void
    {
        $data = ['id' => '3', 'title' => 'a title', 'body' => 'a body'];
        $result = $this->connection->insert(
            'things',
            $data,
            ['id' => 'integer', 'title' => 'string', 'body' => 'string']
        );
        $this->assertInstanceOf(StatementInterface::class, $result);
        $result->closeCursor();
        $result = $this->connection->execute('SELECT * from things where id = 3');
        $rows = $result->fetchAll('assoc');
        $this->assertCount(1, $rows);
        $result->closeCursor();
        $this->assertEquals($data, $rows[0]);
    }

    /**
     * Tests insertQuery
     */
    public function testInsertQuery(): void
    {
        $data = ['id' => '3', 'title' => 'a title', 'body' => 'a body'];
        $query = $this->connection->insertQuery(
            'things',
            $data,
            ['id' => 'integer', 'title' => 'string', 'body' => 'string']
        );
        $result = $query->execute();
        $this->assertInstanceOf('Cake\Database\StatementInterface', $result);
        $result->closeCursor();

        $result = $this->connection->execute('SELECT * from things where id = 3');
        $row = $result->fetch('assoc');
        $result->closeCursor();
        $this->assertEquals($data, $row);
    }

    /**
     * Tests it is possible to insert data into a table using matching types by array position
     */
    public function testInsertWithPositionalTypes(): void
    {
        $data = ['id' => '3', 'title' => 'a title', 'body' => 'a body'];
        $result = $this->connection->insert(
            'things',
            $data,
            ['integer', 'string', 'string']
        );
        $result->closeCursor();
        $this->assertInstanceOf(StatementInterface::class, $result);
        $result = $this->connection->execute('SELECT * from things where id  = 3');
        $rows = $result->fetchAll('assoc');
        $result->closeCursor();
        $this->assertCount(1, $rows);
        $this->assertEquals($data, $rows[0]);
    }

    /**
     * Tests an statement class can be reused for multiple executions
     */
    public function testStatementReusing(): void
    {
        $total = $this->connection->execute('SELECT COUNT(*) AS total FROM things');
        $result = $total->fetch('assoc');
        $this->assertEquals(2, $result['total']);
        $total->closeCursor();

        $total->execute();
        $result = $total->fetch('assoc');
        $this->assertEquals(2, $result['total']);
        $total->closeCursor();

        $result = $this->connection->execute('SELECT title, body  FROM things');
        $row = $result->fetch('assoc');
        $this->assertSame('a title', $row['title']);
        $this->assertSame('a body', $row['body']);

        $row = $result->fetch('assoc');
        $result->closeCursor();
        $this->assertSame('another title', $row['title']);
        $this->assertSame('another body', $row['body']);

        $result->execute();
        $row = $result->fetch('assoc');
        $result->closeCursor();
        $this->assertSame('a title', $row['title']);
    }

    /**
     * Tests that it is possible to pass PDO constants to the underlying statement
     * object for using alternate fetch types
     */
    public function testStatementFetchObject(): void
    {
        $statement = $this->connection->execute('SELECT title, body  FROM things');
        $row = $statement->fetch(PDO::FETCH_OBJ);
        $this->assertSame('a title', $row->title);
        $this->assertSame('a body', $row->body);
        $statement->closeCursor();
    }

    /**
     * Tests rows can be updated without specifying any conditions nor types
     */
    public function testUpdateWithoutConditionsNorTypes(): void
    {
        $title = 'changed the title!';
        $body = 'changed the body!';
        $this->connection->update('things', ['title' => $title, 'body' => $body]);
        $result = $this->connection->execute('SELECT * FROM things WHERE title = ? AND body = ?', [$title, $body]);
        $this->assertCount(2, $result->fetchAll());
        $result->closeCursor();
    }

    /**
     * Tests it is possible to use key => value conditions for update
     */
    public function testUpdateWithConditionsNoTypes(): void
    {
        $title = 'changed the title!';
        $body = 'changed the body!';
        $this->connection->update('things', ['title' => $title, 'body' => $body], ['id' => 2]);
        $result = $this->connection->execute('SELECT * FROM things WHERE title = ? AND body = ?', [$title, $body]);
        $this->assertCount(1, $result->fetchAll());
        $result->closeCursor();
    }

    /**
     * Tests it is possible to use key => value and string conditions for update
     */
    public function testUpdateWithConditionsCombinedNoTypes(): void
    {
        $title = 'changed the title!';
        $body = 'changed the body!';
        $this->connection->update('things', ['title' => $title, 'body' => $body], ['id' => 2, 'body is not null']);
        $result = $this->connection->execute('SELECT * FROM things WHERE title = ? AND body = ?', [$title, $body]);
        $this->assertCount(1, $result->fetchAll());
        $result->closeCursor();
    }

    /**
     * Tests you can bind types to update values
     */
    public function testUpdateWithTypes(): void
    {
        $title = 'changed the title!';
        $body = new DateTime('2012-01-01');
        $values = compact('title', 'body');
        $this->connection->update('things', $values, [], ['body' => 'date']);
        $result = $this->connection->execute('SELECT * FROM things WHERE title = :title AND body = :body', $values, ['body' => 'date']);
        $rows = $result->fetchAll('assoc');
        $this->assertCount(2, $rows);
        $this->assertSame('2012-01-01', $rows[0]['body']);
        $this->assertSame('2012-01-01', $rows[1]['body']);
        $result->closeCursor();
    }

    /**
     * Tests you can bind types to update values
     */
    public function testUpdateWithConditionsAndTypes(): void
    {
        $title = 'changed the title!';
        $body = new DateTime('2012-01-01');
        $values = compact('title', 'body');
        $this->connection->update('things', $values, ['id' => '1'], ['body' => 'date', 'id' => 'integer']);
        $result = $this->connection->execute('SELECT * FROM things WHERE title = :title AND body = :body', $values, ['body' => 'date']);
        $rows = $result->fetchAll('assoc');
        $this->assertCount(1, $rows);
        $this->assertSame('2012-01-01', $rows[0]['body']);
        $result->closeCursor();
    }

    /**
     * Tests you can bind types to update values
     */
    public function testUpdateQueryWithConditionsAndTypes(): void
    {
        $title = 'changed the title!';
        $body = new DateTime('2012-01-01');
        $values = compact('title', 'body');
        $query = $this->connection->updateQuery('things', $values, ['id' => '1'], ['body' => 'date', 'id' => 'integer']);
        $query->execute()->closeCursor();

        $result = $this->connection->execute('SELECT * FROM things WHERE title = :title AND body = :body', $values, ['body' => 'date']);
        $row = $result->fetch('assoc');
        $this->assertSame('2012-01-01', $row['body']);
        $result->closeCursor();
    }

    /**
     * Tests delete from table with no conditions
     */
    public function testDeleteNoConditions(): void
    {
        $this->connection->delete('things');
        $result = $this->connection->execute('SELECT * FROM things');
        $this->assertCount(0, $result->fetchAll());
        $result->closeCursor();
    }

    /**
     * Tests delete from table with conditions
     */
    public function testDeleteWithConditions(): void
    {
        $this->connection->delete('things', ['id' => '1'], ['id' => 'integer']);
        $result = $this->connection->execute('SELECT * FROM things');
        $this->assertCount(1, $result->fetchAll());
        $result->closeCursor();

        $this->connection->delete('things', ['id' => '2'], ['id' => 'integer']);
        $result = $this->connection->execute('SELECT * FROM things');
        $this->assertCount(0, $result->fetchAll());
        $result->closeCursor();
    }

    /**
     * Tests delete from table with conditions
     */
    public function testDeleteQuery(): void
    {
        $query = $this->connection->deleteQuery('things', ['id' => '1'], ['id' => 'integer']);
        $query->execute()->closeCursor();
        $result = $this->connection->execute('SELECT * FROM things');
        $result->closeCursor();

        $query = $this->connection->deleteQuery('things')->where(['id' => 2], ['id' => 'integer']);
        $query->execute()->closeCursor();
        $result = $this->connection->execute('SELECT * FROM things');
        $this->assertCount(0, $result->fetchAll());
        $result->closeCursor();
    }

    /**
     * Test basic selectQuery behavior
     */
    public function testSelectQuery(): void
    {
        $query = $this->connection->selectQuery(['*'], 'things');
        $statement = $query->execute();
        $row = $statement->fetchAssoc();
        $statement->closeCursor();

        $this->assertArrayHasKey('title', $row);
        $this->assertArrayHasKey('body', $row);
    }

    /**
     * Tests that it is possible to use simple database transactions
     */
    public function testSimpleTransactions(): void
    {
        $this->connection->begin();
        $this->assertTrue($this->connection->getDriver()->inTransaction());
        $this->connection->delete('things', ['id' => 1]);
        $this->connection->rollback();
        $this->assertFalse($this->connection->getDriver()->inTransaction());
        $result = $this->connection->execute('SELECT * FROM things');
        $this->assertCount(2, $result->fetchAll());
        $result->closeCursor();

        $this->connection->begin();
        $this->assertTrue($this->connection->getDriver()->inTransaction());
        $this->connection->delete('things', ['id' => 1]);
        $this->connection->commit();
        $this->assertFalse($this->connection->getDriver()->inTransaction());
        $result = $this->connection->execute('SELECT * FROM things');
        $this->assertCount(1, $result->fetchAll());
    }

    /**
     * Tests that the destructor of Connection generates a warning log
     * when transaction is not closed
     */
    public function testDestructorWithUncommittedTransaction(): void
    {
        $driver = $this->getMockFormDriver();
        $connection = new Connection(['driver' => $driver]);
        $connection->begin();
        $this->assertTrue($connection->inTransaction());

        $logger = $this->createMock('Psr\Log\AbstractLogger');
        $logger->expects($this->once())
            ->method('log')
            ->with('warning', $this->stringContains('The connection is going to be closed'));

        Log::setConfig('error', $logger);

        // Destroy the connection
        unset($connection);
    }

    /**
     * Tests that it is possible to use virtualized nested transaction
     * with early rollback algorithm
     */
    public function testVirtualNestedTransaction(): void
    {
        //starting 3 virtual transaction
        $this->connection->begin();
        $this->connection->begin();
        $this->connection->begin();
        $this->assertTrue($this->connection->getDriver()->inTransaction());

        $this->connection->delete('things', ['id' => 1]);
        $result = $this->connection->execute('SELECT * FROM things');
        $this->assertCount(1, $result->fetchAll());

        $this->connection->commit();
        $this->assertTrue($this->connection->getDriver()->inTransaction());
        $this->connection->rollback();
        $this->assertFalse($this->connection->getDriver()->inTransaction());

        $result = $this->connection->execute('SELECT * FROM things');
        $this->assertCount(2, $result->fetchAll());
    }

    /**
     * Tests that it is possible to use virtualized nested transaction
     * with early rollback algorithm
     */
    public function testVirtualNestedTransaction2(): void
    {
        //starting 3 virtual transaction
        $this->connection->begin();
        $this->connection->begin();
        $this->connection->begin();

        $this->connection->delete('things', ['id' => 1]);
        $result = $this->connection->execute('SELECT * FROM things');
        $this->assertCount(1, $result->fetchAll());
        $this->connection->rollback();

        $result = $this->connection->execute('SELECT * FROM things');
        $this->assertCount(2, $result->fetchAll());
    }

    /**
     * Tests that it is possible to use virtualized nested transaction
     * with early rollback algorithm
     */

    public function testVirtualNestedTransaction3(): void
    {
        //starting 3 virtual transaction
        $this->connection->begin();
        $this->connection->begin();
        $this->connection->begin();

        $this->connection->delete('things', ['id' => 1]);
        $result = $this->connection->execute('SELECT * FROM things');
        $this->assertCount(1, $result->fetchAll());
        $this->connection->commit();
        $this->connection->commit();
        $this->connection->commit();

        $result = $this->connection->execute('SELECT * FROM things');
        $this->assertCount(1, $result->fetchAll());
    }

    /**
     * Tests that it is possible to real use  nested transactions
     */
    public function testSavePoints(): void
    {
        $this->connection->enableSavePoints(true);
        $this->skipIf(!$this->connection->isSavePointsEnabled(), 'Database driver doesn\'t support save points');

        $this->connection->begin();
        $this->connection->delete('things', ['id' => 1]);

        $result = $this->connection->execute('SELECT * FROM things');
        $this->assertCount(1, $result->fetchAll());

        $this->connection->begin();
        $this->connection->delete('things', ['id' => 2]);
        $result = $this->connection->execute('SELECT * FROM things');
        $this->assertCount(0, $result->fetchAll());

        $this->connection->rollback();
        $result = $this->connection->execute('SELECT * FROM things');
        $this->assertCount(1, $result->fetchAll());

        $this->connection->rollback();
        $result = $this->connection->execute('SELECT * FROM things');
        $this->assertCount(2, $result->fetchAll());
    }

    /**
     * Tests that it is possible to real use  nested transactions
     */

    public function testSavePoints2(): void
    {
        $this->connection->enableSavePoints(true);
        $this->skipIf(!$this->connection->isSavePointsEnabled(), 'Database driver doesn\'t support save points');

        $this->connection->begin();
        $this->connection->delete('things', ['id' => 1]);

        $result = $this->connection->execute('SELECT * FROM things');
        $this->assertCount(1, $result->fetchAll());

        $this->connection->begin();
        $this->connection->delete('things', ['id' => 2]);
        $result = $this->connection->execute('SELECT * FROM things');
        $this->assertCount(0, $result->fetchAll());

        $this->connection->rollback();
        $result = $this->connection->execute('SELECT * FROM things');
        $this->assertCount(1, $result->fetchAll());

        $this->connection->commit();
        $result = $this->connection->execute('SELECT * FROM things');
        $this->assertCount(1, $result->fetchAll());
    }

    /**
     * Tests inTransaction()
     */
    public function testInTransaction(): void
    {
        $this->connection->begin();
        $this->assertTrue($this->connection->inTransaction());

        $this->connection->begin();
        $this->assertTrue($this->connection->inTransaction());

        $this->connection->commit();
        $this->assertTrue($this->connection->inTransaction());

        $this->connection->commit();
        $this->assertFalse($this->connection->inTransaction());

        $this->connection->begin();
        $this->assertTrue($this->connection->inTransaction());

        $this->connection->begin();
        $this->connection->rollback();
        $this->assertFalse($this->connection->inTransaction());
    }

    /**
     * Tests inTransaction() with save points
     */
    public function testInTransactionWithSavePoints(): void
    {
        $this->skipIf(
            $this->connection->getDriver() instanceof Sqlserver,
            'SQLServer fails when this test is included.'
        );

        $this->connection->enableSavePoints(true);
        $this->skipIf(!$this->connection->isSavePointsEnabled(), 'Database driver doesn\'t support save points');

        $this->connection->begin();
        $this->assertTrue($this->connection->inTransaction());

        $this->connection->begin();
        $this->assertTrue($this->connection->inTransaction());

        $this->connection->commit();
        $this->assertTrue($this->connection->inTransaction());

        $this->connection->commit();
        $this->assertFalse($this->connection->inTransaction());

        $this->connection->begin();
        $this->assertTrue($this->connection->inTransaction());

        $this->connection->begin();
        $this->connection->rollback();
        $this->assertTrue($this->connection->inTransaction());

        $this->connection->rollback();
        $this->assertFalse($this->connection->inTransaction());
    }

    /**
<<<<<<< HEAD
=======
     * Tests connection can quote values to be safely used in query strings
     */
    public function testQuote(): void
    {
        $this->deprecated(function () {
            $this->skipIf(!$this->connection->supportsQuoting());
            $expected = "'2012-01-01'";
            $result = $this->connection->quote(new DateTime('2012-01-01'), 'date');
            $this->assertEquals($expected, $result);

            $expected = "'1'";
            $result = $this->connection->quote(1, 'string');
            $this->assertEquals($expected, $result);

            $expected = "'hello'";
            $result = $this->connection->quote('hello', 'string');
            $this->assertEquals($expected, $result);
        });
    }

    /**
     * Tests identifier quoting
     */
    public function testQuoteIdentifier(): void
    {
        $this->deprecated(function () {
            $driver = $this->getMockBuilder('Cake\Database\Driver\Sqlite')
                ->onlyMethods(['enabled'])
                ->getMock();
            $driver->expects($this->once())
                ->method('enabled')
                ->will($this->returnValue(true));
            $connection = new Connection(['driver' => $driver]);

            $result = $connection->quoteIdentifier('name');
            $expected = '"name"';
            $this->assertEquals($expected, $result);

            $result = $connection->quoteIdentifier('Model.*');
            $expected = '"Model".*';
            $this->assertEquals($expected, $result);

            $result = $connection->quoteIdentifier('Items.No_ 2');
            $expected = '"Items"."No_ 2"';
            $this->assertEquals($expected, $result);

            $result = $connection->quoteIdentifier('Items.No_ 2 thing');
            $expected = '"Items"."No_ 2 thing"';
            $this->assertEquals($expected, $result);

            $result = $connection->quoteIdentifier('Items.No_ 2 thing AS thing');
            $expected = '"Items"."No_ 2 thing" AS "thing"';
            $this->assertEquals($expected, $result);

            $result = $connection->quoteIdentifier('Items.Item Category Code = :c1');
            $expected = '"Items"."Item Category Code" = :c1';
            $this->assertEquals($expected, $result);

            $result = $connection->quoteIdentifier('MTD()');
            $expected = 'MTD()';
            $this->assertEquals($expected, $result);

            $result = $connection->quoteIdentifier('(sm)');
            $expected = '(sm)';
            $this->assertEquals($expected, $result);

            $result = $connection->quoteIdentifier('name AS x');
            $expected = '"name" AS "x"';
            $this->assertEquals($expected, $result);

            $result = $connection->quoteIdentifier('Model.name AS x');
            $expected = '"Model"."name" AS "x"';
            $this->assertEquals($expected, $result);

            $result = $connection->quoteIdentifier('Function(Something.foo)');
            $expected = 'Function("Something"."foo")';
            $this->assertEquals($expected, $result);

            $result = $connection->quoteIdentifier('Function(SubFunction(Something.foo))');
            $expected = 'Function(SubFunction("Something"."foo"))';
            $this->assertEquals($expected, $result);

            $result = $connection->quoteIdentifier('Function(Something.foo) AS x');
            $expected = 'Function("Something"."foo") AS "x"';
            $this->assertEquals($expected, $result);

            $result = $connection->quoteIdentifier('name-with-minus');
            $expected = '"name-with-minus"';
            $this->assertEquals($expected, $result);

            $result = $connection->quoteIdentifier('my-name');
            $expected = '"my-name"';
            $this->assertEquals($expected, $result);

            $result = $connection->quoteIdentifier('Foo-Model.*');
            $expected = '"Foo-Model".*';
            $this->assertEquals($expected, $result);

            $result = $connection->quoteIdentifier('Team.P%');
            $expected = '"Team"."P%"';
            $this->assertEquals($expected, $result);

            $result = $connection->quoteIdentifier('Team.G/G');
            $expected = '"Team"."G/G"';
            $this->assertEquals($expected, $result);

            $result = $connection->quoteIdentifier('Model.name as y');
            $expected = '"Model"."name" AS "y"';
            $this->assertEquals($expected, $result);

            $result = $connection->quoteIdentifier('nämé');
            $expected = '"nämé"';
            $this->assertEquals($expected, $result);

            $result = $connection->quoteIdentifier('aßa.nämé');
            $expected = '"aßa"."nämé"';
            $this->assertEquals($expected, $result);

            $result = $connection->quoteIdentifier('aßa.*');
            $expected = '"aßa".*';
            $this->assertEquals($expected, $result);

            $result = $connection->quoteIdentifier('Modeß.nämé as y');
            $expected = '"Modeß"."nämé" AS "y"';
            $this->assertEquals($expected, $result);

            $result = $connection->quoteIdentifier('Model.näme Datum as y');
            $expected = '"Model"."näme Datum" AS "y"';
            $this->assertEquals($expected, $result);
        });
    }

    /**
     * Tests default return vale for logger() function
     */
    public function testGetLoggerDefault(): void
    {
        $logger = $this->connection->getLogger();
        $this->assertInstanceOf('Cake\Database\Log\QueryLogger', $logger);
        $this->assertSame($logger, $this->connection->getLogger());
    }

    /**
     * Tests setting and getting the logger object
     */
    public function testGetAndSetLogger(): void
    {
        $logger = new QueryLogger();
        $this->connection->setLogger($logger);
        $this->assertSame($logger, $this->connection->getLogger());
    }

    /**
     * Tests that statements are decorated with a logger when logQueries is set to true
     */
    public function testLoggerDecorator(): void
    {
        $logger = new QueryLogger();
        $this->connection->enableQueryLogging(true);
        $this->connection->setLogger($logger);
        $st = $this->connection->prepare('SELECT 1');
        $this->assertInstanceOf(LoggingStatement::class, $st);
        $this->assertSame($logger, $st->getLogger());

        $this->connection->enableQueryLogging(false);
        $st = $this->connection->prepare('SELECT 1');
        $this->assertNotInstanceOf('Cake\Database\Log\LoggingStatement', $st);
    }

    /**
     * test enableQueryLogging method
     */
    public function testEnableQueryLogging(): void
    {
        $this->connection->enableQueryLogging(true);
        $this->assertTrue($this->connection->isQueryLoggingEnabled());

        $this->connection->disableQueryLogging();
        $this->assertFalse($this->connection->isQueryLoggingEnabled());
    }

    /**
     * Tests that log() function logs to the configured query logger
     */
    public function testLogFunction(): void
    {
        Log::setConfig('queries', ['className' => 'Array']);
        $this->connection->enableQueryLogging();
        $this->connection->log('SELECT 1');

        $messages = Log::engine('queries')->read();
        $this->assertCount(1, $messages);
        $this->assertSame('debug: connection=test role= duration=0 rows=0 SELECT 1', $messages[0]);
    }

    /**
     * @see https://github.com/cakephp/cakephp/issues/14676
     */
    public function testLoggerDecoratorDoesNotPrematurelyFetchRecords(): void
    {
        Log::setConfig('queries', ['className' => 'Array']);
        $logger = new QueryLogger();
        $this->connection->enableQueryLogging(true);
        $this->connection->setLogger($logger);
        $st = $this->connection->execute('SELECT * FROM things');
        $this->assertInstanceOf(LoggingStatement::class, $st);

        $messages = Log::engine('queries')->read();
        $this->assertCount(0, $messages);

        $expected = [
            [1, 'a title', 'a body'],
            [2, 'another title', 'another body'],
        ];
        $results = $st->fetchAll();
        $this->assertEquals($expected, $results);

        $messages = Log::engine('queries')->read();
        $this->assertCount(1, $messages);

        $st = $this->connection->execute('SELECT * FROM things WHERE id = 0');
        $this->assertSame(0, $st->rowCount());

        $messages = Log::engine('queries')->read();
        $this->assertCount(2, $messages, 'Select queries without any matching rows should also be logged.');
    }

    /**
     * Tests that begin and rollback are also logged
     */
    public function testLogBeginRollbackTransaction(): void
    {
        Log::setConfig('queries', ['className' => 'Array']);

        $connection = $this
            ->getMockBuilder(Connection::class)
            ->onlyMethods(['connect'])
            ->disableOriginalConstructor()
            ->getMock();
        $connection->enableQueryLogging(true);

        $this->deprecated(function () use ($connection) {
            $driver = $this->getMockFormDriver();
            $connection->setDriver($driver);
        });

        $connection->begin();
        $connection->begin(); //This one will not be logged
        $connection->rollback();

        $messages = Log::engine('queries')->read();
        $this->assertCount(2, $messages);
        $this->assertSame('debug: connection= role= duration=0 rows=0 BEGIN', $messages[0]);
        $this->assertSame('debug: connection= role= duration=0 rows=0 ROLLBACK', $messages[1]);
    }

    /**
     * Tests that commits are logged
     */
    public function testLogCommitTransaction(): void
    {
        $driver = $this->getMockFormDriver();
        $connection = $this->getMockBuilder(Connection::class)
            ->onlyMethods(['connect'])
            ->setConstructorArgs([['driver' => $driver]])
            ->getMock();

        Log::setConfig('queries', ['className' => 'Array']);
        $connection->enableQueryLogging(true);
        $connection->begin();
        $connection->commit();

        $messages = Log::engine('queries')->read();
        $this->assertCount(2, $messages);
        $this->assertSame('debug: connection= role= duration=0 rows=0 BEGIN', $messages[0]);
        $this->assertSame('debug: connection= role= duration=0 rows=0 COMMIT', $messages[1]);
    }

    /**
>>>>>>> 403c1cce
     * Tests setting and getting the cacher object
     */
    public function testGetAndSetCacher(): void
    {
        $cacher = new NullEngine();
        $this->connection->setCacher($cacher);
        $this->assertSame($cacher, $this->connection->getCacher());
    }

    /**
     * Tests that the transactional method will start and commit a transaction
     * around some arbitrary function passed as argument
     */
    public function testTransactionalSuccess(): void
    {
        $driver = $this->getMockFormDriver();
        $connection = $this->getMockBuilder(Connection::class)
            ->onlyMethods(['commit', 'begin'])
            ->setConstructorArgs([['driver' => $driver]])
            ->getMock();
        $connection->expects($this->once())->method('begin');
        $connection->expects($this->once())->method('commit');
        $result = $connection->transactional(function ($conn) use ($connection) {
            $this->assertSame($connection, $conn);

            return 'thing';
        });
        $this->assertSame('thing', $result);
    }

    /**
     * Tests that the transactional method will rollback the transaction if false
     * is returned from the callback
     */
    public function testTransactionalFail(): void
    {
        $driver = $this->getMockFormDriver();
        $connection = $this->getMockBuilder(Connection::class)
            ->onlyMethods(['commit', 'begin', 'rollback'])
            ->setConstructorArgs([['driver' => $driver]])
            ->getMock();
        $connection->expects($this->once())->method('begin');
        $connection->expects($this->once())->method('rollback');
        $connection->expects($this->never())->method('commit');
        $result = $connection->transactional(function ($conn) use ($connection) {
            $this->assertSame($connection, $conn);

            return false;
        });
        $this->assertFalse($result);
    }

    /**
     * Tests that the transactional method will rollback the transaction
     * and throw the same exception if the callback raises one
     *
     * @throws \InvalidArgumentException
     */
    public function testTransactionalWithException(): void
    {
        $this->expectException(InvalidArgumentException::class);
        $driver = $this->getMockFormDriver();
        $connection = $this->getMockBuilder(Connection::class)
            ->onlyMethods(['commit', 'begin', 'rollback'])
            ->setConstructorArgs([['driver' => $driver]])
            ->getMock();
        $connection->expects($this->once())->method('begin');
        $connection->expects($this->once())->method('rollback');
        $connection->expects($this->never())->method('commit');
        $connection->transactional(function ($conn) use ($connection): void {
            $this->assertSame($connection, $conn);
            throw new InvalidArgumentException();
        });
    }

    /**
     * Tests it is possible to set a schema collection object
     */
    public function testSetSchemaCollection(): void
    {
        $driver = $this->getMockFormDriver();
        $connection = new Connection(['driver' => $driver]);

        $schema = $connection->getSchemaCollection();
        $this->assertInstanceOf('Cake\Database\Schema\Collection', $schema);

        $schema = $this->getMockBuilder('Cake\Database\Schema\Collection')
            ->setConstructorArgs([$connection])
            ->getMock();
        $connection->setSchemaCollection($schema);
        $this->assertSame($schema, $connection->getSchemaCollection());
    }

    /**
     * Test CachedCollection creation with default and custom cache key prefix.
     */
    public function testGetCachedCollection(): void
    {
        $driver = $this->getMockFormDriver();

        $connection = new Connection([
            'driver' => $driver,
            'name' => 'default',
            'cacheMetadata' => true,
        ]);

        $schema = $connection->getSchemaCollection();
        $this->assertInstanceOf(CachedCollection::class, $schema);
        $this->assertSame('default_key', $schema->cacheKey('key'));

        $driver = $this->getMockFormDriver();
        $connection = new Connection([
            'driver' => $driver,
            'name' => 'default',
            'cacheMetadata' => true,
            'cacheKeyPrefix' => 'foo',
        ]);

        $schema = $connection->getSchemaCollection();
        $this->assertInstanceOf(CachedCollection::class, $schema);
        $this->assertSame('foo_key', $schema->cacheKey('key'));
    }

    /**
     * Tests that allowed nesting of commit/rollback operations doesn't
     * throw any exceptions.
     */
    public function testNestedTransactionRollbackExceptionNotThrown(): void
    {
        $this->connection->transactional(function () {
            $this->connection->transactional(function () {
                return true;
            });

            return true;
        });
        $this->assertFalse($this->connection->inTransaction());

        $this->connection->transactional(function () {
            $this->connection->transactional(function () {
                return true;
            });

            return false;
        });
        $this->assertFalse($this->connection->inTransaction());

        $this->connection->transactional(function () {
            $this->connection->transactional(function () {
                return false;
            });

            return false;
        });
        $this->assertFalse($this->connection->inTransaction());
    }

    /**
     * Tests that not allowed nesting of commit/rollback operations throws
     * a NestedTransactionRollbackException.
     */
    public function testNestedTransactionRollbackExceptionThrown(): void
    {
        $this->rollbackSourceLine = -1;

        $e = null;
        try {
            $this->connection->transactional(function () {
                $this->connection->transactional(function () {
                    return false;
                });
                $this->rollbackSourceLine = __LINE__ - 1;
                if (PHP_VERSION_ID >= 80200) {
                    $this->rollbackSourceLine -= 2;
                }

                return true;
            });

            $this->fail('NestedTransactionRollbackException should be thrown');
        } catch (NestedTransactionRollbackException $e) {
        }

        $trace = $e->getTrace();
        $this->assertEquals(__FILE__, $trace[1]['file']);
        $this->assertEquals($this->rollbackSourceLine, $trace[1]['line']);
    }

    /**
     * Tests more detail about that not allowed nesting of rollback/commit
     * operations throws a NestedTransactionRollbackException.
     */
    public function testNestedTransactionStates(): void
    {
        $this->rollbackSourceLine = -1;
        $this->nestedTransactionStates = [];

        $e = null;
        try {
            $this->connection->transactional(function () {
                $this->pushNestedTransactionState();

                $this->connection->transactional(function () {
                    return true;
                });

                $this->connection->transactional(function () {
                    $this->pushNestedTransactionState();

                    $this->connection->transactional(function () {
                        return false;
                    });
                    $this->rollbackSourceLine = __LINE__ - 1;
                    if (PHP_VERSION_ID >= 80200) {
                        $this->rollbackSourceLine -= 2;
                    }

                    $this->pushNestedTransactionState();

                    return true;
                });

                $this->connection->transactional(function () {
                    return false;
                });

                $this->pushNestedTransactionState();

                return true;
            });

            $this->fail('NestedTransactionRollbackException should be thrown');
        } catch (NestedTransactionRollbackException $e) {
        }

        $this->pushNestedTransactionState();

        $this->assertSame([false, false, true, true, false], $this->nestedTransactionStates);
        $this->assertFalse($this->connection->inTransaction());

        $trace = $e->getTrace();
        $this->assertEquals(__FILE__, $trace[1]['file']);
        $this->assertEquals($this->rollbackSourceLine, $trace[1]['line']);
    }

    /**
     * Helper method to trace nested transaction states.
     */
    public function pushNestedTransactionState(): void
    {
        $method = new ReflectionMethod($this->connection, 'wasNestedTransactionRolledback');
        $this->nestedTransactionStates[] = $method->invoke($this->connection);
    }

    /**
     * Tests that the connection is restablished whenever it is interrupted
     * after having used the connection at least once.
     */
    public function testAutomaticReconnect2(): void
    {
<<<<<<< HEAD
        $conn = clone $this->connection;
        $statement = $conn->execute('SELECT 1');
        $statement->execute();
        $statement->closeCursor();

        $newDriver = $this->getMockBuilder(Driver::class)->getMock();
        $prop = new ReflectionProperty($conn, 'readDriver');
        $prop->setAccessible(true);
        $prop->setValue($conn, $newDriver);
        $prop = new ReflectionProperty($conn, 'writeDriver');
        $prop->setAccessible(true);
        $prop->setValue($conn, $newDriver);

        $newDriver->expects($this->exactly(2))
            ->method('execute')
            ->will($this->onConsecutiveCalls(
                $this->throwException(new Exception('server gone away')),
                $this->returnValue($statement)
            ));

        $res = $conn->execute('SELECT 1');
        $this->assertInstanceOf(StatementInterface::class, $res);
=======
        $this->deprecated(function () {
            $conn = clone $this->connection;
            $statement = $conn->query('SELECT 1');
            $statement->execute();
            $statement->closeCursor();

            $newDriver = $this->getMockBuilder(Driver::class)->getMock();
            $prop = new ReflectionProperty($conn, 'readDriver');
            $prop->setAccessible(true);
            $prop->setValue($conn, $newDriver);
            $prop = new ReflectionProperty($conn, 'writeDriver');
            $prop->setAccessible(true);
            $prop->setValue($conn, $newDriver);

            $newDriver->expects($this->exactly(2))
                ->method('prepare')
                ->will($this->onConsecutiveCalls(
                    $this->throwException(new Exception('server gone away')),
                    $this->returnValue($statement)
                ));

            $res = $conn->query('SELECT 1');
            $this->assertInstanceOf(StatementInterface::class, $res);
        });
>>>>>>> 403c1cce
    }

    /**
     * Tests that the connection is not restablished whenever it is interrupted
     * inside a transaction.
     */
    public function testNoAutomaticReconnect(): void
    {
<<<<<<< HEAD
        $conn = clone $this->connection;
        $statement = $conn->execute('SELECT 1');
        $statement->execute();
        $statement->closeCursor();

        $conn->begin();

        $newDriver = $this->getMockBuilder(Driver::class)->getMock();
        $prop = new ReflectionProperty($conn, 'readDriver');
        $prop->setAccessible(true);
        $prop->setValue($conn, $newDriver);
        $prop = new ReflectionProperty($conn, 'writeDriver');
        $prop->setAccessible(true);
        $oldDriver = $prop->getValue($conn);
        $prop->setValue($conn, $newDriver);

        $newDriver->expects($this->once())
            ->method('execute')
            ->will($this->throwException(new Exception('server gone away')));

        try {
            $conn->execute('SELECT 1');
        } catch (Exception $e) {
        }
        $this->assertInstanceOf(Exception::class, $e ?? null);

        $prop->setValue($conn, $oldDriver);
        $conn->rollback();
    }
=======
        $this->deprecated(function () {
            $conn = clone $this->connection;
            $statement = $conn->query('SELECT 1');
            $statement->execute();
            $statement->closeCursor();

            $conn->begin();

            $newDriver = $this->getMockBuilder(Driver::class)->getMock();
            $prop = new ReflectionProperty($conn, 'readDriver');
            $prop->setAccessible(true);
            $prop->setValue($conn, $newDriver);
            $prop = new ReflectionProperty($conn, 'writeDriver');
            $prop->setAccessible(true);
            $oldDriver = $prop->getValue($conn);
            $prop->setValue($conn, $newDriver);

            $newDriver->expects($this->once())
                ->method('prepare')
                ->will($this->throwException(new Exception('server gone away')));

            try {
                $conn->query('SELECT 1');
            } catch (Exception $e) {
            }
            $this->assertInstanceOf(Exception::class, $e ?? null);

            $prop->setValue($conn, $oldDriver);
            $conn->rollback();
        });
    }

    public function testAutomaticReconnectWithoutQueryLogging(): void
    {
        $this->deprecated(function () {
            $conn = clone $this->connection;

            $logger = new TestBaseLog();
            $conn->setLogger($logger);
            $conn->disableQueryLogging();

            $statement = $conn->query('SELECT 1');
            $statement->execute();
            $statement->closeCursor();

            $newDriver = $this->getMockBuilder(Driver::class)->getMock();
            $prop = new ReflectionProperty($conn, 'readDriver');
            $prop->setAccessible(true);
            $prop->setValue($conn, $newDriver);
            $prop = new ReflectionProperty($conn, 'writeDriver');
            $prop->setAccessible(true);
            $prop->setValue($conn, $newDriver);

            $newDriver->expects($this->exactly(2))
                ->method('prepare')
                ->will($this->onConsecutiveCalls(
                    $this->throwException(new Exception('server gone away')),
                    $this->returnValue($statement)
                ));

            $conn->query('SELECT 1');

            $this->assertEmpty($logger->getMessage());
        });
    }

    public function testAutomaticReconnectWithQueryLogging(): void
    {
        $this->deprecated(function () {
            $conn = clone $this->connection;

            $logger = new TestBaseLog();
            $conn->setLogger($logger);
            $conn->enableQueryLogging();

            $statement = $conn->query('SELECT 1');
            $statement->execute();
            $statement->closeCursor();

            $newDriver = $this->getMockBuilder(Driver::class)->getMock();
            $prop = new ReflectionProperty($conn, 'readDriver');
            $prop->setAccessible(true);
            $prop->setValue($conn, $newDriver);
            $prop = new ReflectionProperty($conn, 'writeDriver');
            $prop->setAccessible(true);
            $oldDriver = $prop->getValue($conn);
            $prop->setValue($conn, $newDriver);

            $newDriver->expects($this->exactly(2))
                ->method('prepare')
                ->will($this->onConsecutiveCalls(
                    $this->throwException(new Exception('server gone away')),
                    $this->returnValue($statement)
                ));

            $conn->query('SELECT 1');

            $this->assertSame('[RECONNECT]', $logger->getMessage());
        });
    }

    public function testNewQuery()
    {
        $this->deprecated(function () {
            $query = $this->connection->newQuery();
            $this->assertInstanceOf(Query::class, $query);
        });
    }
>>>>>>> 403c1cce
}<|MERGE_RESOLUTION|>--- conflicted
+++ resolved
@@ -117,20 +117,6 @@
     }
 
     /**
-<<<<<<< HEAD
-=======
-     * Tests connecting to database
-     */
-    public function testConnect(): void
-    {
-        $this->deprecated(function () {
-            $this->assertTrue($this->connection->connect());
-            $this->assertTrue($this->connection->isConnected());
-        });
-    }
-
-    /**
->>>>>>> 403c1cce
      * Tests creating a connection using no driver throws an exception
      */
     public function testNoDriver(): void
@@ -245,7 +231,6 @@
      */
     public function testWrongCredentials(): void
     {
-<<<<<<< HEAD
         $config = ConnectionManager::getConfig('test');
         $this->skipIf(isset($config['url']), 'Datasource has dsn, skipping.');
         $connection = new Connection(['database' => '/dev/nonexistent'] + ConnectionManager::getConfig('test'));
@@ -265,56 +250,20 @@
             $e->getMessage()
         );
         $this->assertInstanceOf('PDOException', $e->getPrevious());
-=======
-        $this->deprecated(function () {
-            $config = ConnectionManager::getConfig('test');
-            $this->skipIf(isset($config['url']), 'Datasource has dsn, skipping.');
-            $connection = new Connection(['database' => '/dev/nonexistent'] + ConnectionManager::getConfig('test'));
-
-            $e = null;
-            try {
-                $connection->connect();
-            } catch (MissingConnectionException $e) {
-            }
-
-            $this->assertNotNull($e);
-            $this->assertStringStartsWith(
-                sprintf(
-                    'Connection to %s could not be established:',
-                    App::shortName(get_class($connection->getDriver()), 'Database/Driver')
-                ),
-                $e->getMessage()
-            );
-            $this->assertInstanceOf('PDOException', $e->getPrevious());
-        });
->>>>>>> 403c1cce
     }
 
     public function testConnectRetry(): void
     {
         $this->skipIf(!ConnectionManager::get('test')->getDriver() instanceof Sqlserver);
 
-<<<<<<< HEAD
         $connection = new Connection(['driver' => 'RetryDriver']);
         $this->assertInstanceOf(RetryDriver::class, $connection->getDriver());
 
         try {
             $connection->execute('SELECT 1');
         } catch (MissingConnectionException $e) {
+            $this->assertSame(4, $connection->getDriver()->getConnectRetries());
         }
-=======
-        $this->deprecated(function () {
-            $connection = new Connection(['driver' => 'RetryDriver']);
-            $this->assertInstanceOf('TestApp\Database\Driver\RetryDriver', $connection->getDriver());
-
-            try {
-                $connection->connect();
-            } catch (MissingConnectionException $e) {
-            }
->>>>>>> 403c1cce
-
-            $this->assertSame(4, $connection->getDriver()->getConnectRetries());
-        });
     }
 
     /**
@@ -357,35 +306,6 @@
     }
 
     /**
-<<<<<<< HEAD
-=======
-     * test executing a buffered query interacts with Collection well.
-     */
-    public function testBufferedStatementCollectionWrappingStatement(): void
-    {
-        $this->skipIf(
-            !($this->connection->getDriver() instanceof Sqlite),
-            'Only required for SQLite driver which does not support buffered results natively'
-        );
-
-        $this->deprecated(function () {
-            $statement = $this->connection->query('SELECT * FROM things LIMIT 3');
-
-            $collection = new Collection($statement);
-            $result = $collection->extract('id')->toArray();
-            $this->assertEquals(['1', '2'], $result);
-
-            // Check iteration after extraction
-            $result = [];
-            foreach ($collection as $v) {
-                $result[] = $v['id'];
-            }
-            $this->assertEquals(['1', '2'], $result);
-        });
-    }
-
-    /**
->>>>>>> 403c1cce
      * Tests that passing a unknown value to a query throws an exception
      */
     public function testExecuteWithMissingType(): void
@@ -892,288 +812,6 @@
     }
 
     /**
-<<<<<<< HEAD
-=======
-     * Tests connection can quote values to be safely used in query strings
-     */
-    public function testQuote(): void
-    {
-        $this->deprecated(function () {
-            $this->skipIf(!$this->connection->supportsQuoting());
-            $expected = "'2012-01-01'";
-            $result = $this->connection->quote(new DateTime('2012-01-01'), 'date');
-            $this->assertEquals($expected, $result);
-
-            $expected = "'1'";
-            $result = $this->connection->quote(1, 'string');
-            $this->assertEquals($expected, $result);
-
-            $expected = "'hello'";
-            $result = $this->connection->quote('hello', 'string');
-            $this->assertEquals($expected, $result);
-        });
-    }
-
-    /**
-     * Tests identifier quoting
-     */
-    public function testQuoteIdentifier(): void
-    {
-        $this->deprecated(function () {
-            $driver = $this->getMockBuilder('Cake\Database\Driver\Sqlite')
-                ->onlyMethods(['enabled'])
-                ->getMock();
-            $driver->expects($this->once())
-                ->method('enabled')
-                ->will($this->returnValue(true));
-            $connection = new Connection(['driver' => $driver]);
-
-            $result = $connection->quoteIdentifier('name');
-            $expected = '"name"';
-            $this->assertEquals($expected, $result);
-
-            $result = $connection->quoteIdentifier('Model.*');
-            $expected = '"Model".*';
-            $this->assertEquals($expected, $result);
-
-            $result = $connection->quoteIdentifier('Items.No_ 2');
-            $expected = '"Items"."No_ 2"';
-            $this->assertEquals($expected, $result);
-
-            $result = $connection->quoteIdentifier('Items.No_ 2 thing');
-            $expected = '"Items"."No_ 2 thing"';
-            $this->assertEquals($expected, $result);
-
-            $result = $connection->quoteIdentifier('Items.No_ 2 thing AS thing');
-            $expected = '"Items"."No_ 2 thing" AS "thing"';
-            $this->assertEquals($expected, $result);
-
-            $result = $connection->quoteIdentifier('Items.Item Category Code = :c1');
-            $expected = '"Items"."Item Category Code" = :c1';
-            $this->assertEquals($expected, $result);
-
-            $result = $connection->quoteIdentifier('MTD()');
-            $expected = 'MTD()';
-            $this->assertEquals($expected, $result);
-
-            $result = $connection->quoteIdentifier('(sm)');
-            $expected = '(sm)';
-            $this->assertEquals($expected, $result);
-
-            $result = $connection->quoteIdentifier('name AS x');
-            $expected = '"name" AS "x"';
-            $this->assertEquals($expected, $result);
-
-            $result = $connection->quoteIdentifier('Model.name AS x');
-            $expected = '"Model"."name" AS "x"';
-            $this->assertEquals($expected, $result);
-
-            $result = $connection->quoteIdentifier('Function(Something.foo)');
-            $expected = 'Function("Something"."foo")';
-            $this->assertEquals($expected, $result);
-
-            $result = $connection->quoteIdentifier('Function(SubFunction(Something.foo))');
-            $expected = 'Function(SubFunction("Something"."foo"))';
-            $this->assertEquals($expected, $result);
-
-            $result = $connection->quoteIdentifier('Function(Something.foo) AS x');
-            $expected = 'Function("Something"."foo") AS "x"';
-            $this->assertEquals($expected, $result);
-
-            $result = $connection->quoteIdentifier('name-with-minus');
-            $expected = '"name-with-minus"';
-            $this->assertEquals($expected, $result);
-
-            $result = $connection->quoteIdentifier('my-name');
-            $expected = '"my-name"';
-            $this->assertEquals($expected, $result);
-
-            $result = $connection->quoteIdentifier('Foo-Model.*');
-            $expected = '"Foo-Model".*';
-            $this->assertEquals($expected, $result);
-
-            $result = $connection->quoteIdentifier('Team.P%');
-            $expected = '"Team"."P%"';
-            $this->assertEquals($expected, $result);
-
-            $result = $connection->quoteIdentifier('Team.G/G');
-            $expected = '"Team"."G/G"';
-            $this->assertEquals($expected, $result);
-
-            $result = $connection->quoteIdentifier('Model.name as y');
-            $expected = '"Model"."name" AS "y"';
-            $this->assertEquals($expected, $result);
-
-            $result = $connection->quoteIdentifier('nämé');
-            $expected = '"nämé"';
-            $this->assertEquals($expected, $result);
-
-            $result = $connection->quoteIdentifier('aßa.nämé');
-            $expected = '"aßa"."nämé"';
-            $this->assertEquals($expected, $result);
-
-            $result = $connection->quoteIdentifier('aßa.*');
-            $expected = '"aßa".*';
-            $this->assertEquals($expected, $result);
-
-            $result = $connection->quoteIdentifier('Modeß.nämé as y');
-            $expected = '"Modeß"."nämé" AS "y"';
-            $this->assertEquals($expected, $result);
-
-            $result = $connection->quoteIdentifier('Model.näme Datum as y');
-            $expected = '"Model"."näme Datum" AS "y"';
-            $this->assertEquals($expected, $result);
-        });
-    }
-
-    /**
-     * Tests default return vale for logger() function
-     */
-    public function testGetLoggerDefault(): void
-    {
-        $logger = $this->connection->getLogger();
-        $this->assertInstanceOf('Cake\Database\Log\QueryLogger', $logger);
-        $this->assertSame($logger, $this->connection->getLogger());
-    }
-
-    /**
-     * Tests setting and getting the logger object
-     */
-    public function testGetAndSetLogger(): void
-    {
-        $logger = new QueryLogger();
-        $this->connection->setLogger($logger);
-        $this->assertSame($logger, $this->connection->getLogger());
-    }
-
-    /**
-     * Tests that statements are decorated with a logger when logQueries is set to true
-     */
-    public function testLoggerDecorator(): void
-    {
-        $logger = new QueryLogger();
-        $this->connection->enableQueryLogging(true);
-        $this->connection->setLogger($logger);
-        $st = $this->connection->prepare('SELECT 1');
-        $this->assertInstanceOf(LoggingStatement::class, $st);
-        $this->assertSame($logger, $st->getLogger());
-
-        $this->connection->enableQueryLogging(false);
-        $st = $this->connection->prepare('SELECT 1');
-        $this->assertNotInstanceOf('Cake\Database\Log\LoggingStatement', $st);
-    }
-
-    /**
-     * test enableQueryLogging method
-     */
-    public function testEnableQueryLogging(): void
-    {
-        $this->connection->enableQueryLogging(true);
-        $this->assertTrue($this->connection->isQueryLoggingEnabled());
-
-        $this->connection->disableQueryLogging();
-        $this->assertFalse($this->connection->isQueryLoggingEnabled());
-    }
-
-    /**
-     * Tests that log() function logs to the configured query logger
-     */
-    public function testLogFunction(): void
-    {
-        Log::setConfig('queries', ['className' => 'Array']);
-        $this->connection->enableQueryLogging();
-        $this->connection->log('SELECT 1');
-
-        $messages = Log::engine('queries')->read();
-        $this->assertCount(1, $messages);
-        $this->assertSame('debug: connection=test role= duration=0 rows=0 SELECT 1', $messages[0]);
-    }
-
-    /**
-     * @see https://github.com/cakephp/cakephp/issues/14676
-     */
-    public function testLoggerDecoratorDoesNotPrematurelyFetchRecords(): void
-    {
-        Log::setConfig('queries', ['className' => 'Array']);
-        $logger = new QueryLogger();
-        $this->connection->enableQueryLogging(true);
-        $this->connection->setLogger($logger);
-        $st = $this->connection->execute('SELECT * FROM things');
-        $this->assertInstanceOf(LoggingStatement::class, $st);
-
-        $messages = Log::engine('queries')->read();
-        $this->assertCount(0, $messages);
-
-        $expected = [
-            [1, 'a title', 'a body'],
-            [2, 'another title', 'another body'],
-        ];
-        $results = $st->fetchAll();
-        $this->assertEquals($expected, $results);
-
-        $messages = Log::engine('queries')->read();
-        $this->assertCount(1, $messages);
-
-        $st = $this->connection->execute('SELECT * FROM things WHERE id = 0');
-        $this->assertSame(0, $st->rowCount());
-
-        $messages = Log::engine('queries')->read();
-        $this->assertCount(2, $messages, 'Select queries without any matching rows should also be logged.');
-    }
-
-    /**
-     * Tests that begin and rollback are also logged
-     */
-    public function testLogBeginRollbackTransaction(): void
-    {
-        Log::setConfig('queries', ['className' => 'Array']);
-
-        $connection = $this
-            ->getMockBuilder(Connection::class)
-            ->onlyMethods(['connect'])
-            ->disableOriginalConstructor()
-            ->getMock();
-        $connection->enableQueryLogging(true);
-
-        $this->deprecated(function () use ($connection) {
-            $driver = $this->getMockFormDriver();
-            $connection->setDriver($driver);
-        });
-
-        $connection->begin();
-        $connection->begin(); //This one will not be logged
-        $connection->rollback();
-
-        $messages = Log::engine('queries')->read();
-        $this->assertCount(2, $messages);
-        $this->assertSame('debug: connection= role= duration=0 rows=0 BEGIN', $messages[0]);
-        $this->assertSame('debug: connection= role= duration=0 rows=0 ROLLBACK', $messages[1]);
-    }
-
-    /**
-     * Tests that commits are logged
-     */
-    public function testLogCommitTransaction(): void
-    {
-        $driver = $this->getMockFormDriver();
-        $connection = $this->getMockBuilder(Connection::class)
-            ->onlyMethods(['connect'])
-            ->setConstructorArgs([['driver' => $driver]])
-            ->getMock();
-
-        Log::setConfig('queries', ['className' => 'Array']);
-        $connection->enableQueryLogging(true);
-        $connection->begin();
-        $connection->commit();
-
-        $messages = Log::engine('queries')->read();
-        $this->assertCount(2, $messages);
-        $this->assertSame('debug: connection= role= duration=0 rows=0 BEGIN', $messages[0]);
-        $this->assertSame('debug: connection= role= duration=0 rows=0 COMMIT', $messages[1]);
-    }
-
-    /**
->>>>>>> 403c1cce
      * Tests setting and getting the cacher object
      */
     public function testGetAndSetCacher(): void
@@ -1434,35 +1072,10 @@
      */
     public function testAutomaticReconnect2(): void
     {
-<<<<<<< HEAD
         $conn = clone $this->connection;
         $statement = $conn->execute('SELECT 1');
         $statement->execute();
         $statement->closeCursor();
-
-        $newDriver = $this->getMockBuilder(Driver::class)->getMock();
-        $prop = new ReflectionProperty($conn, 'readDriver');
-        $prop->setAccessible(true);
-        $prop->setValue($conn, $newDriver);
-        $prop = new ReflectionProperty($conn, 'writeDriver');
-        $prop->setAccessible(true);
-        $prop->setValue($conn, $newDriver);
-
-        $newDriver->expects($this->exactly(2))
-            ->method('execute')
-            ->will($this->onConsecutiveCalls(
-                $this->throwException(new Exception('server gone away')),
-                $this->returnValue($statement)
-            ));
-
-        $res = $conn->execute('SELECT 1');
-        $this->assertInstanceOf(StatementInterface::class, $res);
-=======
-        $this->deprecated(function () {
-            $conn = clone $this->connection;
-            $statement = $conn->query('SELECT 1');
-            $statement->execute();
-            $statement->closeCursor();
 
             $newDriver = $this->getMockBuilder(Driver::class)->getMock();
             $prop = new ReflectionProperty($conn, 'readDriver');
@@ -1472,17 +1085,15 @@
             $prop->setAccessible(true);
             $prop->setValue($conn, $newDriver);
 
-            $newDriver->expects($this->exactly(2))
-                ->method('prepare')
-                ->will($this->onConsecutiveCalls(
-                    $this->throwException(new Exception('server gone away')),
-                    $this->returnValue($statement)
-                ));
-
-            $res = $conn->query('SELECT 1');
-            $this->assertInstanceOf(StatementInterface::class, $res);
-        });
->>>>>>> 403c1cce
+        $newDriver->expects($this->exactly(2))
+            ->method('execute')
+            ->will($this->onConsecutiveCalls(
+                $this->throwException(new Exception('server gone away')),
+                $this->returnValue($statement)
+            ));
+
+        $res = $conn->execute('SELECT 1');
+        $this->assertInstanceOf(StatementInterface::class, $res);
     }
 
     /**
@@ -1491,42 +1102,10 @@
      */
     public function testNoAutomaticReconnect(): void
     {
-<<<<<<< HEAD
         $conn = clone $this->connection;
         $statement = $conn->execute('SELECT 1');
         $statement->execute();
         $statement->closeCursor();
-
-        $conn->begin();
-
-        $newDriver = $this->getMockBuilder(Driver::class)->getMock();
-        $prop = new ReflectionProperty($conn, 'readDriver');
-        $prop->setAccessible(true);
-        $prop->setValue($conn, $newDriver);
-        $prop = new ReflectionProperty($conn, 'writeDriver');
-        $prop->setAccessible(true);
-        $oldDriver = $prop->getValue($conn);
-        $prop->setValue($conn, $newDriver);
-
-        $newDriver->expects($this->once())
-            ->method('execute')
-            ->will($this->throwException(new Exception('server gone away')));
-
-        try {
-            $conn->execute('SELECT 1');
-        } catch (Exception $e) {
-        }
-        $this->assertInstanceOf(Exception::class, $e ?? null);
-
-        $prop->setValue($conn, $oldDriver);
-        $conn->rollback();
-    }
-=======
-        $this->deprecated(function () {
-            $conn = clone $this->connection;
-            $statement = $conn->query('SELECT 1');
-            $statement->execute();
-            $statement->closeCursor();
 
             $conn->begin();
 
@@ -1539,96 +1118,16 @@
             $oldDriver = $prop->getValue($conn);
             $prop->setValue($conn, $newDriver);
 
-            $newDriver->expects($this->once())
-                ->method('prepare')
-                ->will($this->throwException(new Exception('server gone away')));
-
-            try {
-                $conn->query('SELECT 1');
-            } catch (Exception $e) {
-            }
+        $newDriver->expects($this->once())
+            ->method('execute')
+            ->will($this->throwException(new Exception('server gone away')));
+
+        try {
+            $conn->execute('SELECT 1');
+        } catch (Exception $e) {
             $this->assertInstanceOf(Exception::class, $e ?? null);
-
             $prop->setValue($conn, $oldDriver);
             $conn->rollback();
-        });
-    }
-
-    public function testAutomaticReconnectWithoutQueryLogging(): void
-    {
-        $this->deprecated(function () {
-            $conn = clone $this->connection;
-
-            $logger = new TestBaseLog();
-            $conn->setLogger($logger);
-            $conn->disableQueryLogging();
-
-            $statement = $conn->query('SELECT 1');
-            $statement->execute();
-            $statement->closeCursor();
-
-            $newDriver = $this->getMockBuilder(Driver::class)->getMock();
-            $prop = new ReflectionProperty($conn, 'readDriver');
-            $prop->setAccessible(true);
-            $prop->setValue($conn, $newDriver);
-            $prop = new ReflectionProperty($conn, 'writeDriver');
-            $prop->setAccessible(true);
-            $prop->setValue($conn, $newDriver);
-
-            $newDriver->expects($this->exactly(2))
-                ->method('prepare')
-                ->will($this->onConsecutiveCalls(
-                    $this->throwException(new Exception('server gone away')),
-                    $this->returnValue($statement)
-                ));
-
-            $conn->query('SELECT 1');
-
-            $this->assertEmpty($logger->getMessage());
-        });
-    }
-
-    public function testAutomaticReconnectWithQueryLogging(): void
-    {
-        $this->deprecated(function () {
-            $conn = clone $this->connection;
-
-            $logger = new TestBaseLog();
-            $conn->setLogger($logger);
-            $conn->enableQueryLogging();
-
-            $statement = $conn->query('SELECT 1');
-            $statement->execute();
-            $statement->closeCursor();
-
-            $newDriver = $this->getMockBuilder(Driver::class)->getMock();
-            $prop = new ReflectionProperty($conn, 'readDriver');
-            $prop->setAccessible(true);
-            $prop->setValue($conn, $newDriver);
-            $prop = new ReflectionProperty($conn, 'writeDriver');
-            $prop->setAccessible(true);
-            $oldDriver = $prop->getValue($conn);
-            $prop->setValue($conn, $newDriver);
-
-            $newDriver->expects($this->exactly(2))
-                ->method('prepare')
-                ->will($this->onConsecutiveCalls(
-                    $this->throwException(new Exception('server gone away')),
-                    $this->returnValue($statement)
-                ));
-
-            $conn->query('SELECT 1');
-
-            $this->assertSame('[RECONNECT]', $logger->getMessage());
-        });
-    }
-
-    public function testNewQuery()
-    {
-        $this->deprecated(function () {
-            $query = $this->connection->newQuery();
-            $this->assertInstanceOf(Query::class, $query);
-        });
-    }
->>>>>>> 403c1cce
+        }
+    }
 }
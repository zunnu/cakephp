<?php
declare(strict_types=1);

/**
 * CakePHP(tm) : Rapid Development Framework (https://cakephp.org)
 * Copyright (c) Cake Software Foundation, Inc. (https://cakefoundation.org)
 *
 * Licensed under The MIT License
 * For full copyright and license information, please see the LICENSE.txt
 * Redistributions of files must retain the above copyright notice.
 *
 * @copyright     Copyright (c) Cake Software Foundation, Inc. (https://cakefoundation.org)
 * @link          https://cakephp.org CakePHP(tm) Project
 * @since         3.0.0
 * @license       https://opensource.org/licenses/mit-license.php MIT License
 */
namespace Cake\Test\TestCase\Database\Log;

use Cake\Database\Log\LoggedQuery;
use Cake\Database\Log\QueryLogger;
use Cake\Log\Log;
use Cake\TestSuite\TestCase;
use Psr\Log\LogLevel;
use Stringable;

/**
 * Tests QueryLogger class
 */
class QueryLoggerTest extends TestCase
{
    /**
     * Tear down
     */
    public function tearDown(): void
    {
        parent::tearDown();
        Log::drop('queryLoggerTest');
        Log::drop('queryLoggerTest2');
        Log::drop('newScope');
    }

    /**
     * Tests that the logged query object is passed to the built-in logger using
     * the correct scope
     */
    public function testLogFunction(): void
    {
        $logger = new QueryLogger(['connection' => '']);
        $query = new LoggedQuery();
        $query->setContext([
            'query' => 'SELECT a FROM b where a = ? AND b = ? AND c = ?',
            'params' => ['string', '3', null],
        ]);

        Log::setConfig('queryLoggerTest', [
            'className' => 'Array',
            'scopes' => ['queriesLog'],
        ]);
        Log::setConfig('newScope', [
            'className' => 'Array',
            'scopes' => ['cake.database.queries'],
        ]);
        Log::setConfig('queryLoggerTest2', [
            'className' => 'Array',
            'scopes' => ['foo'],
        ]);
        $logger->log(LogLevel::DEBUG, $query, compact('query'));

        $this->assertCount(1, Log::engine('queryLoggerTest')->read());
        $this->assertCount(1, Log::engine('newScope')->read());
        $this->assertCount(0, Log::engine('queryLoggerTest2')->read());
    }

    /**
     * Tests that passed Stringable also work.
     */
    public function testLogFunctionStringable(): void
    {
<<<<<<< HEAD
        Log::setConfig('queryLoggerTest', [
            'className' => 'Array',
            'scopes' => ['cake.database.queries'],
        ]);
=======
        $this->skipIf(version_compare(PHP_VERSION, '8.0', '<'), 'Stringable exists since 8.0');
        Log::setConfig('queryLoggerTest', [
            'className' => 'Array',
            'scopes' => ['queriesLog'],
        ]);

>>>>>>> 202944b8
        $logger = new QueryLogger(['connection' => '']);

        $stringable = new class implements Stringable
        {
            public function __toString(): string
            {
                return 'FooBar';
            }
        };

        $logger->log(LogLevel::DEBUG, $stringable, ['query' => null]);
<<<<<<< HEAD
        $logs = Log::engine('queryLoggerTest');
        $this->assertStringContainsString('FooBar', $logs->read()[0]);
=======
        $logs = Log::engine('queryLoggerTest')->read();
        $this->assertCount(1, $logs);
        $this->assertStringContainsString('FooBar', $logs[0]);
>>>>>>> 202944b8
    }

    /**
     * Tests that the connection name is logged with the query.
     */
    public function testLogConnection(): void
    {
        $logger = new QueryLogger(['connection' => 'test']);
        $query = new LoggedQuery();
        $query->setContext(['query' => 'SELECT a']);

        Log::setConfig('queryLoggerTest', [
            'className' => 'Array',
            'scopes' => ['queriesLog'],
        ]);
        $logger->log(LogLevel::DEBUG, '', compact('query'));

        $this->assertStringContainsString('connection=test role= duration=', current(Log::engine('queryLoggerTest')->read()));
    }
}<|MERGE_RESOLUTION|>--- conflicted
+++ resolved
@@ -76,19 +76,11 @@
      */
     public function testLogFunctionStringable(): void
     {
-<<<<<<< HEAD
-        Log::setConfig('queryLoggerTest', [
-            'className' => 'Array',
-            'scopes' => ['cake.database.queries'],
-        ]);
-=======
-        $this->skipIf(version_compare(PHP_VERSION, '8.0', '<'), 'Stringable exists since 8.0');
         Log::setConfig('queryLoggerTest', [
             'className' => 'Array',
             'scopes' => ['queriesLog'],
         ]);
 
->>>>>>> 202944b8
         $logger = new QueryLogger(['connection' => '']);
 
         $stringable = new class implements Stringable
@@ -100,14 +92,9 @@
         };
 
         $logger->log(LogLevel::DEBUG, $stringable, ['query' => null]);
-<<<<<<< HEAD
-        $logs = Log::engine('queryLoggerTest');
-        $this->assertStringContainsString('FooBar', $logs->read()[0]);
-=======
         $logs = Log::engine('queryLoggerTest')->read();
         $this->assertCount(1, $logs);
         $this->assertStringContainsString('FooBar', $logs[0]);
->>>>>>> 202944b8
     }
 
     /**

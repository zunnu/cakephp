<?php
declare(strict_types=1);

/**
 * CakePHP(tm) : Rapid Development Framework (https://cakephp.org)
 * Copyright (c) Cake Software Foundation, Inc. (https://cakefoundation.org)
 *
 * Licensed under The MIT License
 * For full copyright and license information, please see the LICENSE.txt
 * Redistributions of files must retain the above copyright notice.
 *
 * @copyright     Copyright (c) Cake Software Foundation, Inc. (https://cakefoundation.org)
 * @link          https://cakephp.org CakePHP(tm) Project
 * @since         2.0.0
 * @license       https://opensource.org/licenses/mit-license.php MIT License
 */
namespace Cake\Test\TestCase\Routing\Route;

use Cake\Core\Configure;
use Cake\Http\ServerRequest;
use Cake\Routing\Route\Route;
use Cake\Routing\Router;
use Cake\TestSuite\TestCase;
use TestApp\Routing\Route\ProtectedRoute;

/**
 * Test case for Route
 */
class RouteTest extends TestCase
{
    /**
     * setUp method
     *
     * @return void
     */
    public function setUp(): void
    {
        parent::setUp();
        Configure::write('Routing', ['admin' => null, 'prefixes' => []]);
    }

    /**
     * Test the construction of a Route
     *
     * @return void
     */
    public function testConstruction()
    {
        $route = new Route('/:controller/:action/:id', [], ['id' => '[0-9]+']);

        $this->assertSame('/:controller/:action/:id', $route->template);
        $this->assertEquals([], $route->defaults);
        $this->assertEquals(['id' => '[0-9]+', '_ext' => []], $route->options);
        $this->assertFalse($route->compiled());
    }

    /**
     * Test set middleware in the constructor
     *
     * @return void
     */
    public function testConstructorSetMiddleware()
    {
        $route = new Route('/:controller/:action/*', [], ['_middleware' => ['auth', 'cookie']]);
        $this->assertSame(['auth', 'cookie'], $route->getMiddleware());
    }

    /**
     * Test Route compiling.
     *
     * @return void
     */
    public function testBasicRouteCompiling()
    {
        $route = new Route('/', ['controller' => 'pages', 'action' => 'display', 'home']);
        $result = $route->compile();
        $expected = '#^/*$#';
        $this->assertEquals($expected, $result);
        $this->assertEquals([], $route->keys);

        $route = new Route('/:controller/:action', ['controller' => 'posts']);
        $result = $route->compile();

        $this->assertRegExp($result, '/posts/edit');
        $this->assertRegExp($result, '/posts/super_delete');
        $this->assertNotRegExp($result, '/posts');
        $this->assertNotRegExp($result, '/posts/super_delete/1');
        $this->assertSame($result, $route->compile());

        $route = new Route('/posts/foo:id', ['controller' => 'posts', 'action' => 'view']);
        $result = $route->compile();

        $this->assertRegExp($result, '/posts/foo:1');
        $this->assertRegExp($result, '/posts/foo:param');
        $this->assertNotRegExp($result, '/posts');
        $this->assertNotRegExp($result, '/posts/');

        $this->assertEquals(['id'], $route->keys);

        $route = new Route('/:plugin/:controller/:action/*', ['plugin' => 'test_plugin', 'action' => 'index']);
        $result = $route->compile();
        $this->assertRegExp($result, '/test_plugin/posts/index');
        $this->assertRegExp($result, '/test_plugin/posts/edit/5');
        $this->assertRegExp($result, '/test_plugin/posts/edit/5/name:value/nick:name');
    }

    /**
     * Test that single letter placeholders work.
     *
     * @return void
     */
    public function testRouteCompileSmallPlaceholders()
    {
        $route = new Route(
            '/fighters/:id/move/:x/:y',
            ['controller' => 'Fighters', 'action' => 'move'],
            ['id' => '\d+', 'x' => '\d+', 'y' => '\d+', 'pass' => ['id', 'x', 'y']]
        );
        $pattern = $route->compile();
        $this->assertRegExp($pattern, '/fighters/123/move/8/42');

        $result = $route->match([
            'controller' => 'Fighters',
            'action' => 'move',
<<<<<<< HEAD
            'id' => '123',
            'x' => '8',
            'y' => '42',
=======
            'id' => 123,
            'x' => 8,
            'y' => 42,
>>>>>>> 4ba94440
        ]);
        $this->assertSame('/fighters/123/move/8/42', $result);
    }

    /**
     * Test route compile with brace format.
     *
     * @return void
     */
    public function testRouteCompileBraces()
    {
        $route = new Route(
            '/fighters/{id}/move/{x}/{y}',
            ['controller' => 'Fighters', 'action' => 'move'],
            ['id' => '\d+', 'x' => '\d+', 'y' => '\d+', 'pass' => ['id', 'x', 'y']]
        );
        $this->assertRegExp($route->compile(), '/fighters/123/move/8/42');

        $result = $route->match([
            'controller' => 'Fighters',
            'action' => 'move',
<<<<<<< HEAD
            'id' => '123',
            'x' => '8',
            'y' => '42',
=======
            'id' => 123,
            'x' => 8,
            'y' => 42,
>>>>>>> 4ba94440
        ]);
        $this->assertSame('/fighters/123/move/8/42', $result);

        $route = new Route(
            '/images/{id}/{x}x{y}',
            ['controller' => 'Images', 'action' => 'view']
        );
        $this->assertRegExp($route->compile(), '/images/123/640x480');

        $result = $route->match([
            'controller' => 'Images',
            'action' => 'view',
<<<<<<< HEAD
            'id' => '123',
            'x' => '8',
            'y' => '42',
=======
            'id' => 123,
            'x' => 8,
            'y' => 42,
>>>>>>> 4ba94440
        ]);
        $this->assertSame('/images/123/8x42', $result);
    }

    /**
     * Test route compile with brace format.
     *
     * @return void
     */
    public function testRouteCompileBracesVariableName()
    {
        $route = new Route(
            '/fighters/{0id}',
            ['controller' => 'Fighters', 'action' => 'move']
        );
        $pattern = $route->compile();
        $this->assertNotRegExp($route->compile(), '/fighters/123', 'Placeholders must start with letter');

        $route = new Route('/fighters/{Id}', ['controller' => 'Fighters', 'action' => 'move']);
        $this->assertRegExp($route->compile(), '/fighters/123');

        $route = new Route('/fighters/{i_d}', ['controller' => 'Fighters', 'action' => 'move']);
        $this->assertRegExp($route->compile(), '/fighters/123');

        $route = new Route('/fighters/{id99}', ['controller' => 'Fighters', 'action' => 'move']);
        $this->assertRegExp($route->compile(), '/fighters/123');
    }

    /**
     * Test route compile with brace format.
     *
     * @return void
     */
    public function testRouteCompileBracesInvalid()
    {
        $route = new Route(
            '/fighters/{ id }',
            ['controller' => 'Fighters', 'action' => 'move']
        );
        $this->assertNotRegExp($route->compile(), '/fighters/123', 'no spaces in placeholder');

        $route = new Route(
            '/fighters/{i d}',
            ['controller' => 'Fighters', 'action' => 'move']
        );
        $this->assertNotRegExp($route->compile(), '/fighters/123', 'no spaces in placeholder');
    }

    /**
     * Test route compile with mixed placeholder types brace format.
     *
     * @return void
     */
    public function testRouteCompileMixedPlaceholders()
    {
        $route = new Route(
            '/images/{open/:id',
            ['controller' => 'Images', 'action' => 'open']
        );
        $pattern = $route->compile();
        $this->assertRegExp($pattern, '/images/{open/9', 'Need both {} to enable brace mode');
        $result = $route->match([
            'controller' => 'Images',
            'action' => 'open',
            'id' => 123,
        ]);
        $this->assertSame('/images/{open/123', $result);

        $route = new Route(
            '/fighters/{id}/move/{x}/:y',
            ['controller' => 'Fighters', 'action' => 'move'],
            ['id' => '\d+', 'x' => '\d+', 'pass' => ['id', 'x']]
        );
        $pattern = $route->compile();
        $this->assertRegExp($pattern, '/fighters/123/move/8/:y');

        $result = $route->match([
            'controller' => 'Fighters',
            'action' => 'move',
<<<<<<< HEAD
            'id' => '123',
            'x' => '8',
            '?' => ['y' => '9'],
=======
            'id' => 123,
            'x' => 8,
            'y' => 9,
>>>>>>> 4ba94440
        ]);
        $this->assertSame('/fighters/123/move/8/:y?y=9', $result);
    }

    /**
     * Test parsing routes with extensions.
     *
     * @return void
     */
    public function testRouteParsingWithExtensions()
    {
        $route = new Route(
            '/:controller/:action/*',
            [],
            ['_ext' => ['json', 'xml']]
        );

        $result = $route->parse('/posts/index', 'GET');
        $this->assertArrayNotHasKey('_ext', $result);

        $result = $route->parse('/posts/index.pdf', 'GET');
        $this->assertArrayNotHasKey('_ext', $result);

        $result = $route->setExtensions(['pdf', 'json', 'xml', 'xml.gz'])->parse('/posts/index.pdf', 'GET');
        $this->assertSame('pdf', $result['_ext']);

        $result = $route->parse('/posts/index.json', 'GET');
        $this->assertSame('json', $result['_ext']);

        $result = $route->parse('/posts/index.xml', 'GET');
        $this->assertSame('xml', $result['_ext']);

        $result = $route->parse('/posts/index.xml.gz', 'GET');
        $this->assertSame('xml.gz', $result['_ext']);
    }

    /**
     * @return array
     */
    public function provideMatchParseExtension()
    {
        return [
            ['/foo/bar.xml', ['/foo/bar', 'xml'], ['xml', 'json', 'xml.gz']],
            ['/foo/bar.json', ['/foo/bar', 'json'], ['xml', 'json', 'xml.gz']],
            ['/foo/bar.xml.gz', ['/foo/bar', 'xml.gz'], ['xml', 'json', 'xml.gz']],
            ['/foo/with.dots.json.xml.zip', ['/foo/with.dots.json.xml', 'zip'], ['zip']],
            ['/foo/confusing.extensions.dots.json.xml.zip', ['/foo/confusing.extensions.dots.json.xml', 'zip'], ['json', 'xml', 'zip']],
            ['/foo/confusing.extensions.dots.json.xml', ['/foo/confusing.extensions.dots.json', 'xml'], ['json', 'xml', 'zip']],
            ['/foo/confusing.extensions.dots.json', ['/foo/confusing.extensions.dots', 'json'], ['json', 'xml', 'zip']],
        ];
    }

    /**
     * Expects _parseExtension to match extensions in URLs
     *
     * @param string $url
     * @param array $expected
     * @param array $ext
     * @return void
     * @dataProvider provideMatchParseExtension
     */
    public function testMatchParseExtension($url, array $expected, array $ext)
    {
        $route = new ProtectedRoute('/:controller/:action/*', [], ['_ext' => $ext]);
        $result = $route->parseExtension($url);
        $this->assertEquals($expected, $result);
    }

    /**
     * @return array
     */
    public function provideNoMatchParseExtension()
    {
        return [
            ['/foo/bar', ['xml']],
            ['/foo/bar.zip', ['xml']],
            ['/foo/bar.xml.zip', ['xml']],
            ['/foo/bar.', ['xml']],
            ['/foo/bar.xml', []],
            ['/foo/bar...xml...zip...', ['xml']],
        ];
    }

    /**
     * Expects _parseExtension to not match extensions in URLs
     *
     * @param string $url
     * @param array $ext
     * @return void
     * @dataProvider provideNoMatchParseExtension
     */
    public function testNoMatchParseExtension($url, array $ext)
    {
        $route = new ProtectedRoute('/:controller/:action/*', [], ['_ext' => $ext]);
        [$outUrl, $outExt] = $route->parseExtension($url);
        $this->assertEquals($url, $outUrl);
        $this->assertNull($outExt);
    }

    /**
     * Expects extensions to be set
     *
     * @return void
     */
    public function testSetExtensions()
    {
        $route = new ProtectedRoute('/:controller/:action/*', []);
        $this->assertEquals([], $route->getExtensions());
        $route->setExtensions(['xml']);
        $this->assertEquals(['xml'], $route->getExtensions());
        $route->setExtensions(['xml', 'json', 'zip']);
        $this->assertEquals(['xml', 'json', 'zip'], $route->getExtensions());
        $route->setExtensions([]);
        $this->assertEquals([], $route->getExtensions());

        $route = new ProtectedRoute('/:controller/:action/*', [], ['_ext' => ['one', 'two']]);
        $this->assertEquals(['one', 'two'], $route->getExtensions());
    }

    /**
     * Expects extensions to be return.
     *
     * @return void
     */
    public function testGetExtensions()
    {
        $route = new ProtectedRoute('/:controller/:action/*', []);
        $this->assertEquals([], $route->getExtensions());

        $route = new ProtectedRoute('/:controller/:action/*', [], ['_ext' => ['one', 'two']]);
        $this->assertEquals(['one', 'two'], $route->getExtensions());

        $route = new ProtectedRoute('/:controller/:action/*', []);
        $this->assertEquals([], $route->getExtensions());
        $route->setExtensions(['xml', 'json', 'zip']);
        $this->assertEquals(['xml', 'json', 'zip'], $route->getExtensions());
    }

    /**
     * Test that route parameters that overlap don't cause errors.
     *
     * @return void
     */
    public function testRouteParameterOverlap()
    {
        $route = new Route('/invoices/add/:idd/:id', ['controller' => 'invoices', 'action' => 'add']);
        $result = $route->compile();
        $this->assertRegExp($result, '/invoices/add/1/3');

        $route = new Route('/invoices/add/:id/:idd', ['controller' => 'invoices', 'action' => 'add']);
        $result = $route->compile();
        $this->assertRegExp($result, '/invoices/add/1/3');
    }

    /**
     * Test compiling routes with keys that have patterns
     *
     * @return void
     */
    public function testRouteCompilingWithParamPatterns()
    {
        $route = new Route(
            '/:controller/:action/:id',
            [],
            ['id' => Router::ID]
        );
        $result = $route->compile();
        $this->assertRegExp($result, '/posts/edit/1');
        $this->assertRegExp($result, '/posts/view/518098');
        $this->assertNotRegExp($result, '/posts/edit/name-of-post');
        $this->assertNotRegExp($result, '/posts/edit/4/other:param');
        $this->assertEquals(['id', 'controller', 'action'], $route->keys);

        $route = new Route(
            '/:lang/:controller/:action/:id',
            ['controller' => 'testing4'],
            ['id' => Router::ID, 'lang' => '[a-z]{3}']
        );
        $result = $route->compile();
        $this->assertRegExp($result, '/eng/posts/edit/1');
        $this->assertRegExp($result, '/cze/articles/view/1');
        $this->assertNotRegExp($result, '/language/articles/view/2');
        $this->assertNotRegExp($result, '/eng/articles/view/name-of-article');
        $this->assertEquals(['lang', 'id', 'controller', 'action'], $route->keys);

        foreach ([':', '@', ';', '$', '-'] as $delim) {
            $route = new Route('/posts/:id' . $delim . ':title');
            $result = $route->compile();

            $this->assertRegExp($result, '/posts/1' . $delim . 'name-of-article');
            $this->assertRegExp($result, '/posts/13244' . $delim . 'name-of_Article[]');
            $this->assertNotRegExp($result, '/posts/11!nameofarticle');
            $this->assertNotRegExp($result, '/posts/11');

            $this->assertEquals(['title', 'id'], $route->keys);
        }

        $route = new Route(
            '/posts/:id::title/:year',
            ['controller' => 'posts', 'action' => 'view'],
            ['id' => Router::ID, 'year' => Router::YEAR, 'title' => '[a-z-_]+']
        );
        $result = $route->compile();
        $this->assertRegExp($result, '/posts/1:name-of-article/2009/');
        $this->assertRegExp($result, '/posts/13244:name-of-article/1999');
        $this->assertNotRegExp($result, '/posts/hey_now:nameofarticle');
        $this->assertNotRegExp($result, '/posts/:nameofarticle/2009');
        $this->assertNotRegExp($result, '/posts/:nameofarticle/01');
        $this->assertEquals(['year', 'title', 'id'], $route->keys);

        $route = new Route(
            '/posts/:url_title-(uuid::id)',
            ['controller' => 'posts', 'action' => 'view'],
            ['pass' => ['id', 'url_title'], 'id' => Router::ID]
        );
        $result = $route->compile();
        $this->assertRegExp($result, '/posts/some_title_for_article-(uuid:12534)/');
        $this->assertRegExp($result, '/posts/some_title_for_article-(uuid:12534)');
        $this->assertNotRegExp($result, '/posts/');
        $this->assertNotRegExp($result, '/posts/nameofarticle');
        $this->assertNotRegExp($result, '/posts/nameofarticle-12347');
        $this->assertEquals(['url_title', 'id'], $route->keys);
    }

    /**
     * Test route with unicode
     *
     * @return void
     */
    public function testCompileWithUnicodePatterns()
    {
        $route = new Route(
            '/test/:slug',
            ['controller' => 'Pages', 'action' => 'display'],
            ['pass' => ['slug'], 'multibytePattern' => false, 'slug' => '[A-zА-я\-\ ]+']
        );
        $result = $route->compile();
        $this->assertNotRegExp($result, '/test/bla-blan-тест');

        $route = new Route(
            '/test/:slug',
            ['controller' => 'Pages', 'action' => 'display'],
            ['pass' => ['slug'], 'multibytePattern' => true, 'slug' => '[A-zА-я\-\ ]+']
        );
        $result = $route->compile();
        $this->assertRegExp($result, '/test/bla-blan-тест');
    }

    /**
     * Test more complex route compiling & parsing with mid route greedy stars
     * and optional routing parameters
     *
     * @return void
     */
    public function testComplexRouteCompilingAndParsing()
    {
        $route = new Route(
            '/posts/:month/:day/:year/*',
            ['controller' => 'posts', 'action' => 'view'],
            ['year' => Router::YEAR, 'month' => Router::MONTH, 'day' => Router::DAY]
        );
        $result = $route->compile();
        $this->assertRegExp($result, '/posts/08/01/2007/title-of-post');
        $result = $route->parse('/posts/08/01/2007/title-of-post', 'GET');

        $this->assertCount(7, $result);
        $this->assertEquals($result['controller'], 'posts');
        $this->assertEquals($result['action'], 'view');
        $this->assertEquals($result['year'], '2007');
        $this->assertEquals($result['month'], '08');
        $this->assertEquals($result['day'], '01');
        $this->assertEquals($result['pass'][0], 'title-of-post');
        $this->assertEquals($result['_matchedRoute'], '/posts/:month/:day/:year/*');

        $route = new Route(
            '/:extra/page/:slug/*',
            ['controller' => 'pages', 'action' => 'view', 'extra' => null],
            ['extra' => '[a-z1-9_]*', 'slug' => '[a-z1-9_]+', 'action' => 'view']
        );
        $result = $route->compile();

        $this->assertRegExp($result, '/some_extra/page/this_is_the_slug');
        $this->assertRegExp($result, '/page/this_is_the_slug');
        $this->assertEquals(['slug', 'extra'], $route->keys);
        $this->assertEquals(['extra' => '[a-z1-9_]*', 'slug' => '[a-z1-9_]+', 'action' => 'view', '_ext' => []], $route->options);
        $expected = [
            'controller' => 'pages',
            'action' => 'view',
        ];
        $this->assertEquals($expected, $route->defaults);

        $route = new Route(
            '/:controller/:action/*',
            ['project' => false],
            [
                'controller' => 'source|wiki|commits|tickets|comments|view',
                'action' => 'branches|history|branch|logs|view|start|add|edit|modify',
            ]
        );
        $this->assertNull($route->parse('/chaw_test/wiki', 'GET'));

        $result = $route->compile();
        $this->assertNotRegExp($result, '/some_project/source');
        $this->assertRegExp($result, '/source/view');
        $this->assertRegExp($result, '/source/view/other/params');
        $this->assertNotRegExp($result, '/chaw_test/wiki');
        $this->assertNotRegExp($result, '/source/weird_action');
    }

    /**
     * Test that routes match their pattern.
     *
     * @return void
     */
    public function testMatchBasic()
    {
        $route = new Route('/:controller/:action/:id', ['plugin' => null]);
        $result = $route->match(['controller' => 'posts', 'action' => 'view', 'plugin' => null]);
        $this->assertNull($result);

        $result = $route->match(['plugin' => null, 'controller' => 'posts', 'action' => 'view', 0]);
        $this->assertNull($result);

        $result = $route->match(['plugin' => null, 'controller' => 'posts', 'action' => 'view', 'id' => 1]);
        $this->assertSame('/posts/view/1', $result);

        $route = new Route('/', ['controller' => 'pages', 'action' => 'display', 'home']);
        $result = $route->match(['controller' => 'pages', 'action' => 'display', 'home']);
        $this->assertSame('/', $result);

        $result = $route->match(['controller' => 'pages', 'action' => 'display', 'about']);
        $this->assertNull($result);

        $route = new Route('/pages/*', ['controller' => 'pages', 'action' => 'display']);
        $result = $route->match(['controller' => 'pages', 'action' => 'display', 'home']);
        $this->assertSame('/pages/home', $result);

        $result = $route->match(['controller' => 'pages', 'action' => 'display', 'about']);
        $this->assertSame('/pages/about', $result);

        $route = new Route('/blog/:action', ['controller' => 'posts']);
        $result = $route->match(['controller' => 'posts', 'action' => 'view']);
        $this->assertSame('/blog/view', $result);

        $result = $route->match(['controller' => 'posts', 'action' => 'view', '?' => ['id' => 2]]);
        $this->assertSame('/blog/view?id=2', $result);

        $result = $route->match(['controller' => 'nodes', 'action' => 'view']);
        $this->assertNull($result);

        $result = $route->match(['controller' => 'posts', 'action' => 'view', 1]);
        $this->assertNull($result);

        $route = new Route('/foo/:controller/:action', ['action' => 'index']);
        $result = $route->match(['controller' => 'posts', 'action' => 'view']);
        $this->assertSame('/foo/posts/view', $result);

        $route = new Route('/:plugin/:id/*', ['controller' => 'posts', 'action' => 'view']);
        $result = $route->match(['plugin' => 'test', 'controller' => 'posts', 'action' => 'view', 'id' => '1']);
        $this->assertSame('/test/1/', $result);

        $result = $route->match(['plugin' => 'fo', 'controller' => 'posts', 'action' => 'view', 'id' => '1', '0']);
        $this->assertSame('/fo/1/0', $result);

        $result = $route->match(['plugin' => 'fo', 'controller' => 'nodes', 'action' => 'view', 'id' => 1]);
        $this->assertNull($result);

        $result = $route->match(['plugin' => 'fo', 'controller' => 'posts', 'action' => 'edit', 'id' => 1]);
        $this->assertNull($result);

        $route = new Route('/admin/subscriptions/:action/*', [
            'controller' => 'subscribe', 'prefix' => 'admin',
        ]);

        $url = ['controller' => 'subscribe', 'prefix' => 'admin', 'action' => 'edit', 1];
        $result = $route->match($url);
        $expected = '/admin/subscriptions/edit/1';
        $this->assertEquals($expected, $result);

        $url = [
            'controller' => 'subscribe',
            'prefix' => 'admin',
            'action' => 'edit_admin_e',
            1,
        ];
        $result = $route->match($url);
        $expected = '/admin/subscriptions/edit_admin_e/1';
        $this->assertEquals($expected, $result);
    }

    /**
     * Test match() with persist option
     *
     * @return void
     */
    public function testMatchWithPersistOption()
    {
        $context = [
            'params' => ['lang' => 'en'],
        ];
        $route = new Route('/:lang/:controller/:action', [], ['persist' => ['lang']]);
        $result = $route->match(
            ['controller' => 'tasks', 'action' => 'add'],
            $context
        );
        $this->assertSame('/en/tasks/add', $result);
    }

    /**
     * Test match() with _host and other keys.
     *
     * @return void
     */
    public function testMatchWithHostKeys()
    {
        $context = [
            '_host' => 'foo.com',
            '_scheme' => 'http',
            '_port' => 80,
            '_base' => '',
        ];
        $route = new Route('/:controller/:action');
        $result = $route->match(
            ['controller' => 'posts', 'action' => 'index', '_host' => 'example.com'],
            $context
        );
        // Http has port 80 as default, do not include it in the url
        $this->assertSame('http://example.com/posts/index', $result);

        $result = $route->match(
            ['controller' => 'posts', 'action' => 'index', '_scheme' => 'webcal'],
            $context
        );
        // Webcal is not on port 80 by default, include it in url
        $this->assertSame('webcal://foo.com:80/posts/index', $result);

        $result = $route->match(
            ['controller' => 'posts', 'action' => 'index', '_port' => '8080'],
            $context
        );
        $this->assertSame('http://foo.com:8080/posts/index', $result);

        $result = $route->match(
            ['controller' => 'posts', 'action' => 'index', '_base' => '/dir'],
            $context
        );
        $this->assertSame('/dir/posts/index', $result);

        $result = $route->match(
            [
                'controller' => 'posts',
                'action' => 'index',
                '_port' => '8080',
                '_host' => 'example.com',
                '_scheme' => 'https',
                '_base' => '/dir',
            ],
            $context
        );
        $this->assertSame('https://example.com:8080/dir/posts/index', $result);

        $context = [
            '_host' => 'foo.com',
            '_scheme' => 'http',
            '_port' => 8080,
            '_base' => '',
        ];
        $result = $route->match(
            [
                'controller' => 'posts',
                'action' => 'index',
                '_port' => '8080',
                '_host' => 'example.com',
                '_scheme' => 'https',
                '_base' => '/dir',
            ],
            $context
        );
        // Https scheme is not on port 8080 by default, include the port
        $this->assertSame('https://example.com:8080/dir/posts/index', $result);
    }

    /**
     * Test that the _host option sets the default host.
     *
     * @return void
     */
    public function testMatchWithHostOption()
    {
        $route = new Route(
            '/fallback',
            ['controller' => 'Articles', 'action' => 'index'],
            ['_host' => 'www.example.com']
        );
        $result = $route->match([
            'controller' => 'Articles',
            'action' => 'index',
        ]);
        $this->assertSame('http://www.example.com/fallback', $result);
    }

    /**
     * Test wildcard host options
     *
     * @return void
     */
    public function testMatchWithHostWildcardOption()
    {
        $route = new Route(
            '/fallback',
            ['controller' => 'Articles', 'action' => 'index'],
            ['_host' => '*.example.com']
        );
        $result = $route->match([
            'controller' => 'Articles',
            'action' => 'index',
        ]);
        $this->assertNull($result, 'No request context means no match');

        $result = $route->match([
            'controller' => 'Articles',
            'action' => 'index',
        ], ['_host' => 'wrong.com']);
        $this->assertNull($result, 'Request context has bad host');

        $result = $route->match([
            'controller' => 'Articles',
            'action' => 'index',
            '_host' => 'wrong.com',
        ]);
        $this->assertNull($result, 'Url param is wrong');

        $result = $route->match([
            'controller' => 'Articles',
            'action' => 'index',
            '_host' => 'foo.example.com',
        ]);
        $this->assertSame('http://foo.example.com/fallback', $result);

        $result = $route->match([
            'controller' => 'Articles',
            'action' => 'index',
        ], [
            '_host' => 'foo.example.com',
        ]);
        $this->assertSame('http://foo.example.com/fallback', $result);

        $result = $route->match([
            'controller' => 'Articles',
            'action' => 'index',
        ], [
            '_scheme' => 'https',
            '_host' => 'foo.example.com',
            '_port' => 8080,
        ]);
        // When the port and scheme in the context are not present in the original url, they should be added
        $this->assertSame('https://foo.example.com:8080/fallback', $result);
    }

    /**
     * Test that non-greedy routes fail with extra passed args
     *
     * @return void
     */
    public function testMatchGreedyRouteFailurePassedArg()
    {
        $route = new Route('/:controller/:action', ['plugin' => null]);
        $result = $route->match(['controller' => 'posts', 'action' => 'view', '0']);
        $this->assertNull($result);

        $route = new Route('/:controller/:action', ['plugin' => null]);
        $result = $route->match(['controller' => 'posts', 'action' => 'view', 'test']);
        $this->assertNull($result);
    }

    /**
     * Test that falsey values do not interrupt a match.
     *
     * @return void
     */
    public function testMatchWithFalseyValues()
    {
        $route = new Route('/:controller/:action/*', ['plugin' => null]);
        $result = $route->match([
            'controller' => 'posts', 'action' => 'index', 'plugin' => null, 'admin' => false,
        ]);
        $this->assertSame('/posts/index/', $result);
    }

    /**
     * Test match() with greedy routes, and passed args.
     *
     * @return void
     */
    public function testMatchWithPassedArgs()
    {
        $route = new Route('/:controller/:action/*', ['plugin' => null]);

        $result = $route->match(['controller' => 'posts', 'action' => 'view', 'plugin' => null, 5]);
        $this->assertSame('/posts/view/5', $result);

        $result = $route->match(['controller' => 'posts', 'action' => 'view', 'plugin' => null, 0]);
        $this->assertSame('/posts/view/0', $result);

        $result = $route->match(['controller' => 'posts', 'action' => 'view', 'plugin' => null, '0']);
        $this->assertSame('/posts/view/0', $result);

        $result = $route->match(['controller' => 'posts', 'action' => 'view', 'plugin' => null, 'word space']);
        $this->assertSame('/posts/view/word%20space', $result);

        $route = new Route('/test2/*', ['controller' => 'pages', 'action' => 'display', 2]);
        $result = $route->match(['controller' => 'pages', 'action' => 'display', 1]);
        $this->assertNull($result);

        $result = $route->match(['controller' => 'pages', 'action' => 'display', 2, 'something']);
        $this->assertSame('/test2/something', $result);

        $result = $route->match(['controller' => 'pages', 'action' => 'display', 5, 'something']);
        $this->assertNull($result);
    }

    /**
     * Test that the pass option lets you use positional arguments for the
     * route elements that were named.
     *
     * @return void
     */
    public function testMatchWithPassOption()
    {
        $route = new Route(
            '/blog/:id-:slug',
            ['controller' => 'Blog', 'action' => 'view'],
            ['pass' => ['id', 'slug']]
        );
        $result = $route->match([
            'controller' => 'Blog',
            'action' => 'view',
            'id' => 1,
            'slug' => 'second',
        ]);
        $this->assertSame('/blog/1-second', $result);

        $result = $route->match([
            'controller' => 'Blog',
            'action' => 'view',
            1,
            'second',
        ]);
        $this->assertSame('/blog/1-second', $result);

        $result = $route->match([
            'controller' => 'Blog',
            'action' => 'view',
            1,
            'second',
<<<<<<< HEAD
            '?' => ['query' => 'string'],
=======
            'query' => 'string',
>>>>>>> 4ba94440
        ]);
        $this->assertSame('/blog/1-second?query=string', $result);

        $result = $route->match([
            'controller' => 'Blog',
            'action' => 'view',
            1 => 2,
            2 => 'second',
        ]);
        $this->assertNull($result, 'Positional args must match exactly.');
    }

    /**
     * Test that match() with pass and greedy routes.
     *
     * @return void
     */
    public function testMatchWithPassOptionGreedy()
    {
        $route = new Route(
            '/blog/:id-:slug/*',
            ['controller' => 'Blog', 'action' => 'view'],
            ['pass' => ['id', 'slug']]
        );
        $result = $route->match([
            'controller' => 'Blog',
            'action' => 'view',
            'id' => 1,
            'slug' => 'second',
            'third',
            'fourth',
<<<<<<< HEAD
            '?' => ['query' => 'string'],
=======
            'query' => 'string',
>>>>>>> 4ba94440
        ]);
        $this->assertSame('/blog/1-second/third/fourth?query=string', $result);

        $result = $route->match([
            'controller' => 'Blog',
            'action' => 'view',
            1,
            'second',
            'third',
            'fourth',
<<<<<<< HEAD
            '?' => ['query' => 'string'],
=======
            'query' => 'string',
>>>>>>> 4ba94440
        ]);
        $this->assertSame('/blog/1-second/third/fourth?query=string', $result);
    }

    /**
     * Test that extensions work.
     *
     * @return void
     */
    public function testMatchWithExtension()
    {
        $route = new Route('/:controller/:action');
        $result = $route->match([
            'controller' => 'posts',
            'action' => 'index',
            '_ext' => 'json',
        ]);
        $this->assertSame('/posts/index.json', $result);

        $route = new Route('/:controller/:action/*');
        $result = $route->match([
            'controller' => 'posts',
            'action' => 'index',
            '_ext' => 'json',
        ]);
        $this->assertSame('/posts/index.json', $result);

        $result = $route->match([
            'controller' => 'posts',
            'action' => 'view',
            1,
            '_ext' => 'json',
        ]);
        $this->assertSame('/posts/view/1.json', $result);

        $result = $route->match([
            'controller' => 'posts',
            'action' => 'view',
            1,
            '_ext' => 'json',
<<<<<<< HEAD
            '?' => ['id' => 'b', 'c' => 'd', ],
=======
            'id' => 'b',
            'c' => 'd',
>>>>>>> 4ba94440
        ]);
        $this->assertSame('/posts/view/1.json?id=b&c=d', $result);

        $result = $route->match([
            'controller' => 'posts',
            'action' => 'index',
            '_ext' => 'json.gz',
        ]);
        $this->assertSame('/posts/index.json.gz', $result);
    }

    /**
     * Test that match with patterns works.
     *
     * @return void
     */
    public function testMatchWithPatterns()
    {
        $route = new Route('/:controller/:action/:id', ['plugin' => null], ['id' => '[0-9]+']);
        $result = $route->match(['controller' => 'posts', 'action' => 'view', 'id' => 'foo']);
        $this->assertNull($result);

        $result = $route->match(['plugin' => null, 'controller' => 'posts', 'action' => 'view', 'id' => '9']);
        $this->assertSame('/posts/view/9', $result);

        $result = $route->match(['plugin' => null, 'controller' => 'posts', 'action' => 'view', 'id' => '922']);
        $this->assertSame('/posts/view/922', $result);

        $result = $route->match(['plugin' => null, 'controller' => 'posts', 'action' => 'view', 'id' => 'a99']);
        $this->assertNull($result);
    }

    /**
     * Test that match() with multibyte pattern
     *
     * @return void
     */
    public function testMatchWithMultibytePattern()
    {
        $route = new Route(
            '/articles/:action/:id',
            ['controller' => 'Articles'],
            ['multibytePattern' => true, 'id' => '\pL+']
        );
        $result = $route->match([
            'controller' => 'Articles',
            'action' => 'view',
            'id' => "\xC4\x81",
        ]);
        $this->assertEquals("/articles/view/\xC4\x81", $result);
    }

    /**
     * Test that match() matches explicit GET routes
     *
     * @return void
     */
    public function testMatchWithExplicitGet()
    {
        $route = new Route(
            '/anything',
            ['controller' => 'Articles', 'action' => 'foo', '_method' => 'GET']
        );
        $result = $route->match([
            'controller' => 'Articles',
            'action' => 'foo',
        ]);
        $this->assertEquals("/anything", $result);
    }

    /**
     * Test separartor.
     *
     * @return void
     */
    public function testQueryStringGeneration()
    {
        $route = new Route('/:controller/:action/*');

        $restore = ini_get('arg_separator.output');
        ini_set('arg_separator.output', '&amp;');

        $result = $route->match([
            'controller' => 'posts',
            'action' => 'index',
            0,
<<<<<<< HEAD
            '?' => [
                'test' => 'var',
                'var2' => 'test2',
                'more' => 'test data',
            ],
=======
            'test' => 'var',
            'var2' => 'test2',
            'more' => 'test data',
>>>>>>> 4ba94440
        ]);
        $expected = '/posts/index/0?test=var&amp;var2=test2&amp;more=test+data';
        $this->assertEquals($expected, $result);
        ini_set('arg_separator.output', $restore);
    }

    /**
     * Ensure that parseRequest() calls parse() as that is required
     * for backwards compat
     *
     * @return void
     */
    public function testParseRequestDelegates()
    {
        /** @var \Cake\Routing\Route\Route|\PHPUnit\Framework\MockObject\MockObject $route */
        $route = $this->getMockBuilder('Cake\Routing\Route\Route')
            ->setMethods(['parse'])
            ->setConstructorArgs(['/forward', ['controller' => 'Articles', 'action' => 'index']])
            ->getMock();

        $route->expects($this->once())
            ->method('parse')
            ->with('/forward', 'GET')
            ->will($this->returnValue(['works!']));

        $request = new ServerRequest([
            'environment' => [
                'REQUEST_METHOD' => 'GET',
                'PATH_INFO' => '/forward',
            ],
        ]);
        $result = $route->parseRequest($request);
        $this->assertNotEmpty($result);
    }

    /**
     * Test that parseRequest() applies host conditions
     *
     * @return void
     */
    public function testParseRequestHostConditions()
    {
        $route = new Route(
            '/fallback',
            ['controller' => 'Articles', 'action' => 'index'],
            ['_host' => '*.example.com']
        );

        $request = new ServerRequest([
            'environment' => [
                'HTTP_HOST' => 'a.example.com',
                'PATH_INFO' => '/fallback',
            ],
        ]);
        $result = $route->parseRequest($request);
        $expected = [
            'controller' => 'Articles',
            'action' => 'index',
            'pass' => [],
            '_matchedRoute' => '/fallback',
        ];
        $this->assertEquals($expected, $result, 'Should match, domain is correct');

        $request = new ServerRequest([
            'environment' => [
                'HTTP_HOST' => 'foo.bar.example.com',
                'PATH_INFO' => '/fallback',
            ],
        ]);
        $result = $route->parseRequest($request);
        $this->assertEquals($expected, $result, 'Should match, domain is a matching subdomain');

        $request = new ServerRequest([
            'environment' => [
                'HTTP_HOST' => 'example.test.com',
                'PATH_INFO' => '/fallback',
            ],
        ]);
        $this->assertNull($route->parseRequest($request));
    }

    /**
     * test the parse method of Route.
     *
     * @return void
     */
    public function testParse()
    {
        $route = new Route(
            '/:controller/:action/:id',
            ['controller' => 'testing4', 'id' => null],
            ['id' => Router::ID]
        );
        $route->compile();
        $result = $route->parse('/posts/view/1', 'GET');
        $this->assertSame('posts', $result['controller']);
        $this->assertSame('view', $result['action']);
        $this->assertSame('1', $result['id']);

        $route = new Route(
            '/admin/:controller',
            ['prefix' => 'admin', 'admin' => 1, 'action' => 'index']
        );
        $route->compile();
        $result = $route->parse('/admin/', 'GET');
        $this->assertNull($result);

        $result = $route->parse('/admin/posts', 'GET');
        $this->assertSame('posts', $result['controller']);
        $this->assertSame('index', $result['action']);

        $route = new Route(
            '/media/search/*',
            ['controller' => 'Media', 'action' => 'search']
        );
        $result = $route->parse('/media/search', 'GET');
        $this->assertSame('Media', $result['controller']);
        $this->assertSame('search', $result['action']);
        $this->assertEquals([], $result['pass']);

        $result = $route->parse('/media/search/tv/shows', 'GET');
        $this->assertSame('Media', $result['controller']);
        $this->assertSame('search', $result['action']);
        $this->assertEquals(['tv', 'shows'], $result['pass']);
    }

    /**
     * Test that :key elements are urldecoded
     *
     * @return void
     */
    public function testParseUrlDecodeElements()
    {
        $route = new Route(
            '/:controller/:slug',
            ['action' => 'view']
        );
        $route->compile();
        $result = $route->parse('/posts/%E2%88%82%E2%88%82', 'GET');
        $this->assertSame('posts', $result['controller']);
        $this->assertSame('view', $result['action']);
        $this->assertSame('∂∂', $result['slug']);

        $result = $route->parse('/posts/∂∂', 'GET');
        $this->assertSame('posts', $result['controller']);
        $this->assertSame('view', $result['action']);
        $this->assertSame('∂∂', $result['slug']);
    }

    /**
     * Test numerically indexed defaults, get appended to pass
     *
     * @return void
     */
    public function testParseWithPassDefaults()
    {
        $route = new Route('/:controller', ['action' => 'display', 'home']);
        $result = $route->parse('/posts', 'GET');
        $expected = [
            'controller' => 'posts',
            'action' => 'display',
            'pass' => ['home'],
            '_matchedRoute' => '/:controller',
        ];
        $this->assertEquals($expected, $result);
    }

    /**
     * Test that middleware is returned from parse()
     *
     * @return void
     */
    public function testParseWithMiddleware()
    {
        $route = new Route('/:controller', ['action' => 'display', 'home']);
        $route->setMiddleware(['auth', 'cookie']);
        $result = $route->parse('/posts', 'GET');
        $expected = [
            'controller' => 'posts',
            'action' => 'display',
            'pass' => ['home'],
            '_matchedRoute' => '/:controller',
            '_middleware' => ['auth', 'cookie'],
        ];
        $this->assertEquals($expected, $result);
    }

    /**
     * Test that http header conditions can cause route failures.
     *
     * @return void
     */
    public function testParseWithHttpHeaderConditions()
    {
        $route = new Route('/sample', ['controller' => 'posts', 'action' => 'index', '_method' => 'POST']);
        $this->assertNull($route->parse('/sample', 'GET'));

        $expected = [
            'controller' => 'posts',
            'action' => 'index',
            'pass' => [],
            '_method' => 'POST',
            '_matchedRoute' => '/sample',
        ];
        $this->assertEquals($expected, $route->parse('/sample', 'POST'));
    }

    /**
     * Test that http header conditions can cause route failures.
     *
     * @return void
     */
    public function testParseWithMultipleHttpMethodConditions()
    {
        $route = new Route('/sample', [
            'controller' => 'posts',
            'action' => 'index',
            '_method' => ['PUT', 'POST'],
        ]);
        $this->assertNull($route->parse('/sample', 'GET'));

        $expected = [
            'controller' => 'posts',
            'action' => 'index',
            'pass' => [],
            '_method' => ['PUT', 'POST'],
            '_matchedRoute' => '/sample',
        ];
        $this->assertEquals($expected, $route->parse('/sample', 'POST'));
    }

    /**
<<<<<<< HEAD
=======
     * Test deprecated globals reading for method matching
     *
     * @group deprecated
     * @return void
     */
    public function testParseWithMultipleHttpMethodDeprecated()
    {
        $this->deprecated(function () {
            $_SERVER['REQUEST_METHOD'] = 'GET';
            $route = new Route('/sample', [
                'controller' => 'posts',
                'action' => 'index',
                '_method' => ['PUT', 'POST'],
            ]);
            $this->assertFalse($route->parse('/sample'));

            $_SERVER['REQUEST_METHOD'] = 'POST';
            $expected = [
                'controller' => 'posts',
                'action' => 'index',
                'pass' => [],
                '_method' => ['PUT', 'POST'],
                '_matchedRoute' => '/sample',
            ];
            $this->assertEquals($expected, $route->parse('/sample'));
        });
    }

    /**
>>>>>>> 4ba94440
     * Test that http header conditions can work with URL generation
     *
     * @return void
     */
    public function testMatchWithMultipleHttpMethodConditions()
    {
        $route = new Route('/sample', [
            'controller' => 'posts',
            'action' => 'index',
            '_method' => ['PUT', 'POST'],
        ]);
        $url = [
            'controller' => 'posts',
            'action' => 'index',
        ];
        $this->assertNull($route->match($url));

        $url = [
            'controller' => 'posts',
            'action' => 'index',
            '_method' => 'GET',
        ];
        $this->assertNull($route->match($url));

        $url = [
            'controller' => 'posts',
            'action' => 'index',
            '_method' => 'PUT',
        ];
        $this->assertSame('/sample', $route->match($url));

        $url = [
            'controller' => 'posts',
            'action' => 'index',
            '_method' => 'POST',
        ];
        $this->assertSame('/sample', $route->match($url));

        $url = [
            'controller' => 'posts',
            'action' => 'index',
            '_method' => ['PUT', 'POST'],
        ];
        $this->assertSame('/sample', $route->match($url));
    }

    /**
     * Test that patterns work for :action
     *
     * @return void
     */
    public function testPatternOnAction()
    {
        $route = new Route(
            '/blog/:action/*',
            ['controller' => 'blog_posts'],
            ['action' => 'other|actions']
        );
        $result = $route->match(['controller' => 'blog_posts', 'action' => 'foo']);
        $this->assertNull($result);

        $result = $route->match(['controller' => 'blog_posts', 'action' => 'actions']);
        $this->assertNotEmpty($result);

        $result = $route->parse('/blog/other', 'GET');
        $expected = [
            'controller' => 'blog_posts',
            'action' => 'other',
            'pass' => [],
            '_matchedRoute' => '/blog/:action/*',
        ];
        $this->assertEquals($expected, $result);

        $result = $route->parse('/blog/foobar', 'GET');
        $this->assertNull($result);
    }

    /**
     * Test the parseArgs method
     *
     * @return void
     */
    public function testParsePassedArgument()
    {
        $route = new Route('/:controller/:action/*');
        $result = $route->parse('/posts/edit/1/2/0', 'GET');
        $expected = [
            'controller' => 'posts',
            'action' => 'edit',
            'pass' => ['1', '2', '0'],
            '_matchedRoute' => '/:controller/:action/*',
        ];
        $this->assertEquals($expected, $result);
    }

    /**
     * Test matching of parameters where one parameter name starts with another parameter name
     *
     * @return void
     */
    public function testMatchSimilarParameters()
    {
        $route = new Route('/:thisParam/:thisParamIsLonger');

        $url = [
            'thisParamIsLonger' => 'bar',
            'thisParam' => 'foo',
        ];

        $result = $route->match($url);
        $expected = '/foo/bar';
        $this->assertEquals($expected, $result);
    }

    /**
     * Test match() with trailing ** style routes.
     *
     * @return void
     */
    public function testMatchTrailing()
    {
        $route = new Route('/pages/**', ['controller' => 'pages', 'action' => 'display']);
        $id = 'test/ spaces/漢字/la†în';
        $result = $route->match([
            'controller' => 'pages',
            'action' => 'display',
            $id,
        ]);
        $expected = '/pages/test/%20spaces/%E6%BC%A2%E5%AD%97/la%E2%80%A0%C3%AEn';
        $this->assertEquals($expected, $result);
    }

    /**
     * Test restructuring args with pass key
     *
     * @return void
     */
    public function testPassArgRestructure()
    {
        $route = new Route('/:controller/:action/:slug', [], [
            'pass' => ['slug'],
        ]);
        $result = $route->parse('/posts/view/my-title', 'GET');
        $expected = [
            'controller' => 'posts',
            'action' => 'view',
            'slug' => 'my-title',
            'pass' => ['my-title'],
            '_matchedRoute' => '/:controller/:action/:slug',
        ];
        $this->assertEquals($expected, $result, 'Slug should have moved');
    }

    /**
     * Test the /** special type on parsing.
     *
     * @return void
     */
    public function testParseTrailing()
    {
        $route = new Route('/:controller/:action/**');
        $result = $route->parse('/posts/index/1/2/3/foo:bar', 'GET');
        $expected = [
            'controller' => 'posts',
            'action' => 'index',
            'pass' => ['1/2/3/foo:bar'],
            '_matchedRoute' => '/:controller/:action/**',
        ];
        $this->assertEquals($expected, $result);

        $result = $route->parse('/posts/index/http://example.com', 'GET');
        $expected = [
            'controller' => 'posts',
            'action' => 'index',
            'pass' => ['http://example.com'],
            '_matchedRoute' => '/:controller/:action/**',
        ];
        $this->assertEquals($expected, $result);
    }

    /**
     * Test the /** special type on parsing - UTF8.
     *
     * @return void
     */
    public function testParseTrailingUTF8()
    {
        $route = new Route('/category/**', ['controller' => 'categories', 'action' => 'index']);
        $result = $route->parse('/category/%D9%85%D9%88%D8%A8%D8%A7%DB%8C%D9%84', 'GET');
        $expected = [
            'controller' => 'categories',
            'action' => 'index',
            'pass' => ['موبایل'],
            '_matchedRoute' => '/category/**',
        ];
        $this->assertEquals($expected, $result);
    }

    /**
     * Test getName();
     *
     * @return void
     */
    public function testGetName()
    {
        $route = new Route('/foo/bar', [], ['_name' => 'testing']);
        $this->assertSame('', $route->getName());

        $route = new Route('/:controller/:action');
        $this->assertSame('_controller:_action', $route->getName());

        $route = new Route('/{controller}/{action}');
        $this->assertSame('_controller:_action', $route->getName());

        $route = new Route('/{controller}/{action}');
        $this->assertSame('_controller:_action', $route->getName());

        $route = new Route('/{controller}/{action}');
        $this->assertSame('_controller:_action', $route->getName());

        $route = new Route('/articles/:action', ['controller' => 'posts']);
        $this->assertSame('posts:_action', $route->getName());

        $route = new Route('/articles/list', ['controller' => 'posts', 'action' => 'index']);
        $this->assertSame('posts:index', $route->getName());

        $route = new Route('/:controller/:action', ['action' => 'index']);
        $this->assertSame('_controller:_action', $route->getName());
    }

    /**
     * Test getName() with plugins.
     *
     * @return void
     */
    public function testGetNamePlugins()
    {
        $route = new Route(
            '/a/:controller/:action',
            ['plugin' => 'asset']
        );
        $this->assertSame('asset._controller:_action', $route->getName());

        $route = new Route(
            '/a/assets/:action',
            ['plugin' => 'asset', 'controller' => 'assets']
        );
        $this->assertSame('asset.assets:_action', $route->getName());

        $route = new Route(
            '/assets/get',
            ['plugin' => 'asset', 'controller' => 'assets', 'action' => 'get']
        );
        $this->assertSame('asset.assets:get', $route->getName());
    }

    /**
     * Test getName() with prefixes.
     *
     * @return void
     */
    public function testGetNamePrefix()
    {
        $route = new Route(
            '/admin/:controller/:action',
            ['prefix' => 'admin']
        );
        $this->assertSame('admin:_controller:_action', $route->getName());

        $route = new Route(
            '/:prefix/assets/:action',
            ['controller' => 'assets']
        );
        $this->assertSame('_prefix:assets:_action', $route->getName());

        $route = new Route(
            '/admin/assets/get',
            ['prefix' => 'admin', 'plugin' => 'asset', 'controller' => 'assets', 'action' => 'get']
        );
        $this->assertSame('admin:asset.assets:get', $route->getName());

        $route = new Route(
            '/:prefix/:plugin/:controller/:action/*',
            []
        );
        $this->assertSame('_prefix:_plugin._controller:_action', $route->getName());
    }

    /**
     * Test that utf-8 patterns work for :section
     *
     * @return void
     */
    public function testUTF8PatternOnSection()
    {
        $route = new Route(
            '/:section',
            ['plugin' => 'blogs', 'controller' => 'posts', 'action' => 'index'],
            [
                'persist' => ['section'],
                'section' => 'آموزش|weblog',
            ]
        );

        $result = $route->parse('/%D8%A2%D9%85%D9%88%D8%B2%D8%B4', 'GET');
        $expected = [
            'section' => 'آموزش',
            'plugin' => 'blogs',
            'controller' => 'posts',
            'action' => 'index',
            'pass' => [],
            '_matchedRoute' => '/:section',
        ];
        $this->assertEquals($expected, $result);

        $result = $route->parse('/weblog', 'GET');
        $expected = [
            'section' => 'weblog',
            'plugin' => 'blogs',
            'controller' => 'posts',
            'action' => 'index',
            'pass' => [],
            '_matchedRoute' => '/:section',
        ];
        $this->assertEquals($expected, $result);
    }

    /**
     * Test getting the static path for a route.
     *
     * @return void
     */
    public function testStaticPath()
    {
        $route = new Route('/*', ['controller' => 'Pages', 'action' => 'display']);
        $this->assertSame('/', $route->staticPath());

        $route = new Route('/pages/*', ['controller' => 'Pages', 'action' => 'display']);
        $this->assertSame('/pages', $route->staticPath());

        $route = new Route('/pages/:id/*', ['controller' => 'Pages', 'action' => 'display']);
        $this->assertSame('/pages/', $route->staticPath());

        $route = new Route('/:controller/:action/*');
        $this->assertSame('/', $route->staticPath());

        $route = new Route('/api/{/:action/*');
        $this->assertSame('/api/{/', $route->staticPath());

        $route = new Route('/books/reviews', ['controller' => 'Reviews', 'action' => 'index']);
        $this->assertSame('/books/reviews', $route->staticPath());
    }

    /**
     * Test getting the static path for a route.
     *
     * @return void
     */
    public function testStaticPathBrace()
    {
        $route = new Route('/pages/{id}/*', ['controller' => 'Pages', 'action' => 'display']);
        $this->assertSame('/pages/', $route->staticPath());

        $route = new Route('/{controller}/{action}/*');
        $this->assertSame('/', $route->staticPath());

        $route = new Route('/books/reviews', ['controller' => 'Reviews', 'action' => 'index']);
        $this->assertSame('/books/reviews', $route->staticPath());
    }

    /**
     * Test for __set_state magic method on CakeRoute
     *
     * @return void
     */
    public function testSetState()
    {
        $route = Route::__set_state([
            'keys' => [],
            'options' => [],
            'defaults' => [
                'controller' => 'pages',
                'action' => 'display',
                'home',
            ],
            'template' => '/',
            '_greedy' => false,
            '_compiledRoute' => null,
        ]);
        $this->assertInstanceOf('Cake\Routing\Route\Route', $route);
        $this->assertSame('/', $route->match(['controller' => 'pages', 'action' => 'display', 'home']));
        $this->assertNull($route->match(['controller' => 'pages', 'action' => 'display', 'about']));
        $expected = [
            'controller' => 'pages',
            'action' => 'display',
            'pass' => ['home'],
            '_matchedRoute' => '/',
        ];
        $this->assertEquals($expected, $route->parse('/', 'GET'));
    }

    /**
     * Test setting the method on a route.
     *
     * @return void
     */
    public function testSetMethods()
    {
        $route = new Route('/books/reviews', ['controller' => 'Reviews', 'action' => 'index']);
        $result = $route->setMethods(['put']);

        $this->assertSame($result, $route, 'Should return this');
        $this->assertSame(['PUT'], $route->defaults['_method'], 'method is wrong');

        $route->setMethods(['post', 'get', 'patch']);
        $this->assertSame(['POST', 'GET', 'PATCH'], $route->defaults['_method']);
    }

    /**
     * Test setting the method on a route to an invalid method
     *
     * @return void
     */
    public function testSetMethodsInvalid()
    {
        $this->expectException(\InvalidArgumentException::class);
        $this->expectExceptionMessage('Invalid HTTP method received. NOPE is invalid');
        $route = new Route('/books/reviews', ['controller' => 'Reviews', 'action' => 'index']);
        $route->setMethods(['nope']);
    }

    /**
     * Test setting patterns through the method
     *
     * @return void
     */
    public function testSetPatterns()
    {
        $route = new Route('/reviews/:date/:id', ['controller' => 'Reviews', 'action' => 'view']);
        $result = $route->setPatterns([
            'date' => '\d+\-\d+\-\d+',
            'id' => '[a-z]+',
        ]);
        $this->assertSame($result, $route, 'Should return this');
        $this->assertArrayHasKey('id', $route->options);
        $this->assertArrayHasKey('date', $route->options);
        $this->assertSame('[a-z]+', $route->options['id']);
        $this->assertArrayNotHasKey('multibytePattern', $route->options);

        $this->assertNull($route->parse('/reviews/a-b-c/xyz', 'GET'));
        $this->assertNotEmpty($route->parse('/reviews/2016-05-12/xyz', 'GET'));
    }

    /**
     * Test setting patterns enables multibyte mode
     *
     * @return void
     */
    public function testSetPatternsMultibyte()
    {
        $route = new Route('/reviews/:accountid/:slug', ['controller' => 'Reviews', 'action' => 'view']);
        $result = $route->setPatterns([
            'date' => '[A-zА-я\-\ ]+',
            'accountid' => '[a-z]+',
        ]);
        $this->assertArrayHasKey('multibytePattern', $route->options);

        $this->assertNotEmpty($route->parse('/reviews/abcs/bla-blan-тест', 'GET'));
    }

    /**
     * Test setting host requirements
     *
     * @return void
     */
    public function testSetHost()
    {
        $route = new Route('/reviews', ['controller' => 'Reviews', 'action' => 'index']);
        $result = $route->setHost('blog.example.com');
        $this->assertSame($result, $route, 'Should return this');

        $request = new ServerRequest([
            'environment' => [
                'HTTP_HOST' => 'a.example.com',
                'PATH_INFO' => '/reviews',
            ],
        ]);
        $this->assertNull($route->parseRequest($request));

        $uri = $request->getUri();
        $request = $request->withUri($uri->withHost('blog.example.com'));
        $this->assertNotEmpty($route->parseRequest($request));
    }

    /**
     * Test setting pass parameters
     *
     * @return void
     */
    public function testSetPass()
    {
        $route = new Route('/reviews/:date/:id', ['controller' => 'Reviews', 'action' => 'view']);
        $result = $route->setPass(['date', 'id']);
        $this->assertSame($result, $route, 'Should return this');
        $this->assertEquals(['date', 'id'], $route->options['pass']);
    }

    /**
     * Test setting persisted parameters
     *
     * @return void
     */
    public function testSetPersist()
    {
        $route = new Route('/reviews/:date/:id', ['controller' => 'Reviews', 'action' => 'view']);
        $result = $route->setPersist(['date']);
        $this->assertSame($result, $route, 'Should return this');
        $this->assertEquals(['date'], $route->options['persist']);
    }

    /**
     * Test setting/getting middleware.
     *
     * @return void
     */
    public function testSetMiddleware()
    {
        $route = new Route('/reviews/:date/:id', ['controller' => 'Reviews', 'action' => 'view']);
        $result = $route->setMiddleware(['auth', 'cookie']);
        $this->assertSame($result, $route);
        $this->assertSame(['auth', 'cookie'], $route->getMiddleware());
    }
}<|MERGE_RESOLUTION|>--- conflicted
+++ resolved
@@ -122,15 +122,9 @@
         $result = $route->match([
             'controller' => 'Fighters',
             'action' => 'move',
-<<<<<<< HEAD
             'id' => '123',
             'x' => '8',
             'y' => '42',
-=======
-            'id' => 123,
-            'x' => 8,
-            'y' => 42,
->>>>>>> 4ba94440
         ]);
         $this->assertSame('/fighters/123/move/8/42', $result);
     }
@@ -152,15 +146,9 @@
         $result = $route->match([
             'controller' => 'Fighters',
             'action' => 'move',
-<<<<<<< HEAD
             'id' => '123',
             'x' => '8',
             'y' => '42',
-=======
-            'id' => 123,
-            'x' => 8,
-            'y' => 42,
->>>>>>> 4ba94440
         ]);
         $this->assertSame('/fighters/123/move/8/42', $result);
 
@@ -173,15 +161,9 @@
         $result = $route->match([
             'controller' => 'Images',
             'action' => 'view',
-<<<<<<< HEAD
             'id' => '123',
             'x' => '8',
             'y' => '42',
-=======
-            'id' => 123,
-            'x' => 8,
-            'y' => 42,
->>>>>>> 4ba94440
         ]);
         $this->assertSame('/images/123/8x42', $result);
     }
@@ -261,15 +243,9 @@
         $result = $route->match([
             'controller' => 'Fighters',
             'action' => 'move',
-<<<<<<< HEAD
             'id' => '123',
             'x' => '8',
             '?' => ['y' => '9'],
-=======
-            'id' => 123,
-            'x' => 8,
-            'y' => 9,
->>>>>>> 4ba94440
         ]);
         $this->assertSame('/fighters/123/move/8/:y?y=9', $result);
     }
@@ -925,11 +901,7 @@
             'action' => 'view',
             1,
             'second',
-<<<<<<< HEAD
             '?' => ['query' => 'string'],
-=======
-            'query' => 'string',
->>>>>>> 4ba94440
         ]);
         $this->assertSame('/blog/1-second?query=string', $result);
 
@@ -961,11 +933,7 @@
             'slug' => 'second',
             'third',
             'fourth',
-<<<<<<< HEAD
             '?' => ['query' => 'string'],
-=======
-            'query' => 'string',
->>>>>>> 4ba94440
         ]);
         $this->assertSame('/blog/1-second/third/fourth?query=string', $result);
 
@@ -976,11 +944,7 @@
             'second',
             'third',
             'fourth',
-<<<<<<< HEAD
             '?' => ['query' => 'string'],
-=======
-            'query' => 'string',
->>>>>>> 4ba94440
         ]);
         $this->assertSame('/blog/1-second/third/fourth?query=string', $result);
     }
@@ -1021,12 +985,7 @@
             'action' => 'view',
             1,
             '_ext' => 'json',
-<<<<<<< HEAD
             '?' => ['id' => 'b', 'c' => 'd', ],
-=======
-            'id' => 'b',
-            'c' => 'd',
->>>>>>> 4ba94440
         ]);
         $this->assertSame('/posts/view/1.json?id=b&c=d', $result);
 
@@ -1113,17 +1072,11 @@
             'controller' => 'posts',
             'action' => 'index',
             0,
-<<<<<<< HEAD
             '?' => [
                 'test' => 'var',
                 'var2' => 'test2',
                 'more' => 'test data',
             ],
-=======
-            'test' => 'var',
-            'var2' => 'test2',
-            'more' => 'test data',
->>>>>>> 4ba94440
         ]);
         $expected = '/posts/index/0?test=var&amp;var2=test2&amp;more=test+data';
         $this->assertEquals($expected, $result);
@@ -1356,38 +1309,6 @@
     }
 
     /**
-<<<<<<< HEAD
-=======
-     * Test deprecated globals reading for method matching
-     *
-     * @group deprecated
-     * @return void
-     */
-    public function testParseWithMultipleHttpMethodDeprecated()
-    {
-        $this->deprecated(function () {
-            $_SERVER['REQUEST_METHOD'] = 'GET';
-            $route = new Route('/sample', [
-                'controller' => 'posts',
-                'action' => 'index',
-                '_method' => ['PUT', 'POST'],
-            ]);
-            $this->assertFalse($route->parse('/sample'));
-
-            $_SERVER['REQUEST_METHOD'] = 'POST';
-            $expected = [
-                'controller' => 'posts',
-                'action' => 'index',
-                'pass' => [],
-                '_method' => ['PUT', 'POST'],
-                '_matchedRoute' => '/sample',
-            ];
-            $this->assertEquals($expected, $route->parse('/sample'));
-        });
-    }
-
-    /**
->>>>>>> 4ba94440
      * Test that http header conditions can work with URL generation
      *
      * @return void

<?php
declare(strict_types=1);

/**
 * CakePHP(tm) : Rapid Development Framework (https://cakephp.org)
 * Copyright (c) Cake Software Foundation, Inc. (https://cakefoundation.org)
 *
 * Licensed under The MIT License
 * For full copyright and license information, please see the LICENSE.txt
 * Redistributions of files must retain the above copyright notice
 *
 * @copyright     Copyright (c) Cake Software Foundation, Inc. (https://cakefoundation.org)
 * @link          https://cakephp.org CakePHP(tm) Project
 * @since         3.0.0
 * @license       https://opensource.org/licenses/mit-license.php MIT License
 */
namespace Cake\Test\TestCase\Core;

use Cake\Core\Configure;
use Cake\Http\Response;
use Cake\TestSuite\TestCase;
use Exception;
use stdClass;
use function Cake\Core\deprecationWarning;
use function Cake\Core\env;
use function Cake\Core\h;
use function Cake\Core\namespaceSplit;
use function Cake\Core\pluginSplit;
use function Cake\Core\triggerWarning;

/**
 * Test cases for functions in Core\functions.php
 */
class FunctionsTest extends TestCase
{
    /**
     * Test cases for env()
     */
    public function testEnv(): void
    {
        $_ENV['DOES_NOT_EXIST'] = null;
        $this->assertNull(env('DOES_NOT_EXIST'));
        $this->assertSame('default', env('DOES_NOT_EXIST', 'default'));

        $_ENV['DOES_EXIST'] = 'some value';
        $this->assertSame('some value', env('DOES_EXIST'));
        $this->assertSame('some value', env('DOES_EXIST', 'default'));

        $_ENV['EMPTY_VALUE'] = '';
        $this->assertSame('', env('EMPTY_VALUE'));
        $this->assertSame('', env('EMPTY_VALUE', 'default'));

        $_ENV['ZERO'] = '0';
        $this->assertSame('0', env('ZERO'));
        $this->assertSame('0', env('ZERO', '1'));

        $_ENV['ZERO'] = 0;
        $this->assertSame(0, env('ZERO'));
        $this->assertSame(0, env('ZERO', 1));

        $_ENV['ZERO'] = 0.0;
        $this->assertSame(0.0, env('ZERO'));
        $this->assertSame(0.0, env('ZERO', 1));

        $this->assertSame('', env('DOCUMENT_ROOT'));
        $this->assertStringContainsString('phpunit', env('PHP_SELF'));
    }

    public function testEnv2(): void
    {
        $this->skipIf(!function_exists('ini_get') || ini_get('safe_mode') === '1', 'Safe mode is on.');

        $server = $_SERVER;
        $env = $_ENV;
        $_SERVER = $_ENV = [];

        $_SERVER['SCRIPT_NAME'] = '/a/test/test.php';
        $this->assertSame(env('SCRIPT_NAME'), '/a/test/test.php');

        $_SERVER = $_ENV = [];

        $_ENV['CGI_MODE'] = 'BINARY';
        $_ENV['SCRIPT_URL'] = '/a/test/test.php';
        $this->assertSame(env('SCRIPT_NAME'), '/a/test/test.php');

        $_SERVER = $_ENV = [];

        $this->assertFalse(env('HTTPS'));

        $_SERVER['HTTPS'] = 'on';
        $this->assertTrue(env('HTTPS'));

        $_SERVER['HTTPS'] = '1';
        $this->assertTrue(env('HTTPS'));

        $_SERVER['HTTPS'] = 'I am not empty';
        $this->assertTrue(env('HTTPS'));

        $_SERVER['HTTPS'] = 1;
        $this->assertTrue(env('HTTPS'));

        $_SERVER['HTTPS'] = 'off';
        $this->assertFalse(env('HTTPS'));

        $_SERVER['HTTPS'] = false;
        $this->assertFalse(env('HTTPS'));

        $_SERVER['HTTPS'] = '';
        $this->assertFalse(env('HTTPS'));

        $_SERVER = [];

        $_ENV['SCRIPT_URI'] = 'https://domain.test/a/test.php';
        $this->assertTrue(env('HTTPS'));

        $_ENV['SCRIPT_URI'] = 'http://domain.test/a/test.php';
        $this->assertFalse(env('HTTPS'));

        $_SERVER = $_ENV = [];

        $this->assertNull(env('TEST_ME'));

        $_ENV['TEST_ME'] = 'a';
        $this->assertSame(env('TEST_ME'), 'a');

        $_SERVER['TEST_ME'] = 'b';
        $this->assertSame(env('TEST_ME'), 'b');

        unset($_ENV['TEST_ME']);
        $this->assertSame(env('TEST_ME'), 'b');

        $_SERVER = $server;
        $_ENV = $env;
    }

    /**
     * Test cases for h()
     *
     * @dataProvider hInputProvider
     * @param mixed $value
     * @param mixed $expected
     */
    public function testH($value, $expected): void
    {
        $result = h($value);
        $this->assertSame($expected, $result);
    }

    public function hInputProvider(): array
    {
        return [
            ['i am clean', 'i am clean'],
            ['i "need" escaping', 'i &quot;need&quot; escaping'],
            [null, null],
            [1, 1],
            [1.1, 1.1],
            [new stdClass(), '(object)stdClass'],
            [new Response(), ''],
            [['clean', '"clean-me'], ['clean', '&quot;clean-me']],
        ];
    }

    public function testH2(): void
    {
        $string = '<foo>';
        $result = h($string);
        $this->assertSame('&lt;foo&gt;', $result);

        $in = ['this & that', '<p>Which one</p>'];
        $result = h($in);
        $expected = ['this &amp; that', '&lt;p&gt;Which one&lt;/p&gt;'];
        $this->assertSame($expected, $result);

        $string = '<foo> & &nbsp;';
        $result = h($string);
        $this->assertSame('&lt;foo&gt; &amp; &amp;nbsp;', $result);

        $string = '<foo> & &nbsp;';
        $result = h($string, false);
        $this->assertSame('&lt;foo&gt; &amp; &nbsp;', $result);

        $string = "An invalid\x80string";
        $result = h($string);
        $this->assertStringContainsString('string', $result);

        $arr = ['<foo>', '&nbsp;'];
        $result = h($arr);
        $expected = [
            '&lt;foo&gt;',
            '&amp;nbsp;',
        ];
        $this->assertSame($expected, $result);

        $arr = ['<foo>', '&nbsp;'];
        $result = h($arr, false);
        $expected = [
            '&lt;foo&gt;',
            '&nbsp;',
        ];
        $this->assertSame($expected, $result);

        $arr = ['f' => '<foo>', 'n' => '&nbsp;'];
        $result = h($arr, false);
        $expected = [
            'f' => '&lt;foo&gt;',
            'n' => '&nbsp;',
        ];
        $this->assertSame($expected, $result);

        $arr = ['invalid' => "\x99An invalid\x80string", 'good' => 'Good string'];
        $result = h($arr);
        $this->assertStringContainsString('An invalid', $result['invalid']);
        $this->assertSame('Good string', $result['good']);

        // Test that boolean values are not converted to strings
        $result = h(false);
        $this->assertFalse($result);

        $arr = ['foo' => false, 'bar' => true];
        $result = h($arr);
        $this->assertFalse($result['foo']);
        $this->assertTrue($result['bar']);

        $obj = new stdClass();
        $result = h($obj);
        $this->assertSame('(object)stdClass', $result);

        $obj = new Response(['body' => 'Body content']);
        $result = h($obj);
        $this->assertSame('Body content', $result);
    }

    /**
     * Test splitting plugin names.
     */
    public function testPluginSplit(): void
    {
        $result = pluginSplit('Something.else');
        $this->assertSame(['Something', 'else'], $result);

        $result = pluginSplit('Something.else.more.dots');
        $this->assertSame(['Something', 'else.more.dots'], $result);

        $result = pluginSplit('Somethingelse');
        $this->assertSame([null, 'Somethingelse'], $result);

        $result = pluginSplit('Something.else', true);
        $this->assertSame(['Something.', 'else'], $result);

        $result = pluginSplit('Something.else.more.dots', true);
        $this->assertSame(['Something.', 'else.more.dots'], $result);

        $result = pluginSplit('Post', false, 'Blog');
        $this->assertSame(['Blog', 'Post'], $result);

        $result = pluginSplit('Blog.Post', false, 'Ultimate');
        $this->assertSame(['Blog', 'Post'], $result);
    }

    /**
     * test namespaceSplit
     */
    public function testNamespaceSplit(): void
    {
        $result = namespaceSplit('Something');
        $this->assertSame(['', 'Something'], $result);

        $result = namespaceSplit('\Something');
        $this->assertSame(['', 'Something'], $result);

        $result = namespaceSplit('Cake\Something');
        $this->assertSame(['Cake', 'Something'], $result);

        $result = namespaceSplit('Cake\Test\Something');
        $this->assertSame(['Cake\Test', 'Something'], $result);
    }

    /**
     * Test error messages coming out when deprecated level is on, manually setting the stack frame
     */
    public function testDeprecationWarningEnabled(): void
    {
<<<<<<< HEAD
        $this->expectDeprecation();
        $this->expectDeprecationMessageMatches('/Since 5.0.0: This is going away\n(.*?)[\/\\\]FunctionsTest.php, line\: \d+/');

        $this->withErrorReporting(E_ALL, function (): void {
            deprecationWarning('5.0.0', 'This is going away', 2);
        });
    }

    /**
     * Test deprecation warnings trigger only once
     */
    public function testDeprecationWarningTriggerOnlyOnce(): void
    {
        $message = 'Test deprecation warnings trigger only once';
        try {
            $this->withErrorReporting(E_ALL, function () use ($message): void {
                deprecationWarning('5.0.0', $message);
            });
            $this->fail();
        } catch (Exception $e) {
            $this->assertStringContainsString($message, $e->getMessage());
            $this->assertStringContainsString('TestCase.php', $e->getMessage());
        }

        $this->withErrorReporting(E_ALL, function () use ($message): void {
            deprecationWarning('5.0.0', $message);
        });
=======
        $error = $this->captureError(E_ALL, function (): void {
            deprecationWarning('This is going away', 2);
        });
        $this->assertMatchesRegularExpression(
            '/This is going away\n(.*?)[\/\\\]FunctionsTest.php, line\: \d+/',
            $error->getMessage()
        );
>>>>>>> 12d95dad
    }

    /**
     * Test error messages coming out when deprecated level is on, not setting the stack frame manually
     */
    public function testDeprecationWarningEnabledDefaultFrame(): void
    {
<<<<<<< HEAD
        $this->expectDeprecation();
        $this->expectDeprecationMessageMatches('/Since 5.0.0: This is going away too\n(.*?)[\/\\\]TestCase.php, line\: \d+/');

        $this->withErrorReporting(E_ALL, function (): void {
            deprecationWarning('5.0.0', 'This is going away too');
=======
        $error = $this->captureError(E_ALL, function (): void {
            deprecationWarning('This is going away too');
>>>>>>> 12d95dad
        });
        $this->assertMatchesRegularExpression(
            '/This is going away too\n(.*?)[\/\\\]TestCase.php, line\: \d+/',
            $error->getMessage()
        );
    }

    /**
     * Test no error when deprecation matches ignore paths.
     */
    public function testDeprecationWarningPathDisabled(): void
    {
        $this->expectNotToPerformAssertions();

        Configure::write('Error.ignoredDeprecationPaths', ['src/TestSuite/*']);
        $this->withErrorReporting(E_ALL, function (): void {
            deprecationWarning('5.0.0', 'This will be gone soon');
        });
    }

    /**
     * Test no error when deprecated level is off.
     */
    public function testDeprecationWarningLevelDisabled(): void
    {
        $this->expectNotToPerformAssertions();

        $this->withErrorReporting(E_ALL ^ E_USER_DEPRECATED, function (): void {
            deprecationWarning('5.0.0', 'This is leaving');
        });
    }

    /**
     * Test error messages coming out when warning level is on.
     */
    public function testTriggerWarningEnabled(): void
    {
        $error = $this->captureError(E_ALL, function (): void {
            triggerWarning('This will be gone one day ' . uniqid());
        });
        $this->assertMatchesRegularExpression(
            '/This will be gone one day \w+ - (.*?)[\/\\\]TestCase.php, line\: \d+/',
            $error->getMessage()
        );
    }

    /**
     * Test no error when warning level is off.
     */
    public function testTriggerWarningLevelDisabled(): void
    {
        $this->withErrorReporting(E_ALL ^ E_USER_WARNING, function (): void {
            triggerWarning('This was a mistake.');
            $this->assertTrue(true);
        });
    }
}<|MERGE_RESOLUTION|>--- conflicted
+++ resolved
@@ -280,35 +280,6 @@
      */
     public function testDeprecationWarningEnabled(): void
     {
-<<<<<<< HEAD
-        $this->expectDeprecation();
-        $this->expectDeprecationMessageMatches('/Since 5.0.0: This is going away\n(.*?)[\/\\\]FunctionsTest.php, line\: \d+/');
-
-        $this->withErrorReporting(E_ALL, function (): void {
-            deprecationWarning('5.0.0', 'This is going away', 2);
-        });
-    }
-
-    /**
-     * Test deprecation warnings trigger only once
-     */
-    public function testDeprecationWarningTriggerOnlyOnce(): void
-    {
-        $message = 'Test deprecation warnings trigger only once';
-        try {
-            $this->withErrorReporting(E_ALL, function () use ($message): void {
-                deprecationWarning('5.0.0', $message);
-            });
-            $this->fail();
-        } catch (Exception $e) {
-            $this->assertStringContainsString($message, $e->getMessage());
-            $this->assertStringContainsString('TestCase.php', $e->getMessage());
-        }
-
-        $this->withErrorReporting(E_ALL, function () use ($message): void {
-            deprecationWarning('5.0.0', $message);
-        });
-=======
         $error = $this->captureError(E_ALL, function (): void {
             deprecationWarning('This is going away', 2);
         });
@@ -316,7 +287,6 @@
             '/This is going away\n(.*?)[\/\\\]FunctionsTest.php, line\: \d+/',
             $error->getMessage()
         );
->>>>>>> 12d95dad
     }
 
     /**
@@ -324,16 +294,8 @@
      */
     public function testDeprecationWarningEnabledDefaultFrame(): void
     {
-<<<<<<< HEAD
-        $this->expectDeprecation();
-        $this->expectDeprecationMessageMatches('/Since 5.0.0: This is going away too\n(.*?)[\/\\\]TestCase.php, line\: \d+/');
-
-        $this->withErrorReporting(E_ALL, function (): void {
-            deprecationWarning('5.0.0', 'This is going away too');
-=======
         $error = $this->captureError(E_ALL, function (): void {
             deprecationWarning('This is going away too');
->>>>>>> 12d95dad
         });
         $this->assertMatchesRegularExpression(
             '/This is going away too\n(.*?)[\/\\\]TestCase.php, line\: \d+/',

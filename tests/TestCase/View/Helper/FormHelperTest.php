<?php
declare(strict_types=1);
/**
 * CakePHP(tm) : Rapid Development Framework (https://cakephp.org)
 * Copyright (c) Cake Software Foundation, Inc. (https://cakefoundation.org)
 *
 * Licensed under The MIT License
 * For full copyright and license information, please see the LICENSE.txt
 * Redistributions of files must retain the above copyright notice
 *
 * @copyright     Copyright (c) Cake Software Foundation, Inc. (https://cakefoundation.org)
 * @link          https://cakephp.org CakePHP(tm) Project
 * @since         1.2.0
 * @license       https://opensource.org/licenses/mit-license.php MIT License
 */
namespace Cake\Test\TestCase\View\Helper;

use Cake\Collection\Collection;
use Cake\Core\Configure;
use Cake\Form\Form;
use Cake\Http\ServerRequest;
use Cake\I18n\Date;
use Cake\ORM\Entity;
use Cake\ORM\Table;
use Cake\Routing\Router;
use Cake\TestSuite\TestCase;
use Cake\Utility\Security;
use Cake\Validation\Validator;
use Cake\View\Form\EntityContext;
use Cake\View\Helper\FormHelper;
use Cake\View\View;
use Cake\View\Widget\WidgetLocator;

/**
 * Test stub.
 */
class Article extends Entity
{
}

/**
 * Contact class
 */
class ContactsTable extends Table
{
    /**
     * Default schema
     *
     * @var array
     */
    protected $_schema = [
        'id' => ['type' => 'integer', 'null' => '', 'default' => '', 'length' => '8'],
        'name' => ['type' => 'string', 'null' => '', 'default' => '', 'length' => '255'],
        'email' => ['type' => 'string', 'null' => '', 'default' => '', 'length' => '255'],
        'phone' => ['type' => 'string', 'null' => '', 'default' => '', 'length' => '255'],
        'password' => ['type' => 'string', 'null' => '', 'default' => '', 'length' => '255'],
        'published' => ['type' => 'date', 'null' => true, 'default' => null, 'length' => null],
        'created' => ['type' => 'date', 'null' => '1', 'default' => '', 'length' => ''],
        'updated' => ['type' => 'datetime', 'null' => '1', 'default' => '', 'length' => null],
        'age' => ['type' => 'integer', 'null' => '', 'default' => '', 'length' => null],
        '_constraints' => ['primary' => ['type' => 'primary', 'columns' => ['id']]],
    ];

    /**
     * Initializes the schema
     *
     * @param array $config
     * @return void
     */
    public function initialize(array $config): void
    {
        $this->setSchema($this->_schema);
    }
}

/**
 * ValidateUser class
 */
class ValidateUsersTable extends Table
{
    /**
     * schema method
     *
     * @var array
     */
    protected $_schema = [
        'id' => ['type' => 'integer', 'null' => '', 'default' => '', 'length' => '8'],
        'name' => ['type' => 'string', 'null' => '', 'default' => '', 'length' => '255'],
        'email' => ['type' => 'string', 'null' => '', 'default' => '', 'length' => '255'],
        'balance' => ['type' => 'float', 'null' => false, 'length' => 5, 'precision' => 2],
        'cost_decimal' => ['type' => 'decimal', 'null' => false, 'length' => 6, 'precision' => 3],
        'null_decimal' => ['type' => 'decimal', 'null' => false, 'length' => null, 'precision' => null],
        'ratio' => ['type' => 'decimal', 'null' => false, 'length' => 10, 'precision' => 6],
        'population' => ['type' => 'decimal', 'null' => false, 'length' => 15, 'precision' => 0],
        'created' => ['type' => 'date', 'null' => '1', 'default' => '', 'length' => ''],
        'updated' => ['type' => 'datetime', 'null' => '1', 'default' => '', 'length' => null],
        '_constraints' => ['primary' => ['type' => 'primary', 'columns' => ['id']]],
    ];

    /**
     * Initializes the schema
     *
     * @param array $config
     * @return void
     */
    public function initialize(array $config): void
    {
        $this->setSchema($this->_schema);
    }
}

/**
 * FormHelperTest class
 *
 * @property \Cake\View\Helper\FormHelper $Form
 * @property \Cake\View\View $View
 */
class FormHelperTest extends TestCase
{
    /**
     * Fixtures to be used
     *
     * @var array
     */
    public $fixtures = ['core.Articles', 'core.Comments'];

    /**
     * Do not load the fixtures by default
     *
     * @var bool
     */
    public $autoFixtures = false;

    /**
     * @var array
     */
    protected $article = [];

    /**
     * setUp method
     *
     * @return void
     */
    public function setUp()
    {
        parent::setUp();

        Configure::write('Config.language', 'eng');
        Configure::write('App.base', '');
        static::setAppNamespace('Cake\Test\TestCase\View\Helper');

        $request = new ServerRequest([
            'webroot' => '',
            'base' => '',
            'url' => '/articles/add',
            'params' => [
                'controller' => 'articles',
                'action' => 'add',
            ],
        ]);
        $this->View = new View($request);

        $this->Form = new FormHelper($this->View);

        $this->dateRegex = [
            'daysRegex' => 'preg:/(?:<option value="0?([\d]+)">\\1<\/option>[\r\n]*)*/',
            'monthsRegex' => 'preg:/(?:<option value="[\d]+">[\w]+<\/option>[\r\n]*)*/',
            'yearsRegex' => 'preg:/(?:<option value="([\d]+)">\\1<\/option>[\r\n]*)*/',
            'hoursRegex' => 'preg:/(?:<option value="0?([\d]+)">\\1<\/option>[\r\n]*)*/',
            'minutesRegex' => 'preg:/(?:<option value="([\d]+)">0?\\1<\/option>[\r\n]*)*/',
            'meridianRegex' => 'preg:/(?:<option value="(am|pm)">\\1<\/option>[\r\n]*)*/',
        ];

        $this->article = [
            'schema' => [
                'id' => ['type' => 'integer'],
                'author_id' => ['type' => 'integer', 'null' => true],
                'title' => ['type' => 'string', 'null' => true],
                'body' => 'text',
                'published' => ['type' => 'string', 'length' => 1, 'default' => 'N'],
                '_constraints' => ['primary' => ['type' => 'primary', 'columns' => ['id']]],
            ],
            'required' => [
                'author_id' => true,
                'title' => true,
            ],
        ];

        Security::setSalt('foo!');
        Router::connect('/:controller', ['action' => 'index']);
        Router::connect('/:controller/:action/*');
    }

    /**
     * tearDown method
     *
     * @return void
     */
    public function tearDown()
    {
        parent::tearDown();
        unset($this->Form, $this->Controller, $this->View);
        $this->getTableLocator()->clear();
    }

    /**
     * Test construct() with the templates option.
     *
     * @return void
     */
    public function testConstructTemplatesFile()
    {
        $helper = new FormHelper($this->View, [
            'templates' => 'htmlhelper_tags',
        ]);
        $result = $helper->control('name');
        $this->assertContains('<input', $result);
    }

    /**
     * Test that when specifying custom widgets the config array for that widget
     * is overwritten instead of merged.
     *
     * @return void
     */
    public function testConstructWithWidgets()
    {
        $config = [
            'widgets' => [
                'datetime' => ['Cake\View\Widget\LabelWidget', 'select'],
            ],
        ];
        $helper = new FormHelper($this->View, $config);
        $locator = $helper->getWidgetLocator();
        $this->assertInstanceOf('Cake\View\Widget\LabelWidget', $locator->get('datetime'));
    }

    /**
     * Test that when specifying custom widgets config file and it should be
     * added to widgets array. WidgetLocator will load widgets in constructor.
     *
     * @return void
     */
    public function testConstructWithWidgetsConfig()
    {
        $helper = new FormHelper($this->View, ['widgets' => ['test_widgets']]);
        $locator = $helper->getWidgetLocator();
        $this->assertInstanceOf('Cake\View\Widget\LabelWidget', $locator->get('text'));
    }

    /**
     * Test setting the widget locator
     *
     * @return void
     */
    public function testSetAndGetWidgetLocator()
    {
        $helper = new FormHelper($this->View);
        $locator = new WidgetLocator($helper->templater(), $this->View);
        $helper->setWidgetLocator($locator);

        $this->assertSame($locator, $helper->getWidgetLocator());
    }

    /**
     * Test overridding grouped input types which controls generation of "for"
     * attribute of labels.
     *
     * @return void
     */
    public function testConstructWithGroupedInputTypes()
    {
        $helper = new FormHelper($this->View, [
            'groupedInputTypes' => ['radio'],
        ]);

        $result = $helper->control('when', ['type' => 'datetime-local']);
        $this->assertContains('<label for="when">When</label>', $result);
    }

    /**
     * Test registering a new widget class and rendering it.
     *
     * @return void
     */
    public function testAddWidgetAndRenderWidget()
    {
        $data = [
            'val' => 1,
        ];
        $mock = $this->getMockBuilder('Cake\View\Widget\WidgetInterface')->getMock();
        $this->Form->addWidget('test', $mock);
        $mock->expects($this->once())
            ->method('render')
            ->with($data)
            ->will($this->returnValue('HTML'));
        $result = $this->Form->widget('test', $data);
        $this->assertEquals('HTML', $result);
    }

    /**
     * Test that secureFields() of widget is called after calling render(),
     * not before.
     *
     * @return void
     */
    public function testOrderForRenderingWidgetAndFetchingSecureFields()
    {
        $data = [
            'val' => 1,
            'name' => 'test',
        ];
        $mock = $this->getMockBuilder('Cake\View\Widget\WidgetInterface')->getMock();
        $this->Form->addWidget('test', $mock);

        $mock->expects($this->at(0))
            ->method('render')
            ->with($data)
            ->will($this->returnValue('HTML'));

        $mock->expects($this->at(1))
            ->method('secureFields')
            ->with($data)
            ->will($this->returnValue(['test']));

        $result = $this->Form->widget('test', $data + ['secure' => true]);
        $this->assertEquals('HTML', $result);
    }

    /**
     * Test that empty string is not added to secure fields list when
     * rendering input widget without name.
     *
     * @return void
     */
    public function testRenderingWidgetWithEmptyName()
    {
        $this->assertEquals([], $this->Form->fields);

        $result = $this->Form->widget('select', ['secure' => true, 'name' => '']);
        $this->assertEquals('<select name=""></select>', $result);
        $this->assertEquals([], $this->Form->fields);

        $result = $this->Form->widget('select', ['secure' => true, 'name' => '0']);
        $this->assertEquals('<select name="0"></select>', $result);
        $this->assertEquals(['0'], $this->Form->fields);
    }

    /**
     * Test registering an invalid widget class.
     *
     * @return void
     */
    public function testAddWidgetInvalid()
    {
        $this->expectException(\RuntimeException::class);
        $mock = new \StdClass();
        $this->Form->addWidget('test', $mock);
        $this->Form->widget('test');
    }

    /**
     * Test adding a new context class.
     *
     * @return void
     */
    public function testAddContextProvider()
    {
        $context = 'My data';
        $stub = $this->getMockBuilder('Cake\View\Form\ContextInterface')->getMock();
        $this->Form->addContextProvider('test', function ($request, $data) use ($context, $stub) {
            $this->assertInstanceOf('Cake\Http\ServerRequest', $request);
            $this->assertEquals($context, $data['entity']);

            return $stub;
        });
        $this->Form->create($context);
        $result = $this->Form->context();
        $this->assertSame($stub, $result);
    }

    /**
     * Test replacing a context class.
     *
     * @return void
     */
    public function testAddContextProviderReplace()
    {
        $entity = new Article();
        $stub = $this->getMockBuilder('Cake\View\Form\ContextInterface')->getMock();
        $this->Form->addContextProvider('orm', function ($request, $data) use ($stub) {
            return $stub;
        });
        $this->Form->create($entity);
        $result = $this->Form->context();
        $this->assertSame($stub, $result);
    }

    /**
     * Test overriding a context class.
     *
     * @return void
     */
    public function testAddContextProviderAdd()
    {
        $entity = new Article();
        $stub = $this->getMockBuilder('Cake\View\Form\ContextInterface')->getMock();
        $this->Form->addContextProvider('newshiny', function ($request, $data) use ($stub) {
            if ($data['entity'] instanceof Entity) {
                return $stub;
            }
        });
        $this->Form->create($entity);
        $result = $this->Form->context();
        $this->assertSame($stub, $result);
    }

    /**
     * Test adding an invalid context class.
     *
     * @return void
     */
    public function testAddContextProviderInvalid()
    {
        $this->expectException(\RuntimeException::class);
        $this->expectExceptionMessage('Context providers must return object implementing Cake\View\Form\ContextInterface. Got "stdClass" instead.');
        $context = 'My data';
        $this->Form->addContextProvider('test', function ($request, $data) use ($context) {
            return new \StdClass();
        });
        $this->Form->create($context);
    }

    /**
     * Provides context options for create().
     *
     * @return array
     */
    public function contextSelectionProvider()
    {
        $entity = new Article();
        $collection = new Collection([$entity]);
        $emptyCollection = new Collection([]);
        $arrayObject = new \ArrayObject([]);
        $data = [
            'schema' => [
                'title' => ['type' => 'string'],
            ],
        ];
        $form = new Form();
        $custom = $this->getMockBuilder('Cake\View\Form\ContextInterface')->getMock();

        return [
            'entity' => [$entity, 'Cake\View\Form\EntityContext'],
            'collection' => [$collection, 'Cake\View\Form\EntityContext'],
            'empty_collection' => [$emptyCollection, 'Cake\View\Form\NullContext'],
            'array' => [$data, 'Cake\View\Form\ArrayContext'],
            'array_object' => [$arrayObject, 'Cake\View\Form\NullContext'],
            'form' => [$form, 'Cake\View\Form\FormContext'],
            'none' => [null, 'Cake\View\Form\NullContext'],
            'false' => [false, 'Cake\View\Form\NullContext'],
            'custom' => [$custom, get_class($custom)],
        ];
    }

    /**
     * Test default context selection in create()
     *
     * @dataProvider contextSelectionProvider
     * @return void
     */
    public function testCreateContextSelectionBuiltIn($data, $class)
    {
        $this->loadFixtures('Articles');
        $this->Form->create($data);
        $this->assertInstanceOf($class, $this->Form->context());
    }

    /**
     * Data provider for type option.
     *
     * @return array
     */
    public static function requestTypeProvider()
    {
        return [
            // type, method, override
            ['post', 'post', 'POST'],
            ['put', 'post', 'PUT'],
            ['patch', 'post', 'PATCH'],
            ['delete', 'post', 'DELETE'],
        ];
    }

    /**
     * Test creating file forms.
     *
     * @return void
     */
    public function testCreateFile()
    {
        $encoding = strtolower(Configure::read('App.encoding'));
        $result = $this->Form->create(false, ['type' => 'file']);
        $expected = [
            'form' => [
                'method' => 'post', 'action' => '/articles/add',
                'accept-charset' => $encoding, 'enctype' => 'multipart/form-data',
            ],
            'div' => ['style' => 'display:none;'],
            'input' => ['type' => 'hidden', 'name' => '_method', 'value' => 'POST'],
            '/div',
        ];
        $this->assertHtml($expected, $result);
    }

    /**
     * Test creating GET forms.
     *
     * @return void
     */
    public function testCreateGet()
    {
        $encoding = strtolower(Configure::read('App.encoding'));
        $result = $this->Form->create(false, ['type' => 'get']);
        $expected = ['form' => [
            'method' => 'get', 'action' => '/articles/add',
            'accept-charset' => $encoding,
        ]];
        $this->assertHtml($expected, $result);
    }

    /**
     * Test explicit method/enctype options.
     *
     * Explicit method overwrites inferred method from 'type'
     *
     * @return void
     */
    public function testCreateExplicitMethodEnctype()
    {
        $encoding = strtolower(Configure::read('App.encoding'));
        $result = $this->Form->create(false, [
            'type' => 'get',
            'method' => 'put',
            'enctype' => 'multipart/form-data',
        ]);
        $expected = ['form' => [
            'method' => 'put',
            'action' => '/articles/add',
            'enctype' => 'multipart/form-data',
            'accept-charset' => $encoding,
        ]];
        $this->assertHtml($expected, $result);
    }

    /**
     * Test create() with the templates option.
     *
     * @return void
     */
    public function testCreateTemplatesArray()
    {
        $result = $this->Form->create($this->article, [
            'templates' => [
                'formStart' => '<form class="form-horizontal"{{attrs}}>',
            ],
        ]);
        $expected = [
            'form' => [
                'class' => 'form-horizontal',
                'method' => 'post',
                'action' => '/articles/add',
                'accept-charset' => 'utf-8',
            ],
        ];
        $this->assertHtml($expected, $result);
    }

    /**
     * Test create() with the templates option.
     *
     * @return void
     */
    public function testCreateTemplatesFile()
    {
        $result = $this->Form->create($this->article, [
            'templates' => 'htmlhelper_tags',
        ]);
        $expected = [
            'start form',
            'div' => ['class' => 'hidden'],
            'input' => ['type' => 'hidden', 'name' => '_method', 'value' => 'POST'],
            '/div',
        ];
        $this->assertHtml($expected, $result);
    }

    /**
     * Test that create() and end() restore templates.
     *
     * @return void
     */
    public function testCreateEndRestoreTemplates()
    {
        $this->Form->create($this->article, [
            'templates' => ['input' => 'custom input element'],
        ]);
        $this->Form->end();
        $this->assertNotEquals('custom input element', $this->Form->templater()->get('input'));
    }

    /**
     * Test using template vars in various templates used by control() method.
     *
     * @return void
     */
    public function testControlTemplateVars()
    {
        $result = $this->Form->control('text', [
            'templates' => [
                'input' => '<input custom="{{forinput}}" type="{{type}}" name="{{name}}"{{attrs}}/>',
                'label' => '<label{{attrs}}>{{text}} {{forlabel}}</label>',
                'formGroup' => '{{label}}{{forgroup}}{{input}}',
                'inputContainer' => '<div class="input {{type}}{{required}}">{{content}}{{forcontainer}}</div>',
            ],
            'templateVars' => [
                'forinput' => 'in-input',
                'forlabel' => 'in-label',
                'forgroup' => 'in-group',
                'forcontainer' => 'in-container',
            ],
        ]);
        $expected = [
            'div' => ['class'],
            'label' => ['for'],
            'Text in-label',
            '/label',
            'in-group',
            'input' => ['name', 'type' => 'text', 'id', 'custom' => 'in-input'],
            'in-container',
            '/div',
        ];
        $this->assertHtml($expected, $result);
    }

    /**
     * Test ensuring template variables work in template files loaded
     * during control().
     *
     * @return void
     */
    public function testControlTemplatesFromFile()
    {
        $result = $this->Form->control('title', [
            'templates' => 'test_templates',
            'templateVars' => [
                'forcontainer' => 'container-data',
            ],
        ]);
        $expected = [
            'div' => ['class'],
            'label' => ['for'],
            'Title',
            '/label',
            'input' => ['name', 'type' => 'text', 'id'],
            'container-data',
            '/div',
        ];
        $this->assertHtml($expected, $result);
    }

    /**
     * Test using template vars in inputSubmit and submitContainer template.
     *
     * @return void
     */
    public function testSubmitTemplateVars()
    {
        $this->Form->setTemplates([
            'inputSubmit' => '<input custom="{{forinput}}" type="{{type}}"{{attrs}}/>',
            'submitContainer' => '<div class="submit">{{content}}{{forcontainer}}</div>',
        ]);
        $result = $this->Form->submit('Submit', [
            'templateVars' => [
                'forinput' => 'in-input',
                'forcontainer' => 'in-container',
            ],
        ]);
        $expected = [
            'div' => ['class'],
            'input' => ['custom' => 'in-input', 'type' => 'submit', 'value' => 'Submit'],
            'in-container',
            '/div',
        ];
        $this->assertHtml($expected, $result);
    }

    /**
     * test the create() method
     *
     * @dataProvider requestTypeProvider
     * @return void
     */
    public function testCreateTypeOptions($type, $method, $override)
    {
        $encoding = strtolower(Configure::read('App.encoding'));
        $result = $this->Form->create(false, ['type' => $type]);
        $expected = [
            'form' => [
                'method' => $method, 'action' => '/articles/add',
                'accept-charset' => $encoding,
            ],
            'div' => ['style' => 'display:none;'],
            'input' => ['type' => 'hidden', 'name' => '_method', 'value' => $override],
            '/div',
        ];
        $this->assertHtml($expected, $result);
    }

    /**
     * Test using template vars in Create (formStart template)
     *
     * @return void
     */
    public function testCreateTemplateVars()
    {
        $result = $this->Form->create($this->article, [
            'templates' => [
                'formStart' => '<h4 class="mb">{{header}}</h4><form{{attrs}}>',
            ],
            'templateVars' => ['header' => 'headertext'],
        ]);
        $expected = [
            'h4' => ['class'],
            'headertext',
            '/h4',
            'form' => [
                'method' => 'post',
                'action' => '/articles/add',
                'accept-charset' => 'utf-8',
            ],
        ];
        $this->assertHtml($expected, $result);
    }

    /**
     * Test opening a form for an update operation.
     *
     * @return void
     */
    public function testCreateUpdateForm()
    {
        $encoding = strtolower(Configure::read('App.encoding'));

        $this->View->setRequest($this->View->getRequest()
            ->withRequestTarget('/articles/edit/1')
            ->withParam('action', 'edit'));

        $this->article['defaults']['id'] = 1;

        $result = $this->Form->create($this->article);
        $expected = [
            'form' => [
                'method' => 'post',
                'action' => '/articles/edit/1',
                'accept-charset' => $encoding,
            ],
            'div' => ['style' => 'display:none;'],
            'input' => ['type' => 'hidden', 'name' => '_method', 'value' => 'PUT'],
            '/div',
        ];
        $this->assertHtml($expected, $result);
    }

    /**
     * test create() with automatic url generation
     *
     * @return void
     */
    public function testCreateAutoUrl()
    {
        $encoding = strtolower(Configure::read('App.encoding'));

        $this->View->setRequest($this->View->getRequest()
            ->withRequestTarget('/articles/delete/10')
            ->withParam('action', 'delete'));
        $result = $this->Form->create($this->article);
        $expected = [
            'form' => [
                'method' => 'post', 'action' => '/articles/delete/10',
                'accept-charset' => $encoding,
            ],
            'div' => ['style' => 'display:none;'],
            'input' => ['type' => 'hidden', 'name' => '_method', 'value' => 'POST'],
            '/div',
        ];
        $this->assertHtml($expected, $result);

        $this->article['defaults'] = ['id' => 1];
        $this->View->setRequest($this->View->getRequest()
            ->withRequestTarget('/articles/edit/1')
            ->withParam('action', 'delete'));
        $result = $this->Form->create($this->article, ['url' => ['action' => 'edit', 1]]);
        $expected = [
            'form' => [
                'method' => 'post',
                'action' => '/articles/edit/1',
                'accept-charset' => $encoding,
            ],
            'div' => ['style' => 'display:none;'],
            'input' => ['type' => 'hidden', 'name' => '_method', 'value' => 'PUT'],
            '/div',
        ];
        $this->assertHtml($expected, $result);

        $this->View->setRequest($this->View->getRequest()
            ->withParam('action', 'add'));
        $result = $this->Form->create($this->article, ['url' => ['action' => 'publish', 1]]);
        $expected = [
            'form' => [
                'method' => 'post',
                'action' => '/articles/publish/1',
                'accept-charset' => $encoding,
            ],
            'div' => ['style' => 'display:none;'],
            'input' => ['type' => 'hidden', 'name' => '_method', 'value' => 'PUT'],
            '/div',
        ];
        $this->assertHtml($expected, $result);

        $result = $this->Form->create($this->article, ['url' => '/articles/publish']);
        $expected = [
            'form' => ['method' => 'post', 'action' => '/articles/publish', 'accept-charset' => $encoding],
            'div' => ['style' => 'display:none;'],
            'input' => ['type' => 'hidden', 'name' => '_method', 'value' => 'PUT'],
            '/div',
        ];
        $this->assertHtml($expected, $result);

        $this->View->setRequest($this->View->getRequest()
            ->withParam('controller', 'Pages'));
        $result = $this->Form->create($this->article, ['url' => ['action' => 'signup', 1]]);
        $expected = [
            'form' => [
                'method' => 'post', 'action' => '/Pages/signup/1',
                'accept-charset' => $encoding,
            ],
            'div' => ['style' => 'display:none;'],
            'input' => ['type' => 'hidden', 'name' => '_method', 'value' => 'PUT'],
            '/div',
        ];
        $this->assertHtml($expected, $result);
    }

    /**
     * Test create() with no URL (no "action" attribute for <form> tag)
     *
     * @return void
     */
    public function testCreateNoUrl()
    {
        $result = $this->Form->create(false, ['url' => false]);
        $expected = [
            'form' => [
                'method' => 'post',
                'accept-charset' => strtolower(Configure::read('App.encoding')),
            ],
            'div' => ['style' => 'display:none;'],
            'input' => ['type' => 'hidden', 'name' => '_method', 'value' => 'POST'],
            '/div',
        ];
        $this->assertHtml($expected, $result);
    }

    /**
     * test create() with a custom route
     *
     * @return void
     */
    public function testCreateCustomRoute()
    {
        Router::connect('/login', ['controller' => 'users', 'action' => 'login']);
        $encoding = strtolower(Configure::read('App.encoding'));

        $this->View->setRequest($this->View->getRequest()
            ->withParam('controller', 'users'));

        $result = $this->Form->create(false, ['url' => ['action' => 'login']]);
        $expected = [
            'form' => [
                'method' => 'post', 'action' => '/login',
                'accept-charset' => $encoding,
            ],
            'div' => ['style' => 'display:none;'],
            'input' => ['type' => 'hidden', 'name' => '_method', 'value' => 'POST'],
            '/div',
        ];
        $this->assertHtml($expected, $result);

        Router::connect(
            '/new-article',
            ['controller' => 'articles', 'action' => 'myaction'],
            ['_name' => 'my-route']
        );
        $result = $this->Form->create(false, ['url' => ['_name' => 'my-route']]);
        $expected = [
            'form' => [
                'method' => 'post', 'action' => '/new-article',
                'accept-charset' => $encoding,
            ],
            'div' => ['style' => 'display:none;'],
            'input' => ['type' => 'hidden', 'name' => '_method', 'value' => 'POST'],
            '/div',
        ];
        $this->assertHtml($expected, $result);
    }

    /**
     * test automatic accept-charset overriding
     *
     * @return void
     */
    public function testCreateWithAcceptCharset()
    {
        $result = $this->Form->create(
            $this->article,
            [
                'type' => 'post', 'url' => ['action' => 'index'], 'encoding' => 'iso-8859-1',
            ]
        );
        $expected = [
            'form' => [
                'method' => 'post', 'action' => '/articles',
                'accept-charset' => 'iso-8859-1',
            ],
            'div' => ['style' => 'display:none;'],
            'input' => ['type' => 'hidden', 'name' => '_method', 'value' => 'POST'],
            '/div',
        ];
        $this->assertHtml($expected, $result);
    }

    /**
     * Test base form URL when url param is passed with multiple parameters (&)
     *
     */
    public function testCreateQueryStringRequest()
    {
        $encoding = strtolower(Configure::read('App.encoding'));
        $result = $this->Form->create($this->article, [
            'type' => 'post',
            'escape' => false,
            'url' => [
                'controller' => 'controller',
                'action' => 'action',
                '?' => ['param1' => 'value1', 'param2' => 'value2'],
            ],
        ]);
        $expected = [
            'form' => [
                'method' => 'post',
                'action' => '/controller/action?param1=value1&amp;param2=value2',
                'accept-charset' => $encoding,
            ],
            'div' => ['style' => 'display:none;'],
            'input' => ['type' => 'hidden', 'name' => '_method', 'value' => 'POST'],
            '/div',
        ];
        $this->assertHtml($expected, $result);

        $result = $this->Form->create($this->article, [
            'type' => 'post',
            'url' => [
                'controller' => 'controller',
                'action' => 'action',
                '?' => ['param1' => 'value1', 'param2' => 'value2'],
            ],
        ]);
        $this->assertHtml($expected, $result);
    }

    /**
     * test that create() doesn't cause errors by multiple id's being in the primary key
     * as could happen with multiple select or checkboxes.
     *
     * @return void
     */
    public function testCreateWithMultipleIdInData()
    {
        $encoding = strtolower(Configure::read('App.encoding'));

        $this->View->setRequest($this->View->getRequest()->withData('Article.id', [1, 2]));
        $result = $this->Form->create($this->article);
        $expected = [
            'form' => [
                'method' => 'post',
                'action' => '/articles/add',
                'accept-charset' => $encoding,
            ],
            'div' => ['style' => 'display:none;'],
            'input' => ['type' => 'hidden', 'name' => '_method', 'value' => 'POST'],
            '/div',
        ];
        $this->assertHtml($expected, $result);
    }

    /**
     * test that create() doesn't add in extra passed params.
     *
     * @return void
     */
    public function testCreatePassedArgs()
    {
        $encoding = strtolower(Configure::read('App.encoding'));
        $this->View->setRequest($this->View->getRequest()->withData('Article.id', 1));
        $result = $this->Form->create($this->article, [
            'type' => 'post',
            'escape' => false,
            'url' => [
                'action' => 'edit',
                'myparam',
            ],
        ]);
        $expected = [
            'form' => [
                'method' => 'post',
                'action' => '/articles/edit/myparam',
                'accept-charset' => $encoding,
            ],
            'div' => ['style' => 'display:none;'],
            'input' => ['type' => 'hidden', 'name' => '_method', 'value' => 'POST'],
            '/div',
        ];
        $this->assertHtml($expected, $result);
    }

    /**
     * test creating a get form, and get form inputs.
     *
     * @return void
     */
    public function testGetFormCreate()
    {
        $encoding = strtolower(Configure::read('App.encoding'));
        $result = $this->Form->create($this->article, ['type' => 'get']);
        $expected = ['form' => [
            'method' => 'get', 'action' => '/articles/add',
            'accept-charset' => $encoding,
        ]];
        $this->assertHtml($expected, $result);

        $result = $this->Form->text('title');
        $expected = ['input' => [
            'name' => 'title', 'type' => 'text', 'required' => 'required',
        ]];
        $this->assertHtml($expected, $result);

        $result = $this->Form->password('password');
        $expected = ['input' => [
            'name' => 'password', 'type' => 'password',
        ]];
        $this->assertHtml($expected, $result);
        $this->assertNotRegExp('/<input[^<>]+[^id|name|type|value]=[^<>]*\/>$/', $result);

        $result = $this->Form->text('user_form');
        $expected = ['input' => [
            'name' => 'user_form', 'type' => 'text',
        ]];
        $this->assertHtml($expected, $result);
    }

    /**
     * test get form, and inputs when the model param is false
     *
     * @return void
     */
    public function testGetFormWithFalseModel()
    {
        $encoding = strtolower(Configure::read('App.encoding'));
        $this->View->setRequest($this->View->getRequest()->withParam('controller', 'contact_test'));
        $result = $this->Form->create(false, [
            'type' => 'get', 'url' => ['controller' => 'contact_test'],
        ]);

        $expected = ['form' => [
            'method' => 'get', 'action' => '/contact_test/add',
            'accept-charset' => $encoding,
        ]];
        $this->assertHtml($expected, $result);

        $result = $this->Form->text('reason');
        $expected = [
            'input' => ['type' => 'text', 'name' => 'reason'],
        ];
        $this->assertHtml($expected, $result);
    }

    /**
     * testFormCreateWithSecurity method
     *
     * Test form->create() with security key.
     *
     * @return void
     */
    public function testCreateWithSecurity()
    {
        $this->View->setRequest($this->View->getRequest()->withParam('_csrfToken', 'testKey'));
        $encoding = strtolower(Configure::read('App.encoding'));
        $result = $this->Form->create($this->article, [
            'url' => '/articles/publish',
        ]);
        $expected = [
            'form' => ['method' => 'post', 'action' => '/articles/publish', 'accept-charset' => $encoding],
            'div' => ['style' => 'display:none;'],
            ['input' => ['type' => 'hidden', 'name' => '_method', 'value' => 'POST']],
            ['input' => [
                'type' => 'hidden',
                'name' => '_csrfToken',
                'value' => 'testKey',
                'autocomplete' => 'off',
            ]],
            '/div',
        ];
        $this->assertHtml($expected, $result);

        $result = $this->Form->create($this->article, ['url' => '/articles/publish', 'id' => 'MyForm']);
        $expected['form']['id'] = 'MyForm';
        $this->assertHtml($expected, $result);
    }

    /**
     * testFormCreateGetNoSecurity method
     *
     * Test form->create() with no security key as its a get form
     *
     * @return void
     */
    public function testCreateEndGetNoSecurity()
    {
        $this->View->setRequest($this->View->getRequest()->withParam('_csrfToken', 'testKey'));
        $article = new Article();
        $result = $this->Form->create($article, [
            'type' => 'get',
            'url' => '/contacts/add',
        ]);
        $this->assertNotContains('testKey', $result);

        $result = $this->Form->end();
        $this->assertNotContains('testKey', $result);
    }

    /**
     * test that create() clears the fields property so it starts fresh
     *
     * @return void
     */
    public function testCreateClearingFields()
    {
        $this->Form->fields = ['model_id'];
        $this->Form->create($this->article);
        $this->assertEquals([], $this->Form->fields);
    }

    /**
     * Tests form hash generation with model-less data
     *
     * @return void
     */
    public function testValidateHashNoModel()
    {
        $this->View->setRequest($this->View->getRequest()->withParam('_Token', 'foo'));

        $fields = ['anything'];
        $result = $this->Form->secure($fields);

        $hash = hash_hmac('sha1', serialize($fields) . session_id(), Security::getSalt());
        $this->assertContains($hash, $result);
    }

    /**
     * Tests that hidden fields generated for checkboxes don't get locked
     *
     * @return void
     */
    public function testNoCheckboxLocking()
    {
        $this->View->setRequest($this->View->getRequest()->withParam('_Token', 'foo'));
        $this->assertSame([], $this->Form->fields);

        $this->Form->checkbox('check', ['value' => '1']);
        $this->assertSame($this->Form->fields, ['check']);
    }

    /**
     * testFormSecurityFields method
     *
     * Test generation of secure form hash generation.
     *
     * @return void
     */
    public function testFormSecurityFields()
    {
        $fields = ['Model.password', 'Model.username', 'Model.valid' => '0'];

        $this->View->setRequest($this->View->getRequest()->withParam('_Token', 'testKey'));
        $result = $this->Form->secure($fields);

        $hash = hash_hmac('sha1', serialize($fields) . session_id(), Security::getSalt());
        $hash .= ':' . 'Model.valid';
        $hash = urlencode($hash);
        $tokenDebug = urlencode(json_encode([
            '',
            $fields,
            [],
        ]));
        $expected = [
            'div' => ['style' => 'display:none;'],
            ['input' => [
                'type' => 'hidden',
                'name' => '_Token[fields]',
                'value' => $hash,
                'autocomplete' => 'off',
            ]],
            ['input' => [
                'type' => 'hidden',
                'name' => '_Token[unlocked]',
                'value' => '',
                'autocomplete' => 'off',
            ]],
            ['input' => [
                'type' => 'hidden',
                'name' => '_Token[debug]',
                'value' => $tokenDebug,
                'autocomplete' => 'off',
            ]],
            '/div',
        ];
        $this->assertHtml($expected, $result);
    }

    /**
     * testFormSecurityFields method
     *
     * Test debug token is not generated if debug is false
     *
     * @return void
     */
    public function testFormSecurityFieldsNoDebugMode()
    {
        Configure::write('debug', false);
        $fields = ['Model.password', 'Model.username', 'Model.valid' => '0'];

        $this->View->setRequest($this->View->getRequest()->withParam('_Token', 'testKey'));
        $result = $this->Form->secure($fields);

        $hash = hash_hmac('sha1', serialize($fields) . session_id(), Security::getSalt());
        $hash .= ':' . 'Model.valid';
        $hash = urlencode($hash);
        $expected = [
            'div' => ['style' => 'display:none;'],
            ['input' => [
                'type' => 'hidden',
                'name' => '_Token[fields]',
                'autocomplete' => 'off',
                'value' => $hash,
            ]],
            ['input' => [
                'type' => 'hidden',
                'name' => '_Token[unlocked]',
                'autocomplete' => 'off',
                'value' => '',
            ]],
            '/div',
        ];
        $this->assertHtml($expected, $result);
    }

    /**
     * Tests correct generation of number fields for smallint
     *
     * @return void
     */
    public function testTextFieldGenerationForSmallint()
    {
        $this->article['schema'] = [
            'foo' => [
                'type' => 'smallinteger',
                'null' => false,
                'default' => null,
                'length' => 10,
            ],
        ];

        $this->Form->create($this->article);
        $result = $this->Form->control('foo');
        $this->assertContains('class="input number"', $result);
        $this->assertContains('type="number"', $result);
    }

    /**
     * Tests correct generation of number fields for tinyint
     *
     * @return void
     */
    public function testTextFieldGenerationForTinyint()
    {
        $this->article['schema'] = [
            'foo' => [
                'type' => 'tinyinteger',
                'null' => false,
                'default' => null,
                'length' => 10,
            ],
        ];

        $this->Form->create($this->article);
        $result = $this->Form->control('foo');
        $this->assertContains('class="input number"', $result);
        $this->assertContains('type="number"', $result);
    }

    /**
     * Tests correct generation of number fields for double and float fields
     *
     * @return void
     */
    public function testTextFieldGenerationForFloats()
    {
        $this->article['schema'] = [
            'foo' => [
                'type' => 'float',
                'null' => false,
                'default' => null,
                'length' => 10,
            ],
        ];

        $this->Form->create($this->article);
        $result = $this->Form->control('foo');
        $expected = [
            'div' => ['class' => 'input number'],
            'label' => ['for' => 'foo'],
            'Foo',
            '/label',
            ['input' => [
                'type' => 'number',
                'name' => 'foo',
                'id' => 'foo',
                'step' => 'any',
            ]],
            '/div',
        ];
        $this->assertHtml($expected, $result);

        $result = $this->Form->control('foo', ['step' => 0.5]);
        $expected = [
            'div' => ['class' => 'input number'],
            'label' => ['for' => 'foo'],
            'Foo',
            '/label',
            ['input' => [
                'type' => 'number',
                'name' => 'foo',
                'id' => 'foo',
                'step' => '0.5',
            ]],
            '/div',
        ];
        $this->assertHtml($expected, $result);
    }

    /**
     * Tests correct generation of number fields for integer fields
     *
     * @return void
     */
    public function testTextFieldTypeNumberGenerationForIntegers()
    {
        $this->getTableLocator()->get('Contacts', [
            'className' => __NAMESPACE__ . '\ContactsTable',
        ]);
        $this->Form->create([], ['context' => ['table' => 'Contacts']]);
        $result = $this->Form->control('age');
        $expected = [
            'div' => ['class' => 'input number'],
            'label' => ['for' => 'age'],
            'Age',
            '/label',
            ['input' => [
                'type' => 'number', 'name' => 'age',
                'id' => 'age',
            ]],
            '/div',
        ];
        $this->assertHtml($expected, $result);
    }

    /**
     * Tests correct generation of file upload fields for binary fields
     *
     * @return void
     */
    public function testFileUploadFieldTypeGenerationForBinaries()
    {
        $table = $this->getTableLocator()->get('Contacts', [
            'className' => __NAMESPACE__ . '\ContactsTable',
        ]);
        $table->setSchema(['foo' => [
            'type' => 'binary',
            'null' => false,
            'default' => null,
            'length' => 1024,
        ]]);
        $this->Form->create([], ['context' => ['table' => 'Contacts']]);

        $result = $this->Form->control('foo');
        $expected = [
            'div' => ['class' => 'input file'],
            'label' => ['for' => 'foo'],
            'Foo',
            '/label',
            ['input' => [
                'type' => 'file', 'name' => 'foo',
                'id' => 'foo',
            ]],
            '/div',
        ];
        $this->assertHtml($expected, $result);
    }

    /**
     * testFormSecurityMultipleFields method
     *
     * Test secure() with multiple row form. Ensure hash is correct.
     *
     * @return void
     */
    public function testFormSecurityMultipleFields()
    {
        $this->View->setRequest($this->View->getRequest()->withParam('_Token', 'foo'));

        $fields = [
            'Model.0.password', 'Model.0.username', 'Model.0.hidden' => 'value',
            'Model.0.valid' => '0', 'Model.1.password', 'Model.1.username',
            'Model.1.hidden' => 'value', 'Model.1.valid' => '0',
        ];
        $result = $this->Form->secure($fields);

        $hash = '8670192c3f040bf58680479060b4755b7a5c3596' .
            '%3AModel.0.hidden%7CModel.0.valid%7CModel.1.hidden%7CModel.1.valid';
        $tokenDebug = urlencode(json_encode([
            '',
            $fields,
            [],
        ]));

        $expected = [
            'div' => ['style' => 'display:none;'],
            ['input' => [
                'type' => 'hidden',
                'name' => '_Token[fields]',
                'value' => $hash,
                'autocomplete' => 'off',
            ]],
            ['input' => [
                'type' => 'hidden',
                'name' => '_Token[unlocked]',
                'autocomplete' => 'off',
                'value' => '',
            ]],
            ['input' => [
                'type' => 'hidden',
                'name' => '_Token[debug]',
                'value' => $tokenDebug,
                'autocomplete' => 'off',
            ]],
            '/div',
        ];
        $this->assertHtml($expected, $result);
    }

    /**
     * testFormSecurityMultipleSubmitButtons
     *
     * test form submit generation and ensure that _Token is only created on end()
     *
     * @return void
     */
    public function testFormSecurityMultipleSubmitButtons()
    {
        $this->View->setRequest($this->View->getRequest()->withParam('_Token', 'testKey'));

        $this->Form->create($this->article);
        $this->Form->text('Address.title');
        $this->Form->text('Address.first_name');

        $result = $this->Form->submit('Save', ['name' => 'save']);
        $expected = [
            'div' => ['class' => 'submit'],
            'input' => ['type' => 'submit', 'name' => 'save', 'value' => 'Save'],
            '/div',
        ];
        $this->assertHtml($expected, $result);

        $result = $this->Form->submit('Cancel', ['name' => 'cancel']);
        $expected = [
            'div' => ['class' => 'submit'],
            'input' => ['type' => 'submit', 'name' => 'cancel', 'value' => 'Cancel'],
            '/div',
        ];
        $this->assertHtml($expected, $result);

        $result = $this->Form->end();
        $tokenDebug = urlencode(json_encode([
            '/articles/add',
            [
                'Address.title',
                'Address.first_name',
            ],
            ['save', 'cancel'],
        ]));

        $expected = [
            'div' => ['style' => 'display:none;'],
            ['input' => [
                'type' => 'hidden',
                'name' => '_Token[fields]',
                'autocomplete',
                'value',
            ]],
            ['input' => [
                'type' => 'hidden',
                'name' => '_Token[unlocked]',
                'value' => 'cancel%7Csave',
                'autocomplete' => 'off',
            ]],
            ['input' => [
                'type' => 'hidden',
                'name' => '_Token[debug]',
                'value' => $tokenDebug,
                'autocomplete' => 'off',
            ]],
            '/div',
        ];
        $this->assertHtml($expected, $result);
    }

    /**
     * Test that buttons created with foo[bar] name attributes are unlocked correctly.
     *
     * @return void
     */
    public function testSecurityButtonNestedNamed()
    {
        $this->View->setRequest($this->View->getRequest()->withParam('_csrfToken', 'testKey'));

        $this->Form->create('Addresses');
        $this->Form->button('Test', ['type' => 'submit', 'name' => 'Address[button]']);
        $result = $this->Form->unlockField();
        $this->assertEquals(['Address.button'], $result);
    }

    /**
     * Test that submit inputs created with foo[bar] name attributes are unlocked correctly.
     *
     * @return void
     */
    public function testSecuritySubmitNestedNamed()
    {
        $this->View->setRequest($this->View->getRequest()->withParam('_Token', 'testKey'));

        $this->Form->create($this->article);
        $this->Form->submit('Test', ['type' => 'submit', 'name' => 'Address[button]']);
        $result = $this->Form->unlockField();
        $this->assertEquals(['Address.button'], $result);
    }

    /**
     * Test that the correct fields are unlocked for image submits with no names.
     *
     * @return void
     */
    public function testSecuritySubmitImageNoName()
    {
        $this->View->setRequest($this->View->getRequest()->withParam('_Token', 'testKey'));

        $this->Form->create(false);
        $result = $this->Form->submit('save.png');
        $expected = [
            'div' => ['class' => 'submit'],
            'input' => ['type' => 'image', 'src' => 'img/save.png'],
            '/div',
        ];
        $this->assertHtml($expected, $result);
        $this->assertEquals(['x', 'y'], $this->Form->unlockField());
    }

    /**
     * Test that the correct fields are unlocked for image submits with names.
     *
     * @return void
     */
    public function testSecuritySubmitImageName()
    {
        $this->View->setRequest($this->View->getRequest()->withParam('_Token', 'testKey'));

        $this->Form->create(null);
        $result = $this->Form->submit('save.png', ['name' => 'test']);
        $expected = [
            'div' => ['class' => 'submit'],
            'input' => ['type' => 'image', 'name' => 'test', 'src' => 'img/save.png'],
            '/div',
        ];
        $this->assertHtml($expected, $result);
        $this->assertEquals(['test', 'test_x', 'test_y'], $this->Form->unlockField());
    }

    /**
     * testFormSecurityMultipleControlFields method
     *
     * Test secure form creation with multiple row creation. Checks hidden, text, checkbox field types
     *
     * @return void
     */
    public function testFormSecurityMultipleControlFields()
    {
        $this->View->setRequest($this->View->getRequest()->withParam('_Token', 'testKey'));
        $this->Form->create();

        $this->Form->hidden('Addresses.0.id', ['value' => '123456']);
        $this->Form->control('Addresses.0.title');
        $this->Form->control('Addresses.0.first_name');
        $this->Form->control('Addresses.0.last_name');
        $this->Form->control('Addresses.0.address');
        $this->Form->control('Addresses.0.city');
        $this->Form->control('Addresses.0.phone');
        $this->Form->control('Addresses.0.primary', ['type' => 'checkbox']);

        $this->Form->hidden('Addresses.1.id', ['value' => '654321']);
        $this->Form->control('Addresses.1.title');
        $this->Form->control('Addresses.1.first_name');
        $this->Form->control('Addresses.1.last_name');
        $this->Form->control('Addresses.1.address');
        $this->Form->control('Addresses.1.city');
        $this->Form->control('Addresses.1.phone');
        $this->Form->control('Addresses.1.primary', ['type' => 'checkbox']);

        $result = $this->Form->secure($this->Form->fields);
        $hash = 'a4fe49bde94894a01375e7aa2873ea8114a96471%3AAddresses.0.id%7CAddresses.1.id';
        $tokenDebug = urlencode(json_encode([
            '/articles/add',
            [
                'Addresses.0.id' => '123456',
                'Addresses.0.title',
                'Addresses.0.first_name',
                'Addresses.0.last_name',
                'Addresses.0.address',
                'Addresses.0.city',
                'Addresses.0.phone',
                'Addresses.0.primary',
                'Addresses.1.id' => '654321',
                'Addresses.1.title',
                'Addresses.1.first_name',
                'Addresses.1.last_name',
                'Addresses.1.address',
                'Addresses.1.city',
                'Addresses.1.phone',
                'Addresses.1.primary',
            ],
            [],
        ]));
        $expected = [
            'div' => ['style' => 'display:none;'],
            ['input' => [
                'type' => 'hidden',
                'name' => '_Token[fields]',
                'value' => $hash,
                'autocomplete' => 'off',
            ]],
            ['input' => [
                'type' => 'hidden',
                'name' => '_Token[unlocked]',
                'autocomplete' => 'off',
                'value' => '',
            ]],
            ['input' => [
                'type' => 'hidden',
                'name' => '_Token[debug]',
                'value' => $tokenDebug,
                'autocomplete' => 'off',
            ]],
            '/div',
        ];
        $this->assertHtml($expected, $result);
    }

    /**
     * testFormSecurityArrayFields method
     *
     * Test form security with Model.field.0 style inputs.
     *
     * @return void
     */
    public function testFormSecurityArrayFields()
    {
        $this->View->setRequest($this->View->getRequest()->withParam('_Token', 'testKey'));

        $this->Form->create();
        $this->Form->text('Address.primary.1');
        $this->assertEquals('Address.primary', $this->Form->fields[0]);

        $this->Form->text('Address.secondary.1.0');
        $this->assertEquals('Address.secondary', $this->Form->fields[1]);
    }

    /**
     * testFormSecurityMultipleControlDisabledFields method
     *
     * Test secure form generation with multiple records and disabled fields.
     *
     * @return void
     */
    public function testFormSecurityMultipleControlDisabledFields()
    {
        $this->View->setRequest($this->View->getRequest()->withParam('_Token', [
            'unlockedFields' => ['first_name', 'address'],
        ]));
        $this->Form->create();

        $this->Form->hidden('Addresses.0.id', ['value' => '123456']);
        $this->Form->text('Addresses.0.title');
        $this->Form->text('Addresses.0.first_name');
        $this->Form->text('Addresses.0.last_name');
        $this->Form->text('Addresses.0.address');
        $this->Form->text('Addresses.0.city');
        $this->Form->text('Addresses.0.phone');
        $this->Form->hidden('Addresses.1.id', ['value' => '654321']);
        $this->Form->text('Addresses.1.title');
        $this->Form->text('Addresses.1.first_name');
        $this->Form->text('Addresses.1.last_name');
        $this->Form->text('Addresses.1.address');
        $this->Form->text('Addresses.1.city');
        $this->Form->text('Addresses.1.phone');

        $result = $this->Form->secure($this->Form->fields);
        $hash = '43c4db25e4162c5e4edd9dea51f5f9d9d92215ec%3AAddresses.0.id%7CAddresses.1.id';
        $tokenDebug = urlencode(json_encode([
                '/articles/add',
                [
                    'Addresses.0.id' => '123456',
                    'Addresses.0.title',
                    'Addresses.0.last_name',
                    'Addresses.0.city',
                    'Addresses.0.phone',
                    'Addresses.1.id' => '654321',
                    'Addresses.1.title',
                    'Addresses.1.last_name',
                    'Addresses.1.city',
                    'Addresses.1.phone',
                ],
                [
                    'first_name',
                    'address',
                ],
            ]));

        $expected = [
            'div' => ['style' => 'display:none;'],
            ['input' => [
                'type' => 'hidden',
                'name' => '_Token[fields]',
                'autocomplete' => 'off',
                'value' => $hash,
            ]],
            ['input' => [
                'type' => 'hidden',
                'name' => '_Token[unlocked]',
                'autocomplete' => 'off',
                'value' => 'address%7Cfirst_name',
            ]],
            ['input' => [
                'type' => 'hidden',
                'name' => '_Token[debug]',
                'autocomplete' => 'off',
                'value' => $tokenDebug,
            ]],
            '/div',
        ];
        $this->assertHtml($expected, $result);
    }

    /**
     * testFormSecurityControlDisabledFields method
     *
     * Test single record form with disabled fields.
     *
     * @return void
     */
    public function testFormSecurityControlUnlockedFields()
    {
        $this->View->setRequest($this->View->getRequest()->withParam('_Token', [
            'unlockedFields' => ['first_name', 'address'],
        ]));
        $this->Form->create();
        $this->assertEquals($this->View->getRequest()->getParam('_Token.unlockedFields'), $this->Form->unlockField());

        $this->Form->hidden('Addresses.id', ['value' => '123456']);
        $this->Form->text('Addresses.title');
        $this->Form->text('Addresses.first_name');
        $this->Form->text('Addresses.last_name');
        $this->Form->text('Addresses.address');
        $this->Form->text('Addresses.city');
        $this->Form->text('Addresses.phone');

        $result = $this->Form->fields;
        $expected = [
            'Addresses.id' => '123456', 'Addresses.title', 'Addresses.last_name',
            'Addresses.city', 'Addresses.phone',
        ];
        $this->assertEquals($expected, $result);

        $result = $this->Form->secure($expected, ['data-foo' => 'bar']);

        $hash = 'f98315a7d5515e5ae32e35f7d680207c085fae69%3AAddresses.id';
        $tokenDebug = urlencode(json_encode([
                '/articles/add',
                [
                    'Addresses.id' => '123456',
                    'Addresses.title',
                    'Addresses.last_name',
                    'Addresses.city',
                    'Addresses.phone',
                ],
                [
                    'first_name',
                    'address',
                ],
            ]));

        $expected = [
            'div' => ['style' => 'display:none;'],
            ['input' => [
                'type' => 'hidden',
                'name' => '_Token[fields]',
                'value' => $hash,
                'autocomplete' => 'off',
                'data-foo' => 'bar',
            ]],
            ['input' => [
                'type' => 'hidden',
                'name' => '_Token[unlocked]',
                'value' => 'address%7Cfirst_name',
                'autocomplete' => 'off',
                'data-foo' => 'bar',
            ]],
            ['input' => [
                'type' => 'hidden', 'name' => '_Token[debug]',
                'value' => $tokenDebug,
                'autocomplete' => 'off',
                'data-foo' => 'bar',
            ]],
            '/div',
        ];
        $this->assertHtml($expected, $result);
    }

    /**
     * testFormSecurityControlUnlockedFieldsDebugSecurityTrue method
     *
     * Test single record form with debugSecurity param.
     *
     * @return void
     */
    public function testFormSecurityControlUnlockedFieldsDebugSecurityTrue()
    {
        $this->View->setRequest($this->View->getRequest()->withParam('_Token', [
            'unlockedFields' => ['first_name', 'address'],
        ]));
        $this->Form->create();
        $this->assertEquals($this->View->getRequest()->getParam('_Token.unlockedFields'), $this->Form->unlockField());

        $this->Form->hidden('Addresses.id', ['value' => '123456']);
        $this->Form->text('Addresses.title');
        $this->Form->text('Addresses.first_name');
        $this->Form->text('Addresses.last_name');
        $this->Form->text('Addresses.address');
        $this->Form->text('Addresses.city');
        $this->Form->text('Addresses.phone');

        $result = $this->Form->fields;
        $expected = [
            'Addresses.id' => '123456', 'Addresses.title', 'Addresses.last_name',
            'Addresses.city', 'Addresses.phone',
        ];
        $this->assertEquals($expected, $result);
        $result = $this->Form->secure($expected, ['data-foo' => 'bar', 'debugSecurity' => true]);

        $hash = 'f98315a7d5515e5ae32e35f7d680207c085fae69%3AAddresses.id';
        $tokenDebug = urlencode(json_encode([
            '/articles/add',
            [
                'Addresses.id' => '123456',
                'Addresses.title',
                'Addresses.last_name',
                'Addresses.city',
                'Addresses.phone',
            ],
            [
                'first_name',
                'address',
            ],
        ]));

        $expected = [
            'div' => ['style' => 'display:none;'],
            ['input' => [
                'type' => 'hidden',
                'name' => '_Token[fields]',
                'value' => $hash,
                'autocomplete' => 'off',
                'data-foo' => 'bar',
            ]],
            ['input' => [
                'type' => 'hidden',
                'name' => '_Token[unlocked]',
                'value' => 'address%7Cfirst_name',
                'autocomplete' => 'off',
                'data-foo' => 'bar',
            ]],
            ['input' => [
                'type' => 'hidden', 'name' => '_Token[debug]',
                'value' => $tokenDebug,
                'autocomplete' => 'off',
                'data-foo' => 'bar',
            ]],
            '/div',
        ];
        $this->assertHtml($expected, $result);
    }

    /**
     * testFormSecurityControlUnlockedFieldsDebugSecurityFalse method
     *
     * Debug is false, debugSecurity is true -> no debug
     *
     * @return void
     */
    public function testFormSecurityControlUnlockedFieldsDebugSecurityDebugFalse()
    {
        $this->View->setRequest($this->View->getRequest()->withParam('_Token', [
            'unlockedFields' => ['first_name', 'address'],
        ]));
        $this->Form->create();
        $this->assertEquals($this->View->getRequest()->getParam('_Token.unlockedFields'), $this->Form->unlockField());

        $this->Form->hidden('Addresses.id', ['value' => '123456']);
        $this->Form->text('Addresses.title');
        $this->Form->text('Addresses.first_name');
        $this->Form->text('Addresses.last_name');
        $this->Form->text('Addresses.address');
        $this->Form->text('Addresses.city');
        $this->Form->text('Addresses.phone');

        $result = $this->Form->fields;
        $expected = [
            'Addresses.id' => '123456', 'Addresses.title', 'Addresses.last_name',
            'Addresses.city', 'Addresses.phone',
        ];
        $this->assertEquals($expected, $result);
        Configure::write('debug', false);
        $result = $this->Form->secure($expected, ['data-foo' => 'bar', 'debugSecurity' => true]);

        $hash = 'f98315a7d5515e5ae32e35f7d680207c085fae69%3AAddresses.id';
        $expected = [
            'div' => ['style' => 'display:none;'],
            ['input' => [
                'type' => 'hidden',
                'name' => '_Token[fields]',
                'value' => $hash,
                'autocomplete' => 'off',
                'data-foo' => 'bar',
            ]],
            ['input' => [
                'type' => 'hidden',
                'name' => '_Token[unlocked]',
                'value' => 'address%7Cfirst_name',
                'autocomplete' => 'off',
                'data-foo' => 'bar',
            ]],
            '/div',
        ];
        $this->assertHtml($expected, $result);
    }

    /**
     * testFormSecurityControlUnlockedFieldsDebugSecurityFalse method
     *
     * Test single record form with debugSecurity param.
     *
     * @return void
     */
    public function testFormSecurityControlUnlockedFieldsDebugSecurityFalse()
    {
        $this->View->setRequest($this->View->getRequest()->withParam('_Token', [
            'unlockedFields' => ['first_name', 'address'],
        ]));
        $this->Form->create();
        $this->assertEquals(
            $this->View->getRequest()->getParam('_Token.unlockedFields'),
            $this->Form->unlockField()
        );

        $this->Form->hidden('Addresses.id', ['value' => '123456']);
        $this->Form->text('Addresses.title');
        $this->Form->text('Addresses.first_name');
        $this->Form->text('Addresses.last_name');
        $this->Form->text('Addresses.address');
        $this->Form->text('Addresses.city');
        $this->Form->text('Addresses.phone');

        $result = $this->Form->fields;
        $expected = [
            'Addresses.id' => '123456', 'Addresses.title', 'Addresses.last_name',
            'Addresses.city', 'Addresses.phone',
        ];
        $this->assertEquals($expected, $result);

        $result = $this->Form->secure($expected, ['data-foo' => 'bar', 'debugSecurity' => false]);
        $hash = 'f98315a7d5515e5ae32e35f7d680207c085fae69%3AAddresses.id';

        $expected = [
            'div' => ['style' => 'display:none;'],
            ['input' => [
                'type' => 'hidden',
                'name' => '_Token[fields]',
                'value' => $hash,
                'autocomplete' => 'off',
                'data-foo' => 'bar',
            ]],
            ['input' => [
                'type' => 'hidden',
                'name' => '_Token[unlocked]',
                'value' => 'address%7Cfirst_name',
                'autocomplete' => 'off',
                'data-foo' => 'bar',
            ]],
            '/div',
        ];

        $this->assertHtml($expected, $result);
    }

    /**
     * testFormSecureWithCustomNameAttribute method
     *
     * Test securing inputs with custom name attributes.
     *
     * @return void
     */
    public function testFormSecureWithCustomNameAttribute()
    {
        $this->View->setRequest($this->View->getRequest()->withParam('_Token', 'testKey'));

        $this->Form->text('UserForm.published', ['name' => 'User[custom]']);
        $this->assertEquals('User.custom', $this->Form->fields[0]);

        $this->Form->text('UserForm.published', ['name' => 'User[custom][another][value]']);
        $this->assertEquals('User.custom.another.value', $this->Form->fields[1]);
    }

    /**
     * testFormSecuredControl method
     *
     * Test generation of entire secure form, assertions made on control() output.
     *
     * @return void
     */
    public function testFormSecuredControl()
    {
        $this->View->setRequest($this->View->getRequest()
            ->withParam('_Token', 'stuff')
            ->withParam('_csrfToken', 'testKey'));
        $this->article['schema'] = [
            'ratio' => ['type' => 'decimal', 'length' => 5, 'precision' => 6],
            'population' => ['type' => 'decimal', 'length' => 15, 'precision' => 0],
        ];

        $result = $this->Form->create($this->article, ['url' => '/articles/add']);
        $encoding = strtolower(Configure::read('App.encoding'));
        $expected = [
            'form' => ['method' => 'post', 'action' => '/articles/add', 'accept-charset' => $encoding],
            'div' => ['style' => 'display:none;'],
            ['input' => ['type' => 'hidden', 'name' => '_method', 'value' => 'POST']],
            ['input' => [
                'type' => 'hidden',
                'name' => '_csrfToken',
                'value' => 'testKey',
                'autocomplete' => 'off',
            ]],
            '/div',
        ];
        $this->assertHtml($expected, $result);

        $result = $this->Form->control('ratio');
        $expected = [
            'div' => ['class'],
            'label' => ['for'],
            'Ratio',
            '/label',
            'input' => ['name', 'type' => 'number', 'step' => '0.000001', 'id'],
            '/div',
        ];
        $this->assertHtml($expected, $result);

        $result = $this->Form->control('population');
        $expected = [
            'div' => ['class'],
            'label' => ['for'],
            'Population',
            '/label',
            'input' => ['name', 'type' => 'number', 'step' => '1', 'id'],
            '/div',
        ];
        $this->assertHtml($expected, $result);

        $result = $this->Form->control('published', ['type' => 'text']);
        $expected = [
            'div' => ['class' => 'input text'],
            'label' => ['for' => 'published'],
            'Published',
            '/label',
            ['input' => [
                'type' => 'text',
                'name' => 'published',
                'id' => 'published',
            ]],
            '/div',
        ];
        $this->assertHtml($expected, $result);

        $result = $this->Form->control('other', ['type' => 'text']);
        $expected = [
            'div' => ['class' => 'input text'],
            'label' => ['for' => 'other'],
            'Other',
            '/label',
            ['input' => [
                'type' => 'text',
                'name' => 'other',
                'id',
            ]],
            '/div',
        ];
        $this->assertHtml($expected, $result);

        $result = $this->Form->hidden('stuff');
        $expected = [
            'input' => [
                'type' => 'hidden',
                'name' => 'stuff',
            ],
        ];

        $this->assertHtml($expected, $result);

        $result = $this->Form->hidden('hidden', ['value' => '0']);
        $expected = ['input' => [
            'type' => 'hidden',
            'name' => 'hidden',
            'value' => '0',
        ]];
        $this->assertHtml($expected, $result);

        $result = $this->Form->control('something', ['type' => 'checkbox']);
        $expected = [
            'div' => ['class' => 'input checkbox'],
            ['input' => [
                'type' => 'hidden',
                'name' => 'something',
                'value' => '0',
            ]],
            'label' => ['for' => 'something'],
            ['input' => [
                'type' => 'checkbox',
                'name' => 'something',
                'value' => '1',
                'id' => 'something',
            ]],
            'Something',
            '/label',
            '/div',
        ];
        $this->assertHtml($expected, $result);

        $result = $this->Form->fields;
        $expectedFields = [
            'ratio',
            'population',
            'published',
            'other',
            'stuff' => '',
            'hidden' => '0',
            'something',
        ];
        $this->assertEquals($expectedFields, $result);

        $result = $this->Form->secure($this->Form->fields);
        $tokenDebug = urlencode(json_encode([
            '/articles/add',
            $expectedFields,
            [],
        ]));

        $expected = [
            'div' => ['style' => 'display:none;'],
            ['input' => [
                'type' => 'hidden',
                'name' => '_Token[fields]',
                'value',
                'autocomplete',
            ]],
            ['input' => [
                'type' => 'hidden',
                'name' => '_Token[unlocked]',
                'value' => '',
                'autocomplete' => 'off',
            ]],
            ['input' => [
                'type' => 'hidden', 'name' => '_Token[debug]',
                'value' => $tokenDebug,
                'autocomplete' => 'off',
            ]],
            '/div',
        ];
        $this->assertHtml($expected, $result);
    }

    /**
     * testSecuredControlCustomName method
     *
     * Test secured inputs with custom names.
     *
     * @return void
     */
    public function testSecuredControlCustomName()
    {
        $this->View->setRequest($this->View->getRequest()->withParam('_Token', 'testKey'));
        $this->assertEquals([], $this->Form->fields);

        $this->Form->text('text_input', [
            'name' => 'Option[General.default_role]',
        ]);
        $expected = ['Option.General.default_role'];
        $this->assertEquals($expected, $this->Form->fields);

        $this->Form->select('select_box', [1, 2], [
            'name' => 'Option[General.select_role]',
        ]);
        $expected[] = 'Option.General.select_role';
        $this->assertEquals($expected, $this->Form->fields);

        $this->Form->text('other.things[]');
        $expected[] = 'other.things';
        $this->assertEquals($expected, $this->Form->fields);
    }

    /**
     * testSecuredControlDuplicate method
     *
     * Test that a hidden field followed by a visible field
     * undoes the hidden field locking.
     *
     * @return void
     */
    public function testSecuredControlDuplicate()
    {
        $this->View->setRequest($this->View->getRequest()->withParam('_Token', 'testKey'));
        $this->assertEquals([], $this->Form->fields);

        $this->Form->control('text_val', [
                'type' => 'hidden',
                'value' => 'some text',
        ]);
        $expected = ['text_val' => 'some text'];
        $this->assertEquals($expected, $this->Form->fields);

        $this->Form->control('text_val', [
                'type' => 'text',
        ]);
        $expected = ['text_val'];
        $this->assertEquals($expected, $this->Form->fields);
    }

    /**
     * testFormSecuredFileControl method
     *
     * Tests that the correct keys are added to the field hash index.
     *
     * @return void
     */
    public function testFormSecuredFileControl()
    {
        $this->assertEquals([], $this->Form->fields);

        $this->Form->file('Attachment.file');
        $expected = [
            'Attachment.file.name', 'Attachment.file.type',
            'Attachment.file.tmp_name', 'Attachment.file.error',
            'Attachment.file.size',
        ];
        $this->assertEquals($expected, $this->Form->fields);
    }

    /**
     * testFormSecuredMultipleSelect method
     *
     * Test that multiple selects keys are added to field hash.
     *
     * @return void
     */
    public function testFormSecuredMultipleSelect()
    {
        $this->View->setRequest($this->View->getRequest()->withParam('_csrfToken', 'testKey'));
        $this->assertEquals([], $this->Form->fields);
        $options = ['1' => 'one', '2' => 'two'];

        $this->Form->select('Model.select', $options);
        $expected = ['Model.select'];
        $this->assertEquals($expected, $this->Form->fields);

        $this->Form->fields = [];
        $this->Form->select('Model.select', $options, ['multiple' => true]);
        $this->assertEquals($expected, $this->Form->fields);
    }

    /**
     * testFormSecuredRadio method
     *
     * @return void
     */
    public function testFormSecuredRadio()
    {
        $this->View->setRequest($this->View->getRequest()->withParam('_Token', 'testKey'));

        $this->assertEquals([], $this->Form->fields);
        $options = ['1' => 'option1', '2' => 'option2'];

        $this->Form->radio('Test.test', $options);
        $expected = ['Test.test'];
        $this->assertEquals($expected, $this->Form->fields);

        $this->Form->radio('Test.all', $options, [
            'disabled' => ['option1', 'option2'],
        ]);
        $expected = ['Test.test', 'Test.all' => ''];
        $this->assertEquals($expected, $this->Form->fields);

        $this->Form->radio('Test.some', $options, [
            'disabled' => ['option1'],
        ]);
        $expected = ['Test.test', 'Test.all' => '', 'Test.some'];
        $this->assertEquals($expected, $this->Form->fields);
    }

    /**
     * testFormSecuredAndDisabledNotAssoc method
     *
     * Test that when disabled is in a list based attribute array it works.
     *
     * @return void
     */
    public function testFormSecuredAndDisabledNotAssoc()
    {
        $this->View->setRequest($this->View->getRequest()->withParam('_Token', 'testKey'));

        $this->Form->select('Model.select', [1, 2], ['disabled']);
        $this->Form->checkbox('Model.checkbox', ['disabled']);
        $this->Form->text('Model.text', ['disabled']);
        $this->Form->textarea('Model.textarea', ['disabled']);
        $this->Form->password('Model.password', ['disabled']);
        $this->Form->radio('Model.radio', [1, 2], ['disabled']);

        $expected = [
            'Model.radio' => '',
        ];
        $this->assertEquals($expected, $this->Form->fields);
    }

    /**
     * testFormSecuredAndDisabled method
     *
     * Test that forms with disabled inputs + secured forms leave off the inputs from the form
     * hashing.
     *
     * @return void
     */
    public function testFormSecuredAndDisabled()
    {
        $this->View->setRequest($this->View->getRequest()->withParam('_Token', 'testKey'));

        $this->Form->checkbox('Model.checkbox', ['disabled' => true]);
        $this->Form->text('Model.text', ['disabled' => true]);
        $this->Form->password('Model.text', ['disabled' => true]);
        $this->Form->textarea('Model.textarea', ['disabled' => true]);
        $this->Form->select('Model.select', [1, 2], ['disabled' => true]);
        $this->Form->radio('Model.radio', [1, 2], ['disabled' => [1, 2]]);
        $this->Form->year('Model.year', ['disabled' => true]);
        $this->Form->month('Model.month', ['disabled' => true]);
        $this->Form->day('Model.day', ['disabled' => true]);
        $this->Form->hour('Model.hour', ['disabled' => true]);
        $this->Form->minute('Model.minute', ['disabled' => true]);
        $this->Form->meridian('Model.meridian', ['disabled' => true]);

        $expected = [
            'Model.radio' => '',
        ];
        $this->assertEquals($expected, $this->Form->fields);
    }

    /**
     * testDisableSecurityUsingForm method
     *
     * @return void
     */
    public function testDisableSecurityUsingForm()
    {
        $this->View->setRequest($this->View->getRequest()->withParam('_Token', [
            'disabledFields' => [],
        ]));
        $this->Form->create();

        $this->Form->hidden('Addresses.id', ['value' => '123456']);
        $this->Form->text('Addresses.title');
        $this->Form->text('Addresses.first_name', ['secure' => false]);
        $this->Form->textarea('Addresses.city', ['secure' => false]);
        $this->Form->select('Addresses.zip', [1, 2], ['secure' => false]);

        $result = $this->Form->fields;
        $expected = [
            'Addresses.id' => '123456', 'Addresses.title',
        ];
        $this->assertEquals($expected, $result);
    }

    /**
     * testUnlockFieldAddsToList method
     *
     * Test disableField.
     *
     * @return void
     */
    public function testUnlockFieldAddsToList()
    {
        $this->View->setRequest($this->View->getRequest()->withParam('_Token', [
            'unlockedFields' => [],
        ]));
        $this->Form->unlockField('Contact.name');
        $this->Form->text('Contact.name');

        $this->assertEquals(['Contact.name'], $this->Form->unlockField());
        $this->assertEquals([], $this->Form->fields);
    }

    /**
     * testUnlockFieldRemovingFromFields method
     *
     * Test unlockField removing from fields array.
     *
     * @return void
     */
    public function testUnlockFieldRemovingFromFields()
    {
        $this->View->setRequest($this->View->getRequest()->withParam('_Token', [
            'unlockedFields' => [],
        ]));
        $this->Form->create($this->article);
        $this->Form->hidden('Article.id', ['value' => 1]);
        $this->Form->text('Article.title');

        $this->assertEquals(1, $this->Form->fields['Article.id'], 'Hidden input should be secured.');
        $this->assertContains('Article.title', $this->Form->fields, 'Field should be secured.');

        $this->Form->unlockField('Article.title');
        $this->Form->unlockField('Article.id');
        $this->assertEquals([], $this->Form->fields);
    }

    /**
     * testResetUnlockFields method
     *
     * Test reset unlockFields, when create new form.
     *
     * @return void
     */
    public function testResetUnlockFields()
    {
        $this->View->setRequest($this->View->getRequest()->withParam('_Token', [
            'key' => 'testKey',
            'unlockedFields' => [],
        ]));

        $this->Form->unlockField('Contact.id');
        $this->Form->create('Contact');
        $this->Form->hidden('Contact.id', ['value' => 1]);
        $this->assertEmpty($this->Form->fields, 'Field should be unlocked');
        $this->Form->end();

        $this->Form->create('Contact');
        $this->Form->hidden('Contact.id', ['value' => 1]);
        $this->assertEquals(1, $this->Form->fields['Contact.id'], 'Hidden input should be secured.');
    }

    /**
     * testSecuredFormUrlIgnoresHost method
     *
     * Test that only the path + query elements of a form's URL show up in their hash.
     *
     * @return void
     */
    public function testSecuredFormUrlIgnoresHost()
    {
        $this->View->setRequest($this->View->getRequest()->withParam('_Token', ['key' => 'testKey']));

        $expected = '2548654895b160d724042ed269a2a863fd9d66ee%3A';
        $this->Form->create($this->article, [
            'url' => ['controller' => 'articles', 'action' => 'view', 1, '?' => ['page' => 1]],
        ]);
        $result = $this->Form->secure();
        $this->assertContains($expected, $result);

        $this->Form->create($this->article, ['url' => 'http://localhost/articles/view/1?page=1']);
        $result = $this->Form->secure();
        $this->assertContains($expected, $result, 'Full URL should only use path and query.');

        $this->Form->create($this->article, ['url' => '/articles/view/1?page=1']);
        $result = $this->Form->secure();
        $this->assertContains($expected, $result, 'URL path + query should work.');

        $this->Form->create($this->article, ['url' => '/articles/view/1']);
        $result = $this->Form->secure();
        $this->assertNotContains($expected, $result, 'URL is different');
    }

    /**
     * testSecuredFormUrlHasHtmlAndIdentifier method
     *
     * Test that URL, HTML and identifier show up in their hashes.
     *
     * @return void
     */
    public function testSecuredFormUrlHasHtmlAndIdentifier()
    {
        $this->View->setRequest($this->View->getRequest()->withParam('_Token', 'testKey'));

        $expected = '0a913f45b887b4d9cc2650ef1edc50183896959c%3A';
        $this->Form->create($this->article, [
            'url' => [
                'controller' => 'articles',
                'action' => 'view',
                '?' => [
                    'page' => 1,
                    'limit' => 10,
                    'html' => '<>"',
                ],
                '#' => 'result',
            ],
        ]);
        $result = $this->Form->secure();
        $this->assertContains($expected, $result);

        $this->Form->create($this->article, [
            'url' => 'http://localhost/articles/view?page=1&limit=10&html=%3C%3E%22#result',
        ]);
        $result = $this->Form->secure();
        $this->assertContains($expected, $result, 'Full URL should only use path and query.');

        $this->Form->create($this->article, [
            'url' => '/articles/view?page=1&limit=10&html=%3C%3E%22#result',
        ]);
        $result = $this->Form->secure();
        $this->assertContains($expected, $result, 'URL path + query should work.');
    }

    /**
     * testErrorMessageDisplay method
     *
     * Test error message display.
     *
     * @return void
     */
    public function testErrorMessageDisplay()
    {
        $this->article['errors'] = [
            'Article' => [
                'title' => 'error message',
                'content' => 'some <strong>test</strong> data with <a href="#">HTML</a> chars',
            ],
        ];
        $this->Form->create($this->article);

        $result = $this->Form->control('Article.title');
        $expected = [
            'div' => ['class' => 'input text error'],
            'label' => ['for' => 'article-title'],
            'Title',
            '/label',
            'input' => [
                'type' => 'text', 'name' => 'Article[title]',
                'id' => 'article-title', 'class' => 'form-error',
            ],
            ['div' => ['class' => 'error-message']],
            'error message',
            '/div',
            '/div',
        ];
        $this->assertHtml($expected, $result);

        $result = $this->Form->control('Article.title', [
            'templates' => [
                'inputContainerError' => '<div class="input {{type}}{{required}} error">{{content}}</div>',
            ],
        ]);

        $expected = [
            'div' => ['class' => 'input text error'],
            'label' => ['for' => 'article-title'],
            'Title',
            '/label',
            'input' => [
                'type' => 'text', 'name' => 'Article[title]',
                'id' => 'article-title', 'class' => 'form-error',
            ],
            '/div',
        ];
        $this->assertHtml($expected, $result);

        $result = $this->Form->control('Article.content');
        $expected = [
            'div' => ['class' => 'input text error'],
            'label' => ['for' => 'article-content'],
            'Content',
            '/label',
            'input' => [
                'type' => 'text', 'name' => 'Article[content]',
                'id' => 'article-content', 'class' => 'form-error',
            ],
            ['div' => ['class' => 'error-message']],
            'some &lt;strong&gt;test&lt;/strong&gt; data with &lt;a href=&quot;#&quot;&gt;HTML&lt;/a&gt; chars',
            '/div',
            '/div',
        ];
        $this->assertHtml($expected, $result);

        $result = $this->Form->control('Article.content', ['error' => ['escape' => true]]);
        $expected = [
            'div' => ['class' => 'input text error'],
            'label' => ['for' => 'article-content'],
            'Content',
            '/label',
            'input' => [
                'type' => 'text', 'name' => 'Article[content]',
                'id' => 'article-content', 'class' => 'form-error',
            ],
            ['div' => ['class' => 'error-message']],
            'some &lt;strong&gt;test&lt;/strong&gt; data with &lt;a href=&quot;#&quot;&gt;HTML&lt;/a&gt; chars',
            '/div',
            '/div',
        ];
        $this->assertHtml($expected, $result);

        $result = $this->Form->control('Article.content', ['error' => ['escape' => false]]);
        $expected = [
            'div' => ['class' => 'input text error'],
            'label' => ['for' => 'article-content'],
            'Content',
            '/label',
            'input' => [
                'type' => 'text', 'name' => 'Article[content]',
                'id' => 'article-content', 'class' => 'form-error',
            ],
            ['div' => ['class' => 'error-message']],
            'some <strong>test</strong> data with <a href="#">HTML</a> chars',
            '/div',
            '/div',
        ];
        $this->assertHtml($expected, $result);
    }

    /**
     * testEmptyErrorValidation method
     *
     * Test validation errors, when validation message is an empty string.
     *
     * @return void
     */
    public function testEmptyErrorValidation()
    {
        $this->article['errors'] = [
            'Article' => ['title' => ''],
        ];
        $this->Form->create($this->article);

        $result = $this->Form->control('Article.title');
        $expected = [
            'div' => ['class' => 'input text error'],
            'label' => ['for' => 'article-title'],
            'Title',
            '/label',
            'input' => [
                'type' => 'text', 'name' => 'Article[title]',
                'id' => 'article-title', 'class' => 'form-error',
            ],
            ['div' => ['class' => 'error-message']],
            [],
            '/div',
            '/div',
        ];
        $this->assertHtml($expected, $result);
    }

    /**
     * testEmptyControlErrorValidation method
     *
     * Test validation errors, when calling control() overriding validation message by an empty string.
     *
     * @return void
     */
    public function testEmptyControlErrorValidation()
    {
        $this->article['errors'] = [
            'Article' => ['title' => 'error message'],
        ];
        $this->Form->create($this->article);

        $result = $this->Form->control('Article.title', ['error' => '']);
        $expected = [
            'div' => ['class' => 'input text error'],
            'label' => ['for' => 'article-title'],
            'Title',
            '/label',
            'input' => [
                'type' => 'text', 'name' => 'Article[title]',
                'id' => 'article-title', 'class' => 'form-error',
            ],
            ['div' => ['class' => 'error-message']],
            [],
            '/div',
            '/div',
        ];
        $this->assertHtml($expected, $result);
    }

    /**
     * testControlErrorMessage method
     *
     * Test validation errors, when calling control() overriding validation messages.
     *
     * @return void
     */
    public function testControlErrorMessage()
    {
        $this->article['errors'] = [
            'title' => ['error message'],
        ];
        $this->Form->create($this->article);

        $result = $this->Form->control('title', [
            'error' => 'Custom error!',
        ]);
        $expected = [
            'div' => ['class' => 'input text required error'],
            'label' => ['for' => 'title'],
            'Title',
            '/label',
            'input' => [
                'type' => 'text', 'name' => 'title',
                'id' => 'title', 'class' => 'form-error',
                'required' => 'required',
                'oninvalid' => 'this.setCustomValidity(&#039;This field is required&#039;)',
                'onvalid' => 'this.setCustomValidity(&#039;&#039;)',
            ],
            ['div' => ['class' => 'error-message']],
            'Custom error!',
            '/div',
            '/div',
        ];
        $this->assertHtml($expected, $result);

        $result = $this->Form->control('title', [
            'error' => ['error message' => 'Custom error!'],
        ]);
        $expected = [
            'div' => ['class' => 'input text required error'],
            'label' => ['for' => 'title'],
            'Title',
            '/label',
            'input' => [
                'type' => 'text',
                'name' => 'title',
                'id' => 'title',
                'class' => 'form-error',
                'required' => 'required',
                'oninvalid' => 'this.setCustomValidity(&#039;This field is required&#039;)',
                'onvalid' => 'this.setCustomValidity(&#039;&#039;)',
            ],
            ['div' => ['class' => 'error-message']],
            'Custom error!',
            '/div',
            '/div',
        ];
        $this->assertHtml($expected, $result);
    }

    /**
     * testFormValidationAssociated method
     *
     * Tests displaying errors for nested entities.
     *
     * @return void
     */
    public function testFormValidationAssociated()
    {
        $nested = new Entity(['foo' => 'bar']);
        $nested->setError('foo', ['not a valid bar']);
        $entity = new Entity(['nested' => $nested]);
        $this->Form->create($entity, ['context' => ['table' => 'Articles']]);

        $result = $this->Form->error('nested.foo');
        $this->assertEquals('<div class="error-message">not a valid bar</div>', $result);
    }

    /**
     * testFormValidationAssociatedSecondLevel method
     *
     * Test form error display with associated model.
     *
     * @return void
     */
    public function testFormValidationAssociatedSecondLevel()
    {
        $inner = new Entity(['bar' => 'baz']);
        $nested = new Entity(['foo' => $inner]);
        $entity = new Entity(['nested' => $nested]);
        $inner->setError('bar', ['not a valid one']);
        $this->Form->create($entity, ['context' => ['table' => 'Articles']]);
        $result = $this->Form->error('nested.foo.bar');
        $this->assertEquals('<div class="error-message">not a valid one</div>', $result);
    }

    /**
     * testFormValidationMultiRecord method
     *
     * Test form error display with multiple records.
     *
     * @return void
     */
    public function testFormValidationMultiRecord()
    {
        $one = new Entity();
        $two = new Entity();
        $this->getTableLocator()->get('Contacts', [
            'className' => __NAMESPACE__ . '\ContactsTable',
        ]);
        $one->set('email', '');
        $one->setError('email', ['invalid email']);

        $two->set('name', '');
        $two->setError('name', ['This is wrong']);
        $this->Form->create([$one, $two], ['context' => ['table' => 'Contacts']]);

        $result = $this->Form->control('0.email');
        $expected = [
            'div' => ['class' => 'input email error'],
            'label' => ['for' => '0-email'],
            'Email',
            '/label',
            'input' => [
                'type' => 'email', 'name' => '0[email]', 'id' => '0-email',
                'class' => 'form-error', 'maxlength' => 255, 'value' => '',
            ],
            ['div' => ['class' => 'error-message']],
            'invalid email',
            '/div',
            '/div',
        ];
        $this->assertHtml($expected, $result);

        $result = $this->Form->control('1.name');
        $expected = [
            'div' => ['class' => 'input text error'],
            'label' => ['for' => '1-name'],
            'Name',
            '/label',
            'input' => [
                'type' => 'text', 'name' => '1[name]', 'id' => '1-name',
                'class' => 'form-error', 'maxlength' => 255, 'value' => '',
            ],
            ['div' => ['class' => 'error-message']],
            'This is wrong',
            '/div',
            '/div',
        ];
        $this->assertHtml($expected, $result);
    }

    /**
     * testControl method
     *
     * Test various incarnations of control().
     *
     * @return void
     */
    public function testControl()
    {
        $this->getTableLocator()->get('ValidateUsers', [
            'className' => __NAMESPACE__ . '\ValidateUsersTable',
        ]);
        $this->Form->create([], ['context' => ['table' => 'ValidateUsers']]);
        $result = $this->Form->control('ValidateUsers.balance');
        $expected = [
            'div' => ['class'],
            'label' => ['for'],
            'Balance',
            '/label',
            'input' => ['name', 'type' => 'number', 'id', 'step'],
            '/div',
        ];
        $this->assertHtml($expected, $result);

        $result = $this->Form->control('ValidateUser.cost_decimal');
        $expected = [
            'div' => ['class'],
            'label' => ['for'],
            'Cost Decimal',
            '/label',
            'input' => ['name', 'type' => 'number', 'step' => '0.001', 'id'],
            '/div',
        ];
        $this->assertHtml($expected, $result);

        $result = $this->Form->control('ValidateUser.null_decimal');
        $expected = [
            'div' => ['class'],
            'label' => ['for'],
            'Null Decimal',
            '/label',
            'input' => ['name', 'type' => 'number', 'id'],
            '/div',
        ];
        $this->assertHtml($expected, $result);
    }

    /**
     * testControlCustomization method
     *
     * Tests the input method and passing custom options.
     *
     * @return void
     */
    public function testControlCustomization()
    {
        $this->getTableLocator()->get('Contacts', [
            'className' => __NAMESPACE__ . '\ContactsTable',
        ]);
        $this->Form->create([], ['context' => ['table' => 'Contacts']]);
        $result = $this->Form->control('Contact.email', ['id' => 'custom']);
        $expected = [
            'div' => ['class' => 'input email'],
            'label' => ['for' => 'custom'],
            'Email',
            '/label',
            ['input' => [
                'type' => 'email', 'name' => 'Contact[email]',
                'id' => 'custom', 'maxlength' => 255,
            ]],
            '/div',
        ];
        $this->assertHtml($expected, $result);

        $result = $this->Form->control('Contact.email', [
            'templates' => ['inputContainer' => '<div>{{content}}</div>'],
        ]);
        $expected = [
            '<div',
            'label' => ['for' => 'contact-email'],
            'Email',
            '/label',
            ['input' => [
                'type' => 'email', 'name' => 'Contact[email]',
                'id' => 'contact-email', 'maxlength' => 255,
            ]],
            '/div',
        ];
        $this->assertHtml($expected, $result);

        $result = $this->Form->control('Contact.email', ['type' => 'text']);
        $expected = [
            'div' => ['class' => 'input text'],
            'label' => ['for' => 'contact-email'],
            'Email',
            '/label',
            ['input' => [
                'type' => 'text', 'name' => 'Contact[email]',
                'id' => 'contact-email', 'maxlength' => '255',
            ]],
            '/div',
        ];
        $this->assertHtml($expected, $result);

        $result = $this->Form->control('Contact.5.email', ['type' => 'text']);
        $expected = [
            'div' => ['class' => 'input text'],
            'label' => ['for' => 'contact-5-email'],
            'Email',
            '/label',
            ['input' => [
                'type' => 'text', 'name' => 'Contact[5][email]',
                'id' => 'contact-5-email', 'maxlength' => '255',
            ]],
            '/div',
        ];
        $this->assertHtml($expected, $result);

        $result = $this->Form->control('Contact.password');
        $expected = [
            'div' => ['class' => 'input password'],
            'label' => ['for' => 'contact-password'],
            'Password',
            '/label',
            ['input' => [
                'type' => 'password', 'name' => 'Contact[password]',
                'id' => 'contact-password',
            ]],
            '/div',
        ];
        $this->assertHtml($expected, $result);

        $result = $this->Form->control('Contact.email', [
            'type' => 'file', 'class' => 'textbox',
        ]);
        $expected = [
            'div' => ['class' => 'input file'],
            'label' => ['for' => 'contact-email'],
            'Email',
            '/label',
            ['input' => [
                'type' => 'file', 'name' => 'Contact[email]', 'class' => 'textbox',
                'id' => 'contact-email',
            ]],
            '/div',
        ];
        $this->assertHtml($expected, $result);

        $entity = new Entity(['phone' => 'Hello & World > weird chars']);
        $this->Form->create($entity, ['context' => ['table' => 'Contacts']]);
        $result = $this->Form->control('phone');
        $expected = [
            'div' => ['class' => 'input tel'],
            'label' => ['for' => 'phone'],
            'Phone',
            '/label',
            ['input' => [
                'type' => 'tel', 'name' => 'phone',
                'value' => 'Hello &amp; World &gt; weird chars',
                'id' => 'phone', 'maxlength' => 255,
            ]],
            '/div',
        ];
        $this->assertHtml($expected, $result);

        $this->View->setRequest(
            $this->View->getRequest()->withData('Model.0.OtherModel.field', 'My value')
        );
        $this->Form->create();
        $result = $this->Form->control('Model.0.OtherModel.field', ['id' => 'myId']);
        $expected = [
            'div' => ['class' => 'input text'],
            'label' => ['for' => 'myId'],
            'Field',
            '/label',
            'input' => [
                'type' => 'text', 'name' => 'Model[0][OtherModel][field]',
                'value' => 'My value', 'id' => 'myId',
            ],
            '/div',
        ];
        $this->assertHtml($expected, $result);

        $this->View->setRequest($this->View->getRequest()->withParsedBody([]));
        $this->Form->create();

        $entity->setError('field', 'Badness!');
        $this->Form->create($entity, ['context' => ['table' => 'Contacts']]);
        $result = $this->Form->control('field');
        $expected = [
            'div' => ['class' => 'input text error'],
            'label' => ['for' => 'field'],
            'Field',
            '/label',
            'input' => [
                'type' => 'text', 'name' => 'field',
                'id' => 'field', 'class' => 'form-error',
            ],
            ['div' => ['class' => 'error-message']],
            'Badness!',
            '/div',
            '/div',
        ];
        $this->assertHtml($expected, $result);

        $result = $this->Form->control('field', [
            'templates' => [
                'inputContainerError' => '{{content}}{{error}}',
                'error' => '<span class="error-message">{{content}}</span>',
            ],
        ]);
        $expected = [
            'label' => ['for' => 'field'],
            'Field',
            '/label',
            'input' => [
                'type' => 'text', 'name' => 'field',
                'id' => 'field', 'class' => 'form-error',
            ],
            ['span' => ['class' => 'error-message']],
            'Badness!',
            '/span',
        ];
        $this->assertHtml($expected, $result);

        $entity->setError('field', ['minLength'], true);
        $result = $this->Form->control('field', [
            'error' => [
                'minLength' => 'Le login doit contenir au moins 2 caractères',
                'maxLength' => 'login too large',
            ],
        ]);
        $expected = [
            'div' => ['class' => 'input text error'],
            'label' => ['for' => 'field'],
            'Field',
            '/label',
            'input' => ['type' => 'text', 'name' => 'field', 'id' => 'field', 'class' => 'form-error'],
            ['div' => ['class' => 'error-message']],
            'Le login doit contenir au moins 2 caractères',
            '/div',
            '/div',
        ];
        $this->assertHtml($expected, $result);

        $entity->setError('field', ['maxLength'], true);
        $result = $this->Form->control('field', [
            'error' => [
                'minLength' => 'Le login doit contenir au moins 2 caractères',
                'maxLength' => 'login too large',
            ],
        ]);
        $expected = [
            'div' => ['class' => 'input text error'],
            'label' => ['for' => 'field'],
            'Field',
            '/label',
            'input' => ['type' => 'text', 'name' => 'field', 'id' => 'field', 'class' => 'form-error'],
            ['div' => ['class' => 'error-message']],
            'login too large',
            '/div',
            '/div',
        ];
        $this->assertHtml($expected, $result);
    }

    /**
     * testControlWithTemplateFile method
     *
     * Test that control() accepts a template file.
     *
     * @return void
     */
    public function testControlWithTemplateFile()
    {
        $result = $this->Form->control('field', [
            'templates' => 'htmlhelper_tags',
        ]);
        $expected = [
            'label' => ['for' => 'field'],
            'Field',
            '/label',
            'input' => [
                'type' => 'text', 'name' => 'field',
                'id' => 'field',
            ],
        ];
        $this->assertHtml($expected, $result);
    }

    /**
     * testNestedControlsEndWithBrackets method
     *
     * Test that nested inputs end with brackets.
     *
     * @return void
     */
    public function testNestedControlsEndWithBrackets()
    {
        $result = $this->Form->text('nested.text[]');
        $expected = [
            'input' => [
                'type' => 'text', 'name' => 'nested[text][]',
            ],
        ];
        $this->assertHtml($expected, $result);

        $result = $this->Form->file('nested.file[]');
        $expected = [
            'input' => [
                'type' => 'file', 'name' => 'nested[file][]',
            ],
        ];
        $this->assertHtml($expected, $result);
    }

    /**
     * testCreateIdPrefix method
     *
     * Test id prefix.
     *
     * @return void
     */
    public function testCreateIdPrefix()
    {
        $this->Form->create(false, ['idPrefix' => 'prefix']);

        $result = $this->Form->control('field');
        $expected = [
            'div' => ['class' => 'input text'],
            'label' => ['for' => 'prefix-field'],
            'Field',
            '/label',
            'input' => ['type' => 'text', 'name' => 'field', 'id' => 'prefix-field'],
            '/div',
        ];
        $this->assertHtml($expected, $result);

        $result = $this->Form->control('field', ['id' => 'custom-id']);
        $expected = [
            'div' => ['class' => 'input text'],
            'label' => ['for' => 'custom-id'],
            'Field',
            '/label',
            'input' => ['type' => 'text', 'name' => 'field', 'id' => 'custom-id'],
            '/div',
        ];
        $this->assertHtml($expected, $result);

        $result = $this->Form->radio('Model.field', ['option A']);
        $expected = [
            'input' => ['type' => 'hidden', 'name' => 'Model[field]', 'value' => ''],
            'label' => ['for' => 'prefix-model-field-0'],
            ['input' => [
                'type' => 'radio',
                'name' => 'Model[field]',
                'value' => '0',
                'id' => 'prefix-model-field-0',
            ]],
            'option A',
            '/label',
        ];
        $this->assertHtml($expected, $result);

        $result = $this->Form->radio('Model.field', ['option A', 'option']);
        $expected = [
            'input' => ['type' => 'hidden', 'name' => 'Model[field]', 'value' => ''],
            'label' => ['for' => 'prefix-model-field-0'],
            ['input' => [
                'type' => 'radio',
                'name' => 'Model[field]',
                'value' => '0',
                'id' => 'prefix-model-field-0',
            ]],
            'option A',
            '/label',
        ];
        $this->assertHtml($expected, $result);

        $result = $this->Form->select(
            'Model.multi_field',
            ['first'],
            ['multiple' => 'checkbox']
        );
        $expected = [
            'input' => [
                'type' => 'hidden', 'name' => 'Model[multi_field]', 'value' => '',
            ],
            ['div' => ['class' => 'checkbox']],
            ['label' => ['for' => 'prefix-model-multi-field-0']],
            ['input' => [
                'type' => 'checkbox', 'name' => 'Model[multi_field][]',
                'value' => '0', 'id' => 'prefix-model-multi-field-0',
            ]],
            'first',
            '/label',
            '/div',
        ];
        $this->assertHtml($expected, $result);

        $this->Form->end();
        $result = $this->Form->control('field');
        $expected = [
            'div' => ['class' => 'input text'],
            'label' => ['for' => 'field'],
            'Field',
            '/label',
            'input' => ['type' => 'text', 'name' => 'field', 'id' => 'field'],
            '/div',
        ];
        $this->assertHtml($expected, $result);
    }

    /**
     * testControlZero method
     *
     * Test that inputs with 0 can be created.
     *
     * @return void
     */
    public function testControlZero()
    {
        $this->getTableLocator()->get('Contacts', [
            'className' => __NAMESPACE__ . '\ContactsTable',
        ]);
        $this->Form->create([], ['context' => ['table' => 'Contacts']]);
        $result = $this->Form->control('0');
        $expected = [
            'div' => ['class' => 'input text'],
            'label' => ['for' => '0'], '/label',
            'input' => ['type' => 'text', 'name' => '0', 'id' => '0'],
            '/div',
        ];
        $this->assertHtml($expected, $result);
    }

    /**
     * testControlCheckbox method
     *
     * Test control() with checkbox creation.
     *
     * @return void
     */
    public function testControlCheckbox()
    {
        $articles = $this->getTableLocator()->get('Articles');
        $articles->getSchema()->addColumn('active', ['type' => 'boolean', 'default' => null]);
        $article = $articles->newEntity();

        $this->Form->create($article);

        $result = $this->Form->control('Articles.active');
        $expected = [
            'div' => ['class' => 'input checkbox'],
            'input' => ['type' => 'hidden', 'name' => 'Articles[active]', 'value' => '0'],
            'label' => ['for' => 'articles-active'],
            ['input' => ['type' => 'checkbox', 'name' => 'Articles[active]', 'value' => '1', 'id' => 'articles-active']],
            'Active',
            '/label',
            '/div',
        ];
        $this->assertHtml($expected, $result);

        $result = $this->Form->control('Articles.active', ['label' => false, 'checked' => true]);
        $expected = [
            'div' => ['class' => 'input checkbox'],
            'input' => ['type' => 'hidden', 'name' => 'Articles[active]', 'value' => '0'],
            ['input' => ['type' => 'checkbox', 'name' => 'Articles[active]', 'value' => '1', 'id' => 'articles-active', 'checked' => 'checked']],
            '/div',
        ];
        $this->assertHtml($expected, $result);

        $result = $this->Form->control('Articles.active', ['label' => false, 'checked' => 1]);
        $expected = [
            'div' => ['class' => 'input checkbox'],
            'input' => ['type' => 'hidden', 'name' => 'Articles[active]', 'value' => '0'],
            ['input' => ['type' => 'checkbox', 'name' => 'Articles[active]', 'value' => '1', 'id' => 'articles-active', 'checked' => 'checked']],
            '/div',
        ];
        $this->assertHtml($expected, $result);

        $result = $this->Form->control('Articles.active', ['label' => false, 'checked' => '1']);
        $expected = [
            'div' => ['class' => 'input checkbox'],
            'input' => ['type' => 'hidden', 'name' => 'Articles[active]', 'value' => '0'],
            ['input' => ['type' => 'checkbox', 'name' => 'Articles[active]', 'value' => '1', 'id' => 'articles-active', 'checked' => 'checked']],
            '/div',
        ];
        $this->assertHtml($expected, $result);

        $result = $this->Form->control('Articles.disabled', [
            'label' => 'Disabled',
            'type' => 'checkbox',
            'data-foo' => 'disabled',
        ]);
        $expected = [
            'div' => ['class' => 'input checkbox'],
            'input' => ['type' => 'hidden', 'name' => 'Articles[disabled]', 'value' => '0'],
            'label' => ['for' => 'articles-disabled'],
            ['input' => [
                'type' => 'checkbox',
                'name' => 'Articles[disabled]',
                'value' => '1',
                'id' => 'articles-disabled',
                'data-foo' => 'disabled',
            ]],
            'Disabled',
            '/label',
            '/div',
        ];
        $this->assertHtml($expected, $result);

        $result = $this->Form->control('Articles.confirm', [
            'label' => 'Confirm <b>me</b>!',
            'type' => 'checkbox',
            'escape' => false,
        ]);
        $expected = [
            'div' => ['class' => 'input checkbox'],
            'input' => ['type' => 'hidden', 'name' => 'Articles[confirm]', 'value' => '0'],
            'label' => ['for' => 'articles-confirm'],
            ['input' => [
                'type' => 'checkbox',
                'name' => 'Articles[confirm]',
                'value' => '1',
                'id' => 'articles-confirm',
            ]],
            'Confirm <b>me</b>!',
            '/label',
            '/div',
        ];
        $this->assertHtml($expected, $result);
    }

    /**
     * testControlHidden method
     *
     * Test that control() does not create wrapping div and label tag for hidden fields.
     *
     * @return void
     */
    public function testControlHidden()
    {
        $this->getTableLocator()->get('ValidateUsers', [
            'className' => __NAMESPACE__ . '\ValidateUsersTable',
        ]);
        $this->Form->create([], ['context' => ['table' => 'ValidateUsers']]);

        $result = $this->Form->control('ValidateUser.id');
        $expected = [
            'input' => ['name', 'type' => 'hidden', 'id'],
        ];
        $this->assertHtml($expected, $result);

        $result = $this->Form->control('ValidateUser.custom', ['type' => 'hidden']);
        $expected = [
            'input' => ['name', 'type' => 'hidden', 'id'],
        ];
        $this->assertHtml($expected, $result);
    }

    /**
     * testControlDatetime method
     *
     * Test form->control() with datetime.
     *
     * @return void
     */
    public function testControlDatetime()
    {
        $this->Form = $this->getMockBuilder('Cake\View\Helper\FormHelper')
            ->setMethods(['datetime'])
            ->setConstructorArgs([new View()])
            ->getMock();
        $this->Form->expects($this->once())->method('datetime')
            ->with('prueba', [
                'type' => 'datetime',
                'timeFormat' => 24,
                'minYear' => 2008,
                'maxYear' => 2011,
                'interval' => 15,
                'options' => null,
                'empty' => false,
                'id' => 'prueba',
                'required' => false,
                'templateVars' => [],
            ])
            ->will($this->returnValue('This is it!'));
        $result = $this->Form->control('prueba', [
            'type' => 'datetime', 'timeFormat' => 24, 'minYear' => 2008,
            'maxYear' => 2011, 'interval' => 15,
        ]);
        $expected = [
            'div' => ['class' => 'input datetime'],
            '<label',
            'Prueba',
            '/label',
            'This is it!',
            '/div',
        ];
        $this->assertHtml($expected, $result);
    }

    /**
     * testControlDatetimeIdPrefix method
     *
     * Test form->control() with datetime with id prefix.
     *
     * @return void
     */
    public function testControlDatetimeIdPrefix()
    {
        $this->Form = $this->getMockBuilder('Cake\View\Helper\FormHelper')
            ->setMethods(['datetime'])
            ->setConstructorArgs([new View()])
            ->getMock();

        $this->Form->create(false, ['idPrefix' => 'prefix']);

        $this->Form->expects($this->once())->method('datetime')
            ->with('prueba', [
                'type' => 'datetime',
                'timeFormat' => 24,
                'minYear' => 2008,
                'maxYear' => 2011,
                'interval' => 15,
                'options' => null,
                'empty' => false,
                'id' => 'prefix-prueba',
                'required' => false,
                'templateVars' => [],
            ])
            ->will($this->returnValue('This is it!'));
        $result = $this->Form->control('prueba', [
            'type' => 'datetime', 'timeFormat' => 24, 'minYear' => 2008,
            'maxYear' => 2011, 'interval' => 15,
        ]);
        $expected = [
            'div' => ['class' => 'input datetime'],
            '<label',
            'Prueba',
            '/label',
            'This is it!',
            '/div',
        ];
        $this->assertHtml($expected, $result);
    }

    /**
     * testControlCheckboxWithDisabledElements method
     *
     * Test generating checkboxes with disabled elements.
     *
     * @return void
     */
    public function testControlCheckboxWithDisabledElements()
    {
        $options = [1 => 'One', 2 => 'Two', '3' => 'Three'];
        $result = $this->Form->control('Contact.multiple', [
            'multiple' => 'checkbox',
            'disabled' => 'disabled',
            'options' => $options,
        ]);

        $expected = [
            ['div' => ['class' => 'input select']],
            ['label' => ['for' => 'contact-multiple']],
            'Multiple',
            '/label',
            ['input' => ['type' => 'hidden', 'name' => 'Contact[multiple]', 'disabled' => 'disabled', 'value' => '']],
            ['div' => ['class' => 'checkbox']],
            ['label' => ['for' => 'contact-multiple-1']],
            ['input' => ['type' => 'checkbox', 'name' => 'Contact[multiple][]', 'value' => 1, 'disabled' => 'disabled', 'id' => 'contact-multiple-1']],
            'One',
            '/label',
            '/div',
            ['div' => ['class' => 'checkbox']],
            ['label' => ['for' => 'contact-multiple-2']],
            ['input' => ['type' => 'checkbox', 'name' => 'Contact[multiple][]', 'value' => 2, 'disabled' => 'disabled', 'id' => 'contact-multiple-2']],
            'Two',
            '/label',
            '/div',
            ['div' => ['class' => 'checkbox']],
            ['label' => ['for' => 'contact-multiple-3']],
            ['input' => ['type' => 'checkbox', 'name' => 'Contact[multiple][]', 'value' => 3, 'disabled' => 'disabled', 'id' => 'contact-multiple-3']],
            'Three',
            '/label',
            '/div',
            '/div',
        ];
        $this->assertHtml($expected, $result);

        // make sure 50 does only disable 50, and not 50f5c0cf
        $options = ['50' => 'Fifty', '50f5c0cf' => 'Stringy'];
        $disabled = [50];

        $expected = [
            ['div' => ['class' => 'input select']],
            ['label' => ['for' => 'contact-multiple']],
            'Multiple',
            '/label',
            ['input' => ['type' => 'hidden', 'name' => 'Contact[multiple]', 'value' => '']],
            ['div' => ['class' => 'checkbox']],
            ['label' => ['for' => 'contact-multiple-50']],
            ['input' => ['type' => 'checkbox', 'name' => 'Contact[multiple][]', 'value' => 50, 'disabled' => 'disabled', 'id' => 'contact-multiple-50']],
            'Fifty',
            '/label',
            '/div',
            ['div' => ['class' => 'checkbox']],
            ['label' => ['for' => 'contact-multiple-50f5c0cf']],
            ['input' => ['type' => 'checkbox', 'name' => 'Contact[multiple][]', 'value' => '50f5c0cf', 'id' => 'contact-multiple-50f5c0cf']],
            'Stringy',
            '/label',
            '/div',
            '/div',
        ];
        $result = $this->Form->control('Contact.multiple', ['multiple' => 'checkbox', 'disabled' => $disabled, 'options' => $options]);
        $this->assertHtml($expected, $result);
    }

    /**
     * testControlWithLeadingInteger method
     *
     * Test input name with leading integer, ensure attributes are generated correctly.
     *
     * @return void
     */
    public function testControlWithLeadingInteger()
    {
        $result = $this->Form->text('0.Node.title');
        $expected = [
            'input' => ['name' => '0[Node][title]', 'type' => 'text'],
        ];
        $this->assertHtml($expected, $result);
    }

    /**
     * testControlSelectType method
     *
     * Test form->control() with select type inputs.
     *
     * @return void
     */
    public function testControlSelectType()
    {
        $result = $this->Form->control(
            'email',
            [
            'options' => ['è' => 'Firést', 'é' => 'Secoènd'], 'empty' => true]
        );
        $expected = [
            'div' => ['class' => 'input select'],
            'label' => ['for' => 'email'],
            'Email',
            '/label',
            ['select' => ['name' => 'email', 'id' => 'email']],
            ['option' => ['value' => '']],
            '/option',
            ['option' => ['value' => 'è']],
            'Firést',
            '/option',
            ['option' => ['value' => 'é']],
            'Secoènd',
            '/option',
            '/select',
            '/div',
        ];
        $this->assertHtml($expected, $result);

        $result = $this->Form->control(
            'email',
            [
            'options' => ['First', 'Second'], 'empty' => true]
        );
        $expected = [
            'div' => ['class' => 'input select'],
            'label' => ['for' => 'email'],
            'Email',
            '/label',
            ['select' => ['name' => 'email', 'id' => 'email']],
            ['option' => ['value' => '']],
            '/option',
            ['option' => ['value' => '0']],
            'First',
            '/option',
            ['option' => ['value' => '1']],
            'Second',
            '/option',
            '/select',
            '/div',
        ];
        $this->assertHtml($expected, $result);

        $result = $this->Form->control('email', [
            'type' => 'select',
            'options' => new \ArrayObject(['First', 'Second']),
            'empty' => true,
        ]);
        $this->assertHtml($expected, $result);

        $this->View->set('users', ['value' => 'good', 'other' => 'bad']);
        $this->View->setRequest(
            $this->View->getRequest()->withData('Model', ['user_id' => 'value'])
        );
        $this->Form->create();
        $result = $this->Form->control('Model.user_id', ['empty' => true]);
        $expected = [
            'div' => ['class' => 'input select'],
            'label' => ['for' => 'model-user-id'],
            'User',
            '/label',
            'select' => ['name' => 'Model[user_id]', 'id' => 'model-user-id'],
            ['option' => ['value' => '']],
            '/option',
            ['option' => ['value' => 'value', 'selected' => 'selected']],
            'good',
            '/option',
            ['option' => ['value' => 'other']],
            'bad',
            '/option',
            '/select',
            '/div',
        ];
        $this->assertHtml($expected, $result);

        $this->View->set('users', ['value' => 'good', 'other' => 'bad']);
        $this->View->setRequest(
            $this->View->getRequest()->withData('Thing', ['user_id' => null])
        );
        $result = $this->Form->control('Thing.user_id', ['empty' => 'Some Empty']);
        $expected = [
            'div' => ['class' => 'input select'],
            'label' => ['for' => 'thing-user-id'],
            'User',
            '/label',
            'select' => ['name' => 'Thing[user_id]', 'id' => 'thing-user-id'],
            ['option' => ['value' => '']],
            'Some Empty',
            '/option',
            ['option' => ['value' => 'value']],
            'good',
            '/option',
            ['option' => ['value' => 'other']],
            'bad',
            '/option',
            '/select',
            '/div',
        ];
        $this->assertHtml($expected, $result);

        $this->View->set('users', ['value' => 'good', 'other' => 'bad']);
        $this->View->setRequest(
            $this->View->getRequest()->withData('Thing', ['user_id' => 'value'])
        );
        $this->Form->create();
        $result = $this->Form->control('Thing.user_id', ['empty' => 'Some Empty']);
        $expected = [
            'div' => ['class' => 'input select'],
            'label' => ['for' => 'thing-user-id'],
            'User',
            '/label',
            'select' => ['name' => 'Thing[user_id]', 'id' => 'thing-user-id'],
            ['option' => ['value' => '']],
            'Some Empty',
            '/option',
            ['option' => ['value' => 'value', 'selected' => 'selected']],
            'good',
            '/option',
            ['option' => ['value' => 'other']],
            'bad',
            '/option',
            '/select',
            '/div',
        ];
        $this->assertHtml($expected, $result);

        $result = $this->Form->control('Publisher.id', [
            'label' => 'Publisher',
            'type' => 'select',
            'multiple' => 'checkbox',
            'options' => ['Value 1' => 'Label 1', 'Value 2' => 'Label 2'],
        ]);
        $expected = [
            ['div' => ['class' => 'input select']],
                ['label' => ['for' => 'publisher-id']],
                'Publisher',
                '/label',
                'input' => ['type' => 'hidden', 'name' => 'Publisher[id]', 'value' => ''],
                ['div' => ['class' => 'checkbox']],
                ['label' => ['for' => 'publisher-id-value-1']],
                ['input' => ['type' => 'checkbox', 'name' => 'Publisher[id][]', 'value' => 'Value 1', 'id' => 'publisher-id-value-1']],
                'Label 1',
                '/label',
                '/div',
                ['div' => ['class' => 'checkbox']],
                ['label' => ['for' => 'publisher-id-value-2']],
                ['input' => ['type' => 'checkbox', 'name' => 'Publisher[id][]', 'value' => 'Value 2', 'id' => 'publisher-id-value-2']],
                'Label 2',
                '/label',
                '/div',
            '/div',
        ];
        $this->assertHtml($expected, $result);
    }

    /**
     * testControlWithNonStandardPrimaryKeyMakesHidden method
     *
     * Test that control() and a non standard primary key makes a hidden input by default.
     *
     * @return void
     */
    public function testControlWithNonStandardPrimaryKeyMakesHidden()
    {
        $this->article['schema']['_constraints']['primary']['columns'] = ['title'];
        $this->Form->create($this->article);
        $result = $this->Form->control('title');
        $expected = [
            'input' => ['type' => 'hidden', 'name' => 'title', 'id' => 'title'],
        ];
        $this->assertHtml($expected, $result);

        $this->article['schema']['_constraints']['primary']['columns'] = ['title', 'body'];
        $this->Form->create($this->article);
        $result = $this->Form->control('title');
        $expected = [
            'input' => ['type' => 'hidden', 'name' => 'title', 'id' => 'title'],
        ];
        $this->assertHtml($expected, $result);

        $result = $this->Form->control('body');
        $expected = [
            'input' => ['type' => 'hidden', 'name' => 'body', 'id' => 'body'],
        ];
        $this->assertHtml($expected, $result);
    }

    /**
     * testControlOverridingMagicSelectType method
     *
     * Test that overriding the magic select type widget is possible.
     *
     * @return void
     */
    public function testControlOverridingMagicSelectType()
    {
        $this->View->set('users', ['value' => 'good', 'other' => 'bad']);
        $result = $this->Form->control('Model.user_id', ['type' => 'text']);
        $expected = [
            'div' => ['class' => 'input text'],
            'label' => ['for' => 'model-user-id'], 'User', '/label',
            'input' => ['name' => 'Model[user_id]', 'type' => 'text', 'id' => 'model-user-id'],
            '/div',
        ];
        $this->assertHtml($expected, $result);

        //Check that magic types still work for plural/singular vars
        $this->View->set('types', ['value' => 'good', 'other' => 'bad']);
        $result = $this->Form->control('Model.type');
        $expected = [
            'div' => ['class' => 'input select'],
            'label' => ['for' => 'model-type'], 'Type', '/label',
            'select' => ['name' => 'Model[type]', 'id' => 'model-type'],
            ['option' => ['value' => 'value']], 'good', '/option',
            ['option' => ['value' => 'other']], 'bad', '/option',
            '/select',
            '/div',
        ];
        $this->assertHtml($expected, $result);
    }

    /**
     * testControlMagicTypeDoesNotOverride method
     *
     * Test that inferred types do not override developer input.
     *
     * @return void
     */
    public function testControlMagicTypeDoesNotOverride()
    {
        $this->View->set('users', ['value' => 'good', 'other' => 'bad']);
        $result = $this->Form->control('Model.user', ['type' => 'checkbox']);
        $expected = [
            'div' => ['class' => 'input checkbox'],
            ['input' => [
                'type' => 'hidden',
                'name' => 'Model[user]',
                'value' => 0,
            ]],
            'label' => ['for' => 'model-user'],
            ['input' => [
                'name' => 'Model[user]',
                'type' => 'checkbox',
                'id' => 'model-user',
                'value' => 1,
            ]],
            'User',
            '/label',
            '/div',
        ];
        $this->assertHtml($expected, $result);

        // make sure that for HABTM the multiple option is not being overwritten in case it's truly
        $options = [
            1 => 'blue',
            2 => 'red',
        ];
        $result = $this->Form->control('tags._ids', ['options' => $options, 'multiple' => 'checkbox']);
        $expected = [
            'div' => ['class' => 'input select'],
            'label' => ['for' => 'tags-ids'],
            'Tags',
            '/label',
            'input' => ['type' => 'hidden', 'name' => 'tags[_ids]', 'value' => ''],

            ['div' => ['class' => 'checkbox']],
            ['label' => ['for' => 'tags-ids-1']],
            ['input' => [
                'id' => 'tags-ids-1', 'type' => 'checkbox',
                'value' => '1', 'name' => 'tags[_ids][]',
            ]],
            'blue',
            '/label',
            '/div',

            ['div' => ['class' => 'checkbox']],
            ['label' => ['for' => 'tags-ids-2']],
            ['input' => [
                'id' => 'tags-ids-2', 'type' => 'checkbox',
                'value' => '2', 'name' => 'tags[_ids][]',
            ]],
            'red',
            '/label',
            '/div',

            '/div',
        ];
        $this->assertHtml($expected, $result);
    }

    /**
     * testControlMagicSelectForTypeNumber method
     *
     * Test that magic control() selects are created for type=number.
     *
     * @return void
     */
    public function testControlMagicSelectForTypeNumber()
    {
        $this->getTableLocator()->get('ValidateUsers', [
            'className' => __NAMESPACE__ . '\ValidateUsersTable',
        ]);
        $entity = new Entity(['balance' => 1]);
        $this->Form->create($entity, ['context' => ['table' => 'ValidateUsers']]);
        $this->View->set('balances', [0 => 'nothing', 1 => 'some', 100 => 'a lot']);
        $result = $this->Form->control('balance');
        $expected = [
            'div' => ['class' => 'input select'],
            'label' => ['for' => 'balance'],
            'Balance',
            '/label',
            'select' => ['name' => 'balance', 'id' => 'balance'],
            ['option' => ['value' => '0']],
            'nothing',
            '/option',
            ['option' => ['value' => '1', 'selected' => 'selected']],
            'some',
            '/option',
            ['option' => ['value' => '100']],
            'a lot',
            '/option',
            '/select',
            '/div',
        ];
        $this->assertHtml($expected, $result);
    }

    /**
     * testInvalidControlTypeOption method
     *
     * Test invalid 'input' type option to control() function.
     *
     * @return void
     */
    public function testInvalidControlTypeOption()
    {
        $this->expectException(\RuntimeException::class);
        $this->expectExceptionMessage('Invalid type \'input\' used for field \'text\'');
        $this->Form->control('text', ['type' => 'input']);
    }

    /**
     * testControlMagicSelectChangeToRadio method
     *
     * Test that magic control() selects can easily be converted into radio types without error.
     *
     * @return void
     */
    public function testControlMagicSelectChangeToRadio()
    {
        $this->View->set('users', ['value' => 'good', 'other' => 'bad']);
        $result = $this->Form->control('Model.user_id', ['type' => 'radio']);
        $this->assertContains('input type="radio"', $result);
    }

    /**
     * testFormControlSubmit method
     *
     * Test correct results for form::control() and type submit.
     *
     * @return void
     */
    public function testFormControlSubmit()
    {
        $result = $this->Form->control('Test Submit', ['type' => 'submit', 'class' => 'foobar']);
        $expected = [
            'div' => ['class' => 'submit'],
            'input' => ['type' => 'submit', 'class' => 'foobar', 'id' => 'test-submit', 'value' => 'Test Submit'],
            '/div',
        ];
        $this->assertHtml($expected, $result);
    }

    /**
     * testFormControls method
     *
     * Test correct results from Form::controls().
     *
     * @return void
     */
    public function testFormControlsLegendFieldset()
    {
        $this->Form->create($this->article);
        $result = $this->Form->allControls([], ['legend' => 'The Legend']);
        $expected = [
            '<fieldset',
            '<legend',
            'The Legend',
            '/legend',
            '*/fieldset',
        ];
        $this->assertHtml($expected, $result);

        $result = $this->Form->allControls([], ['fieldset' => true, 'legend' => 'Field of Dreams']);
        $this->assertContains('<legend>Field of Dreams</legend>', $result);
        $this->assertContains('<fieldset>', $result);

        $result = $this->Form->allControls([], ['fieldset' => false, 'legend' => false]);
        $this->assertNotContains('<legend>', $result);
        $this->assertNotContains('<fieldset>', $result);

        $result = $this->Form->allControls([], ['fieldset' => false, 'legend' => 'Hello']);
        $this->assertNotContains('<legend>', $result);
        $this->assertNotContains('<fieldset>', $result);

        $this->Form->create($this->article);
        $this->View->setRequest($this->View->getRequest()
            ->withParam('prefix', 'admin')
            ->withParam('action', 'admin_edit')
            ->withParam('controller', 'articles'));
        $result = $this->Form->allControls();
        $expected = [
            '<fieldset',
            '<legend',
            'New Article',
            '/legend',
            '*/fieldset',
        ];
        $this->assertHtml($expected, $result);

        $this->Form->create($this->article);
        $result = $this->Form->allControls([], ['fieldset' => [], 'legend' => 'The Legend']);
        $expected = [
            '<fieldset',
            '<legend',
            'The Legend',
            '/legend',
            '*/fieldset',
        ];
        $this->assertHtml($expected, $result);

        $this->Form->create($this->article);
        $result = $this->Form->allControls([], [
            'fieldset' => [
                'class' => 'some-class some-other-class',
                'disabled' => true,
                'data-param' => 'a-param',
            ],
            'legend' => 'The Legend',
        ]);
        $expected = [
            '<fieldset class="some-class some-other-class" disabled="disabled" data-param="a-param"',
            '<legend',
            'The Legend',
            '/legend',
            '*/fieldset',
        ];
        $this->assertHtml($expected, $result);
    }

    /**
     * testFormControls method
     *
     * Test the controls() method.
     *
     * @return void
     */
    public function testFormControls()
    {
        $this->Form->create($this->article);
        $result = $this->Form->allControls();
        $expected = [
            '<fieldset',
            '<legend', 'New Article', '/legend',
            'input' => ['type' => 'hidden', 'name' => 'id', 'id' => 'id'],
            ['div' => ['class' => 'input select required']],
            '*/div',
            ['div' => ['class' => 'input text required']],
            '*/div',
            ['div' => ['class' => 'input text']],
            '*/div',
            ['div' => ['class' => 'input text']],
            '*/div',
            '/fieldset',
        ];
        $this->assertHtml($expected, $result);

        $result = $this->Form->allControls([
            'published' => ['type' => 'boolean'],
        ]);
        $expected = [
            '<fieldset',
            '<legend', 'New Article', '/legend',
            'input' => ['type' => 'hidden', 'name' => 'id', 'id' => 'id'],
            ['div' => ['class' => 'input select required']],
            '*/div',
            ['div' => ['class' => 'input text required']],
            '*/div',
            ['div' => ['class' => 'input text']],
            '*/div',
            ['div' => ['class' => 'input boolean']],
            '*/div',
            '/fieldset',
        ];
        $this->assertHtml($expected, $result);

        $this->Form->create($this->article);
        $result = $this->Form->allControls([], ['legend' => 'Hello']);
        $expected = [
            'fieldset' => [],
            'legend' => [],
            'Hello',
            '/legend',
            'input' => ['type' => 'hidden', 'name' => 'id', 'id' => 'id'],
            ['div' => ['class' => 'input select required']],
            '*/div',
            ['div' => ['class' => 'input text required']],
            '*/div',
            ['div' => ['class' => 'input text']],
            '*/div',
            ['div' => ['class' => 'input text']],
            '*/div',
            '/fieldset',
        ];
        $this->assertHtml($expected, $result);

        $this->Form->create(false);
        $expected = [
            'fieldset' => [],
            ['div' => ['class' => 'input text']],
            'label' => ['for' => 'foo'],
            'Foo',
            '/label',
            'input' => ['type' => 'text', 'name' => 'foo', 'id' => 'foo'],
            '*/div',
            '/fieldset',
        ];
        $result = $this->Form->allControls(
            ['foo' => ['type' => 'text']],
            ['legend' => false]
        );
        $this->assertHtml($expected, $result);
    }

    /**
     * testFormControlsBlacklist method
     *
     * @return void
     */
    public function testFormControlsBlacklist()
    {
        $this->Form->create($this->article);
        $result = $this->Form->allControls([
            'id' => false,
        ]);
        $expected = [
            '<fieldset',
            '<legend', 'New Article', '/legend',
            ['div' => ['class' => 'input select required']],
            '*/div',
            ['div' => ['class' => 'input text required']],
            '*/div',
            ['div' => ['class' => 'input text']],
            '*/div',
            ['div' => ['class' => 'input text']],
            '*/div',
            '/fieldset',
        ];
        $this->assertHtml($expected, $result);

        $this->Form->create($this->article);
        $result = $this->Form->allControls([
            'id' => [],
        ]);
        $expected = [
            '<fieldset',
            '<legend', 'New Article', '/legend',
            'input' => ['type' => 'hidden', 'name' => 'id', 'id' => 'id'],
            ['div' => ['class' => 'input select required']],
            '*/div',
            ['div' => ['class' => 'input text required']],
            '*/div',
            ['div' => ['class' => 'input text']],
            '*/div',
            ['div' => ['class' => 'input text']],
            '*/div',
            '/fieldset',
        ];
        $this->assertHtml($expected, $result, true);
    }

    /**
     * testSelectAsCheckbox method
     *
     * Test multi-select widget with checkbox formatting.
     *
     * @return void
     */
    public function testSelectAsCheckbox()
    {
        $result = $this->Form->select(
            'Model.multi_field',
            ['first', 'second', 'third'],
            ['multiple' => 'checkbox', 'value' => [0, 1]]
        );
        $expected = [
            'input' => ['type' => 'hidden', 'name' => 'Model[multi_field]', 'value' => ''],
            ['div' => ['class' => 'checkbox']],
            ['label' => ['for' => 'model-multi-field-0', 'class' => 'selected']],
            ['input' => ['type' => 'checkbox', 'name' => 'Model[multi_field][]', 'checked' => 'checked', 'value' => '0', 'id' => 'model-multi-field-0']],
            'first',
            '/label',
            '/div',
            ['div' => ['class' => 'checkbox']],
            ['label' => ['for' => 'model-multi-field-1', 'class' => 'selected']],
            ['input' => ['type' => 'checkbox', 'name' => 'Model[multi_field][]', 'checked' => 'checked', 'value' => '1', 'id' => 'model-multi-field-1']],
            'second',
            '/label',
            '/div',
            ['div' => ['class' => 'checkbox']],
            ['label' => ['for' => 'model-multi-field-2']],
            ['input' => ['type' => 'checkbox', 'name' => 'Model[multi_field][]', 'value' => '2', 'id' => 'model-multi-field-2']],
            'third',
            '/label',
            '/div',
        ];
        $this->assertHtml($expected, $result);

        $result = $this->Form->select(
            'Model.multi_field',
            ['1/2' => 'half'],
            ['multiple' => 'checkbox']
        );
        $expected = [
            'input' => ['type' => 'hidden', 'name' => 'Model[multi_field]', 'value' => ''],
            ['div' => ['class' => 'checkbox']],
            ['label' => ['for' => 'model-multi-field-1-2']],
            ['input' => ['type' => 'checkbox', 'name' => 'Model[multi_field][]', 'value' => '1/2', 'id' => 'model-multi-field-1-2']],
            'half',
            '/label',
            '/div',
        ];
        $this->assertHtml($expected, $result);
    }

    /**
     * testLabel method
     *
     * Test label generation.
     *
     * @return void
     */
    public function testLabel()
    {
        $result = $this->Form->label('Person.name');
        $expected = ['label' => ['for' => 'person-name'], 'Name', '/label'];
        $this->assertHtml($expected, $result);

        $result = $this->Form->label('Person.name');
        $expected = ['label' => ['for' => 'person-name'], 'Name', '/label'];
        $this->assertHtml($expected, $result);

        $result = $this->Form->label('Person.first_name');
        $expected = ['label' => ['for' => 'person-first-name'], 'First Name', '/label'];
        $this->assertHtml($expected, $result);

        $result = $this->Form->label('Person.first_name', 'Your first name');
        $expected = ['label' => ['for' => 'person-first-name'], 'Your first name', '/label'];
        $this->assertHtml($expected, $result);

        $result = $this->Form->label('Person.first_name', 'Your first name', ['class' => 'my-class']);
        $expected = ['label' => ['for' => 'person-first-name', 'class' => 'my-class'], 'Your first name', '/label'];
        $this->assertHtml($expected, $result);

        $result = $this->Form->label('Person.first_name', 'Your first name', ['class' => 'my-class', 'id' => 'LabelID']);
        $expected = ['label' => ['for' => 'person-first-name', 'class' => 'my-class', 'id' => 'LabelID'], 'Your first name', '/label'];
        $this->assertHtml($expected, $result);

        $result = $this->Form->label('Person.first_name', '');
        $expected = ['label' => ['for' => 'person-first-name'], '/label'];
        $this->assertHtml($expected, $result);

        $result = $this->Form->label('Person.2.name', '');
        $expected = ['label' => ['for' => 'person-2-name'], '/label'];
        $this->assertHtml($expected, $result);
    }

    /**
     * testLabelContainControl method
     *
     * Test that label() can accept an input with the correct template vars.
     *
     * @return void
     */
    public function testLabelContainControl()
    {
        $this->Form->setTemplates([
            'label' => '<label{{attrs}}>{{input}}{{text}}</label>',
        ]);
        $result = $this->Form->label('Person.accept_terms', 'Accept', [
            'input' => '<input type="checkbox" name="accept_tos"/>',
        ]);
        $expected = [
            'label' => ['for' => 'person-accept-terms'],
            'input' => ['type' => 'checkbox', 'name' => 'accept_tos'],
            'Accept',
            '/label',
        ];
        $this->assertHtml($expected, $result);
    }

    /**
     * testTextbox method
     *
     * Test textbox element generation.
     *
     * @return void
     */
    public function testTextbox()
    {
        $result = $this->Form->text('Model.field');
        $expected = ['input' => ['type' => 'text', 'name' => 'Model[field]']];
        $this->assertHtml($expected, $result);

        $result = $this->Form->text('Model.field', ['type' => 'password']);
        $expected = ['input' => ['type' => 'password', 'name' => 'Model[field]']];
        $this->assertHtml($expected, $result);

        $result = $this->Form->text('Model.field', ['id' => 'theID']);
        $expected = ['input' => ['type' => 'text', 'name' => 'Model[field]', 'id' => 'theID']];
        $this->assertHtml($expected, $result);
    }

    /**
     * testTextBoxDataAndError method
     *
     * Test that text() hooks up with request data and error fields.
     *
     * @return void
     */
    public function testTextBoxDataAndError()
    {
        $this->article['errors'] = [
            'Contact' => ['text' => 'wrong'],
        ];
        $this->View->setRequest($this->View->getRequest()
            ->withData('Model.text', 'test <strong>HTML</strong> values')
            ->withData('Contact.text', 'test'));
        $this->Form->create($this->article);

        $result = $this->Form->text('Model.text');
        $expected = [
            'input' => [
                'type' => 'text',
                'name' => 'Model[text]',
                'value' => 'test &lt;strong&gt;HTML&lt;/strong&gt; values',
            ],
        ];
        $this->assertHtml($expected, $result);

        $result = $this->Form->text('Contact.text', ['id' => 'theID']);
        $expected = [
            'input' => [
                'type' => 'text',
                'name' => 'Contact[text]',
                'value' => 'test',
                'id' => 'theID',
                'class' => 'form-error',
            ],
        ];
        $this->assertHtml($expected, $result);
    }

    /**
     * testDefaultValue method
     *
     * Test default value setting.
     *
     * @return void
     */
    public function testTextDefaultValue()
    {
        $this->View->setRequest($this->View->getRequest()->withData('Model.field', 'test'));
        $result = $this->Form->text('Model.field', ['default' => 'default value']);
        $expected = ['input' => ['type' => 'text', 'name' => 'Model[field]', 'value' => 'test']];
        $this->assertHtml($expected, $result);

        $this->View->setRequest($this->View->getRequest()->withParsedBody([]));
        $this->Form->create();
        $result = $this->Form->text('Model.field', ['default' => 'default value']);
        $expected = ['input' => ['type' => 'text', 'name' => 'Model[field]', 'value' => 'default value']];
        $this->assertHtml($expected, $result);

        $Articles = $this->getTableLocator()->get('Articles');
        $title = $Articles->getSchema()->getColumn('title');
        $Articles->getSchema()->addColumn(
            'title',
            ['default' => 'default title'] + $title
        );

        $entity = $Articles->newEntity();
        $this->Form->create($entity);

        // Get default value from schema
        $result = $this->Form->text('title');
        $expected = ['input' => ['type' => 'text', 'name' => 'title', 'value' => 'default title']];
        $this->assertHtml($expected, $result);

        // Don't get value from schema
        $result = $this->Form->text('title', ['schemaDefault' => false]);
        $expected = ['input' => ['type' => 'text', 'name' => 'title']];
        $this->assertHtml($expected, $result);

        // Custom default value overrides default value from schema
        $result = $this->Form->text('title', ['default' => 'override default']);
        $expected = ['input' => ['type' => 'text', 'name' => 'title', 'value' => 'override default']];
        $this->assertHtml($expected, $result);

        // Default value from schema is used only for new entities.
        $entity->isNew(false);
        $result = $this->Form->text('title');
        $expected = ['input' => ['type' => 'text', 'name' => 'title']];
        $this->assertHtml($expected, $result);
    }

    /**
     * testError method
     *
     * Test field error generation.
     *
     * @return void
     */
    public function testError()
    {
        $this->article['errors'] = [
            'Article' => ['field' => 'email'],
        ];
        $this->Form->create($this->article);

        $result = $this->Form->error('Article.field');
        $expected = [
            ['div' => ['class' => 'error-message']],
            'email',
            '/div',
        ];
        $this->assertHtml($expected, $result);

        $result = $this->Form->error('Article.field', '<strong>Badness!</strong>');
        $expected = [
            ['div' => ['class' => 'error-message']],
            '&lt;strong&gt;Badness!&lt;/strong&gt;',
            '/div',
        ];
        $this->assertHtml($expected, $result);

        $result = $this->Form->error('Article.field', '<strong>Badness!</strong>', ['escape' => false]);
        $expected = [
            ['div' => ['class' => 'error-message']],
            '<strong', 'Badness!', '/strong',
            '/div',
        ];
        $this->assertHtml($expected, $result);
    }

    /**
     * testErrorRuleName method
     *
     * Test error translation can use rule names for translating.
     *
     * @return void
     */
    public function testErrorRuleName()
    {
        $this->article['errors'] = [
            'Article' => [
                'field' => ['email' => 'Your email was not good'],
            ],
        ];
        $this->Form->create($this->article);

        $result = $this->Form->error('Article.field');
        $expected = [
            ['div' => ['class' => 'error-message']],
            'Your email was not good',
            '/div',
        ];
        $this->assertHtml($expected, $result);

        $result = $this->Form->error('Article.field', ['email' => 'Email in use']);
        $expected = [
            ['div' => ['class' => 'error-message']],
            'Email in use',
            '/div',
        ];
        $this->assertHtml($expected, $result);

        $result = $this->Form->error('Article.field', ['Your email was not good' => 'Email in use']);
        $expected = [
            ['div' => ['class' => 'error-message']],
            'Email in use',
            '/div',
        ];
        $this->assertHtml($expected, $result);

        $result = $this->Form->error('Article.field', [
            'email' => 'Key is preferred',
            'Your email was not good' => 'Email in use',
        ]);
        $expected = [
            ['div' => ['class' => 'error-message']],
            'Key is preferred',
            '/div',
        ];
        $this->assertHtml($expected, $result);
    }

    /**
     * testErrorMessages method
     *
     * Test error with nested lists.
     *
     * @return void
     */
    public function testErrorMessages()
    {
        $this->article['errors'] = [
            'Article' => ['field' => 'email'],
        ];
        $this->Form->create($this->article);

        $result = $this->Form->error('Article.field', [
            'email' => 'No good!',
        ]);
        $expected = [
            'div' => ['class' => 'error-message'],
            'No good!',
            '/div',
        ];
        $this->assertHtml($expected, $result);
    }

    /**
     * testErrorMultipleMessages method
     *
     * Test error() with multiple messages.
     *
     * @return void
     */
    public function testErrorMultipleMessages()
    {
        $this->article['errors'] = [
            'field' => ['notBlank', 'email', 'Something else'],
        ];
        $this->Form->create($this->article);

        $result = $this->Form->error('field', [
            'notBlank' => 'Cannot be empty',
            'email' => 'No good!',
        ]);
        $expected = [
            'div' => ['class' => 'error-message'],
            'ul' => [],
            '<li', 'Cannot be empty', '/li',
            '<li', 'No good!', '/li',
            '<li', 'Something else', '/li',
            '/ul',
            '/div',
        ];
        $this->assertHtml($expected, $result);
    }

    /**
     * testPassword method
     *
     * Test password element generation.
     *
     * @return void
     */
    public function testPassword()
    {
        $this->article['errors'] = [
            'Contact' => [
                'passwd' => 1,
            ],
        ];
        $this->Form->create($this->article);

        $result = $this->Form->password('Contact.field');
        $expected = ['input' => ['type' => 'password', 'name' => 'Contact[field]']];
        $this->assertHtml($expected, $result);

        $this->View->setRequest($this->View->getRequest()->withData('Contact.passwd', 'test'));
        $this->Form->create($this->article);
        $result = $this->Form->password('Contact.passwd', ['id' => 'theID']);
        $expected = ['input' => ['type' => 'password', 'name' => 'Contact[passwd]', 'value' => 'test', 'id' => 'theID', 'class' => 'form-error']];
        $this->assertHtml($expected, $result);
    }

    /**
     * testRadio method
     *
     * Test radio element set generation.
     *
     * @return void
     */
    public function testRadio()
    {
        $result = $this->Form->radio('Model.field', ['option A']);
        $expected = [
            'input' => ['type' => 'hidden', 'name' => 'Model[field]', 'value' => ''],
            'label' => ['for' => 'model-field-0'],
            ['input' => ['type' => 'radio', 'name' => 'Model[field]', 'value' => '0', 'id' => 'model-field-0']],
            'option A',
            '/label',
        ];
        $this->assertHtml($expected, $result);

        $result = $this->Form->radio('Model.field', new Collection(['option A']));
        $this->assertHtml($expected, $result);

        $result = $this->Form->radio('Model.field', ['option A', 'option B']);
        $expected = [
            'input' => ['type' => 'hidden', 'name' => 'Model[field]', 'value' => ''],
            ['label' => ['for' => 'model-field-0']],
            ['input' => ['type' => 'radio', 'name' => 'Model[field]', 'value' => '0', 'id' => 'model-field-0']],
            'option A',
            '/label',
            ['label' => ['for' => 'model-field-1']],
            ['input' => ['type' => 'radio', 'name' => 'Model[field]', 'value' => '1', 'id' => 'model-field-1']],
            'option B',
            '/label',
        ];
        $this->assertHtml($expected, $result);

        $result = $this->Form->radio(
            'Employee.gender',
            ['male' => 'Male', 'female' => 'Female'],
            ['form' => 'my-form']
        );
        $expected = [
            'input' => ['type' => 'hidden', 'name' => 'Employee[gender]', 'value' => '', 'form' => 'my-form'],
            ['label' => ['for' => 'employee-gender-male']],
            ['input' => ['type' => 'radio', 'name' => 'Employee[gender]', 'value' => 'male', 'id' => 'employee-gender-male', 'form' => 'my-form']],
            'Male',
            '/label',
            ['label' => ['for' => 'employee-gender-female']],
            ['input' => ['type' => 'radio', 'name' => 'Employee[gender]', 'value' => 'female', 'id' => 'employee-gender-female', 'form' => 'my-form']],
            'Female',
            '/label',
        ];
        $this->assertHtml($expected, $result);

        $result = $this->Form->radio('Model.field', ['option A', 'option B'], ['name' => 'Model[custom]']);
        $expected = [
            ['input' => ['type' => 'hidden', 'name' => 'Model[custom]', 'value' => '']],
            ['label' => ['for' => 'model-custom-0']],
            ['input' => ['type' => 'radio', 'name' => 'Model[custom]', 'value' => '0', 'id' => 'model-custom-0']],
            'option A',
            '/label',
            ['label' => ['for' => 'model-custom-1']],
            ['input' => ['type' => 'radio', 'name' => 'Model[custom]', 'value' => '1', 'id' => 'model-custom-1']],
            'option B',
            '/label',
        ];
        $this->assertHtml($expected, $result);

        $result = $this->Form->radio(
            'Employee.gender',
            [
                ['value' => 'male', 'text' => 'Male', 'style' => 'width:20px'],
                ['value' => 'female', 'text' => 'Female', 'style' => 'width:20px'],
            ]
        );
        $expected = [
            'input' => ['type' => 'hidden', 'name' => 'Employee[gender]', 'value' => ''],
            ['label' => ['for' => 'employee-gender-male']],
            ['input' => ['type' => 'radio', 'name' => 'Employee[gender]', 'value' => 'male',
                'id' => 'employee-gender-male', 'style' => 'width:20px']],
            'Male',
            '/label',
            ['label' => ['for' => 'employee-gender-female']],
            ['input' => ['type' => 'radio', 'name' => 'Employee[gender]', 'value' => 'female',
                'id' => 'employee-gender-female', 'style' => 'width:20px']],
            'Female',
            '/label',
        ];
        $this->assertHtml($expected, $result);
    }

    /**
     * Test radio with complex options and empty disabled data.
     *
     * @return void
     */
    public function testRadioComplexDisabled()
    {
        $options = [
            ['value' => 'r', 'text' => 'red'],
            ['value' => 'b', 'text' => 'blue'],
        ];
        $attrs = ['disabled' => []];
        $result = $this->Form->radio('Model.field', $options, $attrs);
        $expected = [
            'input' => ['type' => 'hidden', 'name' => 'Model[field]', 'value' => ''],
            ['label' => ['for' => 'model-field-r']],
            ['input' => ['type' => 'radio', 'name' => 'Model[field]', 'value' => 'r', 'id' => 'model-field-r']],
            'red',
            '/label',
            ['label' => ['for' => 'model-field-b']],
            ['input' => ['type' => 'radio', 'name' => 'Model[field]', 'value' => 'b', 'id' => 'model-field-b']],
            'blue',
            '/label',
        ];
        $this->assertHtml($expected, $result);

        $attrs = ['disabled' => ['r']];
        $result = $this->Form->radio('Model.field', $options, $attrs);
        $this->assertContains('disabled="disabled"', $result);
    }

    /**
     * testRadioDefaultValue method
     *
     * Test default value setting on radio() method.
     *
     * @return void
     */
    public function testRadioDefaultValue()
    {
        $Articles = $this->getTableLocator()->get('Articles');
        $title = $Articles->getSchema()->getColumn('title');
        $Articles->getSchema()->addColumn(
            'title',
            ['default' => '1'] + $title
        );

        $this->Form->create($Articles->newEntity());

        $result = $this->Form->radio('title', ['option A', 'option B']);
        $expected = [
            ['input' => ['type' => 'hidden', 'name' => 'title', 'value' => '']],
            ['label' => ['for' => 'title-0']],
            ['input' => ['type' => 'radio', 'name' => 'title', 'value' => '0', 'id' => 'title-0']],
            'option A',
            '/label',
            ['label' => ['for' => 'title-1']],
            ['input' => ['type' => 'radio', 'name' => 'title', 'value' => '1', 'id' => 'title-1', 'checked' => 'checked']],
            'option B',
            '/label',
        ];
        $this->assertHtml($expected, $result);
    }

    /**
     * Test setting a hiddenField value on radio buttons.
     *
     * @return void
     */
    public function testRadioHiddenFieldValue()
    {
        $result = $this->Form->radio('title', ['option A'], ['hiddenField' => 'N']);
        $expected = [
            ['input' => ['type' => 'hidden', 'name' => 'title', 'value' => 'N']],
            'label' => ['for' => 'title-0'],
            ['input' => ['type' => 'radio', 'name' => 'title', 'value' => '0', 'id' => 'title-0']],
            'option A',
            '/label',
        ];
        $this->assertHtml($expected, $result);
    }

    /**
     * testControlRadio method
     *
     * Test that input works with radio types.
     *
     * @return void
     */
    public function testControlRadio()
    {
        $result = $this->Form->control('test', [
            'type' => 'radio',
            'options' => ['A', 'B'],
        ]);
        $expected = [
            ['div' => ['class' => 'input radio']],
                '<label',
                'Test',
                '/label',
                ['input' => ['type' => 'hidden', 'name' => 'test', 'value' => '']],
                ['label' => ['for' => 'test-0']],
                    ['input' => ['type' => 'radio', 'name' => 'test', 'value' => '0', 'id' => 'test-0']],
                    'A',
                '/label',
                ['label' => ['for' => 'test-1']],
                    ['input' => ['type' => 'radio', 'name' => 'test', 'value' => '1', 'id' => 'test-1']],
                    'B',
                '/label',
            '/div',
        ];
        $this->assertHtml($expected, $result);

        $result = $this->Form->control('test', [
            'type' => 'radio',
            'options' => ['A', 'B'],
            'value' => '0',
        ]);
        $expected = [
            ['div' => ['class' => 'input radio']],
                '<label',
                'Test',
                '/label',
                ['input' => ['type' => 'hidden', 'name' => 'test', 'value' => '']],
                ['label' => ['for' => 'test-0']],
                    ['input' => ['type' => 'radio', 'checked' => 'checked', 'name' => 'test', 'value' => '0', 'id' => 'test-0']],
                    'A',
                '/label',
                ['label' => ['for' => 'test-1']],
                    ['input' => ['type' => 'radio', 'name' => 'test', 'value' => '1', 'id' => 'test-1']],
                    'B',
                '/label',
            '/div',
        ];
        $this->assertHtml($expected, $result);

        $result = $this->Form->control('test', [
            'type' => 'radio',
            'options' => ['A', 'B'],
            'label' => false,
        ]);
        $expected = [
            ['div' => ['class' => 'input radio']],
                ['input' => ['type' => 'hidden', 'name' => 'test', 'value' => '']],
                ['label' => ['for' => 'test-0']],
                    ['input' => ['type' => 'radio', 'name' => 'test', 'value' => '0', 'id' => 'test-0']],
                    'A',
                '/label',
                ['label' => ['for' => 'test-1']],
                    ['input' => ['type' => 'radio', 'name' => 'test', 'value' => '1', 'id' => 'test-1']],
                    'B',
                '/label',
            '/div',
        ];
        $this->assertHtml($expected, $result);
    }

    /**
     * testRadioNoLabel method
     *
     * Test that radio() works with label = false.
     *
     * @return void
     */
    public function testRadioNoLabel()
    {
        $result = $this->Form->radio('Model.field', ['A', 'B'], ['label' => false]);
        $expected = [
            'input' => ['type' => 'hidden', 'name' => 'Model[field]', 'value' => ''],
            ['input' => ['type' => 'radio', 'name' => 'Model[field]', 'value' => '0', 'id' => 'model-field-0']],
            ['input' => ['type' => 'radio', 'name' => 'Model[field]', 'value' => '1', 'id' => 'model-field-1']],
        ];
        $this->assertHtml($expected, $result);
    }

    /**
     * testRadioControlInsideLabel method
     *
     * Test generating radio input inside label ala twitter bootstrap.
     *
     * @return void
     */
    public function testRadioControlInsideLabel()
    {
        $this->Form->setTemplates([
            'label' => '<label{{attrs}}>{{input}}{{text}}</label>',
            'radioWrapper' => '{{label}}',
        ]);

        $result = $this->Form->radio('Model.field', ['option A', 'option B']);
        // phpcs:disable
        $expected = [
            ['input' => [
                'type' => 'hidden',
                'name' => 'Model[field]',
                'value' => ''
            ]],
            ['label' => ['for' => 'model-field-0']],
                ['input' => [
                    'type' => 'radio',
                    'name' => 'Model[field]',
                    'value' => '0',
                    'id' => 'model-field-0'
                ]],
                'option A',
            '/label',
            ['label' => ['for' => 'model-field-1']],
                ['input' => [
                    'type' => 'radio',
                    'name' => 'Model[field]',
                    'value' => '1',
                    'id' => 'model-field-1'
                ]],
                'option B',
            '/label',
        ];
        // phpcs:enable
        $this->assertHtml($expected, $result);
    }

    /**
     * testRadioHiddenControlDisabling method
     *
     * Test disabling the hidden input for radio buttons.
     *
     * @return void
     */
    public function testRadioHiddenControlDisabling()
    {
        $result = $this->Form->radio('Model.1.field', ['option A'], ['hiddenField' => false]);
        $expected = [
            'label' => ['for' => 'model-1-field-0'],
            'input' => ['type' => 'radio', 'name' => 'Model[1][field]', 'value' => '0', 'id' => 'model-1-field-0'],
            'option A',
            '/label',
        ];
        $this->assertHtml($expected, $result);
    }

    /**
     * testRadioOutOfRange method
     *
     * Test radio element set generation.
     *
     * @return void
     */
    public function testRadioOutOfRange()
    {
        $result = $this->Form->radio('Model.field', ['v' => 'value'], ['value' => 'nope']);
        $expected = [
            'input' => ['type' => 'hidden', 'name' => 'Model[field]', 'value' => ''],
            'label' => ['for' => 'model-field-v'],
            ['input' => ['type' => 'radio', 'name' => 'Model[field]', 'value' => 'v', 'id' => 'model-field-v']],
            'value',
            '/label',
        ];
        $this->assertHtml($expected, $result);
    }

    /**
     * testSelect method
     *
     * Test select element generation.
     *
     * @return void
     */
    public function testSelect()
    {
        $result = $this->Form->select('Model.field', []);
        $expected = [
            'select' => ['name' => 'Model[field]'],
            '/select',
        ];
        $this->assertHtml($expected, $result);

        $this->View->setRequest($this->View->getRequest()->withData('Model', ['field' => 'value']));
        $this->Form->create();
        $result = $this->Form->select('Model.field', ['value' => 'good', 'other' => 'bad']);
        $expected = [
            'select' => ['name' => 'Model[field]'],
            ['option' => ['value' => 'value', 'selected' => 'selected']],
            'good',
            '/option',
            ['option' => ['value' => 'other']],
            'bad',
            '/option',
            '/select',
        ];
        $this->assertHtml($expected, $result);

        $result = $this->Form->select('Model.field', new Collection(['value' => 'good', 'other' => 'bad']));
        $this->assertHtml($expected, $result);

        $this->View->setRequest($this->View->getRequest()->withParsedBody([]));
        $this->Form->create();
        $result = $this->Form->select('Model.field', ['value' => 'good', 'other' => 'bad']);
        $expected = [
            'select' => ['name' => 'Model[field]'],
            ['option' => ['value' => 'value']],
            'good',
            '/option',
            ['option' => ['value' => 'other']],
            'bad',
            '/option',
            '/select',
        ];
        $this->assertHtml($expected, $result);

        $options = [
            ['value' => 'first', 'text' => 'First'],
            ['value' => 'first', 'text' => 'Another First'],
        ];
        $result = $this->Form->select(
            'Model.field',
            $options,
            ['escape' => false, 'empty' => false]
        );
        $expected = [
            'select' => ['name' => 'Model[field]'],
            ['option' => ['value' => 'first']],
            'First',
            '/option',
            ['option' => ['value' => 'first']],
            'Another First',
            '/option',
            '/select',
        ];
        $this->assertHtml($expected, $result);

        $this->View->setRequest($this->View->getRequest()->withParsedBody(['Model' => ['contact_id' => 228]]));
        $this->Form->create();
        $result = $this->Form->select(
            'Model.contact_id',
            ['228' => '228 value', '228-1' => '228-1 value', '228-2' => '228-2 value'],
            ['escape' => false, 'empty' => 'pick something']
        );

        $expected = [
            'select' => ['name' => 'Model[contact_id]'],
            ['option' => ['value' => '']], 'pick something', '/option',
            ['option' => ['value' => '228', 'selected' => 'selected']], '228 value', '/option',
            ['option' => ['value' => '228-1']], '228-1 value', '/option',
            ['option' => ['value' => '228-2']], '228-2 value', '/option',
            '/select',
        ];
        $this->assertHtml($expected, $result);

        $this->View->setRequest($this->View->getRequest()->withData('Model.field', 0));
        $this->Form->create();
        $result = $this->Form->select('Model.field', ['0' => 'No', '1' => 'Yes']);
        $expected = [
            'select' => ['name' => 'Model[field]'],
            ['option' => ['value' => '0', 'selected' => 'selected']], 'No', '/option',
            ['option' => ['value' => '1']], 'Yes', '/option',
            '/select',
        ];
        $this->assertHtml($expected, $result);
    }

    /**
     * testSelectEscapeHtml method
     *
     * Test that select() escapes HTML.
     *
     * @return void
     */
    public function testSelectEscapeHtml()
    {
        $result = $this->Form->select(
            'Model.field',
            ['first' => 'first "html" <chars>', 'second' => 'value'],
            ['empty' => false]
        );
        $expected = [
            'select' => ['name' => 'Model[field]'],
            ['option' => ['value' => 'first']],
            'first &quot;html&quot; &lt;chars&gt;',
            '/option',
            ['option' => ['value' => 'second']],
            'value',
            '/option',
            '/select',
        ];
        $this->assertHtml($expected, $result);

        $result = $this->Form->select(
            'Model.field',
            ['first' => 'first "html" <chars>', 'second' => 'value'],
            ['escape' => false, 'empty' => false]
        );
        $expected = [
            'select' => ['name' => 'Model[field]'],
            ['option' => ['value' => 'first']],
            'first "html" <chars>',
            '/option',
            ['option' => ['value' => 'second']],
            'value',
            '/option',
            '/select',
        ];
        $this->assertHtml($expected, $result);
    }

    /**
     * testSelectRequired method
     *
     * Test select() with required and disabled attributes.
     *
     * @return void
     */
    public function testSelectRequired()
    {
        $this->article['required'] = [
            'user_id' => true,
        ];
        $this->Form->create($this->article);
        $result = $this->Form->select('user_id', ['option A']);
        $expected = [
            'select' => [
                'name' => 'user_id',
                'required' => 'required',
            ],
            ['option' => ['value' => '0']], 'option A', '/option',
            '/select',
        ];
        $this->assertHtml($expected, $result);

        $result = $this->Form->select('user_id', ['option A'], ['disabled' => true]);
        $expected = [
            'select' => [
                'name' => 'user_id',
                'disabled' => 'disabled',
            ],
            ['option' => ['value' => '0']], 'option A', '/option',
            '/select',
        ];
        $this->assertHtml($expected, $result);
    }

    /**
     * testNestedSelect method
     *
     * Test select element generation with optgroups.
     *
     * @return void
     */
    public function testNestedSelect()
    {
        $result = $this->Form->select(
            'Model.field',
            [1 => 'One', 2 => 'Two', 'Three' => [
                3 => 'Three', 4 => 'Four', 5 => 'Five',
            ]],
            ['empty' => false]
        );
        $expected = [
            'select' => ['name' => 'Model[field]'],
            ['option' => ['value' => 1]],
            'One',
            '/option',
            ['option' => ['value' => 2]],
            'Two',
            '/option',
            ['optgroup' => ['label' => 'Three']],
                ['option' => ['value' => 3]],
                'Three',
                '/option',
                ['option' => ['value' => 4]],
                'Four',
                '/option',
                ['option' => ['value' => 5]],
                'Five',
                '/option',
            '/optgroup',
            '/select',
        ];
        $this->assertHtml($expected, $result);
    }

    /**
     * testSelectMultiple method
     *
     * Test generation of multiple select elements.
     *
     * @return void
     */
    public function testSelectMultiple()
    {
        $options = ['first', 'second', 'third'];
        $result = $this->Form->select(
            'Model.multi_field',
            $options,
            ['form' => 'my-form', 'multiple' => true]
        );
        $expected = [
            'input' => [
                'type' => 'hidden',
                'name' => 'Model[multi_field]',
                'value' => '',
                'form' => 'my-form',
            ],
            'select' => [
                'name' => 'Model[multi_field][]',
                'multiple' => 'multiple',
                'form' => 'my-form',
            ],
            ['option' => ['value' => '0']],
            'first',
            '/option',
            ['option' => ['value' => '1']],
            'second',
            '/option',
            ['option' => ['value' => '2']],
            'third',
            '/option',
            '/select',
        ];
        $this->assertHtml($expected, $result);

        $result = $this->Form->select(
            'Model.multi_field',
            $options,
            ['multiple' => 'multiple', 'form' => 'my-form']
        );
        $this->assertHtml($expected, $result);

        $result = $this->Form->select(
            'Model.multi_field',
            $options,
            ['form' => 'my-form', 'multiple' => false]
        );
        $this->assertNotContains('multiple', $result);
    }

    /**
     * testCheckboxZeroValue method
     *
     * Test that a checkbox can have 0 for the value and 1 for the hidden input.
     *
     * @return void
     */
    public function testCheckboxZeroValue()
    {
        $result = $this->Form->control('User.get_spam', [
            'type' => 'checkbox',
            'value' => '0',
            'hiddenField' => '1',
        ]);
        $expected = [
            'div' => ['class' => 'input checkbox'],
            'label' => ['for' => 'user-get-spam'],
            ['input' => [
                'type' => 'hidden', 'name' => 'User[get_spam]',
                'value' => '1',
            ]],
            ['input' => [
                'type' => 'checkbox', 'name' => 'User[get_spam]',
                'value' => '0', 'id' => 'user-get-spam',
            ]],
            'Get Spam',
            '/label',
            '/div',
        ];
        $this->assertHtml($expected, $result);
    }

    /**
     * testHabtmSelectBox method
     *
     * Test generation of habtm select boxes.
     *
     * @return void
     */
    public function testHabtmSelectBox()
    {
        $this->loadFixtures('Articles');
        $options = [
            1 => 'blue',
            2 => 'red',
            3 => 'green',
        ];
        $tags = [
            new Entity(['id' => 1, 'name' => 'blue']),
            new Entity(['id' => 3, 'name' => 'green']),
        ];
        $article = new Article(['tags' => $tags]);
        $this->Form->create($article);
        $result = $this->Form->control('tags._ids', ['options' => $options]);
        $expected = [
            'div' => ['class' => 'input select'],
            'label' => ['for' => 'tags-ids'],
            'Tags',
            '/label',
            'input' => ['type' => 'hidden', 'name' => 'tags[_ids]', 'value' => ''],
            'select' => [
                'name' => 'tags[_ids][]', 'id' => 'tags-ids',
                'multiple' => 'multiple',
            ],
            ['option' => ['value' => '1', 'selected' => 'selected']],
            'blue',
            '/option',
            ['option' => ['value' => '2']],
            'red',
            '/option',
            ['option' => ['value' => '3', 'selected' => 'selected']],
            'green',
            '/option',
            '/select',
            '/div',
        ];
        $this->assertHtml($expected, $result);

        // make sure only 50 is selected, and not 50f5c0cf
        $options = [
            '1' => 'blue',
            '50f5c0cf' => 'red',
            '50' => 'green',
        ];
        $tags = [
            new Entity(['id' => 1, 'name' => 'blue']),
            new Entity(['id' => 50, 'name' => 'green']),
        ];
        $article = new Article(['tags' => $tags]);
        $this->Form->create($article);
        $result = $this->Form->control('tags._ids', ['options' => $options]);
        $expected = [
            'div' => ['class' => 'input select'],
            'label' => ['for' => 'tags-ids'],
            'Tags',
            '/label',
            'input' => ['type' => 'hidden', 'name' => 'tags[_ids]', 'value' => ''],
            'select' => [
                'name' => 'tags[_ids][]', 'id' => 'tags-ids',
                'multiple' => 'multiple',
            ],
            ['option' => ['value' => '1', 'selected' => 'selected']],
            'blue',
            '/option',
            ['option' => ['value' => '50f5c0cf']],
            'red',
            '/option',
            ['option' => ['value' => '50', 'selected' => 'selected']],
            'green',
            '/option',
            '/select',
            '/div',
        ];
        $this->assertHtml($expected, $result);

        $spacecraft = [
            1 => 'Orion',
            2 => 'Helios',
        ];
        $this->View->set('spacecraft', $spacecraft);
        $this->Form->create();
        $result = $this->Form->control('spacecraft._ids');
        $expected = [
            'div' => ['class' => 'input select'],
            'label' => ['for' => 'spacecraft-ids'],
            'Spacecraft',
            '/label',
            'input' => ['type' => 'hidden', 'name' => 'spacecraft[_ids]', 'value' => ''],
            'select' => [
                'name' => 'spacecraft[_ids][]', 'id' => 'spacecraft-ids',
                'multiple' => 'multiple',
            ],
            ['option' => ['value' => '1']],
            'Orion',
            '/option',
            ['option' => ['value' => '2']],
            'Helios',
            '/option',
            '/select',
            '/div',
        ];
        $this->assertHtml($expected, $result);
    }

    /**
     * testErrorsForBelongsToManySelect method
     *
     * Tests that errors for belongsToMany select fields are being
     * picked up properly.
     *
     * @return void
     */
    public function testErrorsForBelongsToManySelect()
    {
        $spacecraft = [
            1 => 'Orion',
            2 => 'Helios',
        ];
        $this->View->set('spacecraft', $spacecraft);

        $article = new Article();
        $article->setError('spacecraft', ['Invalid']);

        $this->Form->create($article);
        $result = $this->Form->control('spacecraft._ids');

        $expected = [
            ['div' => ['class' => 'input select error']],
            'label' => ['for' => 'spacecraft-ids'],
            'Spacecraft',
            '/label',
            'input' => ['type' => 'hidden', 'name' => 'spacecraft[_ids]', 'value' => ''],
            'select' => [
                'name' => 'spacecraft[_ids][]', 'id' => 'spacecraft-ids',
                'multiple' => 'multiple',
            ],
            ['option' => ['value' => '1']],
            'Orion',
            '/option',
            ['option' => ['value' => '2']],
            'Helios',
            '/option',
            '/select',
            ['div' => ['class' => 'error-message']],
            'Invalid',
            '/div',
            '/div',
        ];
        $this->assertHtml($expected, $result);
    }

    /**
     * testSelectMultipleCheckboxes method
     *
     * Test generation of multi select elements in checkbox format.
     *
     * @return void
     */
    public function testSelectMultipleCheckboxes()
    {
        $result = $this->Form->select(
            'Model.multi_field',
            ['first', 'second', 'third'],
            ['multiple' => 'checkbox']
        );

        $expected = [
            'input' => [
                'type' => 'hidden', 'name' => 'Model[multi_field]', 'value' => '',
            ],
            ['div' => ['class' => 'checkbox']],
            ['label' => ['for' => 'model-multi-field-0']],
            ['input' => [
                'type' => 'checkbox', 'name' => 'Model[multi_field][]',
                'value' => '0', 'id' => 'model-multi-field-0',
            ]],
            'first',
            '/label',
            '/div',
            ['div' => ['class' => 'checkbox']],
            ['label' => ['for' => 'model-multi-field-1']],
            ['input' => [
                'type' => 'checkbox', 'name' => 'Model[multi_field][]',
                'value' => '1', 'id' => 'model-multi-field-1',
            ]],
            'second',
            '/label',
            '/div',
            ['div' => ['class' => 'checkbox']],
            ['label' => ['for' => 'model-multi-field-2']],
            ['input' => [
                'type' => 'checkbox', 'name' => 'Model[multi_field][]',
                'value' => '2', 'id' => 'model-multi-field-2',
            ]],
            'third',
            '/label',
            '/div',
        ];
        $this->assertHtml($expected, $result);

        $result = $this->Form->select(
            'Model.multi_field',
            ['a+' => 'first', 'a++' => 'second', 'a+++' => 'third'],
            ['multiple' => 'checkbox']
        );
        $expected = [
            'input' => [
                'type' => 'hidden', 'name' => 'Model[multi_field]', 'value' => '',
            ],
            ['div' => ['class' => 'checkbox']],
            ['label' => ['for' => 'model-multi-field-a+']],
            ['input' => [
                'type' => 'checkbox', 'name' => 'Model[multi_field][]',
                'value' => 'a+', 'id' => 'model-multi-field-a+',
            ]],
            'first',
            '/label',
            '/div',
            ['div' => ['class' => 'checkbox']],
            ['label' => ['for' => 'model-multi-field-a++']],
            ['input' => [
                'type' => 'checkbox', 'name' => 'Model[multi_field][]',
                'value' => 'a++', 'id' => 'model-multi-field-a++',
            ]],
            'second',
            '/label',
            '/div',
            ['div' => ['class' => 'checkbox']],
            ['label' => ['for' => 'model-multi-field-a+++']],
            ['input' => [
                'type' => 'checkbox', 'name' => 'Model[multi_field][]',
                'value' => 'a+++', 'id' => 'model-multi-field-a+++',
            ]],
            'third',
            '/label',
            '/div',
        ];
        $this->assertHtml($expected, $result);

        $result = $this->Form->select(
            'Model.multi_field',
            ['a>b' => 'first', 'a<b' => 'second', 'a"b' => 'third'],
            ['multiple' => 'checkbox']
        );
        $expected = [
            'input' => [
                'type' => 'hidden', 'name' => 'Model[multi_field]', 'value' => '',
            ],
            ['div' => ['class' => 'checkbox']],
            ['label' => ['for' => 'model-multi-field-a-b']],
            ['input' => [
                'type' => 'checkbox', 'name' => 'Model[multi_field][]',
                'value' => 'a&gt;b', 'id' => 'model-multi-field-a-b',
            ]],
            'first',
            '/label',
            '/div',
            ['div' => ['class' => 'checkbox']],
            ['label' => ['for' => 'model-multi-field-a-b1']],
            ['input' => [
                'type' => 'checkbox', 'name' => 'Model[multi_field][]',
                'value' => 'a&lt;b', 'id' => 'model-multi-field-a-b1',
            ]],
            'second',
            '/label',
            '/div',
            ['div' => ['class' => 'checkbox']],
            ['label' => ['for' => 'model-multi-field-a-b2']],
            ['input' => [
                'type' => 'checkbox', 'name' => 'Model[multi_field][]',
                'value' => 'a&quot;b', 'id' => 'model-multi-field-a-b2',
            ]],
            'third',
            '/label',
            '/div',
        ];
        $this->assertHtml($expected, $result);
    }

    /**
     * testSelectMultipleCheckboxRequestData method
     *
     * Ensure that multiCheckbox reads from the request data.
     *
     * @return void
     */
    public function testSelectMultipleCheckboxRequestData()
    {
        $this->View->setRequest($this->View->getRequest()->withData('Model', ['tags' => [1]]));
        $result = $this->Form->select(
            'Model.tags',
            ['1' => 'first', 'Array' => 'Array'],
            ['multiple' => 'checkbox']
        );
        $expected = [
            'input' => [
                'type' => 'hidden', 'name' => 'Model[tags]', 'value' => '',
            ],
            ['div' => ['class' => 'checkbox']],
            ['label' => ['for' => 'model-tags-1', 'class' => 'selected']],
            ['input' => [
                'type' => 'checkbox', 'name' => 'Model[tags][]',
                'value' => '1', 'id' => 'model-tags-1', 'checked' => 'checked',
            ]],
            'first',
            '/label',
            '/div',

            ['div' => ['class' => 'checkbox']],
            ['label' => ['for' => 'model-tags-array']],
            ['input' => [
                'type' => 'checkbox', 'name' => 'Model[tags][]',
                'value' => 'Array', 'id' => 'model-tags-array',
            ]],
            'Array',
            '/label',
            '/div',
        ];
        $this->assertHtml($expected, $result);
    }

    /**
     * testSelectMultipleCheckboxSecurity method
     *
     * Checks the security hash array generated for multiple-input checkbox elements.
     *
     * @return void
     */
    public function testSelectMultipleCheckboxSecurity()
    {
        $this->View->setRequest($this->View->getRequest()->withParam('_Token', 'testKey'));
        $this->assertEquals([], $this->Form->fields);

        $this->Form->select(
            'Model.multi_field',
            ['1' => 'first', '2' => 'second', '3' => 'third'],
            ['multiple' => 'checkbox']
        );
        $this->assertEquals(['Model.multi_field'], $this->Form->fields);

        $result = $this->Form->secure($this->Form->fields);
        $key = '8af36fb34e6f2ef8ba0eb473bb4365ec232f3fe5%3A';
        $this->assertContains('"' . $key . '"', $result);
    }

    /**
     * testSelectMultipleSecureWithNoOptions method
     *
     * Multiple select elements should always be secured as they always participate
     * in the POST data.
     *
     * @return void
     */
    public function testSelectMultipleSecureWithNoOptions()
    {
        $this->assertEquals([], $this->Form->fields);

        $this->Form->select(
            'Model.select',
            [],
            ['multiple' => true]
        );
        $this->assertEquals(['Model.select'], $this->Form->fields);
    }

    /**
     * testSelectNoSecureWithNoOptions method
     *
     * When a select box has no options it should not be added to the fields list
     * as it always fail post validation.
     *
     * @return void
     */
    public function testSelectNoSecureWithNoOptions()
    {
        $this->View->setRequest($this->View->getRequest()->withParam('_Token', 'testkey'));
        $this->assertEquals([], $this->Form->fields);

        $this->Form->select(
            'Model.select',
            []
        );
        $this->assertEquals([], $this->Form->fields);

        $this->Form->select(
            'Model.user_id',
            [],
            ['empty' => true]
        );
        $this->assertEquals(['Model.user_id'], $this->Form->fields);
    }

    /**
     * testControlMultipleCheckboxes method
     *
     * Test control() resulting in multi select elements being generated.
     *
     * @return void
     */
    public function testControlMultipleCheckboxes()
    {
        $result = $this->Form->control('Model.multi_field', [
            'options' => ['first', 'second', 'third'],
            'multiple' => 'checkbox',
        ]);
        $expected = [
            ['div' => ['class' => 'input select']],
            ['label' => ['for' => 'model-multi-field']],
            'Multi Field',
            '/label',
            'input' => ['type' => 'hidden', 'name' => 'Model[multi_field]', 'value' => ''],
            ['div' => ['class' => 'checkbox']],
            ['label' => ['for' => 'model-multi-field-0']],
            ['input' => ['type' => 'checkbox', 'name' => 'Model[multi_field][]', 'value' => '0', 'id' => 'model-multi-field-0']],
            'first',
            '/label',
            '/div',
            ['div' => ['class' => 'checkbox']],
            ['label' => ['for' => 'model-multi-field-1']],
            ['input' => ['type' => 'checkbox', 'name' => 'Model[multi_field][]', 'value' => '1', 'id' => 'model-multi-field-1']],
            'second',
            '/label',
            '/div',
            ['div' => ['class' => 'checkbox']],
            ['label' => ['for' => 'model-multi-field-2']],
            ['input' => ['type' => 'checkbox', 'name' => 'Model[multi_field][]', 'value' => '2', 'id' => 'model-multi-field-2']],
            'third',
            '/label',
            '/div',
            '/div',
        ];
        $this->assertHtml($expected, $result);

        $result = $this->Form->control('Model.multi_field', [
            'options' => ['a' => 'first', 'b' => 'second', 'c' => 'third'],
            'multiple' => 'checkbox',
        ]);
        $expected = [
            ['div' => ['class' => 'input select']],
            ['label' => ['for' => 'model-multi-field']],
            'Multi Field',
            '/label',
            'input' => ['type' => 'hidden', 'name' => 'Model[multi_field]', 'value' => ''],
            ['div' => ['class' => 'checkbox']],
            ['label' => ['for' => 'model-multi-field-a']],
            ['input' => ['type' => 'checkbox', 'name' => 'Model[multi_field][]', 'value' => 'a', 'id' => 'model-multi-field-a']],
            'first',
            '/label',
            '/div',
            ['div' => ['class' => 'checkbox']],
            ['label' => ['for' => 'model-multi-field-b']],
            ['input' => ['type' => 'checkbox', 'name' => 'Model[multi_field][]', 'value' => 'b', 'id' => 'model-multi-field-b']],
            'second',
            '/label',
            '/div',
            ['div' => ['class' => 'checkbox']],
            ['label' => ['for' => 'model-multi-field-c']],
            ['input' => ['type' => 'checkbox', 'name' => 'Model[multi_field][]', 'value' => 'c', 'id' => 'model-multi-field-c']],
            'third',
            '/label',
            '/div',
            '/div',
        ];
        $this->assertHtml($expected, $result);
    }

    /**
     * testSelectHiddenFieldOmission method
     *
     * Test that select() with 'hiddenField' => false omits the hidden field.
     *
     * @return void
     */
    public function testSelectHiddenFieldOmission()
    {
        $result = $this->Form->select(
            'Model.multi_field',
            ['first', 'second'],
            ['multiple' => 'checkbox', 'hiddenField' => false, 'value' => null]
        );
        $this->assertNotContains('type="hidden"', $result);
    }

    /**
     * testSelectCheckboxMultipleOverrideName method
     *
     * Test that select() with multiple = checkbox works with overriding name attribute.
     *
     * @return void
     */
    public function testSelectCheckboxMultipleOverrideName()
    {
        $result = $this->Form->select('category', ['1', '2'], [
            'multiple' => 'checkbox',
            'name' => 'fish',
        ]);
        $expected = [
            'input' => ['type' => 'hidden', 'name' => 'fish', 'value' => ''],
            ['div' => ['class' => 'checkbox']],
                ['label' => ['for' => 'fish-0']],
                    ['input' => ['type' => 'checkbox', 'name' => 'fish[]', 'value' => '0', 'id' => 'fish-0']],
                    '1',
                '/label',
            '/div',
            ['div' => ['class' => 'checkbox']],
                ['label' => ['for' => 'fish-1']],
                    ['input' => ['type' => 'checkbox', 'name' => 'fish[]', 'value' => '1', 'id' => 'fish-1']],
                    '2',
                '/label',
            '/div',
        ];
        $this->assertHtml($expected, $result);

        $result = $this->Form->multiCheckbox(
            'category',
            new Collection(['1', '2']),
            ['name' => 'fish']
        );
        $this->assertHtml($expected, $result);

        $result = $this->Form->multiCheckbox('category', ['1', '2'], [
            'name' => 'fish',
        ]);
        $this->assertHtml($expected, $result);
    }

    /**
     * testControlMultiCheckbox method
     *
     * Test that control() works with multicheckbox.
     *
     * @return void
     */
    public function testControlMultiCheckbox()
    {
        $result = $this->Form->control('category', [
            'type' => 'multicheckbox',
            'options' => ['1', '2'],
        ]);
        $expected = [
            ['div' => ['class' => 'input multicheckbox']],
            '<label',
            'Category',
            '/label',
            'input' => ['type' => 'hidden', 'name' => 'category', 'value' => ''],
            ['div' => ['class' => 'checkbox']],
                ['label' => ['for' => 'category-0']],
                    ['input' => ['type' => 'checkbox', 'name' => 'category[]', 'value' => '0', 'id' => 'category-0']],
                    '1',
                '/label',
            '/div',
            ['div' => ['class' => 'checkbox']],
                ['label' => ['for' => 'category-1']],
                    ['input' => ['type' => 'checkbox', 'name' => 'category[]', 'value' => '1', 'id' => 'category-1']],
                    '2',
                '/label',
            '/div',
            '/div',
        ];
        $this->assertHtml($expected, $result);
    }

    /**
     * testCheckbox method
     *
     * Test generation of checkboxes.
     *
     * @return void
     */
    public function testCheckbox()
    {
        $result = $this->Form->checkbox('Model.field');
        $expected = [
            'input' => ['type' => 'hidden', 'name' => 'Model[field]', 'value' => '0'],
            ['input' => ['type' => 'checkbox', 'name' => 'Model[field]', 'value' => '1']],
        ];
        $this->assertHtml($expected, $result);

        $result = $this->Form->checkbox('Model.field', [
            'id' => 'theID',
            'value' => 'myvalue',
            'form' => 'my-form',
        ]);
        $expected = [
            'input' => ['type' => 'hidden', 'name' => 'Model[field]', 'value' => '0', 'form' => 'my-form'],
            ['input' => [
                'type' => 'checkbox', 'name' => 'Model[field]',
                'value' => 'myvalue', 'id' => 'theID',
                'form' => 'my-form',
            ]],
        ];
        $this->assertHtml($expected, $result);
    }

    /**
     * testCheckboxDefaultValue method
     *
     * Test default value setting on checkbox() method.
     *
     * @return void
     */
    public function testCheckboxDefaultValue()
    {
        $this->View->setRequest($this->View->getRequest()->withData('Model.field', false));
        $result = $this->Form->checkbox('Model.field', ['default' => true, 'hiddenField' => false]);
        $expected = ['input' => ['type' => 'checkbox', 'name' => 'Model[field]', 'value' => '1']];
        $this->assertHtml($expected, $result);

        $this->View->setRequest($this->View->getRequest()->withData('Model.field', null));
        $this->Form->create();
        $result = $this->Form->checkbox('Model.field', ['default' => true, 'hiddenField' => false]);
        $expected = ['input' => ['type' => 'checkbox', 'name' => 'Model[field]', 'value' => '1', 'checked' => 'checked']];
        $this->assertHtml($expected, $result);

        $this->View->setRequest($this->View->getRequest()->withData('Model.field', true));
        $this->Form->create();
        $result = $this->Form->checkbox('Model.field', ['default' => false, 'hiddenField' => false]);
        $expected = ['input' => ['type' => 'checkbox', 'name' => 'Model[field]', 'value' => '1', 'checked' => 'checked']];
        $this->assertHtml($expected, $result);

        $this->View->setRequest($this->View->getRequest()->withData('Model.field', null));
        $this->Form->create();
        $result = $this->Form->checkbox('Model.field', ['default' => false, 'hiddenField' => false]);
        $expected = ['input' => ['type' => 'checkbox', 'name' => 'Model[field]', 'value' => '1']];
        $this->assertHtml($expected, $result);

        $Articles = $this->getTableLocator()->get('Articles');
        $Articles->getSchema()->addColumn(
            'published',
            ['type' => 'boolean', 'null' => false, 'default' => true]
        );

        $this->Form->create($Articles->newEntity());
        $result = $this->Form->checkbox('published', ['hiddenField' => false]);
        $expected = ['input' => ['type' => 'checkbox', 'name' => 'published', 'value' => '1', 'checked' => 'checked']];
        $this->assertHtml($expected, $result);
    }

    /**
     * testCheckboxCheckedAndError method
     *
     * Test checkbox being checked or having errors.
     *
     * @return void
     */
    public function testCheckboxCheckedAndError()
    {
        $this->article['errors'] = [
            'published' => true,
        ];
        $this->View->setRequest($this->View->getRequest()->withData('published', 'myvalue'));
        $this->Form->create($this->article);

        $result = $this->Form->checkbox('published', ['id' => 'theID', 'value' => 'myvalue']);
        $expected = [
            'input' => ['type' => 'hidden', 'class' => 'form-error', 'name' => 'published', 'value' => '0'],
            ['input' => [
                'type' => 'checkbox',
                'name' => 'published',
                'value' => 'myvalue',
                'id' => 'theID',
                'checked' => 'checked',
                'class' => 'form-error',
            ]],
        ];
        $this->assertHtml($expected, $result);

        $this->View->setRequest($this->View->getRequest()->withData('published', ''));
        $this->Form->create($this->article);
        $result = $this->Form->checkbox('published');
        $expected = [
            'input' => ['type' => 'hidden', 'class' => 'form-error', 'name' => 'published', 'value' => '0'],
            ['input' => ['type' => 'checkbox', 'name' => 'published', 'value' => '1', 'class' => 'form-error']],
        ];
        $this->assertHtml($expected, $result);
    }

    /**
     * testCheckboxCustomNameAttribute method
     *
     * Test checkbox() with a custom name attribute.
     *
     * @return void
     */
    public function testCheckboxCustomNameAttribute()
    {
        $result = $this->Form->checkbox('Test.test', ['name' => 'myField']);
        $expected = [
            'input' => ['type' => 'hidden', 'name' => 'myField', 'value' => '0'],
            ['input' => ['type' => 'checkbox', 'name' => 'myField', 'value' => '1']],
        ];
        $this->assertHtml($expected, $result);
    }

    /**
     * testCheckboxHiddenField method
     *
     * Test that the hidden input for checkboxes can be omitted or set to a
     * specific value.
     *
     * @return void
     */
    public function testCheckboxHiddenField()
    {
        $result = $this->Form->checkbox('UserForm.something', [
            'hiddenField' => false,
        ]);
        $expected = [
            'input' => [
                'type' => 'checkbox',
                'name' => 'UserForm[something]',
                'value' => '1',
            ],
        ];
        $this->assertHtml($expected, $result);

        $result = $this->Form->checkbox('UserForm.something', [
            'value' => 'Y',
            'hiddenField' => 'N',
        ]);
        $expected = [
            ['input' => [
                'type' => 'hidden', 'name' => 'UserForm[something]',
                'value' => 'N',
            ]],
            ['input' => [
                'type' => 'checkbox', 'name' => 'UserForm[something]',
                'value' => 'Y',
            ]],
        ];
        $this->assertHtml($expected, $result);
    }

    /**
     * testTime method
     *
     * Test the time type.
     *
     * @return void
     */
    public function testTime()
    {
        $result = $this->Form->time('start_time', [
            'value' => '2014-03-08 16:30:00',
        ]);

<<<<<<< HEAD
        $expected = [
            'input' => [
                'type' => 'time',
                'name' => 'start_time',
                'value' => '16:30:00',
            ],
        ];
        $this->assertHtml($expected, $result);
=======
        $result = $this->Form->time('start_time', [
            'timeFormat' => 12,
            'interval' => 5,
            'value' => '2014-03-08 16:30:00'
        ]);
        $this->assertContains('<option value="04" selected="selected">4</option>', $result);
        $this->assertContains('<option value="30" selected="selected">30</option>', $result);
        $this->assertContains('<option value="pm" selected="selected">pm</option>', $result);
        $this->assertNotContains('year', $result);
        $this->assertNotContains('month', $result);
        $this->assertNotContains('day', $result);
    }

    /**
     * testTimeFormat24NoMeridian method
     *
     * Ensure that timeFormat=24 has no merdian.
     *
     * @return void
     */
    public function testTimeFormat24NoMeridian()
    {
        $result = $this->Form->time('start_time', [
            'timeFormat' => 24,
            'interval' => 5,
            'value' => '2014-03-08 16:30:00'
        ]);
        $this->assertContains('<option value="16" selected="selected">16</option>', $result);
        $this->assertContains('<option value="30" selected="selected">30</option>', $result);
        $this->assertNotContains('meridian', $result);
        $this->assertNotContains('pm', $result);
        $this->assertNotContains('year', $result);
        $this->assertNotContains('month', $result);
        $this->assertNotContains('day', $result);
>>>>>>> 53f6b72c
    }

    /**
     * testDate method
     *
     * Test the date type.
     *
     * @return void
     */
    public function testDate()
    {
        $result = $this->Form->date('start_day', [
            'value' => '2014-03-08',
        ]);

        $expected = [
            'input' => [
                'type' => 'date',
                'name' => 'start_day',
                'value' => '2014-03-08',
            ],
        ];
        $this->assertHtml($expected, $result);

        $result = $this->Form->date('start_day', [
            'value' => new Date('2014-03-08'),
        ]);
        $this->assertHtml($expected, $result);
    }

    /**
     * testDateTime method
     *
     * @return void
     */
    public function testDateTime()
    {
        $result = $this->Form->dateTime('date', ['default' => true]);
        $expected = [
            'input' => [
                'type' => 'datetime-local',
                'name' => 'date',
                'value' => 'preg:/' . date('Y-m-d') . 'T\d{2}:\d{2}(:\d{2})?/',
            ],
        ];

        $this->assertHtml($expected, $result);
    }

    /**
     * testDateTimeSecured method
     *
     * Test that datetime fields are added to protected fields list.
     *
     * @return void
     */
    public function testDateTimeSecured()
    {
        $this->View->setRequest(
            $this->View->getRequest()->withParam('_Token', ['unlockedFields' => []])
        );
        $this->Form->dateTime('date');
        $expected = ['date'];
        $this->assertEquals($expected, $this->Form->fields);

        $this->Form->fields = [];
        $this->Form->date('published');
        $expected = ['published'];
        $this->assertEquals($expected, $this->Form->fields);
    }

    /**
     * testDateTimeSecuredDisabled method
     *
     * Test that datetime fields are added to protected fields list.
     *
     * @return void
     */
    public function testDateTimeSecuredDisabled()
    {
        $this->View->setRequest(
            $this->View->getRequest()->withParam('_Token', ['unlockedFields' => []])
        );
        $this->Form->dateTime('date', ['secure' => false]);
        $expected = [];
        $this->assertEquals($expected, $this->Form->fields);

        $this->Form->fields = [];
        $this->Form->date('published', ['secure' => false]);
        $expected = [];
        $this->assertEquals($expected, $this->Form->fields);
    }

    /**
     * testDatetimeWithDefault method
     *
     * Test that datetime() and default values work.
     *
     * @return void
     */
    public function testDatetimeWithDefault()
    {
        $result = $this->Form->dateTime('updated', ['value' => '2009-06-01 11:15:30']);
        $expected = [
            'input' => [
                'type' => 'datetime-local',
                'name' => 'updated',
                'value' => '2009-06-01T11:15:30',
            ],
        ];
        $this->assertHtml($expected, $result);

        $result = $this->Form->dateTime('updated', [
            'default' => '2009-06-01 11:15:30',
        ]);
        $expected = [
            'input' => [
                'type' => 'datetime-local',
                'name' => 'updated',
                'value' => '2009-06-01T11:15:30',
            ],
        ];
        $this->assertHtml($expected, $result);
    }

    /**
     * testMonth method
     *
     * Test generation of a month input.
     *
     * @return void
     */
    public function testMonth()
    {
        $result = $this->Form->month('field', ['value' => '']);
        $expected = [
            'input' => [
                'type' => 'month',
                'name' => 'field',
                'value' => '',
            ],
        ];
        $this->assertHtml($expected, $result);

        $this->View->setRequest(
            $this->View->getRequest()->withData('release', '2050-02-10')
        );
        $this->Form->create();
        $result = $this->Form->month('release');

        $expected = [
            'input' => [
                'type' => 'month',
                'name' => 'release',
                'value' => '2050-02',
            ],
        ];
        $this->assertHtml($expected, $result);

        $this->View->setRequest(
            $this->View->getRequest()->withData('release', '2050-03')
        );
        $this->Form->create();
        $result = $this->Form->month('release');
        $expected = [
            'input' => [
                'type' => 'month',
                'name' => 'release',
                'value' => '2050-03',
            ],
        ];
        $this->assertHtml($expected, $result);
    }

    /**
     * testYear method
     *
     * Test generation of a year input.
     *
     * @return void
     */
    public function testYear()
    {
        $this->View->setRequest(
            $this->View->getRequest()->withData('published', '2006')
        );

        $result = $this->Form->year('field', ['value' => '', 'min' => 2006, 'max' => 2007]);
        $expected = [
            ['select' => ['name' => 'field']],
            ['option' => ['selected' => 'selected', 'value' => '']],
            '/option',
            ['option' => ['value' => '2007']],
            '2007',
            '/option',
            ['option' => ['value' => '2006']],
            '2006',
            '/option',
            '/select',
        ];
        $this->assertHtml($expected, $result);

        $result = $this->Form->year('field', [
            'value' => '',
            'min' => 2006,
            'max' => 2007,
            'order' => 'asc',
        ]);
        $expected = [
            ['select' => ['name' => 'field']],
            ['option' => ['selected' => 'selected', 'value' => '']],
            '/option',
            ['option' => ['value' => '2006']],
            '2006',
            '/option',
            ['option' => ['value' => '2007']],
            '2007',
            '/option',
            '/select',
        ];
        $this->assertHtml($expected, $result);

        $result = $this->Form->year('published', [
            'empty' => false,
            'min' => 2006,
            'max' => 2007,
        ]);
        $expected = [
            ['select' => ['name' => 'published']],
            ['option' => ['value' => '2007']],
            '2007',
            '/option',
            ['option' => ['value' => '2006', 'selected' => 'selected']],
            '2006',
            '/option',
            '/select',
        ];
        $this->assertHtml($expected, $result);

        $result = $this->Form->year('published', [
            'empty' => 'Published on',
        ]);
        $this->assertContains('Published on', $result);
    }

    /**
     * testControlYearPreEpoch method
     *
     * Test minYear being prior to the unix epoch.
     *
     * @return void
     */
    public function testControlYearPreEpoch()
    {
        $start = date('Y') - 80;
        $end = date('Y') - 18;
        $result = $this->Form->control('birth_year', [
            'type' => 'year',
            'label' => 'Birth Year',
            'min' => $start,
            'max' => $end,
        ]);
        $this->assertContains('value="' . $start . '">' . $start, $result);
        $this->assertContains('value="' . $end . '">' . $end, $result);
        $this->assertNotContains('value="00">00', $result);
    }

    /**
     * test control() datetime & required attributes
     *
     * @return void
     */
    public function testControlDatetimeRequired()
    {
        $result = $this->Form->control('birthday', [
            'type' => 'date',
            'required' => true,
        ]);
        $this->assertContains(
            '<input type="date" name="birthday" required="required"',
            $result
        );
    }

    /**
     * testYearAutoExpandRange method
     *
     * @return void
     */
    public function testYearAutoExpandRange()
    {
        $this->View->setRequest($this->View->getRequest()->withData('birthday', '1930'));
        $result = $this->Form->year('birthday');
        preg_match_all('/<option value="([\d]+)"/', $result, $matches);

        $result = $matches[1];
        $expected = range(date('Y') + 5, 1930);
        $this->assertEquals($expected, $result);

        $this->View->setRequest($this->View->getRequest()->withData('release', '2050'));
        $this->Form->create();
        $result = $this->Form->year('release');
        preg_match_all('/<option value="([\d]+)"/', $result, $matches);

        $result = $matches[1];
        $expected = range(2050, date('Y') - 5);
        $this->assertEquals($expected, $result);

        $this->View->setRequest($this->View->getRequest()->withData('release', '1881'));
        $this->Form->create();
        $result = $this->Form->year('release', [
            'min' => 1890,
            'max' => 1900,
        ]);
        preg_match_all('/<option value="([\d]+)"/', $result, $matches);

        $result = $matches[1];
        $expected = range(1900, 1881);
        $this->assertEquals($expected, $result);
    }

    /**
     * testControlLabelFalse method
     *
     * Test the label option being set to false.
     *
     * @return void
     */
    public function testControlLabelFalse()
    {
        $this->Form->create($this->article);
        $result = $this->Form->control('title', ['label' => false]);
        $expected = [
            'div' => ['class' => 'input text required'],
            'input' => [
                'type' => 'text',
                'required' => 'required',
                'id' => 'title',
                'name' => 'title',
                'oninvalid' => 'this.setCustomValidity(&#039;This field is required&#039;)',
                'onvalid' => 'this.setCustomValidity(&#039;&#039;)',
            ],
            '/div',
        ];
        $this->assertHtml($expected, $result);
    }

    /**
     * testTextArea method
     *
     * Test generation of a textarea input.
     *
     * @return void
     */
    public function testTextArea()
    {
        $this->View->setRequest($this->View->getRequest()->withData('field', 'some test data'));
        $result = $this->Form->textarea('field');
        $expected = [
            'textarea' => ['name' => 'field', 'rows' => 5],
            'some test data',
            '/textarea',
        ];
        $this->assertHtml($expected, $result);

        $result = $this->Form->textarea('user.bio');
        $expected = [
            'textarea' => ['name' => 'user[bio]', 'rows' => 5],
            '/textarea',
        ];
        $this->assertHtml($expected, $result);

        $this->View->setRequest($this->View->getRequest()
            ->withData('field', 'some <strong>test</strong> data with <a href="#">HTML</a> chars'));
        $this->Form->create();
        $result = $this->Form->textarea('field');
        $expected = [
            'textarea' => ['name' => 'field', 'rows' => 5],
            htmlentities('some <strong>test</strong> data with <a href="#">HTML</a> chars'),
            '/textarea',
        ];
        $this->assertHtml($expected, $result);

        $this->View->setRequest($this->View->getRequest()->withData(
            'Model.field',
            'some <strong>test</strong> data with <a href="#">HTML</a> chars'
        ));
        $this->Form->create();
        $result = $this->Form->textarea('Model.field', ['escape' => false]);
        $expected = [
            'textarea' => ['name' => 'Model[field]', 'rows' => 5],
            'some <strong>test</strong> data with <a href="#">HTML</a> chars',
            '/textarea',
        ];
        $this->assertHtml($expected, $result);

        $result = $this->Form->textarea('0.OtherModel.field');
        $expected = [
            'textarea' => ['name' => '0[OtherModel][field]', 'rows' => 5],
            '/textarea',
        ];
        $this->assertHtml($expected, $result);
    }

    /**
     * testTextAreaWithStupidCharacters method
     *
     * Test text area with non-ascii characters.
     *
     * @return void
     */
    public function testTextAreaWithStupidCharacters()
    {
        $result = $this->Form->textarea('Post.content', [
            'value' => 'GREAT®',
            'rows' => '15',
            'cols' => '75',
        ]);
        $expected = [
            'textarea' => ['name' => 'Post[content]', 'rows' => '15', 'cols' => '75'],
            'GREAT®',
            '/textarea',
        ];
        $this->assertHtml($expected, $result);
    }

    /**
     * testTextAreaMaxLength method
     *
     * Test textareas maxlength read from schema.
     *
     * @return void
     */
    public function testTextAreaMaxLength()
    {
        $this->Form->create([
            'schema' => [
                'stuff' => ['type' => 'string', 'length' => 10],
            ],
        ]);
        $result = $this->Form->control('other', ['type' => 'textarea']);
        $expected = [
            'div' => ['class' => 'input textarea'],
            'label' => ['for' => 'other'],
            'Other',
            '/label',
            'textarea' => ['name' => 'other', 'id' => 'other', 'rows' => 5],
            '/textarea',
            '/div',
        ];
        $this->assertHtml($expected, $result);

        $result = $this->Form->control('stuff', ['type' => 'textarea']);
        $expected = [
            'div' => ['class' => 'input textarea'],
            'label' => ['for' => 'stuff'],
            'Stuff',
            '/label',
            'textarea' => ['name' => 'stuff', 'maxlength' => 10, 'id' => 'stuff', 'rows' => 5],
            '/textarea',
            '/div',
        ];
        $this->assertHtml($expected, $result);
    }

    /**
     * testHiddenField method
     *
     * Test generation of a hidden input.
     *
     * @return void
     */
    public function testHiddenField()
    {
        $this->article['errors'] = [
            'field' => true,
        ];
        $this->View->setRequest($this->View->getRequest()->withData('field', 'test'));
        $this->Form->create($this->article);
        $result = $this->Form->hidden('field', ['id' => 'theID']);
        $expected = [
            'input' => ['type' => 'hidden', 'class' => 'form-error', 'name' => 'field', 'id' => 'theID', 'value' => 'test']];
        $this->assertHtml($expected, $result);

        $result = $this->Form->hidden('field', ['value' => 'my value']);
        $expected = [
            'input' => ['type' => 'hidden', 'class' => 'form-error', 'name' => 'field', 'value' => 'my value'],
        ];
        $this->assertHtml($expected, $result);
    }

    /**
     * testFileUploadField method
     *
     * Test generation of a file upload input.
     *
     * @return void
     */
    public function testFileUploadField()
    {
        $expected = ['input' => ['type' => 'file', 'name' => 'Model[upload]']];

        $result = $this->Form->file('Model.upload');
        $this->assertHtml($expected, $result);

        $this->View->setRequest($this->View->getRequest()->withData('Model.upload', [
            'name' => '', 'type' => '', 'tmp_name' => '',
            'error' => 4, 'size' => 0,
        ]));
        $result = $this->Form->file('Model.upload');
        $this->assertHtml($expected, $result);

        $this->View->setRequest(
            $this->View->getRequest()->withData('Model.upload', 'no data should be set in value')
        );
        $result = $this->Form->file('Model.upload');
        $this->assertHtml($expected, $result);
    }

    /**
     * testFileUploadOnOtherModel method
     *
     * Test File upload input on a model not used in create().
     *
     * @return void
     */
    public function testFileUploadOnOtherModel()
    {
        $this->Form->create($this->article, ['type' => 'file']);
        $result = $this->Form->file('ValidateProfile.city');
        $expected = [
            'input' => ['type' => 'file', 'name' => 'ValidateProfile[city]'],
        ];
        $this->assertHtml($expected, $result);
    }

    /**
     * testButton method
     *
     * Test generation of a form button.
     *
     * @return void
     */
    public function testButton()
    {
        $result = $this->Form->button('Hi');
        $expected = ['button' => ['type' => 'submit'], 'Hi', '/button'];
        $this->assertHtml($expected, $result);

        $result = $this->Form->button('Clear Form >', ['type' => 'reset']);
        $expected = ['button' => ['type' => 'reset'], 'Clear Form >', '/button'];
        $this->assertHtml($expected, $result);

        $result = $this->Form->button('Clear Form >', ['type' => 'reset', 'id' => 'clearForm']);
        $expected = ['button' => ['type' => 'reset', 'id' => 'clearForm'], 'Clear Form >', '/button'];
        $this->assertHtml($expected, $result);

        $result = $this->Form->button('<Clear Form>', ['type' => 'reset', 'escape' => true]);
        $expected = ['button' => ['type' => 'reset'], '&lt;Clear Form&gt;', '/button'];
        $this->assertHtml($expected, $result);

        $result = $this->Form->button('No type', ['type' => false]);
        $expected = ['button' => [], 'No type', '/button'];
        $this->assertHtml($expected, $result);

        $result = $this->Form->button('Upload Text', [
            'onClick' => "$('#postAddForm').ajaxSubmit({target: '#postTextUpload', url: '/posts/text'});return false;'",
            'escape' => false,
        ]);
        $this->assertNotRegExp('/\&039/', $result);
    }

    /**
     * testButtonUnlockedByDefault method
     *
     * Test that button() makes unlocked fields by default.
     *
     * @return void
     */
    public function testButtonUnlockedByDefault()
    {
        $this->View->setRequest($this->View->getRequest()->withParam('_csrfToken', 'secured'));
        $this->Form->button('Save', ['name' => 'save']);
        $this->Form->button('Clear');

        $result = $this->Form->unlockField();
        $this->assertEquals(['save'], $result);
    }

    /**
     * Test generation of a form button with confirm message.
     *
     * @return void
     */
    public function testButtonWithConfirm()
    {
        $result = $this->Form->button('Hi', ['confirm' => 'Confirm me!']);
        $expected = ['button' => ['type' => 'submit', 'onclick' => 'if (confirm(&quot;Confirm me!&quot;)) { return true; } return false;'], 'Hi', '/button'];
        $this->assertHtml($expected, $result);
    }

    /**
     * testPostButton method
     *
     * @return void
     */
    public function testPostButton()
    {
        $result = $this->Form->postButton('Hi', '/controller/action');
        $expected = [
            'form' => ['method' => 'post', 'action' => '/controller/action', 'accept-charset' => 'utf-8'],
            'div' => ['style' => 'display:none;'],
            'input' => ['type' => 'hidden', 'name' => '_method', 'value' => 'POST'],
            '/div',
            'button' => ['type' => 'submit'],
            'Hi',
            '/button',
            '/form',
        ];
        $this->assertHtml($expected, $result);

        $result = $this->Form->postButton('Send', '/', ['data' => ['extra' => 'value']]);
        $this->assertContains('<input type="hidden" name="extra" value="value"', $result);
    }

    /**
     * testPostButtonMethodType method
     *
     * @return void
     */
    public function testPostButtonMethodType()
    {
        $result = $this->Form->postButton('Hi', '/controller/action', ['method' => 'patch']);
        $expected = [
            'form' => ['method' => 'post', 'action' => '/controller/action', 'accept-charset' => 'utf-8'],
            'div' => ['style' => 'display:none;'],
            'input' => ['type' => 'hidden', 'name' => '_method', 'value' => 'PATCH'],
            '/div',
            'button' => ['type' => 'submit'],
            'Hi',
            '/button',
            '/form',
        ];
        $this->assertHtml($expected, $result);
    }

    /**
     * testPostButtonFormOptions method
     *
     * @return void
     */
    public function testPostButtonFormOptions()
    {
        $result = $this->Form->postButton('Hi', '/controller/action', ['form' => ['class' => 'inline']]);
        $expected = [
            'form' => ['method' => 'post', 'action' => '/controller/action', 'accept-charset' => 'utf-8', 'class' => 'inline'],
            'div' => ['style' => 'display:none;'],
            'input' => ['type' => 'hidden', 'name' => '_method', 'value' => 'POST'],
            '/div',
            'button' => ['type' => 'submit'],
            'Hi',
            '/button',
            '/form',
        ];
        $this->assertHtml($expected, $result);
    }

    /**
     * testPostButtonNestedData method
     *
     * Test using postButton with N dimensional data.
     *
     * @return void
     */
    public function testPostButtonNestedData()
    {
        $data = [
            'one' => [
                'two' => [
                    3, 4, 5,
                ],
            ],
        ];
        $result = $this->Form->postButton('Send', '/', ['data' => $data]);
        $this->assertContains('<input type="hidden" name="one[two][0]" value="3"', $result);
        $this->assertContains('<input type="hidden" name="one[two][1]" value="4"', $result);
        $this->assertContains('<input type="hidden" name="one[two][2]" value="5"', $result);
    }

    /**
     * testSecurePostButton method
     *
     * Test that postButton adds _Token fields.
     *
     * @return void
     */
    public function testSecurePostButton()
    {
        $this->View->setRequest($this->View->getRequest()
            ->withParam('_csrfToken', 'testkey')
            ->withParam('_Token.unlockedFields', []));

        $result = $this->Form->postButton('Delete', '/posts/delete/1');
        $tokenDebug = urlencode(json_encode([
                '/posts/delete/1',
                [],
                [],
            ]));

        $expected = [
            'form' => [
                'method' => 'post', 'action' => '/posts/delete/1', 'accept-charset' => 'utf-8',
            ],
            ['div' => ['style' => 'display:none;']],
            ['input' => ['type' => 'hidden', 'name' => '_method', 'value' => 'POST']],
            ['input' => ['type' => 'hidden', 'name' => '_csrfToken', 'value' => 'testkey', 'autocomplete' => 'off']],
            '/div',
            'button' => ['type' => 'submit'],
            'Delete',
            '/button',
            ['div' => ['style' => 'display:none;']],
            ['input' => ['type' => 'hidden', 'name' => '_Token[fields]', 'value' => 'preg:/[\w\d%]+/', 'autocomplete' => 'off']],
            ['input' => ['type' => 'hidden', 'name' => '_Token[unlocked]', 'value' => '', 'autocomplete' => 'off']],
            ['input' => [
                'type' => 'hidden',
                'name' => '_Token[debug]',
                'value' => $tokenDebug,
                'autocomplete' => 'off',
            ]],
            '/div',
            '/form',
        ];
        $this->assertHtml($expected, $result);
    }

    /**
     * testPostLink method
     *
     * @return void
     */
    public function testPostLink()
    {
        $result = $this->Form->postLink('Delete', '/posts/delete/1');
        $expected = [
            'form' => [
                'method' => 'post', 'action' => '/posts/delete/1',
                'name' => 'preg:/post_\w+/', 'style' => 'display:none;',
            ],
            'input' => ['type' => 'hidden', 'name' => '_method', 'value' => 'POST'],
            '/form',
            'a' => ['href' => '#', 'onclick' => 'preg:/document\.post_\w+\.submit\(\); event\.returnValue = false; return false;/'],
            'Delete',
            '/a',
        ];
        $this->assertHtml($expected, $result);

        $result = $this->Form->postLink('Delete', '/posts/delete/1', ['method' => 'delete']);
        $expected = [
            'form' => [
                'method' => 'post', 'action' => '/posts/delete/1',
                'name' => 'preg:/post_\w+/', 'style' => 'display:none;',
            ],
            'input' => ['type' => 'hidden', 'name' => '_method', 'value' => 'DELETE'],
            '/form',
            'a' => ['href' => '#', 'onclick' => 'preg:/document\.post_\w+\.submit\(\); event\.returnValue = false; return false;/'],
            'Delete',
            '/a',
        ];
        $this->assertHtml($expected, $result);

        $result = $this->Form->postLink(
            'Delete',
            '/posts/delete/1',
            ['target' => '_blank', 'class' => 'btn btn-danger']
        );
        $expected = [
            'form' => [
                'method' => 'post', 'target' => '_blank', 'action' => '/posts/delete/1',
                'name' => 'preg:/post_\w+/', 'style' => 'display:none;',
            ],
            'input' => ['type' => 'hidden', 'name' => '_method', 'value' => 'POST'],
            '/form',
            'a' => ['class' => 'btn btn-danger', 'href' => '#', 'onclick' => 'preg:/document\.post_\w+\.submit\(\); event\.returnValue = false; return false;/'],
            'Delete',
            '/a',
        ];
        $this->assertHtml($expected, $result);
    }

    /**
     * testPostLinkWithConfirm method
     *
     * Test the confirm option for postLink().
     *
     * @return void
     */
    public function testPostLinkWithConfirm()
    {
        $result = $this->Form->postLink('Delete', '/posts/delete/1', ['confirm' => 'Confirm?']);
        $expected = [
            'form' => [
                'method' => 'post', 'action' => '/posts/delete/1',
                'name' => 'preg:/post_\w+/', 'style' => 'display:none;',
            ],
            'input' => ['type' => 'hidden', 'name' => '_method', 'value' => 'POST'],
            '/form',
            'a' => ['href' => '#', 'onclick' => 'preg:/if \(confirm\(&quot;Confirm\?&quot;\)\) \{ document\.post_\w+\.submit\(\); \} event\.returnValue = false; return false;/'],
            'Delete',
            '/a',
        ];
        $this->assertHtml($expected, $result);

        $result = $this->Form->postLink(
            'Delete',
            '/posts/delete/1',
            ['escape' => false, 'confirm' => "'Confirm'\nthis \"deletion\"?"]
        );
        $expected = [
            'form' => [
                'method' => 'post', 'action' => '/posts/delete/1',
                'name' => 'preg:/post_\w+/', 'style' => 'display:none;',
            ],
            'input' => ['type' => 'hidden', 'name' => '_method', 'value' => 'POST'],
            '/form',
            'a' => ['href' => '#', 'onclick' => "preg:/if \(confirm\(&quot;&#039;Confirm&#039;\\\\nthis \\\&quot;deletion\\\&quot;\?&quot;\)\) \{ document\.post_\w+\.submit\(\); \} event\.returnValue = false; return false;/"],
            'Delete',
            '/a',
        ];
        $this->assertHtml($expected, $result);

        $this->Form->setTemplates(['confirmJs' => 'if (confirm({{confirmMessage}})) { $(\'form[name="{{formName}}"]\').submit();};']);
        $result = $this->Form->postLink(
            'Delete',
            '/posts/delete/1',
            ['escape' => false, 'confirm' => 'Confirm this deletion?']
        );
        $expected = [
            'form' => [
                'method' => 'post', 'action' => '/posts/delete/1',
                'name' => 'preg:/post_\w+/', 'style' => 'display:none;',
            ],
            'input' => ['type' => 'hidden', 'name' => '_method', 'value' => 'POST'],
            '/form',
            'a' => ['href' => '#', 'onclick' => 'preg:/if \(confirm\("Confirm this deletion\?"\)\) \{ \$\(\'form\[name="post_\w+"\]\'\)\.submit\(\);\};/'],
            'Delete',
            '/a',
        ];

        $this->assertHtml($expected, $result);
    }

    /**
     * testPostLinkWithQuery method
     *
     * Test postLink() with query string args.
     *
     * @return void
     */
    public function testPostLinkWithQuery()
    {
        $result = $this->Form->postLink(
            'Delete',
            ['controller' => 'posts', 'action' => 'delete', 1, '?' => ['a' => 'b', 'c' => 'd']]
        );
        $expected = [
            'form' => [
                'method' => 'post', 'action' => '/posts/delete/1?a=b&amp;c=d',
                'name' => 'preg:/post_\w+/', 'style' => 'display:none;',
            ],
            'input' => ['type' => 'hidden', 'name' => '_method', 'value' => 'POST'],
            '/form',
            'a' => ['href' => '#', 'onclick' => 'preg:/document\.post_\w+\.submit\(\); event\.returnValue = false; return false;/'],
            'Delete',
            '/a',
        ];
        $this->assertHtml($expected, $result);
    }

    /**
     * testPostLinkWithData method
     *
     * Test postLink with additional data.
     *
     * @return void
     */
    public function testPostLinkWithData()
    {
        $result = $this->Form->postLink('Delete', '/posts/delete', ['data' => ['id' => 1]]);
        $this->assertContains('<input type="hidden" name="id" value="1"', $result);

        $entity = new Entity(['name' => 'no show'], ['source' => 'Articles']);
        $this->Form->create($entity);
        $this->Form->end();
        $result = $this->Form->postLink('Delete', '/posts/delete', ['data' => ['name' => 'show']]);
        $this->assertContains(
            '<input type="hidden" name="name" value="show"',
            $result,
            'should not contain entity data.'
        );
    }

    /**
     * testPostLinkSecurityHash method
     *
     * Test that security hashes for postLink include the url.
     *
     * @return void
     */
    public function testPostLinkSecurityHash()
    {
        $hash = hash_hmac('sha1', '/posts/delete/1' . serialize(['id' => '1']) . session_id(), Security::getSalt());
        $hash .= '%3Aid';
        $this->View->setRequest($this->View->getRequest()->withParam('_Token.key', 'test'));

        $result = $this->Form->postLink(
            'Delete',
            '/posts/delete/1',
            ['data' => ['id' => 1]]
        );
        $tokenDebug = urlencode(json_encode([
            '/posts/delete/1',
            [
                'id' => 1,
            ],
            [],
        ]));
        $expected = [
            'form' => [
                'method' => 'post', 'action' => '/posts/delete/1',
                'name', 'style' => 'display:none;',
            ],
            ['input' => ['type' => 'hidden', 'name' => '_method', 'value' => 'POST']],
            ['input' => ['type' => 'hidden', 'name' => 'id', 'value' => '1']],
            'div' => ['style' => 'display:none;'],
            ['input' => ['type' => 'hidden', 'name' => '_Token[fields]', 'value' => $hash, 'autocomplete' => 'off']],
            ['input' => ['type' => 'hidden', 'name' => '_Token[unlocked]', 'value' => '', 'autocomplete' => 'off']],
            ['input' => [
                'type' => 'hidden',
                'name' => '_Token[debug]',
                'value' => $tokenDebug,
                'autocomplete' => 'off',
            ]],
            '/div',
            '/form',
            'a' => ['href' => '#', 'onclick' => 'preg:/document\.post_\w+\.submit\(\); event\.returnValue = false; return false;/'],
            'Delete',
            '/a',
        ];
        $this->assertHtml($expected, $result);
    }

    /**
     * testPostLinkSecurityHashBlockMode method
     *
     * Test that postLink doesn't modify the fields in the containing form.
     *
     * postLink() calls inside open forms should not modify the field list
     * for the form.
     *
     * @return void
     */
    public function testPostLinkSecurityHashBlockMode()
    {
        $hash = hash_hmac('sha1', '/posts/delete/1' . serialize([]) . session_id(), Security::getSalt());
        $hash .= '%3A';
        $this->View->setRequest($this->View->getRequest()->withParam('_Token.key', 'test'));

        $this->Form->create('Post', ['url' => ['action' => 'add']]);
        $this->Form->control('title');
        $this->Form->postLink('Delete', '/posts/delete/1', ['block' => true]);
        $result = $this->View->fetch('postLink');

        $this->assertEquals(['title'], $this->Form->fields);
        $this->assertContains($hash, $result, 'Should contain the correct hash.');
        $this->assertAttributeEquals('/articles/add', '_lastAction', $this->Form, 'lastAction was should be restored.');
    }

    /**
     * testPostLinkSecurityHashNoDebugMode method
     *
     * Test that security does not include debug token if debug is false.
     *
     * @return void
     */
    public function testPostLinkSecurityHashNoDebugMode()
    {
        Configure::write('debug', false);
        $hash = hash_hmac('sha1', '/posts/delete/1' . serialize(['id' => '1']) . session_id(), Security::getSalt());
        $hash .= '%3Aid';
        $this->View->setRequest($this->View->getRequest()
            ->withParam('_Token.key', 'test'));

        $result = $this->Form->postLink(
            'Delete',
            '/posts/delete/1',
            ['data' => ['id' => 1]]
        );
        $expected = [
            'form' => [
                'method' => 'post', 'action' => '/posts/delete/1',
                'name', 'style' => 'display:none;',
            ],
            ['input' => ['type' => 'hidden', 'name' => '_method', 'value' => 'POST']],
            ['input' => ['type' => 'hidden', 'name' => 'id', 'value' => '1']],
            'div' => ['style' => 'display:none;'],
            ['input' => ['type' => 'hidden', 'name' => '_Token[fields]', 'value' => $hash, 'autocomplete' => 'off']],
            ['input' => ['type' => 'hidden', 'name' => '_Token[unlocked]', 'value' => '', 'autocomplete' => 'off']],
            '/div',
            '/form',
            'a' => ['href' => '#', 'onclick' => 'preg:/document\.post_\w+\.submit\(\); event\.returnValue = false; return false;/'],
            'Delete',
            '/a',
        ];
        $this->assertHtml($expected, $result);
    }

    /**
     * testPostLinkNestedData method
     *
     * Test using postLink with N dimensional data.
     *
     * @return void
     */
    public function testPostLinkNestedData()
    {
        $data = [
            'one' => [
                'two' => [
                    3, 4, 5,
                ],
            ],
        ];
        $result = $this->Form->postLink('Send', '/', ['data' => $data]);
        $this->assertContains('<input type="hidden" name="one[two][0]" value="3"', $result);
        $this->assertContains('<input type="hidden" name="one[two][1]" value="4"', $result);
        $this->assertContains('<input type="hidden" name="one[two][2]" value="5"', $result);
    }

    /**
     * testPostLinkAfterGetForm method
     *
     * Test creating postLinks after a GET form.
     *
     * @return void
     */
    public function testPostLinkAfterGetForm()
    {
        $this->View->setRequest($this->View->getRequest()
            ->withParam('_csrfToken', 'testkey')
            ->withParam('_Token', 'val'));

        $this->Form->create($this->article, ['type' => 'get']);
        $this->Form->end();

        $result = $this->Form->postLink('Delete', '/posts/delete/1');
        $tokenDebug = urlencode(json_encode([
            '/posts/delete/1',
            [],
            [],
        ]));
        $expected = [
            'form' => [
                'method' => 'post', 'action' => '/posts/delete/1',
                'name' => 'preg:/post_\w+/', 'style' => 'display:none;',
            ],
            ['input' => ['type' => 'hidden', 'name' => '_method', 'value' => 'POST']],
            ['input' => ['type' => 'hidden', 'name' => '_csrfToken', 'value' => 'testkey', 'autocomplete' => 'off']],
            'div' => ['style' => 'display:none;'],
            ['input' => ['type' => 'hidden', 'name' => '_Token[fields]', 'value' => 'preg:/[\w\d%]+/', 'autocomplete' => 'off']],
            ['input' => ['type' => 'hidden', 'name' => '_Token[unlocked]', 'value' => '', 'autocomplete' => 'off']],
            ['input' => [
                'type' => 'hidden', 'name' => '_Token[debug]',
                'value' => $tokenDebug,
                'autocomplete' => 'off',
            ]],
            '/div',
            '/form',
            'a' => ['href' => '#', 'onclick' => 'preg:/document\.post_\w+\.submit\(\); event\.returnValue = false; return false;/'],
            'Delete',
            '/a',
        ];
        $this->assertHtml($expected, $result);
    }

    /**
     * testPostLinkFormBuffer method
     *
     * Test that postLink adds form tags to view block.
     *
     * @return void
     */
    public function testPostLinkFormBuffer()
    {
        $result = $this->Form->postLink('Delete', '/posts/delete/1', ['block' => true]);
        $expected = [
            'a' => ['href' => '#', 'onclick' => 'preg:/document\.post_\w+\.submit\(\); event\.returnValue = false; return false;/'],
            'Delete',
            '/a',
        ];
        $this->assertHtml($expected, $result);

        $result = $this->View->fetch('postLink');
        $expected = [
            'form' => [
                'method' => 'post', 'action' => '/posts/delete/1',
                'name' => 'preg:/post_\w+/', 'style' => 'display:none;',
            ],
            'input' => ['type' => 'hidden', 'name' => '_method', 'value' => 'POST'],
            '/form',
        ];
        $this->assertHtml($expected, $result);

        $result = $this->Form->postLink(
            'Delete',
            '/posts/delete/2',
            ['block' => true, 'method' => 'DELETE']
        );
        $expected = [
            'a' => ['href' => '#', 'onclick' => 'preg:/document\.post_\w+\.submit\(\); event\.returnValue = false; return false;/'],
            'Delete',
            '/a',
        ];
        $this->assertHtml($expected, $result);

        $result = $this->View->fetch('postLink');
        $expected = [
            'form' => [
                'method' => 'post', 'action' => '/posts/delete/1',
                'name' => 'preg:/post_\w+/', 'style' => 'display:none;',
            ],
            'input' => ['type' => 'hidden', 'name' => '_method', 'value' => 'POST'],
            '/form',
            [
                'form' => [
                    'method' => 'post', 'action' => '/posts/delete/2',
                    'name' => 'preg:/post_\w+/', 'style' => 'display:none;',
                ],
            ],
            ['input' => ['type' => 'hidden', 'name' => '_method', 'value' => 'DELETE']],
            '/form',
        ];
        $this->assertHtml($expected, $result);

        $result = $this->Form->postLink('Delete', '/posts/delete/1', ['block' => 'foobar']);
        $expected = [
            'a' => ['href' => '#', 'onclick' => 'preg:/document\.post_\w+\.submit\(\); event\.returnValue = false; return false;/'],
            'Delete',
            '/a',
        ];
        $this->assertHtml($expected, $result);

        $result = $this->View->fetch('foobar');
        $expected = [
            'form' => [
                'method' => 'post', 'action' => '/posts/delete/1',
                'name' => 'preg:/post_\w+/', 'style' => 'display:none;',
            ],
            'input' => ['type' => 'hidden', 'name' => '_method', 'value' => 'POST'],
            '/form',
        ];
        $this->assertHtml($expected, $result);
    }

    /**
     * testSubmitButton method
     *
     * @return void
     */
    public function testSubmitButton()
    {
        $result = $this->Form->submit('');
        $expected = [
            'div' => ['class' => 'submit'],
            'input' => ['type' => 'submit', 'value' => ''],
            '/div',
        ];
        $this->assertHtml($expected, $result);

        $result = $this->Form->submit('Test Submit');
        $expected = [
            'div' => ['class' => 'submit'],
            'input' => ['type' => 'submit', 'value' => 'Test Submit'],
            '/div',
        ];
        $this->assertHtml($expected, $result);

        $result = $this->Form->submit('Next >');
        $expected = [
            'div' => ['class' => 'submit'],
            'input' => ['type' => 'submit', 'value' => 'Next &gt;'],
            '/div',
        ];
        $this->assertHtml($expected, $result);

        $result = $this->Form->submit('Next >', ['escape' => false]);
        $expected = [
            'div' => ['class' => 'submit'],
            'input' => ['type' => 'submit', 'value' => 'Next >'],
            '/div',
        ];
        $this->assertHtml($expected, $result);

        $result = $this->Form->submit('Reset!', ['type' => 'reset']);
        $expected = [
            'div' => ['class' => 'submit'],
            'input' => ['type' => 'reset', 'value' => 'Reset!'],
            '/div',
        ];
        $this->assertHtml($expected, $result);
    }

    /**
     * testSubmitImage method
     *
     * Test image submit types.
     *
     * @return void
     */
    public function testSubmitImage()
    {
        $result = $this->Form->submit('http://example.com/cake.power.gif');
        $expected = [
            'div' => ['class' => 'submit'],
            'input' => ['type' => 'image', 'src' => 'http://example.com/cake.power.gif'],
            '/div',
        ];
        $this->assertHtml($expected, $result);

        $result = $this->Form->submit('/relative/cake.power.gif');
        $expected = [
            'div' => ['class' => 'submit'],
            'input' => ['type' => 'image', 'src' => 'relative/cake.power.gif'],
            '/div',
        ];
        $this->assertHtml($expected, $result);

        $result = $this->Form->submit('cake.power.gif');
        $expected = [
            'div' => ['class' => 'submit'],
            'input' => ['type' => 'image', 'src' => 'img/cake.power.gif'],
            '/div',
        ];
        $this->assertHtml($expected, $result);

        $result = $this->Form->submit('Not.an.image');
        $expected = [
            'div' => ['class' => 'submit'],
            'input' => ['type' => 'submit', 'value' => 'Not.an.image'],
            '/div',
        ];
        $this->assertHtml($expected, $result);
    }

    /**
     * testSubmitUnlockedByDefault method
     *
     * Submit buttons should be unlocked by default as there could be multiples, and only one will
     * be submitted at a time.
     *
     * @return void
     */
    public function testSubmitUnlockedByDefault()
    {
        $this->View->setRequest($this->View->getRequest()->withParam('_Token', 'secured'));
        $this->Form->submit('Go go');
        $this->Form->submit('Save', ['name' => 'save']);

        $result = $this->Form->unlockField();
        $this->assertEquals(['save'], $result, 'Only submits with name attributes should be unlocked.');
    }

    /**
     * testSubmitImageTimestamp method
     *
     * Test submit image with timestamps.
     *
     * @return void
     */
    public function testSubmitImageTimestamp()
    {
        Configure::write('Asset.timestamp', 'force');

        $result = $this->Form->submit('cake.power.gif');
        $expected = [
            'div' => ['class' => 'submit'],
            'input' => ['type' => 'image', 'src' => 'preg:/img\/cake\.power\.gif\?\d*/'],
            '/div',
        ];
        $this->assertHtml($expected, $result);
    }

    /**
     * testDateTimeWithGetForms method
     *
     * Test that datetime() works with GET style forms.
     *
     * @return void
     */
    public function testDateTimeWithGetForms()
    {
        $this->Form->create($this->article, ['type' => 'get']);
        $result = $this->Form->datetime('created');
        $expected = [
            'input' => [
                'type' => 'datetime-local',
                'name' => 'created',
                'value' => '',
            ],
        ];

        $this->assertHtml($expected, $result);

        $result = $this->Form->datetime('created', ['default' => true]);
        $expected = [
            'input' => [
                'type' => 'datetime-local',
                'name' => 'created',
                'value' => 'preg:/' . date('Y-m-d') . 'T\d{2}:\d{2}(:\d{2})?/',
            ],
        ];

        $this->assertHtml($expected, $result);
    }

    /**
     * testForMagicControlNonExistingNorValidated method
     *
     * @return void
     */
    public function testForMagicControlNonExistingNorValidated()
    {
        $this->Form->create($this->article);
        $this->Form->setTemplates(['inputContainer' => '{{content}}']);
        $result = $this->Form->control('non_existing_nor_validated');
        $expected = [
            'label' => ['for' => 'non-existing-nor-validated'],
            'Non Existing Nor Validated',
            '/label',
            'input' => [
                'type' => 'text', 'name' => 'non_existing_nor_validated',
                'id' => 'non-existing-nor-validated',
            ],
        ];
        $this->assertHtml($expected, $result);

        $result = $this->Form->control('non_existing_nor_validated', [
            'val' => 'my value',
        ]);
        $expected = [
            'label' => ['for' => 'non-existing-nor-validated'],
            'Non Existing Nor Validated',
            '/label',
            'input' => [
                'type' => 'text', 'name' => 'non_existing_nor_validated',
                'value' => 'my value', 'id' => 'non-existing-nor-validated',
            ],
        ];
        $this->assertHtml($expected, $result);

        $this->View->setRequest(
            $this->View->getRequest()->withData('non_existing_nor_validated', 'CakePHP magic')
        );
        $this->Form->create($this->article);
        $result = $this->Form->control('non_existing_nor_validated');
        $expected = [
            'label' => ['for' => 'non-existing-nor-validated'],
            'Non Existing Nor Validated',
            '/label',
            'input' => [
                'type' => 'text', 'name' => 'non_existing_nor_validated',
                'value' => 'CakePHP magic', 'id' => 'non-existing-nor-validated',
            ],
        ];
        $this->assertHtml($expected, $result);
    }

    /**
     * testFormMagicControlLabel method
     *
     * @return void
     */
    public function testFormMagicControlLabel()
    {
        $this->getTableLocator()->get('Contacts', [
            'className' => __NAMESPACE__ . '\ContactsTable',
        ]);
        $this->Form->create([], ['context' => ['table' => 'Contacts']]);
        $this->Form->setTemplates(['inputContainer' => '{{content}}']);

        $result = $this->Form->control('Contacts.name', ['label' => 'My label']);
        $expected = [
            'label' => ['for' => 'contacts-name'],
            'My label',
            '/label',
            'input' => [
                'type' => 'text', 'name' => 'Contacts[name]',
                'id' => 'contacts-name', 'maxlength' => '255',
            ],
        ];
        $this->assertHtml($expected, $result);

        $result = $this->Form->control('name', [
            'label' => ['class' => 'mandatory'],
        ]);
        $expected = [
            'label' => ['for' => 'name', 'class' => 'mandatory'],
            'Name',
            '/label',
            'input' => [
                'type' => 'text', 'name' => 'name',
                'id' => 'name', 'maxlength' => '255',
            ],
        ];
        $this->assertHtml($expected, $result);

        $result = $this->Form->control('name', [
            'div' => false,
            'label' => ['class' => 'mandatory', 'text' => 'My label'],
        ]);
        $expected = [
            'label' => ['for' => 'name', 'class' => 'mandatory'],
            'My label',
            '/label',
            'input' => [
                'type' => 'text', 'name' => 'name',
                'id' => 'name', 'maxlength' => '255',
            ],
        ];
        $this->assertHtml($expected, $result);

        $result = $this->Form->control('Contact.name', [
            'div' => false, 'id' => 'my_id', 'label' => ['for' => 'my_id'],
        ]);
        $expected = [
            'label' => ['for' => 'my_id'],
            'Name',
            '/label',
            'input' => [
                'type' => 'text', 'name' => 'Contact[name]',
                'id' => 'my_id', 'maxlength' => '255',
            ],
        ];
        $this->assertHtml($expected, $result);

        $result = $this->Form->control('1.id');
        $expected = ['input' => [
            'type' => 'hidden', 'name' => '1[id]',
            'id' => '1-id',
        ]];
        $this->assertHtml($expected, $result);

        $result = $this->Form->control('1.name');
        $expected = [
            'label' => ['for' => '1-name'],
            'Name',
            '/label',
            'input' => [
                'type' => 'text', 'name' => '1[name]',
                'id' => '1-name', 'maxlength' => '255',
            ],
        ];
        $this->assertHtml($expected, $result);
    }

    /**
     * testFormEnd method
     *
     * @return void
     */
    public function testFormEnd()
    {
        $this->assertEquals('</form>', $this->Form->end());
    }

    /**
     * testMultiRecordForm method
     *
     * Test the generation of fields for a multi record form.
     *
     * @return void
     */
    public function testMultiRecordForm()
    {
        $this->loadFixtures('Articles', 'Comments');
        $articles = $this->getTableLocator()->get('Articles');
        $articles->hasMany('Comments');

        $comment = new Entity(['comment' => 'Value']);
        $article = new Article(['comments' => [$comment]]);
        $this->Form->create([$article]);
        $result = $this->Form->control('0.comments.1.comment');
        // phpcs:disable
        $expected = [
            'div' => ['class' => 'input textarea'],
                'label' => ['for' => '0-comments-1-comment'],
                    'Comment',
                '/label',
                'textarea' => [
                    'name',
                    'id' => '0-comments-1-comment',
                    'rows' => 5
                ],
                '/textarea',
            '/div'
        ];
        // phpcs:enable
        $this->assertHtml($expected, $result);

        $result = $this->Form->control('0.comments.0.comment');
        // phpcs:disable
        $expected = [
            'div' => ['class' => 'input textarea'],
                'label' => ['for' => '0-comments-0-comment'],
                    'Comment',
                '/label',
                'textarea' => [
                    'name',
                    'id' => '0-comments-0-comment',
                    'rows' => 5
                ],
                'Value',
                '/textarea',
            '/div'
        ];
        // phpcs:enable
        $this->assertHtml($expected, $result);

        $comment->setError('comment', ['Not valid']);
        $result = $this->Form->control('0.comments.0.comment');
        // phpcs:disable
        $expected = [
            'div' => ['class' => 'input textarea error'],
                'label' => ['for' => '0-comments-0-comment'],
                    'Comment',
                '/label',
                'textarea' => [
                    'name',
                    'class' => 'form-error',
                    'id' => '0-comments-0-comment',
                    'rows' => 5
                ],
                'Value',
                '/textarea',
                ['div' => ['class' => 'error-message']],
                'Not valid',
                '/div',
            '/div'
        ];
        // phpcs:enable
        $this->assertHtml($expected, $result);

        $this->getTableLocator()->get('Comments')
            ->getValidator('default')
            ->allowEmpty('comment', false);
        $result = $this->Form->control('0.comments.1.comment');
        // phpcs:disable
        $expected = [
            'div' => ['class' => 'input textarea required'],
                'label' => ['for' => '0-comments-1-comment'],
                    'Comment',
                '/label',
                'textarea' => [
                    'name',
                    'required' => 'required',
                    'id' => '0-comments-1-comment',
                    'rows' => 5,
                    'oninvalid' => 'this.setCustomValidity(&#039;This field cannot be left empty&#039;)',
                    'onvalid' => 'this.setCustomValidity(&#039;&#039;)',
                ],
                '/textarea',
            '/div'
        ];
        // phpcs:enable
        $this->assertHtml($expected, $result);
    }

    /**
     * testHtml5Controls method
     *
     * Test that some html5 inputs + FormHelper::__call() work.
     *
     * @return void
     */
    public function testHtml5Controls()
    {
        $result = $this->Form->email('User.email');
        $expected = [
            'input' => ['type' => 'email', 'name' => 'User[email]'],
        ];
        $this->assertHtml($expected, $result);

        $result = $this->Form->search('User.query');
        $expected = [
            'input' => ['type' => 'search', 'name' => 'User[query]'],
        ];
        $this->assertHtml($expected, $result);

        $result = $this->Form->search('User.query', ['value' => 'test']);
        $expected = [
            'input' => ['type' => 'search', 'name' => 'User[query]', 'value' => 'test'],
        ];
        $this->assertHtml($expected, $result);

        $result = $this->Form->search('User.query', ['type' => 'text', 'value' => 'test']);
        $expected = [
            'input' => ['type' => 'text', 'name' => 'User[query]', 'value' => 'test'],
        ];
        $this->assertHtml($expected, $result);
    }

    /**
     * testHtml5ControlWithControl method
     *
     * Test accessing html5 inputs through control().
     *
     * @return void
     */
    public function testHtml5ControlWithControl()
    {
        $this->Form->create();
        $this->Form->setTemplates(['inputContainer' => '{{content}}']);
        $result = $this->Form->control('website', [
            'type' => 'url',
            'val' => 'http://domain.tld',
            'label' => false,
        ]);
        $expected = [
            'input' => ['type' => 'url', 'name' => 'website', 'id' => 'website', 'value' => 'http://domain.tld'],
        ];
        $this->assertHtml($expected, $result);
    }

    /**
     * testHtml5ControlException method
     *
     * Test errors when field name is missing.
     *
     * @return void
     */
    public function testHtml5ControlException()
    {
        $this->expectException(\Cake\Core\Exception\Exception::class);
        $this->Form->email();
    }

    /**
     * tests fields that are required use custom validation messages
     *
     * @return void
     */
    public function testHtml5ErrorMessage()
    {
        $this->Form->setConfig('autoSetCustomValidity', true);

        $validator = (new \Cake\Validation\Validator())
            ->requirePresence('email', true, 'Custom error message')
            ->requirePresence('password')
            ->alphaNumeric('password')
            ->notBlank('phone');

        $table = $this->getTableLocator()->get('Contacts', [
            'className' => __NAMESPACE__ . '\ContactsTable',
        ]);
        $table->setValidator('default', $validator);
        $contact = new Entity();

        $this->Form->create($contact, ['context' => ['table' => 'Contacts']]);
        $this->Form->setTemplates(['inputContainer' => '{{content}}']);

        $result = $this->Form->control('password');
        $expected = [
            'label' => ['for' => 'password'],
            'Password',
            '/label',
            'input' => [
                'id' => 'password',
                'name' => 'password',
                'type' => 'password',
                'value' => '',
                'required' => 'required',
                'onvalid' => 'this.setCustomValidity(&#039;&#039;)',
                'oninvalid' => 'this.setCustomValidity(&#039;This field is required&#039;)',
            ],
        ];
        $this->assertHtml($expected, $result);

        $result = $this->Form->control('phone');
        $expected = [
            'label' => ['for' => 'phone'],
            'Phone',
            '/label',
            'input' => [
                'id' => 'phone',
                'name' => 'phone',
                'type' => 'tel',
                'value' => '',
                'maxlength' => 255,
                'required' => 'required',
                'onvalid' => 'this.setCustomValidity(&#039;&#039;)',
                'oninvalid' => 'this.setCustomValidity(&#039;This field cannot be left empty&#039;)',
            ],
        ];
        $this->assertHtml($expected, $result);

        $result = $this->Form->control('email');
        $expected = [
            'label' => ['for' => 'email'],
            'Email',
            '/label',
            'input' => [
                'id' => 'email',
                'name' => 'email',
                'type' => 'email',
                'value' => '',
                'maxlength' => 255,
                'required' => 'required',
                'onvalid' => 'this.setCustomValidity(&#039;&#039;)',
                'oninvalid' => 'this.setCustomValidity(&#039;Custom error message&#039;)',
            ],
        ];
        $this->assertHtml($expected, $result);
    }

    /**
     * tests that custom validation messages are in templateVars
     *
     * @return void
     */
    public function testHtml5ErrorMessageInTemplateVars()
    {
        $validator = (new \Cake\Validation\Validator())
            ->requirePresence('email', true, 'Custom error "message" & entities')
            ->requirePresence('password')
            ->alphaNumeric('password')
            ->notBlank('phone');

        $table = $this->getTableLocator()->get('Contacts', [
            'className' => __NAMESPACE__ . '\ContactsTable',
        ]);
        $table->setValidator('default', $validator);
        $contact = new Entity();

        $this->Form->setConfig('autoSetCustomValidity', false);
        $this->Form->create($contact, ['context' => ['table' => 'Contacts']]);
        $this->Form->setTemplates([
            'input' => '<input type="{{type}}" name="{{name}}"{{attrs}} data-message="{{customValidityMessage}}" {{custom}}/>',
            'inputContainer' => '{{content}}',
        ]);

        $result = $this->Form->control('password');
        $expected = [
            'label' => ['for' => 'password'],
            'Password',
            '/label',
            'input' => [
                'id' => 'password',
                'name' => 'password',
                'type' => 'password',
                'value' => '',
                'required' => 'required',
                'data-message' => 'This field is required',
            ],
        ];
        $this->assertHtml($expected, $result);

        $result = $this->Form->control('phone');
        $expected = [
            'label' => ['for' => 'phone'],
            'Phone',
            '/label',
            'input' => [
                'id' => 'phone',
                'name' => 'phone',
                'type' => 'tel',
                'value' => '',
                'maxlength' => 255,
                'required' => 'required',
                'data-message' => 'This field cannot be left empty',
            ],
        ];
        $this->assertHtml($expected, $result);

        $result = $this->Form->control('email', [
            'templateVars' => [
                'custom' => 'data-custom="1"',
            ],
        ]);
        $expected = [
            'label' => ['for' => 'email'],
            'Email',
            '/label',
            'input' => [
                'id' => 'email',
                'name' => 'email',
                'type' => 'email',
                'value' => '',
                'maxlength' => 255,
                'required' => 'required',
                'data-message' => 'Custom error &quot;message&quot; &amp; entities',
                'data-custom' => '1',
            ],
        ];
        $this->assertHtml($expected, $result);

        $this->Form->setConfig('autoSetCustomValidity', true);
    }

    /**
     * testRequiredAttribute method
     *
     * Tests that formhelper sets required attributes.
     *
     * @return void
     */
    public function testRequiredAttribute()
    {
        $this->article['required'] = [
            'title' => true,
            'body' => false,
        ];
        $this->Form->create($this->article);

        $result = $this->Form->control('title');
        $expected = [
            'div' => ['class' => 'input text required'],
            'label' => ['for' => 'title'],
            'Title',
            '/label',
            'input' => [
                'type' => 'text',
                'name' => 'title',
                'id' => 'title',
                'required' => 'required',
                'oninvalid' => 'this.setCustomValidity(&#039;This field is required&#039;)',
                'onvalid' => 'this.setCustomValidity(&#039;&#039;)',
            ],
            '/div',
        ];
        $this->assertHtml($expected, $result);

        $result = $this->Form->control('title', ['required' => false]);
        $this->assertNotContains('required', $result);

        $result = $this->Form->control('body');
        $expected = [
            'div' => ['class' => 'input text'],
            'label' => ['for' => 'body'],
            'Body',
            '/label',
            'input' => [
                'type' => 'text',
                'name' => 'body',
                'id' => 'body',
            ],
            '/div',
        ];
        $this->assertHtml($expected, $result);

        $result = $this->Form->control('body', ['required' => true]);
        $this->assertContains('required', $result);
    }

    /**
     * testControlsNotNested method
     *
     * Tests that it is possible to put inputs outside of the label.
     *
     * @return void
     */
    public function testControlsNotNested()
    {
        $this->Form->setTemplates([
            'nestingLabel' => '{{hidden}}{{input}}<label{{attrs}}>{{text}}</label>',
            'formGroup' => '{{input}}{{label}}',
        ]);
        $result = $this->Form->control('foo', ['type' => 'checkbox']);
        $expected = [
            'div' => ['class' => 'input checkbox'],
            ['input' => ['type' => 'hidden', 'name' => 'foo', 'value' => '0']],
            ['input' => ['type' => 'checkbox', 'name' => 'foo', 'id' => 'foo', 'value' => '1']],
            'label' => ['for' => 'foo'],
                'Foo',
            '/label',
            '/div',
        ];
        $this->assertHtml($expected, $result);

        $result = $this->Form->control('foo', ['type' => 'checkbox', 'label' => false]);
        $expected = [
            'div' => ['class' => 'input checkbox'],
            ['input' => ['type' => 'hidden', 'name' => 'foo', 'value' => '0']],
            ['input' => ['type' => 'checkbox', 'name' => 'foo', 'id' => 'foo', 'value' => '1']],
            '/div',
        ];
        $this->assertHtml($expected, $result);

        $result = $this->Form->control('confirm', [
            'type' => 'radio',
            'options' => ['Y' => 'Yes', 'N' => 'No'],
        ]);
        $expected = [
            'div' => ['class' => 'input radio'],
            ['input' => ['type' => 'hidden', 'name' => 'confirm', 'value' => '']],
            ['input' => ['type' => 'radio', 'name' => 'confirm', 'id' => 'confirm-y', 'value' => 'Y']],
            ['label' => ['for' => 'confirm-y']],
            'Yes',
            '/label',
            ['input' => ['type' => 'radio', 'name' => 'confirm', 'id' => 'confirm-n', 'value' => 'N']],
            ['label' => ['for' => 'confirm-n']],
            'No',
            '/label',
            '<label',
            'Confirm',
            '/label',
            '/div',
        ];
        $this->assertHtml($expected, $result);

        $result = $this->Form->select('category', ['1', '2'], [
            'multiple' => 'checkbox',
            'name' => 'fish',
        ]);
        $expected = [
            'input' => ['type' => 'hidden', 'name' => 'fish', 'value' => ''],
            ['div' => ['class' => 'checkbox']],
                ['input' => ['type' => 'checkbox', 'name' => 'fish[]', 'value' => '0', 'id' => 'fish-0']],
                ['label' => ['for' => 'fish-0']],
                    '1',
                '/label',
            '/div',
            ['div' => ['class' => 'checkbox']],
                ['input' => ['type' => 'checkbox', 'name' => 'fish[]', 'value' => '1', 'id' => 'fish-1']],
                ['label' => ['for' => 'fish-1']],
                    '2',
                '/label',
            '/div',
        ];
        $this->assertHtml($expected, $result);
    }

    /**
     * testControlContainerTemplates method
     *
     * Test that *Container templates are used by input.
     *
     * @return void
     */
    public function testControlContainerTemplates()
    {
        $this->Form->setTemplates([
            'checkboxContainer' => '<div class="check">{{content}}</div>',
            'radioContainer' => '<div class="rad">{{content}}</div>',
            'radioContainerError' => '<div class="rad err">{{content}}</div>',
        ]);

        $this->article['errors'] = [
            'Article' => ['published' => 'error message'],
        ];
        $this->Form->create($this->article);

        $result = $this->Form->control('accept', [
            'type' => 'checkbox',
        ]);
        $expected = [
            'div' => ['class' => 'check'],
            ['input' => ['type' => 'hidden', 'name' => 'accept', 'value' => 0]],
            'label' => ['for' => 'accept'],
            ['input' => ['id' => 'accept', 'type' => 'checkbox', 'name' => 'accept', 'value' => 1]],
            'Accept',
            '/label',
            '/div',
        ];
        $this->assertHtml($expected, $result);

        $result = $this->Form->control('accept', [
            'type' => 'radio',
            'options' => ['Y', 'N'],
        ]);
        $this->assertContains('<div class="rad">', $result);

        $result = $this->Form->control('Article.published', [
            'type' => 'radio',
            'options' => ['Y', 'N'],
        ]);
        $this->assertContains('<div class="rad err">', $result);
    }

    /**
     * testFormGroupTemplates method
     *
     * Test that *Container templates are used by input.
     *
     * @return void
     */
    public function testFormGroupTemplates()
    {
        $this->Form->setTemplates([
            'radioFormGroup' => '<div class="radio">{{label}}{{input}}</div>',
        ]);

        $this->Form->create($this->article);

        $result = $this->Form->control('accept', [
            'type' => 'radio',
            'options' => ['Y', 'N'],
        ]);
        $this->assertContains('<div class="radio">', $result);
    }

    /**
     * testResetTemplates method
     *
     * Test resetting templates.
     *
     * @return void
     */
    public function testResetTemplates()
    {
        $this->Form->setTemplates(['input' => '<input/>']);
        $this->assertEquals('<input/>', $this->Form->templater()->get('input'));

        $this->Form->resetTemplates();
        $this->assertNotEquals('<input/>', $this->Form->templater()->get('input'));
    }

    /**
     * testContext method
     *
     * Test the context method.
     *
     * @return void
     */
    public function testContext()
    {
        $result = $this->Form->context();
        $this->assertInstanceOf('Cake\View\Form\ContextInterface', $result);

        $mock = $this->getMockBuilder('Cake\View\Form\ContextInterface')->getMock();
        $this->assertSame($mock, $this->Form->context($mock));
        $this->assertSame($mock, $this->Form->context());
    }

    /**
     * testAutoDomId method
     *
     * @return void
     */
    public function testAutoDomId()
    {
        $result = $this->Form->text('field', ['id' => true]);
        $expected = [
            'input' => ['type' => 'text', 'name' => 'field', 'id' => 'field'],
        ];
        $this->assertHtml($expected, $result);

        // Ensure id => doesn't cause problem when multiple inputs are generated.
        $result = $this->Form->radio('field', ['option A', 'option B'], ['id' => true]);
        $expected = [
            'input' => ['type' => 'hidden', 'name' => 'field', 'value' => ''],
            ['label' => ['for' => 'field-0']],
            ['input' => ['type' => 'radio', 'name' => 'field', 'value' => '0', 'id' => 'field-0']],
            'option A',
            '/label',
            ['label' => ['for' => 'field-1']],
            ['input' => ['type' => 'radio', 'name' => 'field', 'value' => '1', 'id' => 'field-1']],
            'option B',
            '/label',
        ];
        $this->assertHtml($expected, $result);

        $result = $this->Form->select(
            'multi_field',
            ['first', 'second'],
            ['multiple' => 'checkbox', 'id' => true]
        );
        $expected = [
            'input' => [
                'type' => 'hidden', 'name' => 'multi_field', 'value' => '',
            ],
            ['div' => ['class' => 'checkbox']],
                ['label' => ['for' => 'multi-field-0']],
                    ['input' => [
                        'type' => 'checkbox', 'name' => 'multi_field[]',
                        'value' => '0', 'id' => 'multi-field-0',
                    ]],
                    'first',
                    '/label',
                    '/div',
                    ['div' => ['class' => 'checkbox']],
                    ['label' => ['for' => 'multi-field-1']],
                    ['input' => [
                        'type' => 'checkbox', 'name' => 'multi_field[]',
                        'value' => '1', 'id' => 'multi-field-1',
                    ]],
                    'second',
                    '/label',
                    '/div',
        ];
        $this->assertHtml($expected, $result);
    }

    /**
     * Test the basic setters and getters for value sources
     *
     * @return void
     */
    public function testFormValueSourcesSettersGetters()
    {
        $this->View->setRequest($this->View->getRequest()
            ->withData('id', '1')
            ->withQueryParams(['id' => '2']));

        $expected = ['context'];
        $result = $this->Form->getValueSources();
        $this->assertEquals($expected, $result);

        $expected = ['query', 'data', 'context'];
        $this->Form->setValueSources(['query', 'data', 'invalid', 'context', 'foo']);
        $result = $this->Form->getValueSources();
        $this->assertEquals($expected, $result);

        $this->Form->setValueSources(['context']);
        $expected = '1';
        $result = $this->Form->getSourceValue('id');
        $this->assertEquals($expected, $result);

        $this->Form->setValueSources('query');
        $expected = ['query'];
        $result = $this->Form->getValueSources();
        $this->assertEquals($expected, $result);

        $expected = '2';
        $result = $this->Form->getSourceValue('id');
        $this->assertEquals($expected, $result);

        $this->Form->setValueSources(['data']);
        $expected = '1';
        $result = $this->Form->getSourceValue('id');
        $this->assertEquals($expected, $result);

        $this->Form->setValueSources(['query', 'data']);
        $expected = '2';
        $result = $this->Form->getSourceValue('id');
        $this->assertEquals($expected, $result);
    }

    /**
     * Tests the different input rendering values based on sources values switching
     *
     * @return void
     */
    public function testFormValueSourcesSingleSwitchRendering()
    {
        $this->loadFixtures('Articles');
        $articles = $this->getTableLocator()->get('Articles');
        $article = new Article();
        $articles->patchEntity($article, ['id' => '3']);

        $this->Form->create($article);
        $this->Form->setValueSources(['context']);
        $result = $this->Form->control('id');
        $expected = [
            ['input' => ['type' => 'hidden', 'name' => 'id', 'id' => 'id', 'value' => '3']],
        ];
        $this->assertHtml($expected, $result);

        $this->View->setRequest($this->View->getRequest()->withQueryParams(['id' => 5]));
        $this->Form->setValueSources(['query']);
        $result = $this->Form->control('id');
        $expected = [
            ['input' => ['type' => 'hidden', 'name' => 'id', 'id' => 'id', 'value' => '5']],
        ];
        $this->assertHtml($expected, $result);

        $this->View->setRequest($this->View->getRequest()
            ->withQueryParams(['id' => '5a'])
            ->withData('id', '5b'));

        $this->Form->setValueSources(['context']);
        $this->Form->create($article);
        $result = $this->Form->control('id');
        $expected = [
            ['input' => ['type' => 'hidden', 'name' => 'id', 'id' => 'id', 'value' => '5b']],
        ];
        $this->assertHtml($expected, $result);

        $this->Form->setValueSources(['data']);
        $this->Form->create($article);
        $result = $this->Form->control('id');
        $expected = [
            ['input' => ['type' => 'hidden', 'name' => 'id', 'id' => 'id', 'value' => '5b']],
        ];
        $this->assertHtml($expected, $result);

        $this->Form->setValueSources(['query']);
        $result = $this->Form->control('id');
        $expected = [
            ['input' => ['type' => 'hidden', 'name' => 'id', 'id' => 'id', 'value' => '5a']],
        ];
        $this->assertHtml($expected, $result);
    }

    /**
     * Tests the different input rendering values based on sources values switching while supplying
     * an entity (base context) and multiple sources (such as data, query)
     *
     * @return void
     */
    public function testFormValueSourcesListSwitchRendering()
    {
        $this->loadFixtures('Articles');
        $articles = $this->getTableLocator()->get('Articles');
        $article = new Article();
        $articles->patchEntity($article, ['id' => '3']);
        $this->View->setRequest($this->View->getRequest()->withQueryParams(['id' => '9']));

        $this->Form->create($article);
        $this->Form->setValueSources(['context', 'query']);
        $result = $this->Form->control('id');
        $expected = [
            ['input' => ['type' => 'hidden', 'name' => 'id', 'id' => 'id', 'value' => '3']],
        ];
        $this->assertHtml($expected, $result);

        $this->Form->setValueSources(['query', 'context']);
        $result = $this->Form->control('id');
        $expected = [
            ['input' => ['type' => 'hidden', 'name' => 'id', 'id' => 'id', 'value' => '9']],
        ];
        $this->assertHtml($expected, $result);

        $this->Form->setValueSources(['data', 'query', 'context']);
        $result = $this->Form->control('id');
        $expected = [
            ['input' => ['type' => 'hidden', 'name' => 'id', 'id' => 'id', 'value' => '9']],
        ];
        $this->assertHtml($expected, $result);

        $this->View->setRequest($this->View->getRequest()
            ->withData('id', '8')
            ->withQueryParams(['id' => '9']));
        $this->Form->setValueSources(['data', 'query', 'context']);
        $result = $this->Form->control('id');
        $expected = [
            ['input' => ['type' => 'hidden', 'name' => 'id', 'id' => 'id', 'value' => '8']],
        ];
        $this->assertHtml($expected, $result);
    }

    /**
     * Test the different form input renderings based on values sources switchings through form options
     *
     * @return void
     */
    public function testFormValueSourcesSwitchViaOptionsRendering()
    {
        $this->loadFixtures('Articles');
        $articles = $this->getTableLocator()->get('Articles');
        $article = new Article();
        $articles->patchEntity($article, ['id' => '3']);

        $this->View->setRequest(
            $this->View->getRequest()->withData('id', 4)->withQueryParams(['id' => 5])
        );

        $this->Form->create($article, ['valueSources' => 'query']);
        $result = $this->Form->control('id');
        $expected = [
            ['input' => ['type' => 'hidden', 'name' => 'id', 'id' => 'id', 'value' => '5']],
        ];
        $this->assertHtml($expected, $result);
        $result = $this->Form->getSourceValue('id');
        $this->assertEquals('5', $result);

        $this->Form->setValueSources(['context']);
        $this->Form->create($article, ['valueSources' => 'query']);
        $result = $this->Form->control('id');
        $expected = [
            ['input' => ['type' => 'hidden', 'name' => 'id', 'id' => 'id', 'value' => '5']],
        ];
        $this->assertHtml($expected, $result);
        $result = $this->Form->getSourceValue('id');
        $this->assertEquals('5', $result);

        $this->Form->setValueSources(['query']);
        $this->Form->create($article, ['valueSources' => 'data']);
        $result = $this->Form->control('id');
        $expected = [
            ['input' => ['type' => 'hidden', 'name' => 'id', 'id' => 'id', 'value' => '4']],
        ];
        $this->assertHtml($expected, $result);

        $result = $this->Form->getSourceValue('id');
        $this->assertEquals('4', $result);

        $this->Form->setValueSources(['query']);
        $this->Form->create($article, ['valueSources' => ['context', 'data']]);
        $result = $this->Form->control('id');
        $expected = [
            ['input' => ['type' => 'hidden', 'name' => 'id', 'id' => 'id', 'value' => '4']],
        ];
        $this->assertHtml($expected, $result);
        $result = $this->Form->getSourceValue('id');
        $this->assertEquals('4', $result);
    }

    /**
     * Test the different form input renderings based on values sources switchings through form options
     *
     * @return void
     */
    public function testFormValueSourcesSwitchViaOptionsAndSetterRendering()
    {
        $this->loadFixtures('Articles');
        $articles = $this->getTableLocator()->get('Articles');
        $article = new Article();
        $articles->patchEntity($article, ['id' => '3']);

        $this->View->setRequest(
            $this->View->getRequest()->withData('id', 10)->withQueryParams(['id' => 11])
        );

        $this->Form->setValueSources(['context'])
            ->create($article, ['valueSources' => ['query', 'data']]);
        $result = $this->Form->control('id');
        $expected = [
            ['input' => ['type' => 'hidden', 'name' => 'id', 'id' => 'id', 'value' => '11']],
        ];
        $this->assertHtml($expected, $result);
        $result = $this->Form->getSourceValue('id');
        $this->assertEquals('11', $result);

        $this->View->setRequest($this->View->getRequest()->withQueryParams([]));
        $this->Form->setValueSources(['context'])
            ->create($article, ['valueSources' => ['query', 'data']]);
        $result = $this->Form->control('id');
        $expected = [
            ['input' => ['type' => 'hidden', 'name' => 'id', 'id' => 'id', 'value' => '10']],
        ];
        $this->assertHtml($expected, $result);
        $result = $this->Form->getSourceValue('id');
        $this->assertEquals('10', $result);
    }

    /**
     * Test the different form values sources resetting through From::end();
     *
     * @return void
     */
    public function testFormValueSourcesResetViaEnd()
    {
        $expected = ['context'];
        $result = $this->Form->getValueSources();
        $this->assertEquals($expected, $result);

        $expected = ['query', 'context', 'data'];
        $this->Form->setValueSources(['query', 'context', 'data']);

        $result = $this->Form->getValueSources();
        $this->assertEquals($expected, $result);

        $this->Form->create();
        $result = $this->Form->getValueSources();
        $this->assertEquals($expected, $result);

        $this->Form->end();
        $result = $this->Form->getValueSources();
        $this->assertEquals(['context'], $result);
    }

    /**
     * Test sources values defaults handling
     *
     * @return void
     */
    public function testFormValueSourcesDefaults()
    {
        $this->View->setRequest(
            $this->View->getRequest()->withQueryParams(['password' => 'open Sesame'])
        );
        $this->Form->create();

        $result = $this->Form->password('password');
        $expected = ['input' => ['type' => 'password', 'name' => 'password']];
        $this->assertHtml($expected, $result);

        $result = $this->Form->password('password', ['default' => 'helloworld']);
        $expected = ['input' => ['type' => 'password', 'name' => 'password', 'value' => 'helloworld']];
        $this->assertHtml($expected, $result);

        $this->Form->setValueSources('query');
        $result = $this->Form->password('password', ['default' => 'helloworld']);
        $expected = ['input' => ['type' => 'password', 'name' => 'password', 'value' => 'open Sesame']];
        $this->assertHtml($expected, $result);

        $this->Form->setValueSources('data');
        $result = $this->Form->password('password', ['default' => 'helloworld']);
        $expected = ['input' => ['type' => 'password', 'name' => 'password', 'value' => 'helloworld']];
        $this->assertHtml($expected, $result);
    }

    /**
     * Test sources values schema defaults handling
     *
     * @return void
     */
    public function testSourcesValueDoesntExistPassThrough()
    {
        $this->View->setRequest($this->View->getRequest()->withQueryParams(['category' => 'sesame-cookies']));

        $articles = $this->getTableLocator()->get('Articles');
        $entity = $articles->newEntity();
        $this->Form->create($entity);

        $this->Form->setValueSources(['query', 'context']);
        $result = $this->Form->getSourceValue('category');
        $this->assertEquals('sesame-cookies', $result);

        $this->Form->setValueSources(['context', 'query']);
        $result = $this->Form->getSourceValue('category');
        $this->assertEquals('sesame-cookies', $result);
    }

    /**
     * testNestedLabelInput method
     *
     * Test the `nestedInput` parameter
     *
     * @return void
     */
    public function testNestedLabelInput()
    {
        $result = $this->Form->control('foo', ['nestedInput' => true]);
        $expected = [
            'div' => ['class' => 'input text'],
            'label' => ['for' => 'foo'],
            ['input' => [
                'type' => 'text',
                'name' => 'foo',
                'id' => 'foo',
            ]],
            'Foo',
            '/label',
            '/div',
        ];
        $this->assertHtml($expected, $result);
    }

    /**
     * Tests to make sure `labelOptions` is rendered correctly by MultiCheckboxWidget and RadioWidget
     *
     * This test makes sure `false` excludes the label from the render
     *
     * @return void
     */
    public function testControlLabelManipulationDisableLabels()
    {
        $result = $this->Form->control('test', [
            'type' => 'radio',
            'options' => ['A', 'B'],
            'labelOptions' => false,
        ]);
        $expected = [
            ['div' => ['class' => 'input radio']],
            '<label',
            'Test',
            '/label',
            ['input' => ['type' => 'hidden', 'name' => 'test', 'value' => '']],
            ['input' => ['type' => 'radio', 'name' => 'test', 'value' => '0', 'id' => 'test-0']],
            ['input' => ['type' => 'radio', 'name' => 'test', 'value' => '1', 'id' => 'test-1']],
            '/div',
        ];
        $this->assertHtml($expected, $result);

        $result = $this->Form->control('checkbox1', [
            'label' => 'My checkboxes',
            'multiple' => 'checkbox',
            'type' => 'select',
            'options' => [
                ['text' => 'First Checkbox', 'value' => 1],
                ['text' => 'Second Checkbox', 'value' => 2],
            ],
            'labelOptions' => false,
        ]);
        $expected = [
            ['div' => ['class' => 'input select']],
            ['label' => ['for' => 'checkbox1']],
            'My checkboxes',
            '/label',
            'input' => ['type' => 'hidden', 'name' => 'checkbox1', 'value' => ''],
            ['div' => ['class' => 'checkbox']],
            ['input' => ['type' => 'checkbox', 'name' => 'checkbox1[]', 'value' => '1', 'id' => 'checkbox1-1']],
            '/div',
            ['div' => ['class' => 'checkbox']],
            ['input' => ['type' => 'checkbox', 'name' => 'checkbox1[]', 'value' => '2', 'id' => 'checkbox1-2']],
            '/div',
            '/div',
        ];
        $this->assertHtml($expected, $result);
    }

    /**
     * Tests to make sure `labelOptions` is rendered correctly by RadioWidget
     *
     * This test checks rendering of class (as string and array) also makes sure 'selected' is
     * added to the class if checked.
     *
     * Also checks to make sure any custom attributes are rendered correctly
     *
     * @return void
     */
    public function testControlLabelManipulationRadios()
    {
        $result = $this->Form->control('test', [
            'type' => 'radio',
            'options' => ['A', 'B'],
            'labelOptions' => ['class' => 'custom-class'],
        ]);
        $expected = [
            ['div' => ['class' => 'input radio']],
            '<label',
            'Test',
            '/label',
            ['input' => ['type' => 'hidden', 'name' => 'test', 'value' => '']],
            ['label' => ['for' => 'test-0', 'class' => 'custom-class']],
            ['input' => ['type' => 'radio', 'name' => 'test', 'value' => '0', 'id' => 'test-0']],
            'A',
            '/label',
            ['label' => ['for' => 'test-1', 'class' => 'custom-class']],
            ['input' => ['type' => 'radio', 'name' => 'test', 'value' => '1', 'id' => 'test-1']],
            'B',
            '/label',
            '/div',
        ];
        $this->assertHtml($expected, $result);

        $result = $this->Form->control('test', [
            'type' => 'radio',
            'options' => ['A', 'B'],
            'value' => 1,
            'labelOptions' => ['class' => 'custom-class'],
        ]);
        $expected = [
            ['div' => ['class' => 'input radio']],
            '<label',
            'Test',
            '/label',
            ['input' => ['type' => 'hidden', 'name' => 'test', 'value' => '']],
            ['label' => ['for' => 'test-0', 'class' => 'custom-class']],
            ['input' => ['type' => 'radio', 'name' => 'test', 'value' => '0', 'id' => 'test-0']],
            'A',
            '/label',
            ['label' => ['for' => 'test-1', 'class' => 'custom-class selected']],
            ['input' => ['type' => 'radio', 'name' => 'test', 'value' => '1', 'id' => 'test-1', 'checked' => 'checked']],
            'B',
            '/label',
            '/div',
        ];
        $this->assertHtml($expected, $result);

        $result = $this->Form->control('test', [
            'type' => 'radio',
            'options' => ['A', 'B'],
            'value' => 1,
            'labelOptions' => ['class' => ['custom-class', 'custom-class-array']],
        ]);
        $expected = [
            ['div' => ['class' => 'input radio']],
            '<label',
            'Test',
            '/label',
            ['input' => ['type' => 'hidden', 'name' => 'test', 'value' => '']],
            ['label' => ['for' => 'test-0', 'class' => 'custom-class custom-class-array']],
            ['input' => ['type' => 'radio', 'name' => 'test', 'value' => '0', 'id' => 'test-0']],
            'A',
            '/label',
            ['label' => ['for' => 'test-1', 'class' => 'custom-class custom-class-array selected']],
            ['input' => ['type' => 'radio', 'name' => 'test', 'value' => '1', 'id' => 'test-1', 'checked' => 'checked']],
            'B',
            '/label',
            '/div',
        ];
        $this->assertHtml($expected, $result);

        $result = $this->Form->radio('test', ['A', 'B'], [
            'label' => [
                'class' => ['custom-class', 'another-class'],
                'data-name' => 'bob',
            ],
            'value' => 1,
        ]);
        $expected = [
            'input' => ['type' => 'hidden', 'name' => 'test', 'value' => ''],
            ['label' => ['class' => 'custom-class another-class', 'data-name' => 'bob', 'for' => 'test-0']],
            ['input' => ['type' => 'radio', 'name' => 'test', 'value' => '0', 'id' => 'test-0']],
            'A',
            '/label',
            ['label' => ['class' => 'custom-class another-class selected', 'data-name' => 'bob', 'for' => 'test-1']],
            ['input' => [
                'type' => 'radio',
                'name' => 'test',
                'value' => '1',
                'id' => 'test-1',
                'checked' => 'checked',
            ]],
            'B',
            '/label',
        ];
        $this->assertHtml($expected, $result);
    }

    /**
     * Tests to make sure `labelOptions` is rendered correctly by MultiCheckboxWidget
     *
     * This test checks rendering of class (as string and array) also makes sure 'selected' is
     * added to the class if checked.
     *
     * Also checks to make sure any custom attributes are rendered correctly
     *
     * @return void
     */
    public function testControlLabelManipulationCheckboxes()
    {
        $result = $this->Form->control('checkbox1', [
            'label' => 'My checkboxes',
            'multiple' => 'checkbox',
            'type' => 'select',
            'options' => [
                ['text' => 'First Checkbox', 'value' => 1],
                ['text' => 'Second Checkbox', 'value' => 2],
            ],
            'labelOptions' => ['class' => 'custom-class'],
            'value' => ['1'],
        ]);
        $expected = [
            ['div' => ['class' => 'input select']],
            ['label' => ['for' => 'checkbox1']],
            'My checkboxes',
            '/label',
            'input' => ['type' => 'hidden', 'name' => 'checkbox1', 'value' => ''],
            ['div' => ['class' => 'checkbox']],
            ['label' => [
                'class' => 'custom-class selected',
                'for' => 'checkbox1-1',
            ]],
            ['input' => [
                'type' => 'checkbox',
                'name' => 'checkbox1[]',
                'value' => '1',
                'id' => 'checkbox1-1',
                'checked' => 'checked',
            ]],
            'First Checkbox',
            '/label',
            '/div',
            ['div' => ['class' => 'checkbox']],
            ['label' => [
                'class' => 'custom-class',
                'for' => 'checkbox1-2',
            ]],
            ['input' => [
                'type' => 'checkbox',
                'name' => 'checkbox1[]',
                'value' => '2',
                'id' => 'checkbox1-2',
            ]],
            'Second Checkbox',
            '/label',
            '/div',
            '/div',
        ];
        $this->assertHtml($expected, $result);

        $result = $this->Form->control('checkbox1', [
            'label' => 'My checkboxes',
            'multiple' => 'checkbox',
            'type' => 'select',
            'options' => [
                ['text' => 'First Checkbox', 'value' => 1],
                ['text' => 'Second Checkbox', 'value' => 2],
            ],
            'labelOptions' => ['class' => ['custom-class', 'another-class'], 'data-name' => 'bob'],
            'value' => ['1'],
        ]);
        $expected = [
            ['div' => ['class' => 'input select']],
            ['label' => ['for' => 'checkbox1']],
            'My checkboxes',
            '/label',
            'input' => ['type' => 'hidden', 'name' => 'checkbox1', 'value' => ''],
            ['div' => ['class' => 'checkbox']],
            ['label' => [
                'class' => 'custom-class another-class selected',
                'data-name' => 'bob',
                'for' => 'checkbox1-1',
            ]],
            ['input' => [
                'type' => 'checkbox',
                'name' => 'checkbox1[]',
                'value' => '1',
                'id' => 'checkbox1-1',
                'checked' => 'checked',
            ]],
            'First Checkbox',
            '/label',
            '/div',
            ['div' => ['class' => 'checkbox']],
            ['label' => [
                'class' => 'custom-class another-class',
                'data-name' => 'bob',
                'for' => 'checkbox1-2',
            ]],
            ['input' => [
                'type' => 'checkbox',
                'name' => 'checkbox1[]',
                'value' => '2',
                'id' => 'checkbox1-2',
            ]],
            'Second Checkbox',
            '/label',
            '/div',
            '/div',
        ];
        $this->assertHtml($expected, $result);
    }

    /**
     * testControlMaxLengthArrayContext method
     *
     * Test control() with maxlength attribute in Array Context.
     *
     * @return void
     */
    public function testControlMaxLengthArrayContext()
    {
        $this->article['schema'] = [
            'title' => ['length' => 10],
        ];

        $this->Form->create($this->article);
        $result = $this->Form->control('title');
        $expected = [
            'div' => ['class'],
            'label' => ['for'],
            'Title',
            '/label',
            'input' => [
                'id',
                'name' => 'title',
                'type' => 'text',
                'required' => 'required',
                'maxlength' => 10,
                'oninvalid' => 'this.setCustomValidity(&#039;This field is required&#039;)',
                'onvalid' => 'this.setCustomValidity(&#039;&#039;)',
            ],
            '/div',
        ];
        $this->assertHtml($expected, $result);
    }

    /**
     * testControlMaxLengthEntityContext method
     *
     * Test control() with maxlength attribute in Entity Context.
     *
     * @return void
     */
    public function testControlMaxLengthEntityContext()
    {
        $this->article['schema']['title']['length'] = 45;

        $validator = new Validator();
        $validator->maxLength('title', 10);
        $article = new EntityContext(
            new ServerRequest(),
            [
                'entity' => new Entity($this->article),
                'table' => new Table([
                    'alias' => 'Articles',
                    'schema' => $this->article['schema'],
                    'validator' => $validator,
                ]),
            ]
        );

        $this->Form->create($article);
        $result = $this->Form->control('title');
        $expected = [
            'div' => ['class'],
            'label' => ['for'],
            'Title',
            '/label',
            'input' => [
                'id',
                'name' => 'title',
                'type' => 'text',
                'required' => 'required',
                'maxlength' => 10,
                'oninvalid' => 'this.setCustomValidity(&#039;This field cannot be left empty&#039;)',
                'onvalid' => 'this.setCustomValidity(&#039;&#039;)',
            ],
            '/div',
        ];
        $this->assertHtml($expected, $result);

        $this->article['schema']['title']['length'] = 45;
        $validator = new Validator();
        $validator->maxLength('title', 55);
        $article = new EntityContext(
            new ServerRequest(),
            [
                'entity' => new Entity($this->article),
                'table' => new Table([
                    'schema' => $this->article['schema'],
                    'validator' => $validator,
                    'alias' => 'Articles',
                ]),

            ]
        );

        $this->Form->create($article);
        $result = $this->Form->control('title');
        $expected = [
            'div' => ['class'],
            'label' => ['for'],
            'Title',
            '/label',
            'input' => [
                'id',
                'name' => 'title',
                'type' => 'text',
                'required' => 'required',
                'maxlength' => 55, // Length set in validator should take precedence over schema.
                'oninvalid' => 'this.setCustomValidity(&#039;This field cannot be left empty&#039;)',
                'onvalid' => 'this.setCustomValidity(&#039;&#039;)',
            ],
            '/div',
        ];
        $this->assertHtml($expected, $result);

        $this->article['schema']['title']['length'] = 45;
        $validator = new Validator();
        $validator->maxLength('title', 55);
        $article = new EntityContext(
            new ServerRequest(),
            [
                'entity' => new Entity($this->article),
                'table' => new Table([
                    'schema' => $this->article['schema'],
                    'validator' => $validator,
                    'alias' => 'Articles',
                ]),

            ]
        );

        $this->Form->create($article);
        $result = $this->Form->control('title', ['maxlength' => 10]);
        $expected = [
            'div' => ['class'],
            'label' => ['for'],
            'Title',
            '/label',
            'input' => [
                'id',
                'name' => 'title',
                'type' => 'text',
                'required' => 'required',
                'maxlength' => 10, // Length set in options should take highest precedence.
                'oninvalid' => 'this.setCustomValidity(&#039;This field cannot be left empty&#039;)',
                'onvalid' => 'this.setCustomValidity(&#039;&#039;)',
            ],
            '/div',
        ];
        $this->assertHtml($expected, $result);
    }

    /**
     * testControlMinMaxLengthEntityContext method
     *
     * Test control() with maxlength attribute in Entity Context sets the minimum val.
     *
     * @return void
     */
    public function testControlMinMaxLengthEntityContext()
    {
        $validator = new Validator();
        $validator->maxLength('title', 10);
        $article = new EntityContext(
            new ServerRequest(),
            [
                'entity' => new Entity($this->article),
                'table' => new Table([
                    'alias' => 'Articles',
                    'schema' => $this->article['schema'],
                    'validator' => $validator,
                ]),
            ]
        );

        $this->Form->create($article);
        $result = $this->Form->control('title');
        $expected = [
            'div' => ['class'],
            'label' => ['for'],
            'Title',
            '/label',
            'input' => [
                'id',
                'name' => 'title',
                'type' => 'text',
                'required' => 'required',
                'maxlength' => 10,
                'oninvalid' => 'this.setCustomValidity(&#039;This field cannot be left empty&#039;)',
                'onvalid' => 'this.setCustomValidity(&#039;&#039;)',
            ],
            '/div',
        ];
        $this->assertHtml($expected, $result);
    }

    /**
     * testControlMaxLengthFormContext method
     *
     * Test control() with maxlength attribute in Form Context.
     *
     * @return void
     */
    public function testControlMaxLengthFormContext()
    {
        $validator = new Validator();
        $validator->maxLength('title', 10);
        $form = new Form();
        $form->setValidator('default', $validator);

        $this->Form->create($form);
        $result = $this->Form->control('title');
        $expected = [
            'div' => ['class'],
            'label' => ['for'],
            'Title',
            '/label',
            'input' => [
                'id',
                'name' => 'title',
                'type' => 'text',
                'required' => 'required',
                'maxlength' => 10,
                'oninvalid' => 'this.setCustomValidity(&#039;This field cannot be left empty&#039;)',
                'onvalid' => 'this.setCustomValidity(&#039;&#039;)',
            ],
            '/div',
        ];
        $this->assertHtml($expected, $result);
    }
}<|MERGE_RESOLUTION|>--- conflicted
+++ resolved
@@ -6052,7 +6052,6 @@
             'value' => '2014-03-08 16:30:00',
         ]);
 
-<<<<<<< HEAD
         $expected = [
             'input' => [
                 'type' => 'time',
@@ -6061,42 +6060,6 @@
             ],
         ];
         $this->assertHtml($expected, $result);
-=======
-        $result = $this->Form->time('start_time', [
-            'timeFormat' => 12,
-            'interval' => 5,
-            'value' => '2014-03-08 16:30:00'
-        ]);
-        $this->assertContains('<option value="04" selected="selected">4</option>', $result);
-        $this->assertContains('<option value="30" selected="selected">30</option>', $result);
-        $this->assertContains('<option value="pm" selected="selected">pm</option>', $result);
-        $this->assertNotContains('year', $result);
-        $this->assertNotContains('month', $result);
-        $this->assertNotContains('day', $result);
-    }
-
-    /**
-     * testTimeFormat24NoMeridian method
-     *
-     * Ensure that timeFormat=24 has no merdian.
-     *
-     * @return void
-     */
-    public function testTimeFormat24NoMeridian()
-    {
-        $result = $this->Form->time('start_time', [
-            'timeFormat' => 24,
-            'interval' => 5,
-            'value' => '2014-03-08 16:30:00'
-        ]);
-        $this->assertContains('<option value="16" selected="selected">16</option>', $result);
-        $this->assertContains('<option value="30" selected="selected">30</option>', $result);
-        $this->assertNotContains('meridian', $result);
-        $this->assertNotContains('pm', $result);
-        $this->assertNotContains('year', $result);
-        $this->assertNotContains('month', $result);
-        $this->assertNotContains('day', $result);
->>>>>>> 53f6b72c
     }
 
     /**

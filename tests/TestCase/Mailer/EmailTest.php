--- conflicted
+++ resolved
@@ -994,14 +994,10 @@
             'className' => 'Debug',
             'log' => true,
         ];
-<<<<<<< HEAD
-        Email::setConfigTransport('debug', $settings);
-=======
         $this->deprecated(function () use ($settings) {
             Email::dropTransport('debug');
             $result = Email::setConfigTransport('debug', $settings);
             $this->assertNull($result, 'No return.');
->>>>>>> 44f37782
 
             $result = Email::getConfigTransport('debug');
             $this->assertEquals($settings, $result);

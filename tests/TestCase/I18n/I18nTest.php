--- conflicted
+++ resolved
@@ -56,13 +56,8 @@
         I18n::clear();
         I18n::setDefaultFormatter('default');
         I18n::setLocale($this->locale);
-<<<<<<< HEAD
-        Plugin::unload();
+        Plugin::getCollection()->clear();
         Cache::clear('_cake_core_');
-=======
-        Plugin::getCollection()->clear();
-        Cache::clear(false, '_cake_core_');
->>>>>>> 9f0d448d
     }
 
     /**

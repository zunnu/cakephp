--- conflicted
+++ resolved
@@ -57,7 +57,6 @@
     }
 
     /**
-<<<<<<< HEAD
      * @return void
      */
     public function testTranslationsFolders(): void
@@ -68,8 +67,10 @@
 
         $result = $loader->translationsFolders();
         $this->assertCount(4, $result);
-=======
-     * Testing MessagesFileLoader::translationsFilder array sequence
+    }
+
+    /**
+     * Testing MessagesFileLoader::translationsFolder array sequence
      */
     public function testTranslationFoldersSequence(): void
     {
@@ -107,6 +108,5 @@
         $package = $loader();
         $messages = $package->getMessages();
         $this->assertSame('Test Message (from app)', $messages['Test Message']['_context']['']);
->>>>>>> b7c27b49
     }
 }
--- conflicted
+++ resolved
@@ -54,12 +54,8 @@
         parent::tearDown();
         unset($this->Number);
         I18n::setLocale($this->locale);
-<<<<<<< HEAD
-        Number::defaultCurrency(false);
+        Number::setDefaultCurrency();
         Number::setDefaultCurrencyFormat();
-=======
-        Number::setDefaultCurrency();
->>>>>>> 291d76f8
     }
 
     /**

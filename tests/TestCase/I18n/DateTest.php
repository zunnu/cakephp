--- conflicted
+++ resolved
@@ -16,16 +16,10 @@
  */
 namespace Cake\Test\TestCase\I18n;
 
-<<<<<<< HEAD
+use Cake\Cache\Cache;
 use Cake\I18n\Date;
-=======
-use Cake\Cache\Cache;
-use Cake\Core\Configure;
-use Cake\I18n\Date;
-use Cake\I18n\FrozenDate;
 use Cake\I18n\I18n;
 use Cake\I18n\Package;
->>>>>>> 805fe298
 use Cake\TestSuite\TestCase;
 use DateTimeZone;
 use IntlDateFormatter;
@@ -41,12 +35,6 @@
     public function setUp(): void
     {
         parent::setUp();
-<<<<<<< HEAD
-=======
-
-        Configure::write('Error.ignoredDeprecationPaths', [
-            'src/I18n/Date.php',
-        ]);
 
         Cache::clear('_cake_core_');
         I18n::setTranslator('cake', function () {
@@ -57,7 +45,6 @@
 
             return $package;
         }, 'fr_FR');
->>>>>>> 805fe298
     }
 
     /**
@@ -115,13 +102,10 @@
         $this->assertStringStartsWith($expected, $result);
     }
 
-    /**
-     * @dataProvider classNameProvider
-     */
-    public function testDiffForHumans(string $class): void
+    public function testDiffForHumans(): void
     {
         I18n::setLocale('fr_FR');
-        $time = new $class('yesterday');
+        $time = new Date('yesterday');
         $this->assertSame('1 day ago (translated)', $time->diffForHumans());
         I18n::setLocale(I18n::getDefaultLocale());
     }

<?php
declare(strict_types=1);

/**
 * CakePHP(tm) : Rapid Development Framework (https://cakephp.org)
 * Copyright (c) Cake Software Foundation, Inc. (https://cakefoundation.org)
 *
 * Licensed under The MIT License
 * For full copyright and license information, please see the LICENSE.txt
 * Redistributions of files must retain the above copyright notice.
 *
 * @copyright     Copyright (c) Cake Software Foundation, Inc. (https://cakefoundation.org)
 * @link          https://cakephp.org CakePHP Project
 * @since         1.2.0
 * @license       https://opensource.org/licenses/mit-license.php MIT License
 */
namespace Cake\Test\TestCase\Controller;

use Cake\Controller\Controller;
use Cake\Core\Configure;
use Cake\Event\EventInterface;
use Cake\Http\Response;
use Cake\Http\ServerRequest;
use Cake\Routing\Router;
use Cake\TestSuite\TestCase;
use PHPUnit\Framework\Error\Notice;
use PHPUnit\Framework\Error\Warning;
use TestApp\Controller\Admin\PostsController;
use TestApp\Controller\TestController;
use TestPlugin\Controller\TestPluginController;

/**
<<<<<<< HEAD
=======
 * AppController class
 */
class ControllerTestAppController extends Controller
{

    /**
     * helpers property
     *
     * @var array
     */
    public $helpers = ['Html'];

    /**
     * modelClass property
     *
     * @var string
     */
    public $modelClass = 'Posts';

    /**
     * components property
     *
     * @var array
     */
    public $components = ['Cookie'];
}

/**
 * TestController class
 */
class TestController extends ControllerTestAppController
{

    /**
     * Theme property
     *
     * @var string
     */
    public $theme = 'Foo';

    /**
     * helpers property
     *
     * @var array
     */
    public $helpers = ['Html'];

    /**
     * components property
     *
     * @var array
     */
    public $components = ['Security'];

    /**
     * modelClass property
     *
     * @var string
     */
    public $modelClass = 'Comments';

    /**
     * beforeFilter handler
     *
     * @param \Cake\Event\Event $event
     * @return void
     */
    public function beforeFilter(Event $event)
    {
    }

    /**
     * index method
     *
     * @param mixed $testId
     * @param mixed $testTwoId
     * @return void
     */
    public function index($testId, $testTwoId)
    {
        $this->request = $this->request->withParsedBody([
            'testId' => $testId,
            'test2Id' => $testTwoId
        ]);
    }

    /**
     * view method
     *
     * @param mixed $testId
     * @param mixed $testTwoId
     * @return void
     */
    public function view($testId, $testTwoId)
    {
        $this->request = $this->request->withParsedBody([
            'testId' => $testId,
            'test2Id' => $testTwoId
        ]);
    }

    public function returner()
    {
        return $this->response->withStringBody('I am from the controller.');
    }

    //@codingStandardsIgnoreStart
    protected function protected_m()
    {
    }

    private function private_m()
    {
    }

    public function _hidden()
    {
    }
    //@codingStandardsIgnoreEnd

    public function admin_add()
    {
    }
}

/**
 * TestComponent class
 */
class TestComponent extends Component
{

    /**
     * beforeRedirect method
     *
     * @return void
     */
    public function beforeRedirect()
    {
    }

    /**
     * initialize method
     *
     * @param array $config
     * @return void
     */
    public function initialize(array $config)
    {
    }

    /**
     * startup method
     *
     * @param Event $event
     * @return void
     */
    public function startup(Event $event)
    {
    }

    /**
     * shutdown method
     *
     * @param Event $event
     * @return void
     */
    public function shutdown(Event $event)
    {
    }

    /**
     * beforeRender callback
     *
     * @param Event $event
     * @return void
     */
    public function beforeRender(Event $event)
    {
        $controller = $event->getSubject();
        if ($this->viewclass) {
            $controller->viewClass = $this->viewclass;
        }
    }
}

/**
 * AnotherTestController class
 */
class AnotherTestController extends ControllerTestAppController
{
}

/**
>>>>>>> c6fd4a4f
 * ControllerTest class
 */
class ControllerTest extends TestCase
{
    /**
     * fixtures property
     *
     * @var array
     */
    public $fixtures = [
        'core.Comments',
        'core.Posts',
    ];

    /**
     * reset environment.
     *
     * @return void
     */
    public function setUp(): void
    {
        parent::setUp();

        static::setAppNamespace();
        Router::reload();
    }

    /**
     * tearDown
     *
     * @return void
     */
    public function tearDown(): void
    {
        parent::tearDown();
        $this->clearPlugins();
    }

    /**
     * test autoload modelClass
     *
     * @return void
     */
    public function testTableAutoload(): void
    {
        $request = new ServerRequest(['url' => 'controller/posts/index']);
        $response = $this->getMockBuilder('Cake\Http\Response')->getMock();
        $Controller = new Controller($request, $response);
        $Controller->modelClass = 'SiteArticles';

        $this->assertFalse(isset($Controller->Articles));
        $this->assertInstanceOf(
            'Cake\ORM\Table',
            $Controller->SiteArticles
        );
        unset($Controller->SiteArticles);

        $Controller->modelClass = 'Articles';

        $this->assertFalse(isset($Controller->SiteArticles));
        $this->assertInstanceOf(
            'TestApp\Model\Table\ArticlesTable',
            $Controller->Articles
        );
    }

    /**
     * testUndefinedPropertyError
     *
     * @return void
     */
    public function testUndefinedPropertyError()
    {
        $controller = new Controller();

        $controller->Bar = true;
        $this->assertTrue($controller->Bar);

        $this->expectException(Notice::class);
        $this->expectExceptionMessage(sprintf(
            'Undefined property: Controller::$Foo in %s on line %s',
            __FILE__,
            __LINE__ + 2
        ));
        $controller->Foo->baz();
    }

    /**
     * testLoadModel method
     *
     * @return void
     */
    public function testLoadModel(): void
    {
        $request = new ServerRequest(['url' => 'controller/posts/index']);
        $response = $this->getMockBuilder('Cake\Http\Response')->getMock();
        $Controller = new Controller($request, $response);

        $this->assertFalse(isset($Controller->Articles));

        $result = $Controller->loadModel('Articles');
        $this->assertInstanceOf(
            'TestApp\Model\Table\ArticlesTable',
            $result
        );
        $this->assertInstanceOf(
            'TestApp\Model\Table\ArticlesTable',
            $Controller->Articles
        );
    }

    /**
     * testLoadModel method from a plugin controller
     *
     * @return void
     */
    public function testLoadModelInPlugins(): void
    {
        $this->loadPlugins(['TestPlugin']);

        $Controller = new TestPluginController();
        $Controller->setPlugin('TestPlugin');

        $this->assertFalse(isset($Controller->TestPluginComments));

        $result = $Controller->loadModel('TestPlugin.TestPluginComments');
        $this->assertInstanceOf(
            'TestPlugin\Model\Table\TestPluginCommentsTable',
            $result
        );
        $this->assertInstanceOf(
            'TestPlugin\Model\Table\TestPluginCommentsTable',
            $Controller->TestPluginComments
        );
    }

    /**
     * Test that the constructor sets modelClass properly.
     *
     * @return void
     */
    public function testConstructSetModelClass(): void
    {
        $this->loadPlugins(['TestPlugin']);

        $request = new ServerRequest();
        $response = new Response();
        $controller = new \TestApp\Controller\PostsController($request, $response);
        $this->assertInstanceOf('Cake\ORM\Table', $controller->loadModel());
        $this->assertInstanceOf('Cake\ORM\Table', $controller->Posts);

        $controller = new \TestApp\Controller\Admin\PostsController($request, $response);
        $this->assertInstanceOf('Cake\ORM\Table', $controller->loadModel());
        $this->assertInstanceOf('Cake\ORM\Table', $controller->Posts);

        $request = $request->withParam('plugin', 'TestPlugin');
        $controller = new \TestPlugin\Controller\Admin\CommentsController($request, $response);
        $this->assertInstanceOf('TestPlugin\Model\Table\CommentsTable', $controller->loadModel());
        $this->assertInstanceOf('TestPlugin\Model\Table\CommentsTable', $controller->Comments);
    }

    /**
     * testConstructClassesWithComponents method
     *
     * @return void
     */
    public function testConstructClassesWithComponents(): void
    {
        $this->loadPlugins(['TestPlugin']);

        $Controller = new TestPluginController(new ServerRequest(), new Response());
        $Controller->loadComponent('TestPlugin.Other');

        $this->assertInstanceOf('TestPlugin\Controller\Component\OtherComponent', $Controller->Other);
    }

    /**
     * testRender method
     *
     * @return void
     */
    public function testRender(): void
    {
        $this->loadPlugins(['TestPlugin']);

        $request = new ServerRequest([
            'url' => 'controller_posts/index',
            'params' => [
                'action' => 'header',
            ],
        ]);

        $Controller = new Controller($request, new Response());
        $Controller->viewBuilder()->setTemplatePath('Posts');

        $result = $Controller->render('index');
        $this->assertRegExp('/posts index/', (string)$result);

        $Controller->viewBuilder()->setTemplate('index');
        $result = $Controller->render();
        $this->assertRegExp('/posts index/', (string)$result);

        $result = $Controller->render('/element/test_element');
        $this->assertRegExp('/this is the test element/', (string)$result);
    }

    /**
     * test view rendering changing response
     *
     * @return void
     */
    public function testRenderViewChangesResponse(): void
    {
        $request = new ServerRequest([
            'url' => 'controller_posts/index',
            'params' => [
                'action' => 'header',
            ],
        ]);

        $controller = new Controller($request, new Response());
        $controller->viewBuilder()->setTemplatePath('Posts');

        $result = $controller->render('header');
        $this->assertStringContainsString('header template', (string)$result);
        $this->assertTrue($controller->getResponse()->hasHeader('X-view-template'));
        $this->assertSame('yes', $controller->getResponse()->getHeaderLine('X-view-template'));
    }

    /**
     * test that a component beforeRender can change the controller view class.
     *
     * @return void
     */
    public function testBeforeRenderCallbackChangingViewClass(): void
    {
        $Controller = new Controller(new ServerRequest(), new Response());

        $Controller->getEventManager()->on('Controller.beforeRender', function (EventInterface $event): void {
            $controller = $event->getSubject();
            $controller->viewBuilder()->setClassName('Json');
        });

        $Controller->set([
            'test' => 'value',
            '_serialize' => ['test'],
        ]);
        $debug = Configure::read('debug');
        Configure::write('debug', false);
        $result = $Controller->render('index');
        $this->assertEquals('{"test":"value"}', (string)$result->getBody());
        Configure::write('debug', $debug);
    }

    /**
     * test that a component beforeRender can change the controller view class.
     *
     * @return void
     */
    public function testBeforeRenderEventCancelsRender(): void
    {
        $Controller = new Controller(new ServerRequest(), new Response());

        $Controller->getEventManager()->on('Controller.beforeRender', function (EventInterface $event) {
            return false;
        });

        $result = $Controller->render('index');
        $this->assertInstanceOf('Cake\Http\Response', $result);
    }

    /**
     * Generates status codes for redirect test.
     *
     * @return array
     */
    public static function statusCodeProvider(): array
    {
        return [
            [300, 'Multiple Choices'],
            [301, 'Moved Permanently'],
            [302, 'Found'],
            [303, 'See Other'],
            [304, 'Not Modified'],
            [305, 'Use Proxy'],
            [307, 'Temporary Redirect'],
            [403, 'Forbidden'],
        ];
    }

    /**
     * testRedirect method
     *
     * @dataProvider statusCodeProvider
     * @return void
     */
    public function testRedirectByCode($code, $msg): void
    {
        $Controller = new Controller(null, new Response());

        $response = $Controller->redirect('http://cakephp.org', (int)$code);
        $this->assertSame($response, $Controller->getResponse());
        $this->assertEquals($code, $response->getStatusCode());
        $this->assertEquals('http://cakephp.org', $response->getHeaderLine('Location'));
        $this->assertFalse($Controller->isAutoRenderEnabled());
    }

    /**
     * test that beforeRedirect callbacks can set the URL that is being redirected to.
     *
     * @return void
     */
    public function testRedirectBeforeRedirectModifyingUrl(): void
    {
        $Controller = new Controller(null, new Response());

        $Controller->getEventManager()->on('Controller.beforeRedirect', function (EventInterface $event, $url, Response $response): void {
            $controller = $event->getSubject();
            $controller->setResponse($response->withLocation('https://book.cakephp.org'));
        });

        $response = $Controller->redirect('http://cakephp.org', 301);
        $this->assertEquals('https://book.cakephp.org', $response->getHeaderLine('Location'));
        $this->assertEquals(301, $response->getStatusCode());
    }

    /**
     * test that beforeRedirect callback returning null doesn't affect things.
     *
     * @return void
     */
    public function testRedirectBeforeRedirectModifyingStatusCode(): void
    {
        $response = new Response();
        $Controller = new Controller(null, $response);

        $Controller->getEventManager()->on('Controller.beforeRedirect', function (EventInterface $event, $url, Response $response): void {
            $controller = $event->getSubject();
            $controller->setResponse($response->withStatus(302));
        });

        $response = $Controller->redirect('http://cakephp.org', 301);

        $this->assertEquals('http://cakephp.org', $response->getHeaderLine('Location'));
        $this->assertEquals(302, $response->getStatusCode());
    }

    public function testRedirectBeforeRedirectListenerReturnResponse(): void
    {
        $Response = $this->getMockBuilder('Cake\Http\Response')
            ->setMethods(['stop', 'header', 'statusCode'])
            ->getMock();
        $Controller = new Controller(null, $Response);

        $newResponse = new Response();
        $Controller->getEventManager()->on('Controller.beforeRedirect', function (EventInterface $event, $url, Response $response) use ($newResponse) {
            return $newResponse;
        });

        $result = $Controller->redirect('http://cakephp.org');
        $this->assertSame($newResponse, $result);
        $this->assertSame($newResponse, $Controller->getResponse());
    }

    /**
     * testReferer method
     *
     * @return void
     */
    public function testReferer(): void
    {
        $request = $this->getMockBuilder('Cake\Http\ServerRequest')
            ->setMethods(['referer'])
            ->getMock();
        $request->expects($this->any())->method('referer')
            ->with(true)
            ->will($this->returnValue('/posts/index'));

        $Controller = new Controller($request);
        $result = $Controller->referer();
        $this->assertEquals('/posts/index', $result);

        $request = $this->getMockBuilder('Cake\Http\ServerRequest')
            ->setMethods(['referer'])
            ->getMock();
        $request->expects($this->any())->method('referer')
            ->with(true)
            ->will($this->returnValue('/posts/index'));
        $Controller = new Controller($request);
        $result = $Controller->referer(['controller' => 'posts', 'action' => 'index'], true);
        $this->assertEquals('/posts/index', $result);

        $request = $this->getMockBuilder('Cake\Http\ServerRequest')
            ->setMethods(['referer'])
            ->getMock();

        $request->expects($this->any())->method('referer')
            ->with(false)
            ->will($this->returnValue('http://localhost/posts/index'));

        $Controller = new Controller($request);
        $result = $Controller->referer(null, false);
        $this->assertEquals('http://localhost/posts/index', $result);

        $Controller = new Controller(null);
        $result = $Controller->referer('/', false);
        $this->assertEquals('http://localhost/', $result);
    }

    /**
     * Test that the referer is not absolute if it is '/'.
     *
     * This avoids the base path being applied twice on string urls.
     *
     * @return void
     */
    public function testRefererSlash(): void
    {
        /** @var \Cake\Http\ServerRequest|\PHPUnit\Framework\MockObject\MockObject $request */
        $request = $this->getMockBuilder(ServerRequest::class)
            ->setMethods(['referer'])
            ->getMock();
        $request = $request->withAttribute('base', '/base');
        Router::pushRequest($request);

        $request->expects($this->any())->method('referer')
            ->will($this->returnValue(null));

        $controller = new Controller($request);
        $result = $controller->referer('/', true);
        $this->assertEquals('/', $result);

        $controller = new Controller($request);
        $result = $controller->referer('/some/path', true);
        $this->assertEquals('/some/path', $result);
    }

    /**
     * testSetAction method
     *
     * @return void
     */
    public function testSetAction(): void
    {
        $request = new ServerRequest(['url' => 'controller/posts/index']);

        $TestController = new TestController($request);
        $TestController->setAction('view', 1, 2);
        $expected = ['testId' => 1, 'test2Id' => 2];
        $this->assertSame($expected, $TestController->getRequest()->getData());
        $this->assertSame('view', $TestController->getRequest()->getParam('action'));
    }

    /**
     * Tests that the startup process calls the correct functions
     *
     * @return void
     */
    public function testStartupProcess(): void
    {
        $eventManager = $this->getMockBuilder('Cake\Event\EventManagerInterface')->getMock();
        $controller = new Controller(null, null, null, $eventManager);

        $eventManager->expects($this->at(0))->method('dispatch')
            ->with(
                $this->logicalAnd(
                    $this->isInstanceOf('Cake\Event\Event'),
                    $this->attributeEqualTo('_name', 'Controller.initialize'),
                    $this->attributeEqualTo('_subject', $controller)
                )
            )
            ->will($this->returnValue($this->getMockBuilder('Cake\Event\Event')->disableOriginalConstructor()->getMock()));

        $eventManager->expects($this->at(1))->method('dispatch')
            ->with(
                $this->logicalAnd(
                    $this->isInstanceOf('Cake\Event\Event'),
                    $this->attributeEqualTo('_name', 'Controller.startup'),
                    $this->attributeEqualTo('_subject', $controller)
                )
            )
            ->will($this->returnValue($this->getMockBuilder('Cake\Event\Event')->disableOriginalConstructor()->getMock()));

        $controller->startupProcess();
    }

    /**
     * Tests that the shutdown process calls the correct functions
     *
     * @return void
     */
    public function testShutdownProcess(): void
    {
        $eventManager = $this->getMockBuilder('Cake\Event\EventManagerInterface')->getMock();
        $controller = new Controller(null, null, null, $eventManager);

        $eventManager->expects($this->once())->method('dispatch')
            ->with(
                $this->logicalAnd(
                    $this->isInstanceOf('Cake\Event\Event'),
                    $this->attributeEqualTo('_name', 'Controller.shutdown'),
                    $this->attributeEqualTo('_subject', $controller)
                )
            )
            ->will($this->returnValue($this->getMockBuilder('Cake\Event\Event')->disableOriginalConstructor()->getMock()));

        $controller->shutdownProcess();
    }

    /**
     * test using Controller::paginate()
     *
     * @return void
     */
    public function testPaginate(): void
    {
        $request = new ServerRequest(['url' => 'controller_posts/index']);
        $response = $this->getMockBuilder('Cake\Http\Response')
            ->setMethods(['httpCodes'])
            ->getMock();

        $Controller = new Controller($request, $response);
        $Controller->setRequest($Controller->getRequest()->withQueryParams([
            'posts' => [
                'page' => 2,
                'limit' => 2,
            ],
        ]));

        $this->assertEquals([], $Controller->paginate);

        $this->assertNotContains('Paginator', $Controller->viewBuilder()->getHelpers());
        $this->assertArrayNotHasKey('Paginator', $Controller->viewBuilder()->getHelpers());

        $results = $Controller->paginate('Posts');
        $this->assertInstanceOf('Cake\Datasource\ResultSetInterface', $results);
        $this->assertCount(3, $results);

        $results = $Controller->paginate($this->getTableLocator()->get('Posts'));
        $this->assertInstanceOf('Cake\Datasource\ResultSetInterface', $results);
        $this->assertCount(3, $results);

        $paging = $Controller->getRequest()->getParam('paging');
        $this->assertSame($paging['Posts']['page'], 1);
        $this->assertSame($paging['Posts']['pageCount'], 1);
        $this->assertFalse($paging['Posts']['prevPage']);
        $this->assertFalse($paging['Posts']['nextPage']);
        $this->assertNull($paging['Posts']['scope']);

        $results = $Controller->paginate($this->getTableLocator()->get('Posts'), ['scope' => 'posts']);
        $this->assertInstanceOf('Cake\Datasource\ResultSetInterface', $results);
        $this->assertCount(1, $results);

        $paging = $Controller->getRequest()->getParam('paging');
        $this->assertSame($paging['Posts']['page'], 2);
        $this->assertSame($paging['Posts']['pageCount'], 2);
        $this->assertTrue($paging['Posts']['prevPage']);
        $this->assertFalse($paging['Posts']['nextPage']);
        $this->assertSame($paging['Posts']['scope'], 'posts');
    }

    /**
     * test that paginate uses modelClass property.
     *
     * @return void
     */
    public function testPaginateUsesModelClass(): void
    {
        $request = new ServerRequest([
            'url' => 'controller_posts/index',
        ]);
        $response = $this->getMockBuilder('Cake\Http\Response')
            ->setMethods(['httpCodes'])
            ->getMock();

        $Controller = new Controller($request, $response);
        $Controller->modelClass = 'Posts';
        $results = $Controller->paginate();

        $this->assertInstanceOf('Cake\Datasource\ResultSetInterface', $results);
    }

    /**
     * testMissingAction method
     *
     * @return void
     */
    public function testInvokeActionMissingAction(): void
    {
        $this->expectException(\Cake\Controller\Exception\MissingActionException::class);
        $this->expectExceptionMessage('Action TestController::missing() could not be found, or is not accessible.');
        $url = new ServerRequest([
            'url' => 'test/missing',
            'params' => ['controller' => 'Test', 'action' => 'missing'],
        ]);
        $response = $this->getMockBuilder('Cake\Http\Response')->getMock();

        $Controller = new TestController($url, $response);
        $Controller->invokeAction();
    }

    /**
     * test invoking private methods.
     *
     * @return void
     */
    public function testInvokeActionPrivate(): void
    {
        $this->expectException(\Cake\Controller\Exception\MissingActionException::class);
        $this->expectExceptionMessage('Action TestController::private_m() could not be found, or is not accessible.');
        $url = new ServerRequest([
            'url' => 'test/private_m/',
            'params' => ['controller' => 'Test', 'action' => 'private_m'],
        ]);
        $response = $this->getMockBuilder('Cake\Http\Response')->getMock();

        $Controller = new TestController($url, $response);
        $Controller->invokeAction();
    }

    /**
     * test invoking protected methods.
     *
     * @return void
     */
    public function testInvokeActionProtected(): void
    {
        $this->expectException(\Cake\Controller\Exception\MissingActionException::class);
        $this->expectExceptionMessage('Action TestController::protected_m() could not be found, or is not accessible.');
        $url = new ServerRequest([
            'url' => 'test/protected_m/',
            'params' => ['controller' => 'Test', 'action' => 'protected_m'],
        ]);
        $response = $this->getMockBuilder('Cake\Http\Response')->getMock();

        $Controller = new TestController($url, $response);
        $Controller->invokeAction();
    }

    /**
     * test invoking controller methods.
     *
     * @return void
     */
    public function testInvokeActionBaseMethods(): void
    {
        $this->expectException(\Cake\Controller\Exception\MissingActionException::class);
        $this->expectExceptionMessage('Action TestController::redirect() could not be found, or is not accessible.');
        $url = new ServerRequest([
            'url' => 'test/redirect/',
            'params' => ['controller' => 'Test', 'action' => 'redirect'],
        ]);
        $response = $this->getMockBuilder('Cake\Http\Response')->getMock();

        $Controller = new TestController($url, $response);
        $Controller->invokeAction();
    }

    /**
     * test invoking action method with mismatched casing.
     *
     * @return void
     */
    public function testInvokeActionMethodCasing(): void
    {
        $this->expectException(\Cake\Controller\Exception\MissingActionException::class);
        $this->expectExceptionMessage('Action TestController::RETURNER() could not be found, or is not accessible.');
        $url = new ServerRequest([
            'url' => 'test/RETURNER/',
            'params' => ['controller' => 'Test', 'action' => 'RETURNER'],
        ]);
        $response = $this->getMockBuilder('Cake\Http\Response')->getMock();

        $Controller = new TestController($url, $response);
        $Controller->invokeAction();
    }

    /**
     * test invoking controller methods.
     *
     * @return void
     */
    public function testInvokeActionReturnValue(): void
    {
        $url = new ServerRequest([
            'url' => 'test/returner/',
            'params' => [
                'controller' => 'Test',
                'action' => 'returner',
                'pass' => [],
            ],
        ]);
        $response = new Response();

        $Controller = new TestController($url, $response);
        $result = $Controller->invokeAction();

        $this->assertEquals('I am from the controller.', (string)$result);
        $this->assertEquals('I am from the controller.', (string)$Controller->getResponse());
    }

    /**
     * test invoking controller methods with passed params
     *
     * @return void
     */
    public function testInvokeActionWithPassedParams(): void
    {
        $url = new ServerRequest([
            'url' => 'test/index/1/2',
            'params' => [
                'controller' => 'Test',
                'action' => 'index',
                'pass' => ['param1' => '1', 'param2' => '2'],
            ],
        ]);
        $response = $this->getMockBuilder('Cake\Http\Response')->getMock();

        $Controller = new TestController($url, $response);
        $result = $Controller->invokeAction();
        $this->assertEquals(
            ['testId' => '1', 'test2Id' => '2'],
            $Controller->getRequest()->getData()
        );
    }

    /**
     * test that a classes namespace is used in the viewPath.
     *
     * @return void
     */
    public function testViewPathConventions(): void
    {
        $request = new ServerRequest([
            'url' => 'admin/posts',
            'params' => ['prefix' => 'admin'],
        ]);
        $response = $this->getMockBuilder('Cake\Http\Response')->getMock();
        $Controller = new \TestApp\Controller\Admin\PostsController($request, $response);
        $Controller->getEventManager()->on('Controller.beforeRender', function (EventInterface $e) {
            return $e->getSubject()->getResponse();
        });
        $Controller->render();
        $this->assertEquals('Admin' . DS . 'Posts', $Controller->viewBuilder()->getTemplatePath());

        $request = $request->withParam('prefix', 'admin/super');
        $response = $this->getMockBuilder('Cake\Http\Response')->getMock();
        $Controller = new \TestApp\Controller\Admin\PostsController($request, $response);
        $Controller->getEventManager()->on('Controller.beforeRender', function (EventInterface $e) {
            return $e->getSubject()->getResponse();
        });
        $Controller->render();
        $this->assertEquals('Admin' . DS . 'Super' . DS . 'Posts', $Controller->viewBuilder()->getTemplatePath());

        $request = new ServerRequest([
            'url' => 'pages/home',
            'params' => [
                'prefix' => false,
            ],
        ]);
        $Controller = new \TestApp\Controller\PagesController($request, $response);
        $Controller->getEventManager()->on('Controller.beforeRender', function (EventInterface $e) {
            return $e->getSubject()->getResponse();
        });
        $Controller->render();
        $this->assertEquals('Pages', $Controller->viewBuilder()->getTemplatePath());
    }

    /**
     * Test the components() method.
     *
     * @return void
     */
    public function testComponents(): void
    {
        $request = new ServerRequest(['url' => '/']);
        $response = $this->getMockBuilder('Cake\Http\Response')->getMock();

        $controller = new TestController($request, $response);
        $this->assertInstanceOf('Cake\Controller\ComponentRegistry', $controller->components());

        $result = $controller->components();
        $this->assertSame($result, $controller->components());
    }

    /**
     * Test the components property errors
     *
     * @return void
     */
    public function testComponentsPropertyError(): void
    {
        $this->expectException(Warning::class);
        $request = new ServerRequest(['url' => '/']);
        $response = new Response();

        $controller = new TestController($request, $response);
        $controller->components = ['Flash'];
    }

    /**
     * Test the helpers property errors
     *
     * @return void
     */
    public function testHelpersPropertyError(): void
    {
        $this->expectException(Warning::class);
        $request = new ServerRequest(['url' => '/']);
        $response = new Response();

        $controller = new TestController($request, $response);
        $controller->helpers = ['Flash'];
    }

    /**
     * Test the components() method with the custom ObjectRegistry.
     *
     * @return void
     */
    public function testComponentsWithCustomRegistry(): void
    {
        $request = new ServerRequest(['url' => '/']);
        $response = $this->getMockBuilder('Cake\Http\Response')->getMock();
        $componentRegistry = $this->getMockBuilder('Cake\Controller\ComponentRegistry')
            ->setMethods(['offsetGet'])
            ->getMock();

        $controller = new TestController($request, $response, null, null, $componentRegistry);
        $this->assertInstanceOf(get_class($componentRegistry), $controller->components());

        $result = $controller->components();
        $this->assertSame($result, $controller->components());
    }

    /**
     * Test adding a component
     *
     * @return void
     */
    public function testLoadComponent(): void
    {
        $request = new ServerRequest(['url' => '/']);
        $response = $this->getMockBuilder('Cake\Http\Response')->getMock();

        $controller = new TestController($request, $response);
        $result = $controller->loadComponent('Paginator');
        $this->assertInstanceOf('Cake\Controller\Component\PaginatorComponent', $result);
        $this->assertSame($result, $controller->Paginator);

        $registry = $controller->components();
        $this->assertTrue(isset($registry->Paginator));
    }

    /**
     * Test adding a component that is a duplicate.
     *
     * @return void
     */
    public function testLoadComponentDuplicate(): void
    {
        $request = new ServerRequest(['url' => '/']);
        $response = $this->getMockBuilder('Cake\Http\Response')->getMock();

        $controller = new TestController($request, $response);
        $this->assertNotEmpty($controller->loadComponent('Paginator'));
        $this->assertNotEmpty($controller->loadComponent('Paginator'));
        try {
            $controller->loadComponent('Paginator', ['bad' => 'settings']);
            $this->fail('No exception');
        } catch (\RuntimeException $e) {
            $this->assertStringContainsString('The "Paginator" alias has already been loaded', $e->getMessage());
        }
    }

    /**
     * Test the isAction method.
     *
     * @return void
     */
    public function testIsAction(): void
    {
        $request = new ServerRequest(['url' => '/']);
        $response = $this->getMockBuilder('Cake\Http\Response')->getMock();
        $controller = new TestController($request, $response);

        $this->assertFalse($controller->isAction('redirect'));
        $this->assertFalse($controller->isAction('beforeFilter'));
        $this->assertTrue($controller->isAction('index'));
    }

    /**
     * Test that view variables are being set after the beforeRender event gets dispatched
     *
     * @return void
     */
    public function testBeforeRenderViewVariables(): void
    {
        $controller = new PostsController();

        $controller->getEventManager()->on('Controller.beforeRender', function (EventInterface $event): void {
            /** @var Controller $controller */
            $controller = $event->getSubject();

            $controller->set('testVariable', 'test');
        });

        $controller->dispatchEvent('Controller.beforeRender');
        $view = $controller->createView();

        $this->assertNotEmpty('testVariable', $view->get('testVariable'));
    }

    /**
     * Test that render()'s arguments are available in beforeRender() through view builder.
     *
     * @return void
     */
    public function testBeforeRenderTemplateAndLayout()
    {
        $Controller = new Controller(new ServerRequest(), new Response());
        $Controller->getEventManager()->on('Controller.beforeRender', function ($event) {
            $this->assertEquals(
                '/Element/test_element',
                $event->getSubject()->viewBuilder()->getTemplate()
            );
            $this->assertEquals(
                'default',
                $event->getSubject()->viewBuilder()->getLayout()
            );

            $event->getSubject()->viewBuilder()
                ->setTemplatePath('Posts')
                ->setTemplate('index');
        });

        $result = $Controller->render('/Element/test_element', 'default');
        $this->assertRegExp('/posts index/', (string)$result);
    }

    /**
     * Test name getter and setter.
     *
     * @return void
     */
    public function testName(): void
    {
        $controller = new PostsController();
        $this->assertEquals('Posts', $controller->getName());

        $this->assertSame($controller, $controller->setName('Articles'));
        $this->assertEquals('Articles', $controller->getName());
    }

    /**
     * Test plugin getter and setter.
     *
     * @return void
     */
    public function testPlugin(): void
    {
        $controller = new PostsController();
        $this->assertEquals('', $controller->getPlugin());

        $this->assertSame($controller, $controller->setPlugin('Articles'));
        $this->assertEquals('Articles', $controller->getPlugin());
    }

    /**
     * Test request getter and setter.
     *
     * @return void
     */
    public function testRequest(): void
    {
        $controller = new PostsController();
        $this->assertInstanceOf(ServerRequest::class, $controller->getRequest());

        $request = new ServerRequest([
            'params' => [
                'plugin' => 'Posts',
                'pass' => [
                    'foo',
                    'bar',
                ],
            ],
        ]);
        $this->assertSame($controller, $controller->setRequest($request));
        $this->assertSame($request, $controller->getRequest());

        $this->assertEquals('Posts', $controller->getRequest()->getParam('plugin'));
        $this->assertEquals(['foo', 'bar'], $controller->getRequest()->getParam('pass'));
    }

    /**
     * Test response getter and setter.
     *
     * @return void
     */
    public function testResponse(): void
    {
        $controller = new PostsController();
        $this->assertInstanceOf(Response::class, $controller->getResponse());

        $response = new Response();
        $this->assertSame($controller, $controller->setResponse($response));
        $this->assertSame($response, $controller->getResponse());
    }

    /**
     * Test autoRender getter and setter.
     *
     * @return void
     */
    public function testAutoRender(): void
    {
        $controller = new PostsController();
        $this->assertTrue($controller->isAutoRenderEnabled());

        $this->assertSame($controller, $controller->disableAutoRender());
        $this->assertFalse($controller->isAutoRenderEnabled());

        $this->assertSame($controller, $controller->enableAutoRender());
        $this->assertTrue($controller->isAutoRenderEnabled());
    }
}<|MERGE_RESOLUTION|>--- conflicted
+++ resolved
@@ -30,202 +30,6 @@
 use TestPlugin\Controller\TestPluginController;
 
 /**
-<<<<<<< HEAD
-=======
- * AppController class
- */
-class ControllerTestAppController extends Controller
-{
-
-    /**
-     * helpers property
-     *
-     * @var array
-     */
-    public $helpers = ['Html'];
-
-    /**
-     * modelClass property
-     *
-     * @var string
-     */
-    public $modelClass = 'Posts';
-
-    /**
-     * components property
-     *
-     * @var array
-     */
-    public $components = ['Cookie'];
-}
-
-/**
- * TestController class
- */
-class TestController extends ControllerTestAppController
-{
-
-    /**
-     * Theme property
-     *
-     * @var string
-     */
-    public $theme = 'Foo';
-
-    /**
-     * helpers property
-     *
-     * @var array
-     */
-    public $helpers = ['Html'];
-
-    /**
-     * components property
-     *
-     * @var array
-     */
-    public $components = ['Security'];
-
-    /**
-     * modelClass property
-     *
-     * @var string
-     */
-    public $modelClass = 'Comments';
-
-    /**
-     * beforeFilter handler
-     *
-     * @param \Cake\Event\Event $event
-     * @return void
-     */
-    public function beforeFilter(Event $event)
-    {
-    }
-
-    /**
-     * index method
-     *
-     * @param mixed $testId
-     * @param mixed $testTwoId
-     * @return void
-     */
-    public function index($testId, $testTwoId)
-    {
-        $this->request = $this->request->withParsedBody([
-            'testId' => $testId,
-            'test2Id' => $testTwoId
-        ]);
-    }
-
-    /**
-     * view method
-     *
-     * @param mixed $testId
-     * @param mixed $testTwoId
-     * @return void
-     */
-    public function view($testId, $testTwoId)
-    {
-        $this->request = $this->request->withParsedBody([
-            'testId' => $testId,
-            'test2Id' => $testTwoId
-        ]);
-    }
-
-    public function returner()
-    {
-        return $this->response->withStringBody('I am from the controller.');
-    }
-
-    //@codingStandardsIgnoreStart
-    protected function protected_m()
-    {
-    }
-
-    private function private_m()
-    {
-    }
-
-    public function _hidden()
-    {
-    }
-    //@codingStandardsIgnoreEnd
-
-    public function admin_add()
-    {
-    }
-}
-
-/**
- * TestComponent class
- */
-class TestComponent extends Component
-{
-
-    /**
-     * beforeRedirect method
-     *
-     * @return void
-     */
-    public function beforeRedirect()
-    {
-    }
-
-    /**
-     * initialize method
-     *
-     * @param array $config
-     * @return void
-     */
-    public function initialize(array $config)
-    {
-    }
-
-    /**
-     * startup method
-     *
-     * @param Event $event
-     * @return void
-     */
-    public function startup(Event $event)
-    {
-    }
-
-    /**
-     * shutdown method
-     *
-     * @param Event $event
-     * @return void
-     */
-    public function shutdown(Event $event)
-    {
-    }
-
-    /**
-     * beforeRender callback
-     *
-     * @param Event $event
-     * @return void
-     */
-    public function beforeRender(Event $event)
-    {
-        $controller = $event->getSubject();
-        if ($this->viewclass) {
-            $controller->viewClass = $this->viewclass;
-        }
-    }
-}
-
-/**
- * AnotherTestController class
- */
-class AnotherTestController extends ControllerTestAppController
-{
-}
-
-/**
->>>>>>> c6fd4a4f
  * ControllerTest class
  */
 class ControllerTest extends TestCase

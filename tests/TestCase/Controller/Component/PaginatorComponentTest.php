<?php
declare(strict_types=1);

/**
 * CakePHP(tm) : Rapid Development Framework (https://cakephp.org)
 * Copyright (c) Cake Software Foundation, Inc. (https://cakefoundation.org)
 *
 * Licensed under The MIT License
 * For full copyright and license information, please see the LICENSE.txt
 * Redistributions of files must retain the above copyright notice
 *
 * @copyright     Copyright (c) Cake Software Foundation, Inc. (https://cakefoundation.org)
 * @link          https://cakephp.org CakePHP(tm) Project
 * @since         2.0.0
 * @license       https://opensource.org/licenses/mit-license.php MIT License
 */
namespace Cake\Test\TestCase\Controller\Component;

use Cake\Controller\Component\PaginatorComponent;
use Cake\Controller\ComponentRegistry;
use Cake\Controller\Controller;
use Cake\Datasource\ConnectionManager;
use Cake\Datasource\EntityInterface;
use Cake\Datasource\Exception\PageOutOfBoundsException;
use Cake\Datasource\RepositoryInterface;
use Cake\Event\EventInterface;
use Cake\Http\Exception\NotFoundException;
use Cake\Http\ServerRequest;
use Cake\ORM\Entity;
use Cake\ORM\Query;
use Cake\TestSuite\TestCase;
use InvalidArgumentException;
use stdClass;
use TestApp\Datasource\CustomPaginator;

class PaginatorComponentTest extends TestCase
{
    /**
     * fixtures property
     *
     * @var array
     */
    protected $fixtures = [
        'core.Posts', 'core.Articles', 'core.ArticlesTags',
        'core.Tags', 'core.Authors', 'core.AuthorsTags',
    ];

    /**
     * @var \Cake\Controller\Controller
     */
    protected $controller;

    /**
     * @var \Cake\Controller\ComponentRegistry
     */
    protected $registry;

    /**
     * @var \Cake\Controller\Component\PaginatorComponent
     */
    protected $Paginator;

    /**
     * @var \PHPUnit\Framework\MockObject\MockObject
     */
    protected $Post;

    /**
     * setup
     */
    public function setUp(): void
    {
        parent::setUp();

        static::setAppNamespace();

        $request = new ServerRequest(['url' => 'controller_posts/index']);
        $this->controller = new Controller($request);
        $this->registry = new ComponentRegistry($this->controller);
        $this->Paginator = new PaginatorComponent($this->registry, []);

        $this->Post = $this->getMockRepository();
    }

    /**
     * testPaginatorSetting
     */
    public function testPaginatorSetting(): void
    {
        $paginator = new CustomPaginator();
        $component = new PaginatorComponent($this->registry, [
            'paginator' => $paginator,
        ]);

        $this->assertSame($paginator, $component->getPaginator());

        $component = new PaginatorComponent($this->registry, []);
        $this->assertNotSame($paginator, $component->getPaginator());

        $component->setPaginator($paginator);
        $this->assertSame($paginator, $component->getPaginator());
    }

    /**
     * Test that an exception is thrown when paginator option is invalid.
     */
    public function testInvalidPaginatorOption(): void
    {
        $this->expectException(InvalidArgumentException::class);
        $this->expectExceptionMessage('Paginator must be an instance of Cake\Datasource\Paginator');
        new PaginatorComponent($this->registry, [
            'paginator' => new stdClass(),
        ]);
    }

    /**
     * Test that non-numeric values are rejected for page, and limit
     */
    public function testPageParamCasting(): void
    {
        $this->Post->expects($this->any())
            ->method('getAlias')
            ->will($this->returnValue('Posts'));

        $query = $this->_getMockFindQuery();
        $this->Post->expects($this->any())
            ->method('find')
            ->will($this->returnValue($query));

        $this->controller->setRequest($this->controller->getRequest()->withQueryParams(['page' => '1 " onclick="alert(\'xss\');">']));
        $settings = ['limit' => 1, 'maxLimit' => 10];
        $this->Paginator->paginate($this->Post, $settings);
        $params = $this->controller->getRequest()->getAttribute('paging');
        $this->assertSame(1, $params['Posts']['page'], 'XSS exploit opened');
    }

    /**
     * test that unknown keys in the default settings are
     * passed to the find operations.
     */
    public function testPaginateExtraParams(): void
    {
        $this->controller->setRequest($this->controller->getRequest()->withQueryParams(['page' => '-1']));
        $settings = [
            'PaginatorPosts' => [
                'contain' => ['PaginatorAuthor'],
                'maxLimit' => 10,
                'group' => 'PaginatorPosts.published',
                'order' => ['PaginatorPosts.id' => 'ASC'],
            ],
        ];
        $table = $this->_getMockPosts(['query']);
        $query = $this->_getMockFindQuery();

        $table->expects($this->once())
            ->method('query')
            ->will($this->returnValue($query));

        $query->expects($this->once())
            ->method('applyOptions')
            ->with([
                'contain' => ['PaginatorAuthor'],
                'group' => 'PaginatorPosts.published',
                'limit' => 10,
                'order' => ['PaginatorPosts.id' => 'ASC'],
                'page' => 1,
                'allowedParameters' => ['limit', 'sort', 'page', 'direction'],
                'scope' => null,
                'sort' => 'PaginatorPosts.id',
            ]);
        $this->Paginator->paginate($table, $settings);
    }

    /**
     * Test to make sure options get sent to custom finder methods via paginate
     */
    public function testPaginateCustomFinderOptions(): void
    {
        $settings = [
            'PaginatorPosts' => [
                'finder' => ['author' => ['author_id' => 1]],
            ],
        ];
        $table = $this->getTableLocator()->get('PaginatorPosts');

        $expected = $table
            ->find('author', [
                'conditions' => [
                    'PaginatorPosts.author_id' => 1,
                ],
            ])
            ->count();
        $result = $this->Paginator->paginate($table, $settings)->count();

        $this->assertSame($expected, $result);
    }

    /**
     * testRequestParamsSetting
     *
     * @see https://github.com/cakephp/cakephp/issues/11655
     */
    public function testRequestParamsSetting(): void
    {
        $settings = [
            'PaginatorPosts' => [
                'limit' => 10,
            ],
        ];

        $table = $this->getTableLocator()->get('PaginatorPosts');

        $this->Paginator->paginate($table, $settings);
        $params = $this->controller->getRequest()->getAttribute('paging');
        $this->assertArrayHasKey('PaginatorPosts', $params);
        $this->assertArrayNotHasKey(0, $params);
    }

    /**
     * Test that special paginate types are called and that the type param doesn't leak out into defaults or options.
     */
    public function testPaginateCustomFinder(): void
    {
        $settings = [
            'PaginatorPosts' => [
                'finder' => 'popular',
                'fields' => ['id', 'title'],
                'maxLimit' => 10,
            ],
        ];

        $table = $this->_getMockPosts(['findPopular']);
        $query = $this->_getMockFindQuery();

        $table->expects($this->any())
            ->method('findPopular')
            ->will($this->returnValue($query));

        $this->Paginator->paginate($table, $settings);
        $params = $this->controller->getRequest()->getAttribute('paging');
        $this->assertSame('popular', $params['PaginatorPosts']['finder']);
    }

    /**
     * Test that nested eager loaders don't trigger invalid SQL errors.
     */
    public function testPaginateNestedEagerLoader(): void
    {
        $articles = $this->getTableLocator()->get('Articles');
        $articles->belongsToMany('Tags');
        $tags = $this->getTableLocator()->get('Tags');
        $tags->belongsToMany('Authors');

        $articles->getEventManager()->on('Model.beforeFind', function (EventInterface $event, Query $query): void {
            $query ->matching('Tags', function (Query $q) {
                return $q->matching('Authors', function (Query $q) {
                    return $q->where(['Authors.name' => 'larry']);
                });
            });
        });
        $results = $this->Paginator->paginate($articles, []);

        $result = $results->first();
        $this->assertInstanceOf(EntityInterface::class, $result);
        $this->assertInstanceOf(EntityInterface::class, $result->_matchingData['Tags']);
        $this->assertInstanceOf(EntityInterface::class, $result->_matchingData['Authors']);
    }

    /**
     * test that flat default pagination parameters work.
     */
    public function testDefaultPaginateParams(): void
    {
        $settings = [
            'order' => ['PaginatorPosts.id' => 'DESC'],
            'maxLimit' => 10,
        ];

        $table = $this->_getMockPosts(['query']);
        $query = $this->_getMockFindQuery();

        $table->expects($this->once())
            ->method('query')
            ->will($this->returnValue($query));

        $query->expects($this->once())
            ->method('applyOptions')
            ->with([
                'limit' => 10,
                'page' => 1,
                'order' => ['PaginatorPosts.id' => 'DESC'],
                'allowedParameters' => ['limit', 'sort', 'page', 'direction'],
                'scope' => null,
                'sort' => 'PaginatorPosts.id',
            ]);

        $this->Paginator->paginate($table, $settings);
    }

    /**
     * test that default sort and default direction are injected into request
     */
    public function testDefaultPaginateParamsIntoRequest(): void
    {
        $settings = [
            'order' => ['PaginatorPosts.id' => 'DESC'],
            'maxLimit' => 10,
        ];

        $table = $this->_getMockPosts(['query']);
        $query = $this->_getMockFindQuery();

        $table->expects($this->once())
            ->method('query')
            ->will($this->returnValue($query));

        $query->expects($this->once())
            ->method('applyOptions')
            ->with([
                'limit' => 10,
                'page' => 1,
                'order' => ['PaginatorPosts.id' => 'DESC'],
                'allowedParameters' => ['limit', 'sort', 'page', 'direction'],
                'scope' => null,
                'sort' => 'PaginatorPosts.id',
            ]);

        $this->Paginator->paginate($table, $settings);
        $params = $this->controller->getRequest()->getAttribute('paging');
        $this->assertSame('PaginatorPosts.id', $params['PaginatorPosts']['sortDefault']);
        $this->assertSame('DESC', $params['PaginatorPosts']['directionDefault']);
    }

    /**
     * test that option merging prefers specific models
     */
    public function testMergeOptionsModelSpecific(): void
    {
        $settings = [
            'page' => 1,
            'limit' => 20,
            'maxLimit' => 100,
            'Posts' => [
                'page' => 1,
                'limit' => 10,
                'maxLimit' => 50,
            ],
            'allowedParameters' => ['limit', 'sort', 'page', 'direction'],
        ];
        $result = $this->Paginator->mergeOptions('Silly', $settings);
        $this->assertEquals($settings, $result);

        $result = $this->Paginator->mergeOptions('Posts', $settings);
        $expected = [
            'page' => 1,
            'limit' => 10,
            'maxLimit' => 50,
            'allowedParameters' => ['limit', 'sort', 'page', 'direction'],
        ];
        $this->assertEquals($expected, $result);
    }

    /**
     * test mergeOptions with custom scope
     */
    public function testMergeOptionsCustomScope(): void
    {
        $this->controller->setRequest($this->controller->getRequest()->withQueryParams([
            'page' => 10,
            'limit' => 10,
            'scope' => [
                'page' => 2,
                'limit' => 5,
            ],
        ]));

        $settings = [
            'page' => 1,
            'limit' => 20,
            'maxLimit' => 100,
            'finder' => 'myCustomFind',
        ];
        $result = $this->Paginator->mergeOptions('Post', $settings);
        $expected = [
            'page' => 10,
            'limit' => 10,
            'maxLimit' => 100,
            'finder' => 'myCustomFind',
            'allowedParameters' => ['limit', 'sort', 'page', 'direction'],
        ];
        $this->assertEquals($expected, $result);

        $settings = [
            'page' => 1,
            'limit' => 20,
            'maxLimit' => 100,
            'finder' => 'myCustomFind',
            'scope' => 'nonexistent',
        ];
        $result = $this->Paginator->mergeOptions('Post', $settings);
        $expected = [
            'page' => 1,
            'limit' => 20,
            'maxLimit' => 100,
            'finder' => 'myCustomFind',
            'allowedParameters' => ['limit', 'sort', 'page', 'direction'],
            'scope' => 'nonexistent',
        ];
        $this->assertEquals($expected, $result);

        $settings = [
            'page' => 1,
            'limit' => 20,
            'maxLimit' => 100,
            'finder' => 'myCustomFind',
            'scope' => 'scope',
        ];
        $result = $this->Paginator->mergeOptions('Post', $settings);
        $expected = [
            'page' => 2,
            'limit' => 5,
            'maxLimit' => 100,
            'finder' => 'myCustomFind',
            'allowedParameters' => ['limit', 'sort', 'page', 'direction'],
            'scope' => 'scope',
        ];
        $this->assertEquals($expected, $result);
    }

    /**
     * test mergeOptions with customFind key
     */
    public function testMergeOptionsCustomFindKey(): void
    {
        $this->controller->setRequest($this->controller->getRequest()->withQueryParams([
            'page' => 10,
            'limit' => 10,
        ]));
        $settings = [
            'page' => 1,
            'limit' => 20,
            'maxLimit' => 100,
            'finder' => 'myCustomFind',
        ];
        $result = $this->Paginator->mergeOptions('Post', $settings);
        $expected = [
            'page' => 10,
            'limit' => 10,
            'maxLimit' => 100,
            'finder' => 'myCustomFind',
            'allowedParameters' => ['limit', 'sort', 'page', 'direction'],
        ];
        $this->assertEquals($expected, $result);
    }

    /**
     * test merging options from the querystring.
     */
    public function testMergeOptionsQueryString(): void
    {
        $this->controller->setRequest($this->controller->getRequest()->withQueryParams([
            'page' => 99,
            'limit' => 75,
        ]));
        $settings = [
            'page' => 1,
            'limit' => 20,
            'maxLimit' => 100,
        ];
        $result = $this->Paginator->mergeOptions('Post', $settings);
        $expected = [
            'page' => 99,
            'limit' => 75,
            'maxLimit' => 100,
            'allowedParameters' => ['limit', 'sort', 'page', 'direction'],
        ];
        $this->assertEquals($expected, $result);
    }

    /**
     * test that the default allowed parameters doesn't let people screw with things they should not be allowed to.
     */
    public function testMergeOptionsDefaultAllowedParameters(): void
    {
        $this->controller->setRequest($this->controller->getRequest()->withQueryParams([
            'page' => 10,
            'limit' => 10,
            'fields' => ['bad.stuff'],
            'recursive' => 1000,
            'conditions' => ['bad.stuff'],
            'contain' => ['bad'],
        ]));
        $settings = [
            'page' => 1,
            'limit' => 20,
            'maxLimit' => 100,
        ];
        $result = $this->Paginator->mergeOptions('Post', $settings);
        $expected = [
            'page' => 10,
            'limit' => 10,
            'maxLimit' => 100,
            'allowedParameters' => ['limit', 'sort', 'page', 'direction'],
        ];
        $this->assertEquals($expected, $result);
    }

    /**
     * test that modifying the whitelist works.
     */
    public function testMergeOptionsExtraAllowedParameters(): void
    {
        $this->controller->setRequest($this->controller->getRequest()->withQueryParams([
            'page' => 10,
            'limit' => 10,
            'fields' => ['bad.stuff'],
            'recursive' => 1000,
            'conditions' => ['bad.stuff'],
            'contain' => ['bad'],
        ]));
        $settings = [
            'page' => 1,
            'limit' => 20,
            'maxLimit' => 100,
        ];
        $this->Paginator->setConfig('allowedParameters', ['fields']);
        $result = $this->Paginator->mergeOptions('Post', $settings);
        $expected = [
            'page' => 10,
            'limit' => 10,
            'maxLimit' => 100,
            'fields' => ['bad.stuff'],
            'allowedParameters' => ['limit', 'sort', 'page', 'direction', 'fields'],
        ];
        $this->assertEquals($expected, $result);
    }

    /**
     * test mergeOptions with limit > maxLimit in code.
     */
    public function testMergeOptionsMaxLimit(): void
    {
        $settings = [
            'limit' => 200,
            'paramType' => 'named',
        ];
        $result = $this->Paginator->mergeOptions('Post', $settings);
        $expected = [
            'page' => 1,
            'limit' => 100,
            'maxLimit' => 100,
            'paramType' => 'named',
            'allowedParameters' => ['limit', 'sort', 'page', 'direction'],
        ];
        $this->assertEquals($expected, $result);

        $settings = [
            'maxLimit' => 10,
            'paramType' => 'named',
        ];
        $result = $this->Paginator->mergeOptions('Post', $settings);
        $expected = [
            'page' => 1,
            'limit' => 10,
            'maxLimit' => 10,
            'paramType' => 'named',
            'allowedParameters' => ['limit', 'sort', 'page', 'direction'],
        ];
        $this->assertEquals($expected, $result);
    }

    /**
     * test getDefaults with limit > maxLimit in code.
     */
    public function testGetDefaultMaxLimit(): void
    {
        $settings = [
            'page' => 1,
            'limit' => 2,
            'maxLimit' => 10,
            'order' => [
                'Users.username' => 'asc',
            ],
        ];
        $result = $this->Paginator->mergeOptions('Post', $settings);
        $expected = [
            'page' => 1,
            'limit' => 2,
            'maxLimit' => 10,
            'order' => [
                'Users.username' => 'asc',
            ],
            'allowedParameters' => ['limit', 'sort', 'page', 'direction'],
        ];
        $this->assertEquals($expected, $result);

        $settings = [
            'page' => 1,
            'limit' => 100,
            'maxLimit' => 10,
            'order' => [
                'Users.username' => 'asc',
            ],
        ];
        $result = $this->Paginator->mergeOptions('Post', $settings);
        $expected = [
            'page' => 1,
            'limit' => 10,
            'maxLimit' => 10,
            'order' => [
                'Users.username' => 'asc',
            ],
            'allowedParameters' => ['limit', 'sort', 'page', 'direction'],
        ];
        $this->assertEquals($expected, $result);
    }

    /**
     * Integration test to ensure that validateSort is being used by paginate()
     */
    public function testValidateSortInvalid(): void
    {
        $table = $this->_getMockPosts(['query']);
        $query = $this->_getMockFindQuery();

        $table->expects($this->once())
            ->method('query')
            ->will($this->returnValue($query));

        $query->expects($this->once())->method('applyOptions')
            ->with([
                'limit' => 20,
                'page' => 1,
                'order' => ['PaginatorPosts.id' => 'asc'],
                'allowedParameters' => ['limit', 'sort', 'page', 'direction'],
                'scope' => null,
                'sort' => 'id',
            ]);

        $this->controller->setRequest($this->controller->getRequest()->withQueryParams([
            'page' => 1,
            'sort' => 'id',
            'direction' => 'herp',
        ]));
        $this->Paginator->paginate($table);
        $params = $this->controller->getRequest()->getAttribute('paging');
        $this->assertSame('id', $params['PaginatorPosts']['sort']);
        $this->assertSame('asc', $params['PaginatorPosts']['direction']);
    }

    /**
     * test that invalid directions are ignored.
     */
    public function testValidateSortInvalidDirection(): void
    {
        $model = $this->getMockRepository();
        $model->expects($this->any())
            ->method('getAlias')
            ->will($this->returnValue('model'));
        $model->expects($this->any())
            ->method('hasField')
            ->will($this->returnValue(true));

        $options = ['sort' => 'something', 'direction' => 'boogers'];
        $result = $this->Paginator->validateSort($model, $options);

        $this->assertSame('asc', $result['order']['model.something']);
    }

    /**
     * Test empty pagination result.
     */
    public function testEmptyPaginationResult(): void
    {
        $table = $this->getTableLocator()->get('PaginatorPosts');
        $table->deleteAll('1=1');

        $this->Paginator->paginate($table);

        $params = $this->controller->getRequest()->getAttribute('paging');
        $this->assertSame(
            0,
            $params['PaginatorPosts']['count'],
            'Count should be 0'
        );
        $this->assertSame(
            1,
            $params['PaginatorPosts']['page'],
            'Page number should not be 0'
        );
        $this->assertSame(
            1,
            $params['PaginatorPosts']['pageCount'],
            'Page count number should not be 0'
        );
    }

    /**
     * Test that a really large page number gets clamped to the max page size.
     */
    public function testOutOfRangePageNumberGetsClamped(): void
    {
        $this->controller->setRequest($this->controller->getRequest()->withQueryParams(['page' => 3000]));

        $table = $this->getTableLocator()->get('PaginatorPosts');

        $e = null;
        try {
            $this->Paginator->paginate($table);
        } catch (NotFoundException $e) {
        }

        $params = $this->controller->getRequest()->getAttribute('paging');
        $this->assertSame(
            1,
            $params['PaginatorPosts']['page'],
            'Page number should not be 0'
        );

        $this->assertNotNull($e);
        $this->assertInstanceOf(PageOutOfBoundsException::class, $e->getPrevious());
    }

    /**
     * Test that a out of bounds request still knows about the page size
     */
    public function testOutOfRangePageNumberStillProvidesPageCount(): void
    {
        $this->controller->setRequest($this->controller->getRequest()->withQueryParams([
            'limit' => 1,
            'page' => '4',
        ]));

        $table = $this->getTableLocator()->get('PaginatorPosts');

        $e = null;
        try {
            $this->Paginator->paginate($table);
        } catch (NotFoundException $e) {
        }

        $params = $this->controller->getRequest()->getAttribute('paging');
        $this->assertSame(
            3,
            $params['PaginatorPosts']['pageCount'],
            'Page count number should not be 0'
        );

        $this->assertNotNull($e);
        $this->assertInstanceOf(PageOutOfBoundsException::class, $e->getPrevious());
    }

    /**
     * Test that a really REALLY large page number gets clamped to the max page size.
     */
    public function testOutOfVeryBigPageNumberGetsClamped(): void
    {
        $this->expectException(NotFoundException::class);
<<<<<<< HEAD
        $this->loadFixtures('Posts');
=======
>>>>>>> 305c56cd
        $this->controller->setRequest($this->controller->getRequest()->withQueryParams([
            'page' => '3000000000000000000000000',
        ]));

        $table = $this->getTableLocator()->get('PaginatorPosts');
        $this->Paginator->paginate($table);
    }

    /**
     * test that fields not in sortableFields won't be part of order conditions.
     */
    public function testValidateAllowedSortFailure(): void
    {
        $model = $this->getMockRepository();
        $model->expects($this->any())
            ->method('getAlias')
            ->will($this->returnValue('model'));
        $model->expects($this->any())->method('hasField')->will($this->returnValue(true));

        $options = [
            'sort' => 'body',
            'direction' => 'asc',
            'sortableFields' => ['title', 'id'],
        ];
        $result = $this->Paginator->validateSort($model, $options);

        $this->assertEquals([], $result['order']);
    }

    /**
     * test that fields in the sortableFields are not validated
     */
    public function testValidateAllowedSortTrusted(): void
    {
        $model = $this->getMockRepository();
        $model->expects($this->any())
            ->method('getAlias')
            ->will($this->returnValue('model'));
        $model->expects($this->once())
            ->method('hasField')
            ->will($this->returnValue(true));

        $options = [
            'sort' => 'body',
            'direction' => 'asc',
            'sortableFields' => ['body'],
        ];
        $result = $this->Paginator->validateSort($model, $options);

        $expected = ['model.body' => 'asc'];
        $this->assertEquals(
            $expected,
            $result['order'],
            'Trusted fields in schema should be prefixed'
        );
    }

    /**
     * test that sortableFields as empty array does not allow any sorting
     */
    public function testValidateAllowedSortEmpty(): void
    {
        $model = $this->getMockRepository();
        $model->expects($this->any())
            ->method('getAlias')
            ->will($this->returnValue('model'));
        $model->expects($this->any())->method('hasField')
            ->will($this->returnValue(true));

        $options = [
            'order' => [
                'body' => 'asc',
                'foo.bar' => 'asc',
            ],
            'sort' => 'body',
            'direction' => 'asc',
            'sortableFields' => [],
        ];
        $result = $this->Paginator->validateSort($model, $options);

        $this->assertSame([], $result['order'], 'No sort should be applied');
    }

    /**
     * test that fields in the sortableFields are not validated
     */
    public function testValidateSortNotInSchema(): void
    {
        $model = $this->getMockRepository();
        $model->expects($this->any())
            ->method('getAlias')
            ->will($this->returnValue('model'));
        $model->expects($this->once())->method('hasField')
            ->will($this->returnValue(false));

        $options = [
            'sort' => 'score',
            'direction' => 'asc',
            'sortableFields' => ['score'],
        ];
        $result = $this->Paginator->validateSort($model, $options);

        $expected = ['score' => 'asc'];
        $this->assertEquals(
            $expected,
            $result['order'],
            'Trusted fields not in schema should not be altered'
        );
    }

    /**
     * test that multiple fields in the sortableFields are not validated and properly aliased.
     */
    public function testValidateSortAllowMultiple(): void
    {
        $model = $this->getMockRepository();
        $model->expects($this->any())
            ->method('getAlias')
            ->will($this->returnValue('model'));
        $model->expects($this->once())
            ->method('hasField')
            ->will($this->returnValue(true));

        $options = [
            'order' => [
                'body' => 'asc',
                'foo.bar' => 'asc',
            ],
            'sortableFields' => ['body', 'foo.bar'],
        ];
        $result = $this->Paginator->validateSort($model, $options);

        $expected = [
            'model.body' => 'asc',
            'foo.bar' => 'asc',
        ];
        $this->assertEquals($expected, $result['order']);
    }

    /**
     * test that multiple sort works.
     */
    public function testValidateSortMultiple(): void
    {
        $model = $this->getMockRepository();
        $model->expects($this->any())
            ->method('getAlias')
            ->will($this->returnValue('model'));
        $model->expects($this->any())->method('hasField')->will($this->returnValue(true));

        $options = [
            'order' => [
                'author_id' => 'asc',
                'title' => 'asc',
            ],
        ];
        $result = $this->Paginator->validateSort($model, $options);

        $expected = [
            'model.author_id' => 'asc',
            'model.title' => 'asc',
        ];

        $this->assertEquals($expected, $result['order']);
    }

    /**
     * Tests that order strings can used by Paginator
     */
    public function testValidateSortWithString(): void
    {
        $model = $this->getMockRepository();
        $model->expects($this->any())
            ->method('getAlias')
            ->will($this->returnValue('model'));
        $model->expects($this->any())->method('hasField')->will($this->returnValue(true));

        $options = [
            'order' => 'model.author_id DESC',
        ];
        $result = $this->Paginator->validateSort($model, $options);
        $expected = 'model.author_id DESC';

        $this->assertSame($expected, $result['order']);
    }

    /**
     * Test that no sort doesn't trigger an error.
     */
    public function testValidateSortNoSort(): void
    {
        $model = $this->getMockRepository();
        $model->expects($this->any())
            ->method('getAlias')
            ->will($this->returnValue('model'));
        $model->expects($this->any())->method('hasField')
            ->will($this->returnValue(true));

        $options = [
            'direction' => 'asc',
            'sortableFields' => ['title', 'id'],
        ];
        $result = $this->Paginator->validateSort($model, $options);
        $this->assertEquals([], $result['order']);
    }

    /**
     * Test sorting with incorrect aliases on valid fields.
     */
    public function testValidateSortInvalidAlias(): void
    {
        $model = $this->getMockRepository();
        $model->expects($this->any())
            ->method('getAlias')
            ->will($this->returnValue('model'));
        $model->expects($this->any())->method('hasField')->will($this->returnValue(true));

        $options = ['sort' => 'Derp.id'];
        $result = $this->Paginator->validateSort($model, $options);
        $this->assertEquals([], $result['order']);
    }

    /**
     * @return array
     */
    public function checkLimitProvider(): array
    {
        return [
            'out of bounds' => [
                ['limit' => 1000000, 'maxLimit' => 100],
                100,
            ],
            'limit is nan' => [
                ['limit' => 'sheep!', 'maxLimit' => 100],
                1,
            ],
            'negative limit' => [
                ['limit' => '-1', 'maxLimit' => 100],
                1,
            ],
            'unset limit' => [
                ['limit' => null, 'maxLimit' => 100],
                1,
            ],
            'limit = 0' => [
                ['limit' => 0, 'maxLimit' => 100],
                1,
            ],
            'limit = 0 v2' => [
                ['limit' => 0, 'maxLimit' => 0],
                1,
            ],
            'limit = null' => [
                ['limit' => null, 'maxLimit' => 0],
                1,
            ],
            'bad input, results in 1' => [
                ['limit' => null, 'maxLimit' => null],
                1,
            ],
            'bad input, results in 1 v2' => [
                ['limit' => false, 'maxLimit' => false],
                1,
            ],
        ];
    }

    /**
     * test that maxLimit is respected
     *
     * @dataProvider checkLimitProvider
     */
    public function testCheckLimit(array $input, int $expected): void
    {
        $result = $this->Paginator->checkLimit($input);
        $this->assertSame($expected, $result['limit']);
    }

    /**
     * Integration test for checkLimit() being applied inside paginate()
     */
    public function testPaginateMaxLimit(): void
    {
        $table = $this->getTableLocator()->get('PaginatorPosts');

        $settings = [
            'maxLimit' => 100,
        ];
        $this->controller->setRequest($this->controller->getRequest()->withQueryParams([
            'limit' => '1000',
        ]));
        $this->Paginator->paginate($table, $settings);
        $params = $this->controller->getRequest()->getAttribute('paging');
        $this->assertSame(100, $params['PaginatorPosts']['limit']);
        $this->assertSame(100, $params['PaginatorPosts']['perPage']);

        $this->controller->setRequest($this->controller->getRequest()->withQueryParams([
            'limit' => '10',
        ]));
        $this->Paginator->paginate($table, $settings);
        $params = $this->controller->getRequest()->getAttribute('paging');
        $this->assertSame(10, $params['PaginatorPosts']['limit']);
        $this->assertSame(10, $params['PaginatorPosts']['perPage']);
    }

    /**
     * test paginate() and custom find, to make sure the correct count is returned.
     */
    public function testPaginateCustomFind(): void
    {
        $titleExtractor = function ($result) {
            $ids = [];
            foreach ($result as $record) {
                $ids[] = $record->title;
            }

            return $ids;
        };

        $table = $this->getTableLocator()->get('PaginatorPosts');
        $data = ['author_id' => 3, 'title' => 'Fourth Post', 'body' => 'Article Body, unpublished', 'published' => 'N'];
        $result = $table->save(new Entity($data));
        $this->assertNotEmpty($result);

        $result = $this->Paginator->paginate($table);
        $this->assertCount(4, $result, '4 rows should come back');
        $this->assertEquals(['First Post', 'Second Post', 'Third Post', 'Fourth Post'], $titleExtractor($result));

        $result = $this->controller->getRequest()->getAttribute('paging');
        $this->assertSame(4, $result['PaginatorPosts']['current']);
        $this->assertSame(4, $result['PaginatorPosts']['count']);

        $settings = ['finder' => 'published'];
        $result = $this->Paginator->paginate($table, $settings);
        $this->assertCount(3, $result, '3 rows should come back');
        $this->assertEquals(['First Post', 'Second Post', 'Third Post'], $titleExtractor($result));

        $result = $this->controller->getRequest()->getAttribute('paging');
        $this->assertSame(3, $result['PaginatorPosts']['current']);
        $this->assertSame(3, $result['PaginatorPosts']['count']);

        $settings = ['finder' => 'published', 'limit' => 2, 'page' => 2];
        $result = $this->Paginator->paginate($table, $settings);
        $this->assertCount(1, $result, '1 rows should come back');
        $this->assertEquals(['Third Post'], $titleExtractor($result));

        $result = $this->controller->getRequest()->getAttribute('paging');
        $this->assertSame(1, $result['PaginatorPosts']['current']);
        $this->assertSame(3, $result['PaginatorPosts']['count']);
        $this->assertSame(2, $result['PaginatorPosts']['pageCount']);

        $settings = ['finder' => 'published', 'limit' => 2];
        $result = $this->Paginator->paginate($table, $settings);
        $this->assertCount(2, $result, '2 rows should come back');
        $this->assertEquals(['First Post', 'Second Post'], $titleExtractor($result));

        $result = $this->controller->getRequest()->getAttribute('paging');
        $this->assertSame(2, $result['PaginatorPosts']['current']);
        $this->assertSame(3, $result['PaginatorPosts']['count']);
        $this->assertSame(2, $result['PaginatorPosts']['pageCount']);
        $this->assertTrue($result['PaginatorPosts']['nextPage']);
        $this->assertFalse($result['PaginatorPosts']['prevPage']);
        $this->assertSame(2, $result['PaginatorPosts']['perPage']);
        $this->assertNull($result['PaginatorPosts']['limit']);
    }

    /**
     * test paginate() and custom find with fields array, to make sure the correct count is returned.
     */
    public function testPaginateCustomFindFieldsArray(): void
    {
        $table = $this->getTableLocator()->get('PaginatorPosts');
        $data = ['author_id' => 3, 'title' => 'Fourth Article', 'body' => 'Article Body, unpublished', 'published' => 'N'];
        $table->save(new Entity($data));

        $settings = [
            'finder' => 'list',
            'conditions' => ['PaginatorPosts.published' => 'Y'],
            'limit' => 2,
        ];
        $results = $this->Paginator->paginate($table, $settings);

        $result = $results->toArray();
        $expected = [
            1 => 'First Post',
            2 => 'Second Post',
        ];
        $this->assertEquals($expected, $result);

        $result = $this->controller->getRequest()->getAttribute('paging');
        $this->assertSame(2, $result['PaginatorPosts']['current']);
        $this->assertSame(3, $result['PaginatorPosts']['count']);
        $this->assertSame(2, $result['PaginatorPosts']['pageCount']);
        $this->assertTrue($result['PaginatorPosts']['nextPage']);
        $this->assertFalse($result['PaginatorPosts']['prevPage']);
    }

    /**
     * test paginate() and custom finders to ensure the count + find
     * use the custom type.
     */
    public function testPaginateCustomFindCount(): void
    {
        $settings = [
            'finder' => 'published',
            'limit' => 2,
        ];
        $table = $this->_getMockPosts(['query']);
        $query = $this->_getMockFindQuery();

        $table->expects($this->once())
            ->method('query')
            ->will($this->returnValue($query));

        $query->expects($this->once())->method('applyOptions')
            ->with([
                'limit' => 2,
                'page' => 1,
                'order' => [],
                'allowedParameters' => ['limit', 'sort', 'page', 'direction'],
                'scope' => null,
                'sort' => null,
            ]);
        $this->Paginator->paginate($table, $settings);
    }

    /**
     * Tests that it is possible to pass an already made query object to
     * paginate()
     */
    public function testPaginateQuery(): void
    {
        $this->controller->setRequest(
            $this->controller->getRequest()->withQueryParams(['page' => '-1'])
        );
        $settings = [
            'PaginatorPosts' => [
                'contain' => ['PaginatorAuthor'],
                'maxLimit' => 10,
                'group' => 'PaginatorPosts.published',
                'order' => ['PaginatorPosts.id' => 'ASC'],
            ],
        ];
        $table = $this->_getMockPosts(['find']);
        $query = $this->_getMockFindQuery($table);
        $table->expects($this->never())->method('find');
        $query->expects($this->once())
            ->method('applyOptions')
            ->with([
                'contain' => ['PaginatorAuthor'],
                'group' => 'PaginatorPosts.published',
                'limit' => 10,
                'order' => ['PaginatorPosts.id' => 'ASC'],
                'page' => 1,
                'allowedParameters' => ['limit', 'sort', 'page', 'direction'],
                'scope' => null,
                'sort' => 'PaginatorPosts.id',
            ]);
        $this->Paginator->paginate($query, $settings);
    }

    /**
     * test paginate() with bind()
     */
    public function testPaginateQueryWithBindValue(): void
    {
        $config = ConnectionManager::getConfig('test');
        $this->skipIf(strpos($config['driver'], 'Sqlserver') !== false, 'Test temporarily broken in SQLServer');

        $table = $this->getTableLocator()->get('PaginatorPosts');
        $query = $table->find()
            ->where(['PaginatorPosts.author_id BETWEEN :start AND :end'])
            ->bind(':start', 1)
            ->bind(':end', 2);

        $results = $this->Paginator->paginate($query, []);

        $result = $results->toArray();
        $this->assertCount(2, $result);
        $this->assertSame('First Post', $result[0]->title);
        $this->assertSame('Third Post', $result[1]->title);
    }

    /**
     * Tests that passing a query object with a limit clause set will
     * overwrite it with the passed defaults.
     */
    public function testPaginateQueryWithLimit(): void
    {
        $this->controller->setRequest(
            $this->controller->getRequest()->withQueryParams(['page' => '-1'])
        );
        $settings = [
            'PaginatorPosts' => [
                'contain' => ['PaginatorAuthor'],
                'maxLimit' => 10,
                'limit' => 5,
                'group' => 'PaginatorPosts.published',
                'order' => ['PaginatorPosts.id' => 'ASC'],
            ],
        ];
        $table = $this->_getMockPosts(['find']);
        $query = $this->_getMockFindQuery($table);
        $query->limit(2);
        $table->expects($this->never())->method('find');
        $query->expects($this->once())
            ->method('applyOptions')
            ->with([
                'contain' => ['PaginatorAuthor'],
                'group' => 'PaginatorPosts.published',
                'limit' => 5,
                'order' => ['PaginatorPosts.id' => 'ASC'],
                'page' => 1,
                'allowedParameters' => ['limit', 'sort', 'page', 'direction'],
                'scope' => null,
                'sort' => 'PaginatorPosts.id',
            ]);
        $this->Paginator->paginate($query, $settings);
    }

    /**
     * Helper method for making mocks.
     *
     * @param array $methods
     * @return \Cake\ORM\Table|\PHPUnit\Framework\MockObject\MockObject
     */
    protected function _getMockPosts(array $methods = [])
    {
        return $this->getMockBuilder('TestApp\Model\Table\PaginatorPostsTable')
            ->onlyMethods($methods)
            ->setConstructorArgs([[
                'connection' => ConnectionManager::get('test'),
                'alias' => 'PaginatorPosts',
                'schema' => [
                    'id' => ['type' => 'integer'],
                    'author_id' => ['type' => 'integer', 'null' => false],
                    'title' => ['type' => 'string', 'null' => false],
                    'body' => 'text',
                    'published' => ['type' => 'string', 'length' => 1, 'default' => 'N'],
                    '_constraints' => ['primary' => ['type' => 'primary', 'columns' => ['id']]],
                ],
            ]])
            ->getMock();
    }

    /**
     * Helper method for mocking queries.
     *
     * @return \Cake\ORM\Query|\PHPUnit\Framework\MockObject\MockObject
     */
    protected function _getMockFindQuery(?RepositoryInterface $table = null)
    {
        /** @var \Cake\ORM\Query|\PHPUnit\Framework\MockObject\MockObject $query */
        $query = $this->getMockBuilder('Cake\ORM\Query')
            ->onlyMethods(['all', 'count', 'applyOptions'])
            ->addMethods(['total'])
            ->disableOriginalConstructor()
            ->getMock();

        $results = $this->getMockBuilder('Cake\ORM\ResultSet')
            ->disableOriginalConstructor()
            ->getMock();
        $query->expects($this->any())
            ->method('count')
            ->will($this->returnValue(2));

        $query->expects($this->any())
            ->method('all')
            ->will($this->returnValue($results));

        $query->expects($this->any())
            ->method('count')
            ->will($this->returnValue(2));

        if ($table) {
            $query->repository($table);
        }

        return $query;
    }

    /**
     * @return \Cake\Datasource\RepositoryInterface|\PHPUnit\Framework\MockObject\MockObject
     */
    protected function getMockRepository()
    {
        $model = $this->getMockBuilder(RepositoryInterface::class)
            ->onlyMethods([
                'getAlias', 'setAlias', 'setRegistryAlias', 'getRegistryAlias', 'hasField',
                'find', 'get', 'query', 'updateAll', 'deleteAll', 'newEmptyEntity',
                'exists', 'save', 'delete', 'newEntity', 'newEntities', 'patchEntity', 'patchEntities',
            ])
            ->getMock();

        return $model;
    }
}<|MERGE_RESOLUTION|>--- conflicted
+++ resolved
@@ -756,10 +756,6 @@
     public function testOutOfVeryBigPageNumberGetsClamped(): void
     {
         $this->expectException(NotFoundException::class);
-<<<<<<< HEAD
-        $this->loadFixtures('Posts');
-=======
->>>>>>> 305c56cd
         $this->controller->setRequest($this->controller->getRequest()->withQueryParams([
             'page' => '3000000000000000000000000',
         ]));

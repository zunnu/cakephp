<?php
/**
 * CakePHP(tm) : Rapid Development Framework (https://cakephp.org)
 * Copyright (c) Cake Software Foundation, Inc. (https://cakefoundation.org)
 *
 * Licensed under The MIT License
 * For full copyright and license information, please see the LICENSE.txt
 * Redistributions of files must retain the above copyright notice
 *
 * @copyright     Copyright (c) Cake Software Foundation, Inc. (https://cakefoundation.org)
 * @link          https://cakephp.org CakePHP(tm) Project
 * @since         1.2.0
 * @license       https://opensource.org/licenses/mit-license.php MIT License
 */
namespace Cake\Test\TestCase\Controller\Component;

use Cake\Controller\ComponentRegistry;
use Cake\Controller\Component\CookieComponent;
use Cake\Http\Response;
use Cake\Http\ServerRequest;
use Cake\I18n\Time;
use Cake\TestSuite\TestCase;
use Cake\Utility\Security;

/**
 * CookieComponentTest class
 */
class CookieComponentTest extends TestCase
{

    /**
     * @var \Cake\Controller\Component\CookieComponent
     */
    protected $Cookie;

    /**
     * start
     *
     * @return void
     */
    public function setUp()
    {
        parent::setUp();
        $controller = $this->getMockBuilder('Cake\Controller\Controller')
            ->setMethods(['redirect'])
            ->setConstructorArgs([new ServerRequest(), new Response()])
            ->getMock();
        $controller->loadComponent('Cookie');
        $this->Controller = $controller;
        $this->Cookie = $controller->Cookie;
        $this->request = $controller->request;

        $this->Cookie->setConfig([
            'expires' => '+10 seconds',
            'path' => '/',
            'domain' => '',
            'secure' => false,
            'key' => 'somerandomhaskeysomerandomhaskey',
            'encryption' => false,
        ]);
    }

    /**
     * Test setting config per key.
     *
     * @return void
     */
    public function testConfigKey()
    {
        $this->Cookie->configKey('User', 'expires', '+3 days');
        $result = $this->Cookie->configKey('User');
        $expected = [
            'expires' => '+3 days',
            'path' => '/',
            'domain' => '',
            'key' => 'somerandomhaskeysomerandomhaskey',
            'secure' => false,
            'httpOnly' => false,
            'encryption' => false,
        ];
        $this->assertEquals($expected, $result);
    }

    /**
     * Test setting config per key.
     *
     * @return void
     */
    public function testConfigKeyArray()
    {
        $this->Cookie->configKey('User', [
            'expires' => '+3 days',
            'path' => '/shop'
        ]);
        $result = $this->Cookie->configKey('User');
        $expected = [
            'expires' => '+3 days',
            'path' => '/shop',
            'domain' => '',
            'key' => 'somerandomhaskeysomerandomhaskey',
            'secure' => false,
            'httpOnly' => false,
            'encryption' => false,
        ];
        $this->assertEquals($expected, $result);
    }

    /**
     * Test backwards compatibility with settings that use type juggling.
     *
     * @return void
     */
    public function testSettingsCompatibility()
    {
        $this->Cookie->setConfig([
            'expires' => '+10 seconds',
            'path' => '/',
            'domain' => '',
            'secure' => 0,
            'key' => 'somerandomhaskeysomerandomhaskey',
            'encryption' => 0,
        ]);
        $this->Cookie->write('key', 'value');
        $this->assertSame('value', $this->Cookie->read('key'));
    }

    /**
     * sets up some default cookie data.
     *
     * @return void
     */
    protected function _setCookieData()
    {
        $this->Cookie->write(['Encrypted_array' => ['name' => 'CakePHP', 'version' => '1.2.0.x', 'tag' => 'CakePHP Rocks!']]);
        $this->Cookie->write(['Encrypted_multi_cookies.name' => 'CakePHP']);
        $this->Cookie->write(['Encrypted_multi_cookies.version' => '1.2.0.x']);
        $this->Cookie->write(['Encrypted_multi_cookies.tag' => 'CakePHP Rocks!']);

        $this->Cookie->write(['Plain_array' => ['name' => 'CakePHP', 'version' => '1.2.0.x', 'tag' => 'CakePHP Rocks!']], null, false);
        $this->Cookie->write(['Plain_multi_cookies.name' => 'CakePHP'], null, false);
        $this->Cookie->write(['Plain_multi_cookies.version' => '1.2.0.x'], null, false);
        $this->Cookie->write(['Plain_multi_cookies.tag' => 'CakePHP Rocks!'], null, false);
    }

    /**
     * test that initialize sets settings from components array
     *
     * @return void
     */
    public function testSettings()
    {
        $settings = [
            'time' => '5 days',
            'path' => '/'
        ];
        $Cookie = new CookieComponent(new ComponentRegistry(), $settings);
        $this->assertEquals($Cookie->getConfig('time'), $settings['time']);
        $this->assertEquals($Cookie->getConfig('path'), $settings['path']);
    }

    /**
     * Test read when an invalid cipher is configured.
     *
     * @return void
     */
    public function testReadInvalidCipher()
    {
        $this->expectException(\RuntimeException::class);
        $this->expectExceptionMessage('Invalid encryption cipher. Must be one of aes, rijndael.');
        $this->request->cookies = [
            'Test' => $this->_encrypt('value'),
        ];
        $this->Cookie->setConfig('encryption', 'derp');
        $this->Cookie->read('Test');
    }

    /**
     * testReadEncryptedCookieData
     *
     * @return void
     */
    public function testReadEncryptedCookieData()
    {
        $this->_setCookieData();
        $data = $this->Cookie->read('Encrypted_array');
        $expected = ['name' => 'CakePHP', 'version' => '1.2.0.x', 'tag' => 'CakePHP Rocks!'];
        $this->assertEquals($expected, $data);

        $data = $this->Cookie->read('Encrypted_multi_cookies');
        $expected = ['name' => 'CakePHP', 'version' => '1.2.0.x', 'tag' => 'CakePHP Rocks!'];
        $this->assertEquals($expected, $data);
    }

    /**
     * testReadPlainCookieData
     *
     * @return void
     */
    public function testReadPlainCookieData()
    {
        $this->_setCookieData();
        $data = $this->Cookie->read('Plain_array');
        $expected = ['name' => 'CakePHP', 'version' => '1.2.0.x', 'tag' => 'CakePHP Rocks!'];
        $this->assertEquals($expected, $data);

        $data = $this->Cookie->read('Plain_multi_cookies');
        $expected = ['name' => 'CakePHP', 'version' => '1.2.0.x', 'tag' => 'CakePHP Rocks!'];
        $this->assertEquals($expected, $data);
    }

    /**
     * test read() after switching the cookie name.
     *
     * @return void
     */
    public function testReadMultipleNames()
    {
        $this->request->cookies = [
            'CakeCookie' => [
                'key' => 'value'
            ],
            'OtherCookie' => [
                'key' => 'other value'
            ]
        ];
        $this->assertEquals('value', $this->Cookie->read('CakeCookie.key'));
        $this->assertEquals(['key' => 'value'], $this->Cookie->read('CakeCookie'));
        $this->assertEquals('other value', $this->Cookie->read('OtherCookie.key'));
    }

    /**
     * test a simple write()
     *
     * @return void
     */
    public function testWriteSimple()
    {
        $this->Cookie->write('Testing', 'value');
        $result = $this->Cookie->read('Testing');

        $this->assertEquals('value', $result);
    }

    /**
     * Test write when an invalid cipher is configured.
     *
     * @return void
     */
    public function testWriteInvalidCipher()
    {
<<<<<<< HEAD
        $this->Cookie->setConfig('encryption', 'derp');
=======
        $this->expectException(\RuntimeException::class);
        $this->expectExceptionMessage('Invalid encryption cipher. Must be one of aes, rijndael.');
        $this->Cookie->config('encryption', 'derp');
>>>>>>> 600e90dc
        $this->Cookie->write('Test', 'nope');
    }

    /**
     * Test writes don't omit request data from being read.
     *
     * @return void
     */
    public function testWriteThanRead()
    {
        $this->request->cookies = [
            'User' => ['name' => 'mark']
        ];
        $this->Cookie->write('Testing', 'value');
        $this->assertEquals('mark', $this->Cookie->read('User.name'));
    }

    /**
     * test write() encrypted data with falsey value
     *
     * @return void
     */
    public function testWriteWithFalseyValue()
    {
        $this->Cookie->setConfig([
            'encryption' => 'aes',
            'key' => 'qSI232qs*&sXOw!adre@34SAv!@*(XSL#$%)asGb$@11~_+!@#HKis~#^',
        ]);

        $this->Cookie->write('Testing');
        $result = $this->Cookie->read('Testing');
        $this->assertNull($result);

        $this->Cookie->write('Testing', '');
        $result = $this->Cookie->read('Testing');
        $this->assertEquals('', $result);

        $this->Cookie->write('Testing', false);
        $result = $this->Cookie->read('Testing');
        $this->assertFalse($result);

        $this->Cookie->write('Testing', 1);
        $result = $this->Cookie->read('Testing');
        $this->assertEquals(1, $result);

        $this->Cookie->write('Testing', '0');
        $result = $this->Cookie->read('Testing');
        $this->assertSame('0', $result);

        $this->Cookie->write('Testing', 0);
        $result = $this->Cookie->read('Testing');
        $this->assertSame(0, $result);
    }

    /**
     * test write with distant future cookies
     *
     * @return void
     */
    public function testWriteFarFuture()
    {
        $this->Cookie->configKey('Testing', 'expires', '+90 years');
        $this->Cookie->write('Testing', 'value');
        $future = new Time('now');
        $future = $future->modify('+90 years');

        $expected = [
            'name' => 'Testing',
            'value' => 'value',
            'path' => '/',
            'domain' => '',
            'secure' => false,
            'httpOnly' => false];
        $result = $this->Controller->response->cookie('Testing');

        $this->assertEquals($future->format('U'), $result['expire'], '', 3);
        unset($result['expire']);

        $this->assertEquals($expected, $result);
    }

    /**
     * test write with httpOnly cookies
     *
     * @return void
     */
    public function testWriteHttpOnly()
    {
        $this->Cookie->setConfig([
            'httpOnly' => true,
            'secure' => false
        ]);
        $this->Cookie->write('Testing', 'value', false);
        $expected = [
            'name' => 'Testing',
            'value' => 'value',
            'expire' => (new Time('+10 seconds'))->format('U'),
            'path' => '/',
            'domain' => '',
            'secure' => false,
            'httpOnly' => true];
        $result = $this->Controller->response->cookie('Testing');
        $this->assertEquals($expected, $result);
    }

    /**
     * Test writing multiple nested keys when some are encrypted.
     *
     * @return void
     */
    public function testWriteMulitMixedEncryption()
    {
        $this->Cookie->configKey('Open', 'encryption', false);
        $this->Cookie->configKey('Closed', 'encryption', 'aes');
        $this->Cookie->write([
            'Closed.key' => 'secret',
            'Open.key' => 'not secret',
        ]);
        $expected = [
            'name' => 'Open',
            'value' => '{"key":"not secret"}',
            'path' => '/',
            'domain' => '',
            'secure' => false,
            'httpOnly' => false
        ];
        $result = $this->Controller->response->cookie('Open');
        unset($result['expire']);
        $this->assertEquals($expected, $result);

        $result = $this->Controller->response->cookie('Closed');
        $this->assertContains('Q2FrZQ==.', $result['value']);
    }

    /**
     * Test writing with a custom encryption key using ConfigKey
     *
     * @return void
     */
    public function testWriteConfigKeyWithCustomEncryptionKey()
    {
        $name = 'sampleCookieTest';
        $value = 'some data';
        $encryption = 'aes';
        $prefix = 'Q2FrZQ==.';
        $key = 'justanotherencryptionkeyjustanotherencryptionkey';

        $this->Cookie->configKey($name, compact('key', 'encryption'));
        $this->Cookie->write($name, $value);

        $cookie = $this->Controller->response->cookie($name);

        $this->assertEquals($value, Security::decrypt(base64_decode(substr($cookie['value'], strlen($prefix))), $key));
    }

    /**
     * Test reading with a custom encryption key using ConfigKey
     *
     * @return void
     */
    public function testReadConfigKeyWithCustomEncryptionKey()
    {
        $name = 'sampleCookieTest';
        $value = 'some data';
        $encryption = 'aes';
        $key = 'justanotherencryptionkeyjustanotherencryptionkey';

        $this->Cookie->configKey($name, compact('key', 'encryption'));
        $this->Cookie->write($name, $value);

        $this->assertEquals('some data', $this->Cookie->read($name));
    }

    /**
     * test delete with httpOnly
     *
     * @return void
     */
    public function testDeleteHttpOnly()
    {
        $this->Cookie->setConfig([
            'httpOnly' => true,
            'secure' => false
        ]);
        $this->Cookie->delete('Testing');
        $expected = [
            'name' => 'Testing',
            'value' => '',
            'expire' => (new Time('now'))->format('U') - 42000,
            'path' => '/',
            'domain' => '',
            'secure' => false,
            'httpOnly' => true];
        $result = $this->Controller->response->cookie('Testing');
        $this->assertEquals($expected, $result);
    }

    /**
     * test writing values that are not scalars
     *
     * @return void
     */
    public function testWriteArrayValues()
    {
        $this->Cookie->write('Testing', [1, 2, 3]);
        $expected = [
            'name' => 'Testing',
            'value' => '[1,2,3]',
            'path' => '/',
            'domain' => '',
            'secure' => false,
            'httpOnly' => false
        ];
        $result = $this->Controller->response->cookie('Testing');

        $time = new Time('now');
        $this->assertWithinRange($time->format('U') + 10, $result['expire'], 1);
        unset($result['expire']);
        $this->assertEquals($expected, $result);
    }

    /**
     * Test that writing mixed arrays results in the correct data.
     *
     * @return void
     */
    public function testWriteMixedArray()
    {
        $this->Cookie->write('User', ['name' => 'mark'], false);
        $this->Cookie->write('User.email', 'mark@example.com', false);
        $expected = [
            'name' => 'User',
            'value' => '{"name":"mark","email":"mark@example.com"}',
            'path' => '/',
            'domain' => '',
            'secure' => false,
            'httpOnly' => false
        ];
        $result = $this->Controller->response->cookie('User');
        unset($result['expire']);

        $this->assertEquals($expected, $result);

        $this->Cookie->write('User.email', 'mark@example.com', false);
        $this->Cookie->write('User', ['name' => 'mark'], false);
        $expected = [
            'name' => 'User',
            'value' => '{"name":"mark"}',
            'path' => '/',
            'domain' => '',
            'secure' => false,
            'httpOnly' => false
        ];
        $result = $this->Controller->response->cookie('User');
        unset($result['expire']);

        $this->assertEquals($expected, $result);
    }

    /**
     * testDeleteCookieValue
     *
     * @return void
     */
    public function testDeleteCookieValue()
    {
        $this->_setCookieData();
        $this->Cookie->delete('Encrypted_multi_cookies.name');
        $data = $this->Cookie->read('Encrypted_multi_cookies');
        $expected = ['version' => '1.2.0.x', 'tag' => 'CakePHP Rocks!'];
        $this->assertEquals($expected, $data);

        $this->Cookie->delete('Encrypted_array');
        $data = $this->Cookie->read('Encrypted_array');
        $this->assertNull($data);

        $this->Cookie->delete('Plain_multi_cookies.name');
        $data = $this->Cookie->read('Plain_multi_cookies');
        $expected = ['version' => '1.2.0.x', 'tag' => 'CakePHP Rocks!'];
        $this->assertEquals($expected, $data);

        $this->Cookie->delete('Plain_array');
        $data = $this->Cookie->read('Plain_array');
        $this->assertNull($data);
    }

    /**
     * testReadingCookieArray
     *
     * @return void
     */
    public function testReadingCookieArray()
    {
        $this->_setCookieData();

        $data = $this->Cookie->read('Encrypted_array.name');
        $expected = 'CakePHP';
        $this->assertEquals($expected, $data);

        $data = $this->Cookie->read('Encrypted_array.version');
        $expected = '1.2.0.x';
        $this->assertEquals($expected, $data);

        $data = $this->Cookie->read('Encrypted_array.tag');
        $expected = 'CakePHP Rocks!';
        $this->assertEquals($expected, $data);

        $data = $this->Cookie->read('Encrypted_multi_cookies.name');
        $expected = 'CakePHP';
        $this->assertEquals($expected, $data);

        $data = $this->Cookie->read('Encrypted_multi_cookies.version');
        $expected = '1.2.0.x';
        $this->assertEquals($expected, $data);

        $data = $this->Cookie->read('Encrypted_multi_cookies.tag');
        $expected = 'CakePHP Rocks!';
        $this->assertEquals($expected, $data);

        $data = $this->Cookie->read('Plain_array.name');
        $expected = 'CakePHP';
        $this->assertEquals($expected, $data);

        $data = $this->Cookie->read('Plain_array.version');
        $expected = '1.2.0.x';
        $this->assertEquals($expected, $data);

        $data = $this->Cookie->read('Plain_array.tag');
        $expected = 'CakePHP Rocks!';
        $this->assertEquals($expected, $data);

        $data = $this->Cookie->read('Plain_multi_cookies.name');
        $expected = 'CakePHP';
        $this->assertEquals($expected, $data);

        $data = $this->Cookie->read('Plain_multi_cookies.version');
        $expected = '1.2.0.x';
        $this->assertEquals($expected, $data);

        $data = $this->Cookie->read('Plain_multi_cookies.tag');
        $expected = 'CakePHP Rocks!';
        $this->assertEquals($expected, $data);
    }

    /**
     * testReadingCookieDataOnStartup
     *
     * @return void
     */
    public function testReadingDataFromRequest()
    {
        $this->Cookie->configKey('Encrypted_array', 'encryption', 'aes');
        $this->Cookie->configKey('Encrypted_multi_cookies', 'encryption', 'aes');

        $data = $this->Cookie->read('Encrypted_array');
        $this->assertNull($data);

        $data = $this->Cookie->read('Encrypted_multi_cookies');
        $this->assertNull($data);

        $data = $this->Cookie->read('Plain_array');
        $this->assertNull($data);

        $data = $this->Cookie->read('Plain_multi_cookies');
        $this->assertNull($data);

        $this->request->cookies = [
            'Encrypted_array' => $this->_encrypt(['name' => 'CakePHP', 'version' => '1.2.0.x', 'tag' => 'CakePHP Rocks!']),
            'Encrypted_multi_cookies' => [
                'name' => $this->_encrypt('CakePHP'),
                'version' => $this->_encrypt('1.2.0.x'),
                'tag' => $this->_encrypt('CakePHP Rocks!')
            ],
            'Plain_array' => '{"name":"CakePHP","version":"1.2.0.x","tag":"CakePHP Rocks!"}',
            'Plain_multi_cookies' => [
                'name' => 'CakePHP',
                'version' => '1.2.0.x',
                'tag' => 'CakePHP Rocks!'
            ]
        ];

        $data = $this->Cookie->read('Encrypted_array');
        $expected = ['name' => 'CakePHP', 'version' => '1.2.0.x', 'tag' => 'CakePHP Rocks!'];
        $this->assertEquals($expected, $data);

        $data = $this->Cookie->read('Encrypted_multi_cookies');
        $expected = ['name' => 'CakePHP', 'version' => '1.2.0.x', 'tag' => 'CakePHP Rocks!'];
        $this->assertEquals($expected, $data);

        $data = $this->Cookie->read('Plain_array');
        $expected = ['name' => 'CakePHP', 'version' => '1.2.0.x', 'tag' => 'CakePHP Rocks!'];
        $this->assertEquals($expected, $data);

        $data = $this->Cookie->read('Plain_multi_cookies');
        $expected = ['name' => 'CakePHP', 'version' => '1.2.0.x', 'tag' => 'CakePHP Rocks!'];
        $this->assertEquals($expected, $data);
    }

    /**
     * Test Reading legacy cookie values.
     *
     * @return void
     */
    public function testReadLegacyCookieValue()
    {
        $this->request->cookies = [
            'Legacy' => ['value' => $this->_oldImplode([1, 2, 3])]
        ];
        $result = $this->Cookie->read('Legacy.value');
        $expected = [1, 2, 3];
        $this->assertEquals($expected, $result);
    }

    /**
     * Test reading empty values.
     *
     * @return void
     */
    public function testReadEmpty()
    {
        $this->request->cookies = [
            'JSON' => '{"name":"value"}',
            'Empty' => '',
            'String' => '{"somewhat:"broken"}',
            'Array' => '{}'
        ];
        $this->assertEquals(['name' => 'value'], $this->Cookie->read('JSON'));
        $this->assertEquals('value', $this->Cookie->read('JSON.name'));
        $this->assertEquals('', $this->Cookie->read('Empty'));
        $this->assertEquals('{"somewhat:"broken"}', $this->Cookie->read('String'));
        $this->assertEquals([], $this->Cookie->read('Array'));
    }

    /**
     * testCheck method
     *
     * @return void
     */
    public function testCheck()
    {
        $this->Cookie->write('CookieComponentTestCase', 'value');
        $this->assertTrue($this->Cookie->check('CookieComponentTestCase'));

        $this->assertFalse($this->Cookie->check('NotExistingCookieComponentTestCase'));
    }

    /**
     * testCheckingSavedEmpty method
     *
     * @return void
     */
    public function testCheckingSavedEmpty()
    {
        $this->Cookie->write('CookieComponentTestCase', 0);
        $this->assertTrue($this->Cookie->check('CookieComponentTestCase'));

        $this->Cookie->write('CookieComponentTestCase', '0');
        $this->assertTrue($this->Cookie->check('CookieComponentTestCase'));
    }

    /**
     * testCheckKeyWithSpaces method
     *
     * @return void
     */
    public function testCheckKeyWithSpaces()
    {
        $this->Cookie->write('CookieComponent Test', 'test');
        $this->assertTrue($this->Cookie->check('CookieComponent Test'));
        $this->Cookie->delete('CookieComponent Test');

        $this->Cookie->write('CookieComponent Test.Test Case', 'test');
        $this->assertTrue($this->Cookie->check('CookieComponent Test.Test Case'));
    }

    /**
     * testCheckEmpty
     *
     * @return void
     */
    public function testCheckEmpty()
    {
        $this->assertFalse($this->Cookie->check());
    }

    /**
     * test that deleting a top level keys kills the child elements too.
     *
     * @return void
     */
    public function testDeleteRemovesChildren()
    {
        $this->request->cookies = [
            'User' => ['email' => 'example@example.com', 'name' => 'mark'],
            'other' => 'value'
        ];
        $this->assertEquals('mark', $this->Cookie->read('User.name'));

        $this->Cookie->delete('User');
        $this->assertNull($this->Cookie->read('User.email'));
        $this->assertNull($this->Cookie->read('User.name'));

        $result = $this->Controller->response->cookie('User');
        $this->assertEquals('', $result['value']);
        $this->assertLessThan(time(), $result['expire']);
    }

    /**
     * Test deleting recursively with keys that don't exist.
     *
     * @return void
     */
    public function testDeleteChildrenNotExist()
    {
        $this->assertNull($this->Cookie->delete('NotFound'));
        $this->assertNull($this->Cookie->delete('Not.Found'));
    }

    /**
     * Helper method for generating old style encoded cookie values.
     *
     * @param array $array
     * @return string
     */
    protected function _oldImplode(array $array)
    {
        $string = '';
        foreach ($array as $key => $value) {
            $string .= ',' . $key . '|' . $value;
        }

        return substr($string, 1);
    }

    /**
     * Implode method to keep keys are multidimensional arrays
     *
     * @param array $array Map of key and values
     * @return string String in the form key1|value1,key2|value2
     */
    protected function _implode(array $array)
    {
        return json_encode($array);
    }

    /**
     * encrypt method
     *
     * @param array|string $value
     * @return string
     */
    protected function _encrypt($value)
    {
        if (is_array($value)) {
            $value = $this->_implode($value);
        }

        return 'Q2FrZQ==.' . base64_encode(Security::encrypt($value, $this->Cookie->getConfig('key')));
    }
}<|MERGE_RESOLUTION|>--- conflicted
+++ resolved
@@ -248,13 +248,9 @@
      */
     public function testWriteInvalidCipher()
     {
-<<<<<<< HEAD
-        $this->Cookie->setConfig('encryption', 'derp');
-=======
         $this->expectException(\RuntimeException::class);
         $this->expectExceptionMessage('Invalid encryption cipher. Must be one of aes, rijndael.');
-        $this->Cookie->config('encryption', 'derp');
->>>>>>> 600e90dc
+        $this->Cookie->setConfig('encryption', 'derp');
         $this->Cookie->write('Test', 'nope');
     }
 

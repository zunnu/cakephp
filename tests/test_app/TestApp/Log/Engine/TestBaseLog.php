--- conflicted
+++ resolved
@@ -23,12 +23,7 @@
      * @param mixed $level
      * @param string $message
      * @param array $context
-<<<<<<< HEAD
-     *
      * @return void
-=======
-     * @return string
->>>>>>> 7f1ca0bb
      */
     public function log($level, $message, array $context = [])
     {

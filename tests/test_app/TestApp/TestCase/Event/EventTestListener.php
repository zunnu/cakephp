--- conflicted
+++ resolved
@@ -34,15 +34,10 @@
 
     /**
      * Test function to be used in event dispatching
-<<<<<<< HEAD
-     */
-    public function thirdListenerFunction(): void
-=======
      *
      * @return bool|void
      */
     public function thirdListenerFunction(EventInterface $event)
->>>>>>> ce01cd2c
     {
         $this->callList[] = __FUNCTION__;
     }

<?php
declare(strict_types=1);
/**
 * CakePHP(tm) : Rapid Development Framework (https://cakephp.org)
 * Copyright 2005-2011, Cake Software Foundation, Inc. (https://cakefoundation.org)
 *
 * Licensed under The MIT License
 * Redistributions of files must retain the above copyright notice.
 *
 * @copyright     Copyright 2005-2011, Cake Software Foundation, Inc. (https://cakefoundation.org)
 * @link          https://cakephp.org CakePHP(tm) Project
 * @since         3.0.0
 * @license       https://opensource.org/licenses/mit-license.php MIT License
 */
namespace TestApp\Auth;

use Cake\Auth\BaseAuthenticate;
use Cake\Event\EventInterface;
use Cake\Http\Response;
use Cake\Http\ServerRequest;

/**
 * TestAuthenticate class
 */
class TestAuthenticate extends BaseAuthenticate
{
    public $callStack = [];

    public $authenticationProvider;

<<<<<<< HEAD
    public function implementedEvents(): array
=======
    /**
     * @return array
     */
    public function implementedEvents()
>>>>>>> 80a7b391
    {
        return [
            'Auth.afterIdentify' => 'afterIdentify',
            'Auth.logout' => 'logout',
        ];
    }

    /**
     * @param \Cake\Http\ServerRequest $request
     * @param \Cake\Http\Response $response
     * @return array
     */
    public function authenticate(ServerRequest $request, Response $response)
    {
        return ['id' => 1, 'username' => 'admad'];
    }

    /**
     * @param \Cake\Event\EventInterface $event
     * @param array $user
     * @return array
     */
    public function afterIdentify(EventInterface $event, array $user)
    {
        $this->callStack[] = __FUNCTION__;
        $this->authenticationProvider = $event->getData('1');

        if (!empty($this->modifiedUser)) {
            return $user + ['extra' => 'foo'];
        }
    }

    /**
     * @param \Cake\Event\EventInterface $event
     * @param array $user
     */
    public function logout(EventInterface $event, array $user)
    {
        $this->callStack[] = __FUNCTION__;
    }
}<|MERGE_RESOLUTION|>--- conflicted
+++ resolved
@@ -28,14 +28,10 @@
 
     public $authenticationProvider;
 
-<<<<<<< HEAD
-    public function implementedEvents(): array
-=======
     /**
      * @return array
      */
-    public function implementedEvents()
->>>>>>> 80a7b391
+    public function implementedEvents(): array
     {
         return [
             'Auth.afterIdentify' => 'afterIdentify',

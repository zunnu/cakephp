--- conflicted
+++ resolved
@@ -22,29 +22,21 @@
 
 class ApplicationWithPluginRoutes extends BaseApplication
 {
-<<<<<<< HEAD
-    public function bootstrap(): void
-=======
     /**
      * @return void
      */
-    public function bootstrap()
->>>>>>> 9f0d448d
+    public function bootstrap(): void
     {
         parent::bootstrap();
         $this->addPlugin('TestPlugin');
     }
 
-<<<<<<< HEAD
-    public function middleware(MiddlewareQueue $middleware): MiddlewareQueue
-=======
     /**
      * @param \Cake\Http\MiddlewareQueue $middleware
      *
      * @return \Cake\Http\MiddlewareQueue
      */
-    public function middleware($middleware)
->>>>>>> 9f0d448d
+    public function middleware(MiddlewareQueue $middleware): MiddlewareQueue
     {
         $middleware->add(new RoutingMiddleware($this));
 

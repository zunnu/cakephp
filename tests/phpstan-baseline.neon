parameters:
	ignoreErrors:
<<<<<<< HEAD
		-
			message: "#^Call to static method now\\(\\) on an unknown class Cake\\\\Chronos\\\\Date\\.$#"
			count: 8
			path: TestCase/Database/Expression/CaseStatementExpressionTest.php

		-
			message: "#^Cannot call abstract static method Cake\\\\Chronos\\\\ChronosInterface\\:\\:now\\(\\)\\.$#"
			count: 5
			path: TestCase/Database/Expression/CaseStatementExpressionTest.php

		-
			message: "#^Instantiated class Cake\\\\Chronos\\\\Date not found\\.$#"
			count: 15
			path: TestCase/Database/Type/DateTypeTest.php
=======
>>>>>>> e3348f3a
<|MERGE_RESOLUTION|>--- conflicted
+++ resolved
@@ -1,19 +1,2 @@
 parameters:
-	ignoreErrors:
-<<<<<<< HEAD
-		-
-			message: "#^Call to static method now\\(\\) on an unknown class Cake\\\\Chronos\\\\Date\\.$#"
-			count: 8
-			path: TestCase/Database/Expression/CaseStatementExpressionTest.php
-
-		-
-			message: "#^Cannot call abstract static method Cake\\\\Chronos\\\\ChronosInterface\\:\\:now\\(\\)\\.$#"
-			count: 5
-			path: TestCase/Database/Expression/CaseStatementExpressionTest.php
-
-		-
-			message: "#^Instantiated class Cake\\\\Chronos\\\\Date not found\\.$#"
-			count: 15
-			path: TestCase/Database/Type/DateTypeTest.php
-=======
->>>>>>> e3348f3a
+	ignoreErrors:
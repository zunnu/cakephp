<?php
declare(strict_types=1);

/**
 * CakePHP(tm) : Rapid Development Framework (https://cakephp.org)
 * Copyright (c) Cake Software Foundation, Inc. (https://cakefoundation.org)
 *
 * Licensed under The MIT License
 * For full copyright and license information, please see the LICENSE.txt
 * Redistributions of files must retain the above copyright notice.
 *
 * @copyright     Copyright (c) Cake Software Foundation, Inc. (https://cakefoundation.org)
 * @link          https://cakephp.org CakePHP(tm) Project
 * @since         0.2.9
 * @license       https://opensource.org/licenses/mit-license.php MIT License
 */
namespace Cake\Filesystem;

use DirectoryIterator;
use Exception;
use InvalidArgumentException;
use RecursiveDirectoryIterator;
use RecursiveIteratorIterator;

/**
 * Folder structure browser, lists folders and files.
 * Provides an Object interface for Common directory related tasks.
 *
<<<<<<< HEAD
 * @deprecated 4.0.0 Will be removed in 5.0.
 * @link https://book.cakephp.org/3.0/en/core-libraries/file-folder.html#folder-api
=======
 * @link https://book.cakephp.org/3/en/core-libraries/file-folder.html#folder-api
>>>>>>> d00bed09
 */
class Folder
{
    /**
     * Default scheme for Folder::copy
     * Recursively merges subfolders with the same name
     *
     * @var string
     */
    public const MERGE = 'merge';

    /**
     * Overwrite scheme for Folder::copy
     * subfolders with the same name will be replaced
     *
     * @var string
     */
    public const OVERWRITE = 'overwrite';

    /**
     * Skip scheme for Folder::copy
     * if a subfolder with the same name exists it will be skipped
     *
     * @var string
     */
    public const SKIP = 'skip';

    /**
     * Sort mode by name
     *
     * @var string
     */
    public const SORT_NAME = 'name';

    /**
     * Sort mode by time
     *
     * @var string
     */
    public const SORT_TIME = 'time';

    /**
     * Path to Folder.
     *
     * @var string
     */
    public $path;

    /**
     * Sortedness. Whether or not list results
     * should be sorted by name.
     *
     * @var bool
     */
    public $sort = false;

    /**
     * Mode to be used on create. Does nothing on windows platforms.
     *
     * @var int
     * https://book.cakephp.org/3/en/core-libraries/file-folder.html#Cake\Filesystem\Folder::$mode
     */
    public $mode = 0755;

    /**
     * Functions array to be called depending on the sort type chosen.
     *
     * @var string[]
     */
    protected $_fsorts = [
        self::SORT_NAME => 'getPathname',
        self::SORT_TIME => 'getCTime',
    ];

    /**
     * Holds messages from last method.
     *
     * @var array
     */
    protected $_messages = [];

    /**
     * Holds errors from last method.
     *
     * @var array
     */
    protected $_errors = [];

    /**
     * Holds array of complete directory paths.
     *
     * @var array
     */
    protected $_directories;

    /**
     * Holds array of complete file paths.
     *
     * @var array
     */
    protected $_files;

    /**
     * Constructor.
     *
     * @param string|null $path Path to folder
     * @param bool $create Create folder if not found
     * @param int|null $mode Mode (CHMOD) to apply to created folder, false to ignore
     */
    public function __construct(?string $path = null, bool $create = false, ?int $mode = null)
    {
        if (empty($path)) {
            $path = TMP;
        }
        if ($mode) {
            $this->mode = $mode;
        }

        if (!file_exists($path) && $create === true) {
            $this->create($path, $this->mode);
        }
        if (!Folder::isAbsolute($path)) {
            $path = realpath($path);
        }
        if (!empty($path)) {
            $this->cd($path);
        }
    }

    /**
     * Return current path.
     *
     * @return string|null Current path
     */
    public function pwd(): ?string
    {
        return $this->path;
    }

    /**
     * Change directory to $path.
     *
     * @param string $path Path to the directory to change to
     * @return string|false The new path. Returns false on failure
     */
    public function cd(string $path)
    {
        $path = $this->realpath($path);
        if ($path !== false && is_dir($path)) {
            return $this->path = $path;
        }

        return false;
    }

    /**
     * Returns an array of the contents of the current directory.
     * The returned array holds two arrays: One of directories and one of files.
     *
     * @param string|bool $sort Whether you want the results sorted, set this and the sort property
     *   to false to get unsorted results.
     * @param array|bool $exceptions Either an array or boolean true will not grab dot files
     * @param bool $fullPath True returns the full path
     * @return array Contents of current directory as an array, an empty array on failure
     */
    public function read($sort = self::SORT_NAME, $exceptions = false, bool $fullPath = false): array
    {
        $dirs = $files = [];

        if (!$this->pwd()) {
            return [$dirs, $files];
        }
        if (is_array($exceptions)) {
            $exceptions = array_flip($exceptions);
        }
        $skipHidden = isset($exceptions['.']) || $exceptions === true;

        try {
            $iterator = new DirectoryIterator($this->path);
        } catch (Exception $e) {
            return [$dirs, $files];
        }

        if (!is_bool($sort) && isset($this->_fsorts[$sort])) {
            $methodName = $this->_fsorts[$sort];
        } else {
            $methodName = $this->_fsorts[self::SORT_NAME];
        }

        foreach ($iterator as $item) {
            if ($item->isDot()) {
                continue;
            }
            $name = $item->getFilename();
            if ($skipHidden && $name[0] === '.' || isset($exceptions[$name])) {
                continue;
            }
            if ($fullPath) {
                $name = $item->getPathname();
            }

            if ($item->isDir()) {
                $dirs[$item->{$methodName}()][] = $name;
            } else {
                $files[$item->{$methodName}()][] = $name;
            }
        }

        if ($sort || $this->sort) {
            ksort($dirs);
            ksort($files);
        }

        if ($dirs) {
            $dirs = array_merge(...array_values($dirs));
        }

        if ($files) {
            $files = array_merge(...array_values($files));
        }

        return [$dirs, $files];
    }

    /**
     * Returns an array of all matching files in current directory.
     *
     * @param string $regexpPattern Preg_match pattern (Defaults to: .*)
     * @param string|bool $sort Whether results should be sorted.
     * @return array Files that match given pattern
     */
    public function find(string $regexpPattern = '.*', $sort = false): array
    {
        [, $files] = $this->read($sort);

        return array_values(preg_grep('/^' . $regexpPattern . '$/i', $files));
    }

    /**
     * Returns an array of all matching files in and below current directory.
     *
     * @param string $pattern Preg_match pattern (Defaults to: .*)
     * @param string|bool $sort Whether results should be sorted.
     * @return array Files matching $pattern
     */
    public function findRecursive(string $pattern = '.*', $sort = false): array
    {
        if (!$this->pwd()) {
            return [];
        }
        $startsOn = $this->path;
        $out = $this->_findRecursive($pattern, $sort);
        $this->cd($startsOn);

        return $out;
    }

    /**
     * Private helper function for findRecursive.
     *
     * @param string $pattern Pattern to match against
     * @param bool $sort Whether results should be sorted.
     * @return array Files matching pattern
     */
    protected function _findRecursive(string $pattern, bool $sort = false): array
    {
        [$dirs, $files] = $this->read($sort);
        $found = [];

        foreach ($files as $file) {
            if (preg_match('/^' . $pattern . '$/i', $file)) {
                $found[] = Folder::addPathElement($this->path, $file);
            }
        }
        $start = $this->path;

        foreach ($dirs as $dir) {
            $this->cd(Folder::addPathElement($start, $dir));
            $found = array_merge($found, $this->findRecursive($pattern, $sort));
        }

        return $found;
    }

    /**
     * Returns true if given $path is a Windows path.
     *
     * @param string $path Path to check
     * @return bool true if windows path, false otherwise
     */
    public static function isWindowsPath(string $path): bool
    {
        return preg_match('/^[A-Z]:\\\\/i', $path) || substr($path, 0, 2) === '\\\\';
    }

    /**
     * Returns true if given $path is an absolute path.
     *
     * @param string $path Path to check
     * @return bool true if path is absolute.
     */
    public static function isAbsolute(string $path): bool
    {
        if (empty($path)) {
            return false;
        }

        return $path[0] === '/' ||
            preg_match('/^[A-Z]:\\\\/i', $path) ||
            substr($path, 0, 2) === '\\\\' ||
            self::isRegisteredStreamWrapper($path);
    }

    /**
     * Returns true if given $path is a registered stream wrapper.
     *
     * @param string $path Path to check
     * @return bool True if path is registered stream wrapper.
     */
    public static function isRegisteredStreamWrapper(string $path): bool
    {
        return preg_match('/^[^:\/\/]+?(?=:\/\/)/', $path, $matches) &&
            in_array($matches[0], stream_get_wrappers(), true);
    }

    /**
     * Returns a correct set of slashes for given $path. (\\ for Windows paths and / for other paths.)
     *
     * @param string $path Path to transform
     * @return string Path with the correct set of slashes ("\\" or "/")
     */
    public static function normalizeFullPath(string $path): string
    {
        $to = Folder::correctSlashFor($path);
        $from = ($to === '/' ? '\\' : '/');

        return str_replace($from, $to, $path);
    }

    /**
     * Returns a correct set of slashes for given $path. (\\ for Windows paths and / for other paths.)
     *
     * @param string $path Path to check
     * @return string Set of slashes ("\\" or "/")
     */
    public static function correctSlashFor(string $path): string
    {
        return Folder::isWindowsPath($path) ? '\\' : '/';
    }

    /**
     * Returns $path with added terminating slash (corrected for Windows or other OS).
     *
     * @param string $path Path to check
     * @return string Path with ending slash
     */
    public static function slashTerm(string $path): string
    {
        if (Folder::isSlashTerm($path)) {
            return $path;
        }

        return $path . Folder::correctSlashFor($path);
    }

    /**
     * Returns $path with $element added, with correct slash in-between.
     *
     * @param string $path Path
     * @param string|array $element Element to add at end of path
     * @return string Combined path
     */
    public static function addPathElement(string $path, $element): string
    {
        $element = (array)$element;
        array_unshift($element, rtrim($path, DIRECTORY_SEPARATOR));

        return implode(DIRECTORY_SEPARATOR, $element);
    }

    /**
     * Returns true if the Folder is in the given path.
     *
     * @param string $path The absolute path to check that the current `pwd()` resides within.
     * @param bool $reverse Reverse the search, check if the given `$path` resides within the current `pwd()`.
     * @return bool
     * @throws \InvalidArgumentException When the given `$path` argument is not an absolute path.
     */
    public function inPath(string $path, bool $reverse = false): bool
    {
        if (!Folder::isAbsolute($path)) {
            throw new InvalidArgumentException('The $path argument is expected to be an absolute path.');
        }

        $dir = Folder::slashTerm($path);
        $current = Folder::slashTerm($this->pwd());

        if (!$reverse) {
            $return = preg_match('/^' . preg_quote($dir, '/') . '(.*)/', $current);
        } else {
            $return = preg_match('/^' . preg_quote($current, '/') . '(.*)/', $dir);
        }

        return (bool)$return;
    }

    /**
     * Change the mode on a directory structure recursively. This includes changing the mode on files as well.
     *
     * @param string $path The path to chmod.
     * @param int|null $mode Octal value, e.g. 0755.
     * @param bool $recursive Chmod recursively, set to false to only change the current directory.
     * @param string[] $exceptions Array of files, directories to skip.
     * @return bool Success.
     */
    public function chmod(string $path, ?int $mode = null, bool $recursive = true, array $exceptions = []): bool
    {
        if (!$mode) {
            $mode = $this->mode;
        }

        if ($recursive === false && is_dir($path)) {
            // phpcs:disable
            if (@chmod($path, intval($mode, 8))) {
                // phpcs:enable
                $this->_messages[] = sprintf('%s changed to %s', $path, $mode);

                return true;
            }

            $this->_errors[] = sprintf('%s NOT changed to %s', $path, $mode);

            return false;
        }

        if (is_dir($path)) {
            $paths = $this->tree($path);

            foreach ($paths as $type) {
                foreach ($type as $fullpath) {
                    $check = explode(DIRECTORY_SEPARATOR, $fullpath);
                    $count = count($check);

                    if (in_array($check[$count - 1], $exceptions, true)) {
                        continue;
                    }

                    // phpcs:disable
                    if (@chmod($fullpath, intval($mode, 8))) {
                        // phpcs:enable
                        $this->_messages[] = sprintf('%s changed to %s', $fullpath, $mode);
                    } else {
                        $this->_errors[] = sprintf('%s NOT changed to %s', $fullpath, $mode);
                    }
                }
            }

            if (empty($this->_errors)) {
                return true;
            }
        }

        return false;
    }

    /**
     * Returns an array of subdirectories for the provided or current path.
     *
     * @param string|null $path The directory path to get subdirectories for.
     * @param bool $fullPath Whether to return the full path or only the directory name.
     * @return array Array of subdirectories for the provided or current path.
     */
    public function subdirectories(?string $path = null, bool $fullPath = true): array
    {
        if (!$path) {
            $path = $this->path;
        }
        $subdirectories = [];

        try {
            $iterator = new DirectoryIterator($path);
        } catch (Exception $e) {
            return [];
        }

        foreach ($iterator as $item) {
            if (!$item->isDir() || $item->isDot()) {
                continue;
            }
            $subdirectories[] = $fullPath ? $item->getRealPath() : $item->getFilename();
        }

        return $subdirectories;
    }

    /**
     * Returns an array of nested directories and files in each directory
     *
     * @param string|null $path the directory path to build the tree from
     * @param array|bool $exceptions Either an array of files/folder to exclude
     *   or boolean true to not grab dot files/folders
     * @param string|null $type either 'file' or 'dir'. Null returns both files and directories
     * @return array Array of nested directories and files in each directory
     */
    public function tree(?string $path = null, $exceptions = false, ?string $type = null): array
    {
        if (!$path) {
            $path = $this->path;
        }
        $files = [];
        $directories = [$path];

        if (is_array($exceptions)) {
            $exceptions = array_flip($exceptions);
        }
        $skipHidden = false;
        if ($exceptions === true) {
            $skipHidden = true;
        } elseif (isset($exceptions['.'])) {
            $skipHidden = true;
            unset($exceptions['.']);
        }

        try {
            $directory = new RecursiveDirectoryIterator(
                $path,
                RecursiveDirectoryIterator::KEY_AS_PATHNAME | RecursiveDirectoryIterator::CURRENT_AS_SELF
            );
            $iterator = new RecursiveIteratorIterator($directory, RecursiveIteratorIterator::SELF_FIRST);
        } catch (Exception $e) {
            if ($type === null) {
                return [[], []];
            }

            return [];
        }

        /**
         * @var string $itemPath
         * @var \RecursiveDirectoryIterator $fsIterator
         */
        foreach ($iterator as $itemPath => $fsIterator) {
            if ($skipHidden) {
                $subPathName = $fsIterator->getSubPathname();
                if ($subPathName[0] === '.' || strpos($subPathName, DIRECTORY_SEPARATOR . '.') !== false) {
                    continue;
                }
            }
            /** @var \FilesystemIterator $item */
            $item = $fsIterator->current();
            if (!empty($exceptions) && isset($exceptions[$item->getFilename()])) {
                continue;
            }

            if ($item->isFile()) {
                $files[] = $itemPath;
            } elseif ($item->isDir() && !$item->isDot()) {
                $directories[] = $itemPath;
            }
        }
        if ($type === null) {
            return [$directories, $files];
        }
        if ($type === 'dir') {
            return $directories;
        }

        return $files;
    }

    /**
     * Create a directory structure recursively.
     *
     * Can be used to create deep path structures like `/foo/bar/baz/shoe/horn`
     *
     * @param string $pathname The directory structure to create. Either an absolute or relative
     *   path. If the path is relative and exists in the process' cwd it will not be created.
     *   Otherwise relative paths will be prefixed with the current pwd().
     * @param int|null $mode octal value 0755
     * @return bool Returns TRUE on success, FALSE on failure
     */
    public function create(string $pathname, ?int $mode = null): bool
    {
        if (is_dir($pathname) || empty($pathname)) {
            return true;
        }

        if (!self::isAbsolute($pathname)) {
            $pathname = self::addPathElement($this->pwd(), $pathname);
        }

        if (!$mode) {
            $mode = $this->mode;
        }

        if (is_file($pathname)) {
            $this->_errors[] = sprintf('%s is a file', $pathname);

            return false;
        }
        $pathname = rtrim($pathname, DIRECTORY_SEPARATOR);
        $nextPathname = substr($pathname, 0, strrpos($pathname, DIRECTORY_SEPARATOR));

        if ($this->create($nextPathname, $mode)) {
            if (!file_exists($pathname)) {
                $old = umask(0);
                if (mkdir($pathname, $mode, true)) {
                    umask($old);
                    $this->_messages[] = sprintf('%s created', $pathname);

                    return true;
                }
                umask($old);
                $this->_errors[] = sprintf('%s NOT created', $pathname);

                return false;
            }
        }

        return false;
    }

    /**
     * Returns the size in bytes of this Folder and its contents.
     *
     * @return int size in bytes of current folder
     */
    public function dirsize(): int
    {
        $size = 0;
        $directory = Folder::slashTerm($this->path);
        $stack = [$directory];
        $count = count($stack);
        for ($i = 0, $j = $count; $i < $j; $i++) {
            if (is_file($stack[$i])) {
                $size += filesize($stack[$i]);
            } elseif (is_dir($stack[$i])) {
                $dir = dir($stack[$i]);
                if ($dir) {
                    while (($entry = $dir->read()) !== false) {
                        if ($entry === '.' || $entry === '..') {
                            continue;
                        }
                        $add = $stack[$i] . $entry;

                        if (is_dir($stack[$i] . $entry)) {
                            $add = Folder::slashTerm($add);
                        }
                        $stack[] = $add;
                    }
                    $dir->close();
                }
            }
            $j = count($stack);
        }

        return $size;
    }

    /**
     * Recursively Remove directories if the system allows.
     *
     * @param string|null $path Path of directory to delete
     * @return bool Success
     */
    public function delete(?string $path = null): bool
    {
        if (!$path) {
            $path = $this->pwd();
        }
        if (!$path) {
            return false;
        }
        $path = Folder::slashTerm($path);
        if (is_dir($path)) {
            try {
                $directory = new RecursiveDirectoryIterator($path, RecursiveDirectoryIterator::CURRENT_AS_SELF);
                $iterator = new RecursiveIteratorIterator($directory, RecursiveIteratorIterator::CHILD_FIRST);
            } catch (Exception $e) {
                return false;
            }

            foreach ($iterator as $item) {
                $filePath = $item->getPathname();
                if ($item->isFile() || $item->isLink()) {
                    // phpcs:disable
                    if (@unlink($filePath)) {
                        // phpcs:enable
                        $this->_messages[] = sprintf('%s removed', $filePath);
                    } else {
                        $this->_errors[] = sprintf('%s NOT removed', $filePath);
                    }
                } elseif ($item->isDir() && !$item->isDot()) {
                    // phpcs:disable
                    if (@rmdir($filePath)) {
                        // phpcs:enable
                        $this->_messages[] = sprintf('%s removed', $filePath);
                    } else {
                        $this->_errors[] = sprintf('%s NOT removed', $filePath);

                        return false;
                    }
                }
            }

            $path = rtrim($path, DIRECTORY_SEPARATOR);
            // phpcs:disable
            if (@rmdir($path)) {
                // phpcs:enable
                $this->_messages[] = sprintf('%s removed', $path);
            } else {
                $this->_errors[] = sprintf('%s NOT removed', $path);

                return false;
            }
        }

        return true;
    }

    /**
     * Recursive directory copy.
     *
     * ### Options
     *
     * - `from` The directory to copy from, this will cause a cd() to occur, changing the results of pwd().
     * - `mode` The mode to copy the files/directories with as integer, e.g. 0775.
     * - `skip` Files/directories to skip.
     * - `scheme` Folder::MERGE, Folder::OVERWRITE, Folder::SKIP
     * - `recursive` Whether to copy recursively or not (default: true - recursive)
     *
     * @param string $to The directory to copy to.
     * @param array $options Array of options (see above).
     * @return bool Success.
     */
    public function copy(string $to, array $options = []): bool
    {
        if (!$this->pwd()) {
            return false;
        }
        $options += [
            'from' => $this->path,
            'mode' => $this->mode,
            'skip' => [],
            'scheme' => Folder::MERGE,
            'recursive' => true,
        ];

        $fromDir = $options['from'];
        $toDir = $to;
        $mode = $options['mode'];

        if (!$this->cd($fromDir)) {
            $this->_errors[] = sprintf('%s not found', $fromDir);

            return false;
        }

        if (!is_dir($toDir)) {
            $this->create($toDir, $mode);
        }

        if (!is_writable($toDir)) {
            $this->_errors[] = sprintf('%s not writable', $toDir);

            return false;
        }

        $exceptions = array_merge(['.', '..', '.svn'], $options['skip']);
        // phpcs:disable
        if ($handle = @opendir($fromDir)) {
            // phpcs:enable
            while (($item = readdir($handle)) !== false) {
                $to = Folder::addPathElement($toDir, $item);
                if (($options['scheme'] !== Folder::SKIP || !is_dir($to)) && !in_array($item, $exceptions, true)) {
                    $from = Folder::addPathElement($fromDir, $item);
                    if (is_file($from) && (!is_file($to) || $options['scheme'] !== Folder::SKIP)) {
                        if (copy($from, $to)) {
                            chmod($to, intval($mode, 8));
                            touch($to, filemtime($from));
                            $this->_messages[] = sprintf('%s copied to %s', $from, $to);
                        } else {
                            $this->_errors[] = sprintf('%s NOT copied to %s', $from, $to);
                        }
                    }

                    if (is_dir($from) && file_exists($to) && $options['scheme'] === Folder::OVERWRITE) {
                        $this->delete($to);
                    }

                    if (is_dir($from) && $options['recursive'] === false) {
                        continue;
                    }

                    if (is_dir($from) && !file_exists($to)) {
                        $old = umask(0);
                        if (mkdir($to, $mode, true)) {
                            umask($old);
                            $old = umask(0);
                            chmod($to, $mode);
                            umask($old);
                            $this->_messages[] = sprintf('%s created', $to);
                            $options = ['from' => $from] + $options;
                            $this->copy($to, $options);
                        } else {
                            $this->_errors[] = sprintf('%s not created', $to);
                        }
                    } elseif (is_dir($from) && $options['scheme'] === Folder::MERGE) {
                        $options = ['from' => $from] + $options;
                        $this->copy($to, $options);
                    }
                }
            }
            closedir($handle);
        } else {
            return false;
        }

        return empty($this->_errors);
    }

    /**
     * Recursive directory move.
     *
     * ### Options
     *
     * - `from` The directory to copy from, this will cause a cd() to occur, changing the results of pwd().
     * - `mode` The mode to copy the files/directories with as integer, e.g. 0775.
     * - `skip` Files/directories to skip.
     * - `scheme` Folder::MERGE, Folder::OVERWRITE, Folder::SKIP
     * - `recursive` Whether to copy recursively or not (default: true - recursive)
     *
     * @param string $to The directory to move to.
     * @param array $options Array of options (see above).
     * @return bool Success
     */
    public function move(string $to, array $options = []): bool
    {
        $options += ['from' => $this->path, 'mode' => $this->mode, 'skip' => [], 'recursive' => true];

        if ($this->copy($to, $options) && $this->delete($options['from'])) {
            return (bool)$this->cd($to);
        }

        return false;
    }

    /**
     * get messages from latest method
     *
     * @param bool $reset Reset message stack after reading
     * @return array
     */
    public function messages(bool $reset = true): array
    {
        $messages = $this->_messages;
        if ($reset) {
            $this->_messages = [];
        }

        return $messages;
    }

    /**
     * get error from latest method
     *
     * @param bool $reset Reset error stack after reading
     * @return array
     */
    public function errors(bool $reset = true): array
    {
        $errors = $this->_errors;
        if ($reset) {
            $this->_errors = [];
        }

        return $errors;
    }

    /**
     * Get the real path (taking ".." and such into account)
     *
     * @param string $path Path to resolve
     * @return string|false The resolved path
     */
    public function realpath($path)
    {
        if (strpos($path, '..') === false) {
            if (!Folder::isAbsolute($path)) {
                $path = Folder::addPathElement($this->path, $path);
            }

            return $path;
        }
        $path = str_replace('/', DIRECTORY_SEPARATOR, trim($path));
        $parts = explode(DIRECTORY_SEPARATOR, $path);
        $newparts = [];
        $newpath = '';
        if ($path[0] === DIRECTORY_SEPARATOR) {
            $newpath = DIRECTORY_SEPARATOR;
        }

        while (($part = array_shift($parts)) !== null) {
            if ($part === '.' || $part === '') {
                continue;
            }
            if ($part === '..') {
                if (!empty($newparts)) {
                    array_pop($newparts);
                    continue;
                }

                return false;
            }
            $newparts[] = $part;
        }
        $newpath .= implode(DIRECTORY_SEPARATOR, $newparts);

        return Folder::slashTerm($newpath);
    }

    /**
     * Returns true if given $path ends in a slash (i.e. is slash-terminated).
     *
     * @param string $path Path to check
     * @return bool true if path ends with slash, false otherwise
     */
    public static function isSlashTerm(string $path): bool
    {
        $lastChar = $path[strlen($path) - 1];

        return $lastChar === '/' || $lastChar === '\\';
    }
}<|MERGE_RESOLUTION|>--- conflicted
+++ resolved
@@ -26,12 +26,8 @@
  * Folder structure browser, lists folders and files.
  * Provides an Object interface for Common directory related tasks.
  *
-<<<<<<< HEAD
  * @deprecated 4.0.0 Will be removed in 5.0.
- * @link https://book.cakephp.org/3.0/en/core-libraries/file-folder.html#folder-api
-=======
  * @link https://book.cakephp.org/3/en/core-libraries/file-folder.html#folder-api
->>>>>>> d00bed09
  */
 class Folder
 {

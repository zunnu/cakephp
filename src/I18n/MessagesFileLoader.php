<?php
declare(strict_types=1);

/**
 * CakePHP(tm) : Rapid Development Framework (https://cakephp.org)
 * Copyright (c) Cake Software Foundation, Inc. (https://cakefoundation.org)
 *
 * Licensed under The MIT License
 * For full copyright and license information, please see the LICENSE.txt
 * Redistributions of files must retain the above copyright notice.
 *
 * @copyright     Copyright (c) Cake Software Foundation, Inc. (https://cakefoundation.org)
 * @link          https://cakephp.org CakePHP(tm) Project
 * @since         3.0.0
 * @license       https://opensource.org/licenses/mit-license.php MIT License
 */
namespace Cake\I18n;

use Cake\Core\App;
use Cake\Core\Exception\CakeException;
use Cake\Core\Plugin;
use Cake\Utility\Inflector;
use Locale;
<<<<<<< HEAD
=======
use RuntimeException;
use function Cake\Core\pluginSplit;
>>>>>>> cf65a26c

/**
 * A generic translations package factory that will load translations files
 * based on the file extension and the package name.
 *
 * This class is a callable, so it can be used as a package loader argument.
 */
class MessagesFileLoader
{
    /**
     * The package (domain) name.
     *
     * @var string
     */
    protected string $_name;

    /**
     * The package (domain) plugin
     *
     * @var string|null
     */
    protected ?string $_plugin = null;

    /**
     * The locale to load for the given package.
     *
     * @var string
     */
    protected string $_locale;

    /**
     * The extension name.
     *
     * @var string
     */
    protected string $_extension;

    /**
     * Creates a translation file loader. The file to be loaded corresponds to
     * the following rules:
     *
     * - The locale is a folder under the `resources/locales/` directory, a fallback will be
     *   used if the folder is not found.
     * - The $name corresponds to the file name to load
     * - If there is a loaded plugin with the underscored version of $name, the
     *   translation file will be loaded from such plugin.
     *
     * ### Examples:
     *
     * Load and parse resources/locales/fr/validation.po
     *
     * ```
     * $loader = new MessagesFileLoader('validation', 'fr_FR', 'po');
     * $package = $loader();
     * ```
     *
     * Load and parse resources/locales/fr_FR/validation.mo
     *
     * ```
     * $loader = new MessagesFileLoader('validation', 'fr_FR', 'mo');
     * $package = $loader();
     * ```
     *
     * Load the plugins/MyPlugin/resources/locales/fr/my_plugin.po file:
     *
     * ```
     * $loader = new MessagesFileLoader('my_plugin', 'fr_FR', 'mo');
     * $package = $loader();
     *
     * Vendor prefixed plugins are expected to use `my_prefix_my_plugin` syntax.
     * ```
     *
     * @param string $name The name (domain) of the translations package.
     * @param string $locale The locale to load, this will be mapped to a folder
     * in the system.
     * @param string $extension The file extension to use. This will also be mapped
     * to a messages parser class.
     */
    public function __construct(string $name, string $locale, string $extension = 'po')
    {
        $this->_name = $name;
        // If space is not added after slash, the character after it remains lowercased
        $pluginName = Inflector::camelize(str_replace('/', '/ ', $this->_name));
        if (strpos($this->_name, '.')) {
            [$this->_plugin, $this->_name] = pluginSplit($pluginName);
        } elseif (Plugin::isLoaded($pluginName)) {
            $this->_plugin = $pluginName;
        }
        $this->_locale = $locale;
        $this->_extension = $extension;
    }

    /**
     * Loads the translation file and parses it. Returns an instance of a translations
     * package containing the messages loaded from the file.
     *
     * @return \Cake\I18n\Package|false
     * @throws \Cake\Core\Exception\CakeException if no file parser class could be found for the specified
     * file extension.
     */
    public function __invoke(): Package|false
    {
        $folders = $this->translationsFolders();
        $file = $this->translationFile($folders, $this->_name, $this->_extension);
        if (!$file) {
            return false;
        }

        $name = ucfirst($this->_extension);
        $class = App::className($name, 'I18n\Parser', 'FileParser');

        if (!$class) {
            throw new CakeException(sprintf('Could not find class `%s`.', "{$name}FileParser"));
        }

        /** @var \Cake\I18n\Parser\MoFileParser|\Cake\I18n\Parser\PoFileParser $object */
        $object = new $class();
        $messages = $object->parse($file);
        $package = new Package('default');
        $package->setMessages($messages);

        return $package;
    }

    /**
     * Returns the folders where the file should be looked for according to the locale
     * and package name.
     *
     * @return array<string> The list of folders where the translation file should be looked for
     */
    public function translationsFolders(): array
    {
        $locale = Locale::parseLocale($this->_locale) + ['region' => null];

        $folders = [
            implode('_', [$locale['language'], $locale['region']]),
            $locale['language'],
        ];

        $searchPaths = [];

        if ($this->_plugin && Plugin::isLoaded($this->_plugin)) {
            $basePath = App::path('locales', $this->_plugin)[0];
            foreach ($folders as $folder) {
                $searchPaths[] = $basePath . $folder . DIRECTORY_SEPARATOR;
            }
        }

        $localePaths = App::path('locales');
        if (empty($localePaths) && defined('APP')) {
            $localePaths[] = ROOT . 'resources' . DIRECTORY_SEPARATOR . 'locales' . DIRECTORY_SEPARATOR;
        }
        foreach ($localePaths as $path) {
            foreach ($folders as $folder) {
                $searchPaths[] = $path . $folder . DIRECTORY_SEPARATOR;
            }
        }

        return $searchPaths;
    }

    /**
     * @param array<string> $folders Folders
     * @param string $name File name
     * @param string $ext File extension
     * @return string|null File if found
     */
    protected function translationFile(array $folders, string $name, string $ext): ?string
    {
        $file = null;

        $name = str_replace('/', '_', $name);

        foreach ($folders as $folder) {
            $path = $folder . $name . ".$ext";
            if (is_file($path)) {
                $file = $path;
                break;
            }
        }

        return $file;
    }
}<|MERGE_RESOLUTION|>--- conflicted
+++ resolved
@@ -21,11 +21,7 @@
 use Cake\Core\Plugin;
 use Cake\Utility\Inflector;
 use Locale;
-<<<<<<< HEAD
-=======
-use RuntimeException;
 use function Cake\Core\pluginSplit;
->>>>>>> cf65a26c
 
 /**
  * A generic translations package factory that will load translations files

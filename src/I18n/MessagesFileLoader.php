--- conflicted
+++ resolved
@@ -42,7 +42,7 @@
      *
      * @var string|null
      */
-    protected $_plugin;
+    protected ?string $_plugin;
 
     /**
      * The locale to load for the given package.
@@ -179,18 +179,6 @@
             }
         }
 
-<<<<<<< HEAD
-        // If space is not added after slash, the character after it remains lowercased
-        $pluginName = Inflector::camelize(str_replace('/', '/ ', $this->_name));
-        if (Plugin::isLoaded($pluginName)) {
-            $basePath = Plugin::path($pluginName) . 'resources' . DIRECTORY_SEPARATOR . 'locales' . DIRECTORY_SEPARATOR;
-            foreach ($folders as $folder) {
-                $searchPaths[] = $basePath . $folder . DIRECTORY_SEPARATOR;
-            }
-        }
-
-=======
->>>>>>> f1f6a23d
         return $searchPaths;
     }
 

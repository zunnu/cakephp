--- conflicted
+++ resolved
@@ -153,11 +153,7 @@
      */
     public function timeAgoInWords(array $options = [])
     {
-<<<<<<< HEAD
-        return (new RelativeTimeFormatter($this))->timeAgoInWords($options);
-=======
         return RelativeTimeFormatter::timeAgoInWords($this, $options);
->>>>>>> 6e415a6c
     }
 
     /**

--- conflicted
+++ resolved
@@ -395,13 +395,8 @@
      *
      * @param array<string, mixed> $options The options provided by the user.
      * @param string $class The class name to use for defaults.
-<<<<<<< HEAD
-     * @return array Options with defaults applied.
+     * @return array<string, mixed> Options with defaults applied.
      * @psalm-param class-string<\Cake\I18n\Date>|class-string<\Cake\I18n\DateTime> $class
-=======
-     * @return array<string, mixed> Options with defaults applied.
-     * @psalm-param class-string<\Cake\I18n\FrozenDate>|class-string<\Cake\I18n\FrozenTime> $class
->>>>>>> 37b78d4a
      */
     protected function _options(array $options, string $class): array
     {

--- conflicted
+++ resolved
@@ -202,16 +202,12 @@
         $key = "translations.{$keyName}.{$locale}";
         /** @var \Cake\I18n\Translator|null $translator */
         $translator = $this->_cacher->get($key);
-<<<<<<< HEAD
-        if (!$translator) {
-=======
 
         // PHP <8.1 does not correctly garbage collect strings created
         // by unserialized arrays.
         gc_collect_cycles();
 
-        if (!$translator || !$translator->getPackage()) {
->>>>>>> 3cb6533f
+        if (!$translator) {
             $translator = $this->_getTranslator($name, $locale);
             $this->_cacher->set($key, $translator);
         }

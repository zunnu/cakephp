--- conflicted
+++ resolved
@@ -14,37 +14,8 @@
  * @since         3.0.0
  * @license       https://opensource.org/licenses/mit-license.php MIT License
  */
+// phpcs:disable PSR1.Files.SideEffects
 namespace Cake\I18n;
-
-<<<<<<< HEAD
-use Cake\I18n\I18n;
-
-if (!function_exists('__')) {
-    /**
-     * Returns a translated string if one is found; Otherwise, the submitted message.
-     *
-     * @param string $singular Text to translate.
-     * @param mixed ...$args Array with arguments or multiple arguments in function.
-     * @return string The translated text.
-     * @link https://book.cakephp.org/4/en/core-libraries/global-constants-and-functions.html#__
-     */
-    function __(string $singular, mixed ...$args): string
-    {
-        if (!$singular) {
-            return '';
-        }
-        if (isset($args[0]) && is_array($args[0])) {
-            $args = $args[0];
-        }
-
-        /** @psalm-suppress InternalMethod */
-        return I18n::getTranslator()->translate($singular, $args);
-=======
-// phpcs:disable PSR1.Files.SideEffects
-// Backwards compatibility alias for custom translation messages loaders which return a Package instance.
-if (!class_exists('Aura\Intl\Package')) {
-    class_alias('Cake\I18n\Package', 'Aura\Intl\Package');
-}
 
 /**
  * Returns a translated string if one is found; Otherwise, the submitted message.
@@ -54,47 +25,19 @@
  * @return string The translated text.
  * @link https://book.cakephp.org/4/en/core-libraries/global-constants-and-functions.html#__
  */
-function __(string $singular, ...$args): string
-{
-    if (!$singular) {
-        return '';
-    }
-    if (isset($args[0]) && is_array($args[0])) {
-        $args = $args[0];
->>>>>>> cf65a26c
-    }
-
+function __(string $singular, mixed ...$args): string
+{
+    if (!$singular) {
+        return '';
+    }
+    if (isset($args[0]) && is_array($args[0])) {
+        $args = $args[0];
+    }
+
+    /** @psalm-suppress InternalMethod */
     return I18n::getTranslator()->translate($singular, $args);
 }
 
-<<<<<<< HEAD
-if (!function_exists('__n')) {
-    /**
-     * Returns correct plural form of message identified by $singular and $plural for count $count.
-     * Some languages have more than one form for plural messages dependent on the count.
-     *
-     * @param string $singular Singular text to translate.
-     * @param string $plural Plural text.
-     * @param int $count Count.
-     * @param mixed ...$args Array with arguments or multiple arguments in function.
-     * @return string Plural form of translated string.
-     * @link https://book.cakephp.org/4/en/core-libraries/global-constants-and-functions.html#__n
-     */
-    function __n(string $singular, string $plural, int $count, mixed ...$args): string
-    {
-        if (!$singular) {
-            return '';
-        }
-        if (isset($args[0]) && is_array($args[0])) {
-            $args = $args[0];
-        }
-
-        /** @psalm-suppress InternalMethod */
-        return I18n::getTranslator()->translate(
-            $plural,
-            ['_count' => $count, '_singular' => $singular] + $args
-        );
-=======
 /**
  * Returns correct plural form of message identified by $singular and $plural for count $count.
  * Some languages have more than one form for plural messages dependent on the count.
@@ -106,45 +49,22 @@
  * @return string Plural form of translated string.
  * @link https://book.cakephp.org/4/en/core-libraries/global-constants-and-functions.html#__n
  */
-function __n(string $singular, string $plural, int $count, ...$args): string
-{
-    if (!$singular) {
-        return '';
-    }
-    if (isset($args[0]) && is_array($args[0])) {
-        $args = $args[0];
->>>>>>> cf65a26c
-    }
-
+function __n(string $singular, string $plural, int $count, mixed ...$args): string
+{
+    if (!$singular) {
+        return '';
+    }
+    if (isset($args[0]) && is_array($args[0])) {
+        $args = $args[0];
+    }
+
+    /** @psalm-suppress InternalMethod */
     return I18n::getTranslator()->translate(
         $plural,
         ['_count' => $count, '_singular' => $singular] + $args
     );
 }
 
-<<<<<<< HEAD
-if (!function_exists('__d')) {
-    /**
-     * Allows you to override the current domain for a single message lookup.
-     *
-     * @param string $domain Domain.
-     * @param string $msg String to translate.
-     * @param mixed ...$args Array with arguments or multiple arguments in function.
-     * @return string Translated string.
-     * @link https://book.cakephp.org/4/en/core-libraries/global-constants-and-functions.html#__d
-     */
-    function __d(string $domain, string $msg, mixed ...$args): string
-    {
-        if (!$msg) {
-            return '';
-        }
-        if (isset($args[0]) && is_array($args[0])) {
-            $args = $args[0];
-        }
-
-        /** @psalm-suppress InternalMethod */
-        return I18n::getTranslator($domain)->translate($msg, $args);
-=======
 /**
  * Allows you to override the current domain for a single message lookup.
  *
@@ -154,49 +74,19 @@
  * @return string Translated string.
  * @link https://book.cakephp.org/4/en/core-libraries/global-constants-and-functions.html#__d
  */
-function __d(string $domain, string $msg, ...$args): string
+function __d(string $domain, string $msg, mixed ...$args): string
 {
     if (!$msg) {
         return '';
     }
     if (isset($args[0]) && is_array($args[0])) {
         $args = $args[0];
->>>>>>> cf65a26c
-    }
-
+    }
+
+    /** @psalm-suppress InternalMethod */
     return I18n::getTranslator($domain)->translate($msg, $args);
 }
 
-<<<<<<< HEAD
-if (!function_exists('__dn')) {
-    /**
-     * Allows you to override the current domain for a single plural message lookup.
-     * Returns correct plural form of message identified by $singular and $plural for count $count
-     * from domain $domain.
-     *
-     * @param string $domain Domain.
-     * @param string $singular Singular string to translate.
-     * @param string $plural Plural.
-     * @param int $count Count.
-     * @param mixed ...$args Array with arguments or multiple arguments in function.
-     * @return string Plural form of translated string.
-     * @link https://book.cakephp.org/4/en/core-libraries/global-constants-and-functions.html#__dn
-     */
-    function __dn(string $domain, string $singular, string $plural, int $count, mixed ...$args): string
-    {
-        if (!$singular) {
-            return '';
-        }
-        if (isset($args[0]) && is_array($args[0])) {
-            $args = $args[0];
-        }
-
-        /** @psalm-suppress InternalMethod */
-        return I18n::getTranslator($domain)->translate(
-            $plural,
-            ['_count' => $count, '_singular' => $singular] + $args
-        );
-=======
 /**
  * Allows you to override the current domain for a single plural message lookup.
  * Returns correct plural form of message identified by $singular and $plural for count $count
@@ -210,47 +100,22 @@
  * @return string Plural form of translated string.
  * @link https://book.cakephp.org/4/en/core-libraries/global-constants-and-functions.html#__dn
  */
-function __dn(string $domain, string $singular, string $plural, int $count, ...$args): string
-{
-    if (!$singular) {
-        return '';
-    }
-    if (isset($args[0]) && is_array($args[0])) {
-        $args = $args[0];
->>>>>>> cf65a26c
-    }
-
+function __dn(string $domain, string $singular, string $plural, int $count, mixed ...$args): string
+{
+    if (!$singular) {
+        return '';
+    }
+    if (isset($args[0]) && is_array($args[0])) {
+        $args = $args[0];
+    }
+
+    /** @psalm-suppress InternalMethod */
     return I18n::getTranslator($domain)->translate(
         $plural,
         ['_count' => $count, '_singular' => $singular] + $args
     );
 }
 
-<<<<<<< HEAD
-if (!function_exists('__x')) {
-    /**
-     * Returns a translated string if one is found; Otherwise, the submitted message.
-     * The context is a unique identifier for the translations string that makes it unique
-     * within the same domain.
-     *
-     * @param string $context Context of the text.
-     * @param string $singular Text to translate.
-     * @param mixed ...$args Array with arguments or multiple arguments in function.
-     * @return string Translated string.
-     * @link https://book.cakephp.org/4/en/core-libraries/global-constants-and-functions.html#__x
-     */
-    function __x(string $context, string $singular, mixed ...$args): string
-    {
-        if (!$singular) {
-            return '';
-        }
-        if (isset($args[0]) && is_array($args[0])) {
-            $args = $args[0];
-        }
-
-        /** @psalm-suppress InternalMethod */
-        return I18n::getTranslator()->translate($singular, ['_context' => $context] + $args);
-=======
 /**
  * Returns a translated string if one is found; Otherwise, the submitted message.
  * The context is a unique identifier for the translations string that makes it unique
@@ -262,50 +127,19 @@
  * @return string Translated string.
  * @link https://book.cakephp.org/4/en/core-libraries/global-constants-and-functions.html#__x
  */
-function __x(string $context, string $singular, ...$args): string
-{
-    if (!$singular) {
-        return '';
-    }
-    if (isset($args[0]) && is_array($args[0])) {
-        $args = $args[0];
->>>>>>> cf65a26c
-    }
-
+function __x(string $context, string $singular, mixed ...$args): string
+{
+    if (!$singular) {
+        return '';
+    }
+    if (isset($args[0]) && is_array($args[0])) {
+        $args = $args[0];
+    }
+
+    /** @psalm-suppress InternalMethod */
     return I18n::getTranslator()->translate($singular, ['_context' => $context] + $args);
 }
 
-<<<<<<< HEAD
-if (!function_exists('__xn')) {
-    /**
-     * Returns correct plural form of message identified by $singular and $plural for count $count.
-     * Some languages have more than one form for plural messages dependent on the count.
-     * The context is a unique identifier for the translations string that makes it unique
-     * within the same domain.
-     *
-     * @param string $context Context of the text.
-     * @param string $singular Singular text to translate.
-     * @param string $plural Plural text.
-     * @param int $count Count.
-     * @param mixed ...$args Array with arguments or multiple arguments in function.
-     * @return string Plural form of translated string.
-     * @link https://book.cakephp.org/4/en/core-libraries/global-constants-and-functions.html#__xn
-     */
-    function __xn(string $context, string $singular, string $plural, int $count, mixed ...$args): string
-    {
-        if (!$singular) {
-            return '';
-        }
-        if (isset($args[0]) && is_array($args[0])) {
-            $args = $args[0];
-        }
-
-        /** @psalm-suppress InternalMethod */
-        return I18n::getTranslator()->translate(
-            $plural,
-            ['_count' => $count, '_singular' => $singular, '_context' => $context] + $args
-        );
-=======
 /**
  * Returns correct plural form of message identified by $singular and $plural for count $count.
  * Some languages have more than one form for plural messages dependent on the count.
@@ -320,51 +154,22 @@
  * @return string Plural form of translated string.
  * @link https://book.cakephp.org/4/en/core-libraries/global-constants-and-functions.html#__xn
  */
-function __xn(string $context, string $singular, string $plural, int $count, ...$args): string
-{
-    if (!$singular) {
-        return '';
-    }
-    if (isset($args[0]) && is_array($args[0])) {
-        $args = $args[0];
->>>>>>> cf65a26c
-    }
-
+function __xn(string $context, string $singular, string $plural, int $count, mixed ...$args): string
+{
+    if (!$singular) {
+        return '';
+    }
+    if (isset($args[0]) && is_array($args[0])) {
+        $args = $args[0];
+    }
+
+    /** @psalm-suppress InternalMethod */
     return I18n::getTranslator()->translate(
         $plural,
         ['_count' => $count, '_singular' => $singular, '_context' => $context] + $args
     );
 }
 
-<<<<<<< HEAD
-if (!function_exists('__dx')) {
-    /**
-     * Allows you to override the current domain for a single message lookup.
-     * The context is a unique identifier for the translations string that makes it unique
-     * within the same domain.
-     *
-     * @param string $domain Domain.
-     * @param string $context Context of the text.
-     * @param string $msg String to translate.
-     * @param mixed ...$args Array with arguments or multiple arguments in function.
-     * @return string Translated string.
-     * @link https://book.cakephp.org/4/en/core-libraries/global-constants-and-functions.html#__dx
-     */
-    function __dx(string $domain, string $context, string $msg, mixed ...$args): string
-    {
-        if (!$msg) {
-            return '';
-        }
-        if (isset($args[0]) && is_array($args[0])) {
-            $args = $args[0];
-        }
-
-        /** @psalm-suppress InternalMethod */
-        return I18n::getTranslator($domain)->translate(
-            $msg,
-            ['_context' => $context] + $args
-        );
-=======
 /**
  * Allows you to override the current domain for a single message lookup.
  * The context is a unique identifier for the translations string that makes it unique
@@ -377,60 +182,22 @@
  * @return string Translated string.
  * @link https://book.cakephp.org/4/en/core-libraries/global-constants-and-functions.html#__dx
  */
-function __dx(string $domain, string $context, string $msg, ...$args): string
+function __dx(string $domain, string $context, string $msg, mixed ...$args): string
 {
     if (!$msg) {
         return '';
     }
     if (isset($args[0]) && is_array($args[0])) {
         $args = $args[0];
->>>>>>> cf65a26c
-    }
-
+    }
+
+    /** @psalm-suppress InternalMethod */
     return I18n::getTranslator($domain)->translate(
         $msg,
         ['_context' => $context] + $args
     );
 }
 
-<<<<<<< HEAD
-if (!function_exists('__dxn')) {
-    /**
-     * Returns correct plural form of message identified by $singular and $plural for count $count.
-     * Allows you to override the current domain for a single message lookup.
-     * The context is a unique identifier for the translations string that makes it unique
-     * within the same domain.
-     *
-     * @param string $domain Domain.
-     * @param string $context Context of the text.
-     * @param string $singular Singular text to translate.
-     * @param string $plural Plural text.
-     * @param int $count Count.
-     * @param mixed ...$args Array with arguments or multiple arguments in function.
-     * @return string Plural form of translated string.
-     * @link https://book.cakephp.org/4/en/core-libraries/global-constants-and-functions.html#__dxn
-     */
-    function __dxn(
-        string $domain,
-        string $context,
-        string $singular,
-        string $plural,
-        int $count,
-        mixed ...$args
-    ): string {
-        if (!$singular) {
-            return '';
-        }
-        if (isset($args[0]) && is_array($args[0])) {
-            $args = $args[0];
-        }
-
-        /** @psalm-suppress InternalMethod */
-        return I18n::getTranslator($domain)->translate(
-            $plural,
-            ['_count' => $count, '_singular' => $singular, '_context' => $context] + $args
-        );
-=======
 /**
  * Returns correct plural form of message identified by $singular and $plural for count $count.
  * Allows you to override the current domain for a single message lookup.
@@ -446,16 +213,22 @@
  * @return string Plural form of translated string.
  * @link https://book.cakephp.org/4/en/core-libraries/global-constants-and-functions.html#__dxn
  */
-function __dxn(string $domain, string $context, string $singular, string $plural, int $count, ...$args): string
-{
-    if (!$singular) {
-        return '';
-    }
-    if (isset($args[0]) && is_array($args[0])) {
-        $args = $args[0];
->>>>>>> cf65a26c
-    }
-
+function __dxn(
+    string $domain,
+    string $context,
+    string $singular,
+    string $plural,
+    int $count,
+    mixed ...$args
+): string {
+    if (!$singular) {
+        return '';
+    }
+    if (isset($args[0]) && is_array($args[0])) {
+        $args = $args[0];
+    }
+
+    /** @psalm-suppress InternalMethod */
     return I18n::getTranslator($domain)->translate(
         $plural,
         ['_count' => $count, '_singular' => $singular, '_context' => $context] + $args

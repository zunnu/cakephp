<?php
declare(strict_types=1);

/**
 * CakePHP(tm) : Rapid Development Framework (https://cakephp.org)
 * Copyright (c) Cake Software Foundation, Inc. (https://cakefoundation.org)
 *
 * Licensed under The MIT License
 * For full copyright and license information, please see the LICENSE.txt
 * Redistributions of files must retain the above copyright notice.
 *
 * @copyright     Copyright (c) Cake Software Foundation, Inc. (https://cakefoundation.org)
 * @link          https://cakephp.org CakePHP(tm) Project
 * @since         2.1.0
 * @license       https://opensource.org/licenses/mit-license.php MIT License
 */
namespace Cake\Event;

use Cake\Core\Exception\CakeException;

/**
 * Class Event
 *
<<<<<<< HEAD
 * @template TSubject of object
=======
 * @template TSubject
 * @implements \Cake\Event\EventInterface<TSubject>
>>>>>>> bbdc2a90
 */
class Event implements EventInterface
{
    /**
     * Name of the event
     *
     * @var string
     */
    protected string $_name;

    /**
     * The object this event applies to (usually the same object that generates the event)
     *
     * @var object|null
     * @psalm-var TSubject|null
     */
    protected ?object $_subject = null;

    /**
     * Custom data for the method that receives the event
     *
     * @var array
     */
    protected array $_data;

    /**
     * Property used to retain the result value of the event listeners
     *
     * Use setResult() and getResult() to set and get the result.
     *
     * @var mixed
     */
    protected mixed $result = null;

    /**
     * Flags an event as stopped or not, default is false
     *
     * @var bool
     */
    protected bool $_stopped = false;

    /**
     * Constructor
     *
     * ### Examples of usage:
     *
     * ```
     *  $event = new Event('Order.afterBuy', $this, ['buyer' => $userData]);
     *  $event = new Event('User.afterRegister', $userModel);
     * ```
     *
     * @param string $name Name of the event
     * @param object|null $subject the object that this event applies to
     *   (usually the object that is generating the event).
     * @param array $data any value you wish to be transported
     *   with this event to it can be read by listeners.
     * @psalm-param TSubject|null $subject
     */
    public function __construct(string $name, ?object $subject = null, array $data = [])
    {
        $this->_name = $name;
        $this->_subject = $subject;
        $this->_data = $data;
    }

    /**
     * Returns the name of this event. This is usually used as the event identifier
     *
     * @return string
     */
    public function getName(): string
    {
        return $this->_name;
    }

    /**
     * Returns the subject of this event
     *
     * If the event has no subject an exception will be raised.
     *
     * @return object
     * @throws \Cake\Core\Exception\CakeException
     * @psalm-return TSubject
     */
    public function getSubject(): object
    {
        if ($this->_subject === null) {
            throw new CakeException('No subject set for this event');
        }

        return $this->_subject;
    }

    /**
     * Stops the event from being used anymore
     *
     * @return void
     */
    public function stopPropagation(): void
    {
        $this->_stopped = true;
    }

    /**
     * Check if the event is stopped
     *
     * @return bool True if the event is stopped
     */
    public function isStopped(): bool
    {
        return $this->_stopped;
    }

    /**
     * The result value of the event listeners
     *
     * @return mixed
     */
    public function getResult(): mixed
    {
        return $this->result;
    }

    /**
     * Listeners can attach a result value to the event.
     *
     * @param mixed $value The value to set.
     * @return $this
     */
    public function setResult(mixed $value = null)
    {
        $this->result = $value;

        return $this;
    }

    /**
     * @inheritDoc
     */
    public function getData(?string $key = null): mixed
    {
        if ($key !== null) {
            return $this->_data[$key] ?? null;
        }

        return $this->_data;
    }

    /**
     * @inheritDoc
     */
    public function setData(array|string $key, $value = null)
    {
        if (is_array($key)) {
            $this->_data = $key;
        } else {
            $this->_data[$key] = $value;
        }

        return $this;
    }
}<|MERGE_RESOLUTION|>--- conflicted
+++ resolved
@@ -21,12 +21,8 @@
 /**
  * Class Event
  *
-<<<<<<< HEAD
- * @template TSubject of object
-=======
  * @template TSubject
  * @implements \Cake\Event\EventInterface<TSubject>
->>>>>>> bbdc2a90
  */
 class Event implements EventInterface
 {

<?php
declare(strict_types=1);

/**
 * CakePHP(tm) : Rapid Development Framework (https://cakephp.org)
 * Copyright (c) Cake Software Foundation, Inc. (https://cakefoundation.org)
 *
 * Licensed under The MIT License
 * For full copyright and license information, please see the LICENSE.txt
 * Redistributions of files must retain the above copyright notice.
 *
 * @copyright     Copyright (c) Cake Software Foundation, Inc. (https://cakefoundation.org)
 * @link          https://cakephp.org CakePHP(tm) Project
 * @since         2.1.0
 * @license       https://opensource.org/licenses/mit-license.php MIT License
 */
namespace Cake\Event;

use Cake\Core\Exception\CakeException;
use InvalidArgumentException;

/**
 * The event manager is responsible for keeping track of event listeners, passing the correct
 * data to them, and firing them in the correct order, when associated events are triggered. You
 * can create multiple instances of this object to manage local events or keep a single instance
 * and pass it around to manage all events in your app.
 */
class EventManager implements EventManagerInterface
{
    /**
     * The default priority queue value for new, attached listeners
     *
     * @var int
     */
    public static int $defaultPriority = 10;

    /**
     * The globally available instance, used for dispatching events attached from any scope
     *
     * @var \Cake\Event\EventManager|null
     */
    protected static ?EventManager $_generalManager = null;

    /**
     * List of listener callbacks associated to
     *
     * @var array
     */
    protected array $_listeners = [];

    /**
     * Internal flag to distinguish a common manager from the singleton
     *
     * @var bool
     */
    protected bool $_isGlobal = false;

    /**
     * The event list object.
     *
     * @var \Cake\Event\EventList|null
     */
    protected ?EventList $_eventList = null;

    /**
     * Enables automatic adding of events to the event list object if it is present.
     *
     * @var bool
     */
    protected bool $_trackEvents = false;

    /**
     * Returns the globally available instance of a Cake\Event\EventManager
     * this is used for dispatching events attached from outside the scope
     * other managers were created. Usually for creating hook systems or inter-class
     * communication
     *
     * If called with the first parameter, it will be set as the globally available instance
     *
     * @param \Cake\Event\EventManager|null $manager Event manager instance.
     * @return \Cake\Event\EventManager The global event manager
     */
    public static function instance(?EventManager $manager = null): EventManager
    {
        if ($manager instanceof EventManager) {
            static::$_generalManager = $manager;
        }
        if (empty(static::$_generalManager)) {
            static::$_generalManager = new static();
        }

        static::$_generalManager->_isGlobal = true;

        return static::$_generalManager;
    }

    /**
     * @inheritDoc
     */
    public function on(
        EventListenerInterface|string $eventKey,
        callable|array $options = [],
        ?callable $callable = null
    ) {
        if ($eventKey instanceof EventListenerInterface) {
            $this->_attachSubscriber($eventKey);

            return $this;
        }

        if (!$callable && !is_callable($options)) {
            throw new InvalidArgumentException(
                'Second argument of EventManager::on() must be a callable if `$callable` is null.'
            );
        }

        if (!$callable) {
            $this->_listeners[$eventKey][static::$defaultPriority][] = [
                'callable' => $options(...),
            ];

            return $this;
        }

        $priority = $options['priority'] ?? static::$defaultPriority;
        $this->_listeners[$eventKey][$priority][] = [
            'callable' => $callable(...),
        ];

        return $this;
    }

    /**
     * Auxiliary function to attach all implemented callbacks of a Cake\Event\EventListenerInterface class instance
     * as individual methods on this manager
     *
     * @param \Cake\Event\EventListenerInterface $subscriber Event listener.
     * @return void
     */
    protected function _attachSubscriber(EventListenerInterface $subscriber): void
    {
<<<<<<< HEAD
        foreach ($subscriber->implementedEvents() as $eventKey => $handler) {
            $handler = $this->normalizeHandler($subscriber, $handler);
            $this->on($eventKey, $handler['settings'], $handler['callable']);
=======
        foreach ($subscriber->implementedEvents() as $eventKey => $function) {
            $options = [];
            $method = $function;
            if (is_array($function) && isset($function['callable'])) {
                [$method, $options] = $this->_extractCallable($function, $subscriber);
            } elseif (is_array($function) && is_numeric(key($function))) {
                foreach ($function as $f) {
                    [$method, $options] = $this->_extractCallable($f, $subscriber);
                    $this->on($eventKey, $options, $method);
                }
                continue;
            }
            if (is_string($method)) {
                $method = [$subscriber, $function];
            }
            $this->on($eventKey, $options, $method);
        }
    }

    /**
     * Auxiliary function to extract and return a PHP callback type out of the callable definition
     * from the return value of the `implementedEvents()` method on a {@link \Cake\Event\EventListenerInterface}
     *
     * @param array $function the array taken from a handler definition for an event
     * @param \Cake\Event\EventListenerInterface $object The handler object
     * @return array
     */
    protected function _extractCallable(array $function, EventListenerInterface $object): array
    {
        /** @var callable $method */
        $method = $function['callable'];
        $options = $function;
        unset($options['callable']);
        if (is_string($method)) {
            /** @var callable $method */
            $method = [$object, $method];
>>>>>>> 0a8d3430
        }
    }

    /**
     * @inheritDoc
     */
    public function off(
        EventListenerInterface|callable|string $eventKey,
        EventListenerInterface|callable|null $callable = null
    ) {
        if ($eventKey instanceof EventListenerInterface) {
            $this->_detachSubscriber($eventKey);

            return $this;
        }

        if (!is_string($eventKey)) {
            foreach (array_keys($this->_listeners) as $name) {
                $this->off($name, $eventKey);
            }

            return $this;
        }

        if ($callable instanceof EventListenerInterface) {
            $this->_detachSubscriber($callable, $eventKey);

            return $this;
        }

        if ($callable === null) {
            unset($this->_listeners[$eventKey]);

            return $this;
        }

        if (empty($this->_listeners[$eventKey])) {
            return $this;
        }

        $callable = $callable(...);
        foreach ($this->_listeners[$eventKey] as $priority => $callables) {
            foreach ($callables as $k => $callback) {
                if ($callback['callable'] == $callable) {
                    unset($this->_listeners[$eventKey][$priority][$k]);
                    break;
                }
            }
        }

        return $this;
    }

    /**
     * Auxiliary function to help detach all listeners provided by an object implementing EventListenerInterface
     *
     * @param \Cake\Event\EventListenerInterface $subscriber the subscriber to be detached
     * @param string|null $eventKey optional event key name to unsubscribe the listener from
     * @return void
     */
    protected function _detachSubscriber(EventListenerInterface $subscriber, ?string $eventKey = null): void
    {
        $events = $subscriber->implementedEvents();
        if (!empty($eventKey) && empty($events[$eventKey])) {
            return;
        }
        if (!empty($eventKey)) {
            $events = [$eventKey => $events[$eventKey]];
        }
<<<<<<< HEAD
        foreach ($events as $key => $handler) {
            $handler = $this->normalizeHandler($subscriber, $handler);
            $this->off($key, $handler['callable']);
        }
    }

    /**
     * Builds a single normalized handler.
     *
     * A normalized handler is an aray with these keys:
     *
     *  - `callable` - The event handler closure
     *  - `settings` - The event handler settings
     *
     * @param \Cake\Event\EventListenerInterface $subscriber Event subscriber
     * @param array|string $handler Event handler
     * @return array
     */
    protected function normalizeHandler(EventListenerInterface $subscriber, array|string $handler): array
    {
        if (is_string($handler)) {
            return ['callable' => $subscriber->$handler(...), 'settings' => []];
=======
        foreach ($events as $key => $function) {
            if (is_array($function)) {
                if (is_numeric(key($function))) {
                    foreach ($function as $handler) {
                        $handler = $handler['callable'] ?? $handler;
                        $this->off($key, [$subscriber, $handler]);
                    }
                    continue;
                }
                $function = $function['callable'];
            }
            $this->off($key, [$subscriber, $function]);
>>>>>>> 0a8d3430
        }

        $method = $handler['callable'];
        unset($handler['callable']);

        return ['callable' => $subscriber->$method(...), 'settings' => $handler];
    }

    /**
     * @inheritDoc
     */
    public function dispatch($event): EventInterface
    {
        if (is_string($event)) {
            $event = new Event($event);
        }

        $listeners = $this->listeners($event->getName());

        if ($this->_trackEvents) {
            $this->addEventToList($event);
        }

        if (!$this->_isGlobal && static::instance()->isTrackingEvents()) {
            static::instance()->addEventToList($event);
        }

        if (empty($listeners)) {
            return $event;
        }

        foreach ($listeners as $listener) {
            if ($event->isStopped()) {
                break;
            }
            $result = $this->_callListener($listener['callable'], $event);
            if ($result === false) {
                $event->stopPropagation();
            }
            if ($result !== null) {
                $event->setResult($result);
            }
        }

        return $event;
    }

    /**
     * Calls a listener.
     *
     * @param callable $listener The listener to trigger.
     * @param \Cake\Event\EventInterface $event Event instance.
     * @return mixed The result of the $listener function.
     */
    protected function _callListener(callable $listener, EventInterface $event): mixed
    {
        $data = (array)$event->getData();

        return $listener($event, ...array_values($data));
    }

    /**
     * @inheritDoc
     */
    public function listeners(string $eventKey): array
    {
        $localListeners = [];
        if (!$this->_isGlobal) {
            $localListeners = $this->prioritisedListeners($eventKey);
            $localListeners = empty($localListeners) ? [] : $localListeners;
        }
        $globalListeners = static::instance()->prioritisedListeners($eventKey);
        $globalListeners = empty($globalListeners) ? [] : $globalListeners;

        $priorities = array_merge(array_keys($globalListeners), array_keys($localListeners));
        $priorities = array_unique($priorities);
        asort($priorities);

        $result = [];
        foreach ($priorities as $priority) {
            if (isset($globalListeners[$priority])) {
                $result = array_merge($result, $globalListeners[$priority]);
            }
            if (isset($localListeners[$priority])) {
                $result = array_merge($result, $localListeners[$priority]);
            }
        }

        return $result;
    }

    /**
     * Returns the listeners for the specified event key indexed by priority
     *
     * @param string $eventKey Event key.
     * @return array
     */
    public function prioritisedListeners(string $eventKey): array
    {
        if (empty($this->_listeners[$eventKey])) {
            return [];
        }

        return $this->_listeners[$eventKey];
    }

    /**
     * Returns the listeners matching a specified pattern
     *
     * @param string $eventKeyPattern Pattern to match.
     * @return array
     */
    public function matchingListeners(string $eventKeyPattern): array
    {
        $matchPattern = '/' . preg_quote($eventKeyPattern, '/') . '/';
        $matches = array_intersect_key(
            $this->_listeners,
            array_flip(
                preg_grep($matchPattern, array_keys($this->_listeners), 0)
            )
        );

        return $matches;
    }

    /**
     * Returns the event list.
     *
     * @return \Cake\Event\EventList|null
     */
    public function getEventList(): ?EventList
    {
        return $this->_eventList;
    }

    /**
     * Adds an event to the list if the event list object is present.
     *
     * @param \Cake\Event\EventInterface $event An event to add to the list.
     * @return $this
     */
    public function addEventToList(EventInterface $event)
    {
        if ($this->_eventList) {
            $this->_eventList->add($event);
        }

        return $this;
    }

    /**
     * Enables / disables event tracking at runtime.
     *
     * @param bool $enabled True or false to enable / disable it.
     * @return $this
     */
    public function trackEvents(bool $enabled)
    {
        $this->_trackEvents = $enabled;

        return $this;
    }

    /**
     * Returns whether this manager is set up to track events
     *
     * @return bool
     */
    public function isTrackingEvents(): bool
    {
        return $this->_trackEvents && $this->_eventList;
    }

    /**
     * Enables the listing of dispatched events.
     *
     * @param \Cake\Event\EventList $eventList The event list object to use.
     * @return $this
     */
    public function setEventList(EventList $eventList)
    {
        $this->_eventList = $eventList;
        $this->_trackEvents = true;

        return $this;
    }

    /**
     * Disables the listing of dispatched events.
     *
     * @return $this
     */
    public function unsetEventList()
    {
        $this->_eventList = null;
        $this->_trackEvents = false;

        return $this;
    }

    /**
     * Debug friendly object properties.
     *
     * @return array<string, mixed>
     */
    public function __debugInfo(): array
    {
        $properties = get_object_vars($this);
        $properties['_generalManager'] = '(object) EventManager';
        $properties['_listeners'] = [];
        foreach ($this->_listeners as $key => $priorities) {
            $listenerCount = 0;
            foreach ($priorities as $listeners) {
                $listenerCount += count($listeners);
            }
            $properties['_listeners'][$key] = $listenerCount . ' listener(s)';
        }
        if ($this->_eventList) {
            $count = count($this->_eventList);
            for ($i = 0; $i < $count; $i++) {
                /** @var \Cake\Event\Event $event */
                $event = $this->_eventList[$i];
                try {
                    $subject = $event->getSubject();
                    $properties['_dispatchedEvents'][] = $event->getName() . ' with subject ' . get_class($subject);
                } catch (CakeException) {
                    $properties['_dispatchedEvents'][] = $event->getName() . ' with no subject';
                }
            }
        } else {
            $properties['_dispatchedEvents'] = null;
        }
        unset($properties['_eventList']);

        return $properties;
    }
}<|MERGE_RESOLUTION|>--- conflicted
+++ resolved
@@ -17,6 +17,7 @@
 namespace Cake\Event;
 
 use Cake\Core\Exception\CakeException;
+use Closure;
 use InvalidArgumentException;
 
 /**
@@ -139,48 +140,10 @@
      */
     protected function _attachSubscriber(EventListenerInterface $subscriber): void
     {
-<<<<<<< HEAD
-        foreach ($subscriber->implementedEvents() as $eventKey => $handler) {
-            $handler = $this->normalizeHandler($subscriber, $handler);
-            $this->on($eventKey, $handler['settings'], $handler['callable']);
-=======
-        foreach ($subscriber->implementedEvents() as $eventKey => $function) {
-            $options = [];
-            $method = $function;
-            if (is_array($function) && isset($function['callable'])) {
-                [$method, $options] = $this->_extractCallable($function, $subscriber);
-            } elseif (is_array($function) && is_numeric(key($function))) {
-                foreach ($function as $f) {
-                    [$method, $options] = $this->_extractCallable($f, $subscriber);
-                    $this->on($eventKey, $options, $method);
-                }
-                continue;
-            }
-            if (is_string($method)) {
-                $method = [$subscriber, $function];
-            }
-            $this->on($eventKey, $options, $method);
-        }
-    }
-
-    /**
-     * Auxiliary function to extract and return a PHP callback type out of the callable definition
-     * from the return value of the `implementedEvents()` method on a {@link \Cake\Event\EventListenerInterface}
-     *
-     * @param array $function the array taken from a handler definition for an event
-     * @param \Cake\Event\EventListenerInterface $object The handler object
-     * @return array
-     */
-    protected function _extractCallable(array $function, EventListenerInterface $object): array
-    {
-        /** @var callable $method */
-        $method = $function['callable'];
-        $options = $function;
-        unset($options['callable']);
-        if (is_string($method)) {
-            /** @var callable $method */
-            $method = [$object, $method];
->>>>>>> 0a8d3430
+        foreach ($subscriber->implementedEvents() as $eventKey => $handlers) {
+            foreach ($this->normalizeHandlers($subscriber, $handlers) as $handler) {
+                $this->on($eventKey, $handler['settings'], $handler['callable']);
+            }
         }
     }
 
@@ -250,15 +213,15 @@
         if (!empty($eventKey)) {
             $events = [$eventKey => $events[$eventKey]];
         }
-<<<<<<< HEAD
-        foreach ($events as $key => $handler) {
-            $handler = $this->normalizeHandler($subscriber, $handler);
-            $this->off($key, $handler['callable']);
-        }
-    }
-
-    /**
-     * Builds a single normalized handler.
+        foreach ($events as $key => $handlers) {
+            foreach ($this->normalizeHandlers($subscriber, $handlers) as $handler) {
+                $this->off($key, $handler['callable']);
+            }
+        }
+    }
+
+    /**
+     * Builds an array of normalized handlers.
      *
      * A normalized handler is an aray with these keys:
      *
@@ -266,33 +229,51 @@
      *  - `settings` - The event handler settings
      *
      * @param \Cake\Event\EventListenerInterface $subscriber Event subscriber
-     * @param array|string $handler Event handler
+     * @param \Closure|array|string $handlers Event handlers
      * @return array
      */
-    protected function normalizeHandler(EventListenerInterface $subscriber, array|string $handler): array
-    {
-        if (is_string($handler)) {
-            return ['callable' => $subscriber->$handler(...), 'settings' => []];
-=======
-        foreach ($events as $key => $function) {
-            if (is_array($function)) {
-                if (is_numeric(key($function))) {
-                    foreach ($function as $handler) {
-                        $handler = $handler['callable'] ?? $handler;
-                        $this->off($key, [$subscriber, $handler]);
-                    }
-                    continue;
-                }
-                $function = $function['callable'];
-            }
-            $this->off($key, [$subscriber, $function]);
->>>>>>> 0a8d3430
-        }
-
-        $method = $handler['callable'];
-        unset($handler['callable']);
-
-        return ['callable' => $subscriber->$method(...), 'settings' => $handler];
+    protected function normalizeHandlers(EventListenerInterface $subscriber, Closure|array|string $handlers): array
+    {
+        // Check if an array of handlers not single handler config array
+        if (is_array($handlers) && !isset($handlers['callable'])) {
+            foreach ($handlers as &$handler) {
+                $handler = $this->normalizeHandler($subscriber, $handler);
+            }
+
+            return $handlers;
+        }
+
+        return [$this->normalizeHandler($subscriber, $handlers)];
+    }
+
+    /**
+     * Builds a single normalized handler.
+     *
+     * A normalized handler is an array with these keys:
+     *
+     *  - `callable` - The event handler closure
+     *  - `settings` - The event handler settings
+     *
+     * @param \Cake\Event\EventListenerInterface $subscriber Event subscriber
+     * @param \Closure|array|string $handler Event handler
+     * @return array
+     */
+    protected function normalizeHandler(EventListenerInterface $subscriber, Closure|array|string $handler): array
+    {
+        $callable = $handler;
+        $settings = [];
+
+        if (is_array($handler)) {
+            $callable = $handler['callable'];
+            $settings = $handler;
+            unset($settings['callable']);
+        }
+
+        if (is_string($callable)) {
+            $callable = $subscriber->$callable(...);
+        }
+
+        return ['callable' => $callable, 'settings' => $settings];
     }
 
     /**

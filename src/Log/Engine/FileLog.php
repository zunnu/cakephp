<?php
declare(strict_types=1);

/**
 * CakePHP(tm) :  Rapid Development Framework (https://cakephp.org)
 * Copyright (c) Cake Software Foundation, Inc. (https://cakefoundation.org)
 *
 * Licensed under The MIT License
 * For full copyright and license information, please see the LICENSE.txt
 * Redistributions of files must retain the above copyright notice.
 *
 * @copyright     Copyright (c) Cake Software Foundation, Inc. (https://cakefoundation.org)
 * @link          https://cakefoundation.org CakePHP(tm) Project
 * @since         1.3.0
 * @license       https://opensource.org/licenses/mit-license.php MIT License
 */
namespace Cake\Log\Engine;

use Cake\Log\Formatter\DefaultFormatter;
use Cake\Utility\Text;
use Stringable;

/**
 * File Storage stream for Logging. Writes logs to different files
 * based on the level of log it is.
 */
class FileLog extends BaseLog
{
    /**
     * Default config for this class
     *
     * - `levels` string or array, levels the engine is interested in
     * - `scopes` string or array, scopes the engine is interested in
     * - `file` Log file name
     * - `path` The path to save logs on.
     * - `size` Used to implement basic log file rotation. If log file size
     *   reaches specified size the existing file is renamed by appending timestamp
     *   to filename and new log file is created. Can be integer bytes value or
     *   human readable string values like '10MB', '100KB' etc.
     * - `rotate` Log files are rotated specified times before being removed.
     *   If value is 0, old versions are removed rather then rotated.
     * - `mask` A mask is applied when log files are created. Left empty no chmod
     *   is made.
<<<<<<< HEAD
=======
     * - `dirMask` The mask used for created folders.
     * - `dateFormat` PHP date() format.
>>>>>>> 12d95dad
     *
     * @var array<string, mixed>
     */
    protected array $_defaultConfig = [
        'path' => null,
        'file' => null,
        'types' => null,
        'levels' => [],
        'scopes' => [],
        'rotate' => 10,
        'size' => 10485760, // 10MB
        'mask' => null,
        'dirMask' => 0770,
        'formatter' => [
            'className' => DefaultFormatter::class,
        ],
    ];

    /**
     * Path to save log files on.
     *
     * @var string
     */
    protected string $_path;

    /**
     * The name of the file to save logs into.
     *
     * @var string|null
     */
    protected ?string $_file = null;

    /**
     * Max file size, used for log file rotation.
     *
     * @var int|null
     */
    protected ?int $_size = null;

    /**
     * Sets protected properties based on config provided
     *
     * @param array<string, mixed> $config Configuration array
     */
    public function __construct(array $config = [])
    {
        parent::__construct($config);

        $this->_path = $this->getConfig('path', sys_get_temp_dir() . DIRECTORY_SEPARATOR);
        if (!is_dir($this->_path)) {
            mkdir($this->_path, $this->_config['dirMask'], true);
        }

        if (!empty($this->_config['file'])) {
            $this->_file = $this->_config['file'];
            if (!str_ends_with($this->_file, '.log')) {
                $this->_file .= '.log';
            }
        }

        if (!empty($this->_config['size'])) {
            if (is_numeric($this->_config['size'])) {
                $this->_size = (int)$this->_config['size'];
            } else {
                $this->_size = Text::parseFileSize($this->_config['size']);
            }
        }
    }

    /**
     * Implements writing to log files.
     *
     * @param mixed $level The severity level of the message being written.
     * @param \Stringable|string $message The message you want to log.
     * @param array $context Additional information about the logged message
     * @return void
     * @see \Cake\Log\Log::$_levels
     * @phpcsSuppress SlevomatCodingStandard.TypeHints.ParameterTypeHint.MissingNativeTypeHint
     */
    public function log($level, Stringable|string $message, array $context = []): void
    {
        $message = $this->interpolate($message, $context);
        $message = $this->formatter->format($level, $message, $context);

        $filename = $this->_getFilename($level);
        if ($this->_size) {
            $this->_rotateFile($filename);
        }

        $pathname = $this->_path . $filename;
        $mask = $this->_config['mask'];
        if (!$mask) {
            file_put_contents($pathname, $message . "\n", FILE_APPEND);

            return;
        }

        $exists = is_file($pathname);
        file_put_contents($pathname, $message . "\n", FILE_APPEND);
        static $selfError = false;

        if (!$selfError && !$exists && !chmod($pathname, (int)$mask)) {
            $selfError = true;
            trigger_error(vsprintf(
                'Could not apply permission mask `%s` on log file `%s`',
                [$mask, $pathname]
            ), E_USER_WARNING);
            $selfError = false;
        }
    }

    /**
     * Get filename
     *
     * @param string $level The level of log.
     * @return string File name
     */
    protected function _getFilename(string $level): string
    {
        $debugTypes = ['notice', 'info', 'debug'];

        if ($this->_file) {
            $filename = $this->_file;
        } elseif ($level === 'error' || $level === 'warning') {
            $filename = 'error.log';
        } elseif (in_array($level, $debugTypes, true)) {
            $filename = 'debug.log';
        } else {
            $filename = $level . '.log';
        }

        return $filename;
    }

    /**
     * Rotate log file if size specified in config is reached.
     * Also if `rotate` count is reached oldest file is removed.
     *
     * @param string $filename Log file name
     * @return bool|null True if rotated successfully or false in case of error.
     *   Null if file doesn't need to be rotated.
     */
    protected function _rotateFile(string $filename): ?bool
    {
        $filePath = $this->_path . $filename;
        clearstatcache(true, $filePath);

        if (
            !is_file($filePath) ||
            filesize($filePath) < $this->_size
        ) {
            return null;
        }

        $rotate = $this->_config['rotate'];
        if ($rotate === 0) {
            $result = unlink($filePath);
        } else {
            $result = rename($filePath, $filePath . '.' . time());
        }

        $files = glob($filePath . '.*');
        if ($files) {
            $filesToDelete = count($files) - $rotate;
            while ($filesToDelete > 0) {
                unlink((string)array_shift($files));
                $filesToDelete--;
            }
        }

        return $result;
    }
}<|MERGE_RESOLUTION|>--- conflicted
+++ resolved
@@ -41,11 +41,7 @@
      *   If value is 0, old versions are removed rather then rotated.
      * - `mask` A mask is applied when log files are created. Left empty no chmod
      *   is made.
-<<<<<<< HEAD
-=======
      * - `dirMask` The mask used for created folders.
-     * - `dateFormat` PHP date() format.
->>>>>>> 12d95dad
      *
      * @var array<string, mixed>
      */

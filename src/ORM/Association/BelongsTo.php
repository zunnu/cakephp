--- conflicted
+++ resolved
@@ -24,11 +24,7 @@
 use Cake\ORM\Table;
 use Cake\Utility\Inflector;
 use Closure;
-<<<<<<< HEAD
-=======
-use RuntimeException;
 use function Cake\Core\pluginSplit;
->>>>>>> cf65a26c
 
 /**
  * Represents an 1 - N relationship where the source side of the relation is

<?php
declare(strict_types=1);

/**
 * CakePHP(tm) : Rapid Development Framework (https://cakephp.org)
 * Copyright (c) Cake Software Foundation, Inc. (https://cakefoundation.org)
 *
 * Licensed under The MIT License
 * For full copyright and license information, please see the LICENSE.txt
 * Redistributions of files must retain the above copyright notice.
 *
 * @copyright     Copyright (c) Cake Software Foundation, Inc. (https://cakefoundation.org)
 * @link          https://cakephp.org CakePHP(tm) Project
 * @since         3.0.0
 * @license       https://opensource.org/licenses/mit-license.php MIT License
 */
namespace Cake\ORM\Association;

use Cake\Core\App;
use Cake\Database\Expression\IdentifierExpression;
use Cake\Database\Expression\QueryExpression;
use Cake\Database\ExpressionInterface;
use Cake\Datasource\EntityInterface;
use Cake\ORM\Association;
use Cake\ORM\Association\Loader\SelectWithPivotLoader;
use Cake\ORM\Query;
use Cake\ORM\Table;
use Cake\Utility\Hash;
use Cake\Utility\Inflector;
use Closure;
use InvalidArgumentException;
use SplObjectStorage;

/**
 * Represents an M - N relationship where there exists a junction - or join - table
 * that contains the association fields between the source and the target table.
 *
 * An example of a BelongsToMany association would be Article belongs to many Tags.
 * In this example 'Article' is the source table and 'Tags' is the target table.
 */
class BelongsToMany extends Association
{
    /**
     * Saving strategy that will only append to the links set
     *
     * @var string
     */
    public const SAVE_APPEND = 'append';

    /**
     * Saving strategy that will replace the links with the provided set
     *
     * @var string
     */
    public const SAVE_REPLACE = 'replace';

    /**
     * The type of join to be used when adding the association to a query
     *
     * @var string
     */
    protected string $_joinType = Query::JOIN_TYPE_INNER;

    /**
     * The strategy name to be used to fetch associated records.
     *
     * @var string
     */
    protected string $_strategy = self::STRATEGY_SELECT;

    /**
     * Junction table instance
     *
     * @var \Cake\ORM\Table
     */
    protected Table $_junctionTable;

    /**
     * Junction table name
     *
     * @var string
     */
    protected string $_junctionTableName;

    /**
     * The name of the hasMany association from the target table
     * to the junction table
     *
     * @var string
     */
    protected string $_junctionAssociationName;

    /**
     * The name of the property to be set containing data from the junction table
     * once a record from the target table is hydrated
     *
     * @var string
     */
    protected string $_junctionProperty = '_joinData';

    /**
     * Saving strategy to be used by this association
     *
     * @var string
     */
    protected string $_saveStrategy = self::SAVE_REPLACE;

    /**
     * The name of the field representing the foreign key to the target table
     *
     * @var array<string>|string|null
     */
    protected array|string|null $_targetForeignKey = null;

    /**
     * The table instance for the junction relation.
     *
     * @var \Cake\ORM\Table|string
     */
    protected Table|string $_through;

    /**
     * Valid strategies for this type of association
     *
     * @var array<string>
     */
    protected array $_validStrategies = [
        self::STRATEGY_SELECT,
        self::STRATEGY_SUBQUERY,
    ];

    /**
     * Whether the records on the joint table should be removed when a record
     * on the source table is deleted.
     *
     * Defaults to true for backwards compatibility.
     *
     * @var bool
     */
    protected bool $_dependent = true;

    /**
     * Filtered conditions that reference the target table.
     *
     * @var array|null
     */
    protected ?array $_targetConditions = null;

    /**
     * Filtered conditions that reference the junction table.
     *
     * @var array|null
     */
    protected ?array $_junctionConditions = null;

    /**
     * Order in which target records should be returned
     *
     * @var \Cake\Database\ExpressionInterface|\Closure|array<\Cake\Database\ExpressionInterface|string>|string|null
     */
    protected ExpressionInterface|Closure|array|string|null $_sort = null;

    /**
     * Sets the name of the field representing the foreign key to the target table.
     *
     * @param array<string>|string $key the key to be used to link both tables together
     * @return $this
     */
    public function setTargetForeignKey(array|string $key)
    {
        $this->_targetForeignKey = $key;

        return $this;
    }

    /**
     * Gets the name of the field representing the foreign key to the target table.
     *
     * @return array<string>|string
     */
    public function getTargetForeignKey(): array|string
    {
        return $this->_targetForeignKey ??= $this->_modelKey($this->getTarget()->getAlias());
    }

    /**
     * Whether this association can be expressed directly in a query join
     *
     * @param array<string, mixed> $options custom options key that could alter the return value
     * @return bool if the 'matching' key in $option is true then this function
     * will return true, false otherwise
     */
    public function canBeJoined(array $options = []): bool
    {
        return !empty($options['matching']);
    }

    /**
     * @inheritDoc
     */
    public function getForeignKey(): array|string|false
    {
        if (!isset($this->_foreignKey)) {
            $this->_foreignKey = $this->_modelKey($this->getSource()->getTable());
        }

        return $this->_foreignKey;
    }

    /**
     * Sets the sort order in which target records should be returned.
     *
     * @param \Cake\Database\ExpressionInterface|\Closure|array<\Cake\Database\ExpressionInterface|string>|string $sort A find() compatible order clause
     * @return $this
     */
    public function setSort(ExpressionInterface|Closure|array|string $sort)
    {
        $this->_sort = $sort;

        return $this;
    }

    /**
     * Gets the sort order in which target records should be returned.
     *
     * @return \Cake\Database\ExpressionInterface|\Closure|array<\Cake\Database\ExpressionInterface|string>|string|null
     */
    public function getSort(): ExpressionInterface|Closure|array|string|null
    {
        return $this->_sort;
    }

    /**
     * @inheritDoc
     */
    public function defaultRowValue(array $row, bool $joined): array
    {
        $sourceAlias = $this->getSource()->getAlias();
        if (isset($row[$sourceAlias])) {
            $row[$sourceAlias][$this->getProperty()] = $joined ? null : [];
        }

        return $row;
    }

    /**
     * Sets the table instance for the junction relation. If no arguments
     * are passed, the current configured table instance is returned
     *
     * @param \Cake\ORM\Table|string|null $table Name or instance for the join table
     * @return \Cake\ORM\Table
     * @throws \InvalidArgumentException If the expected associations are incompatible with existing associations.
     */
    public function junction(Table|string|null $table = null): Table
    {
        if ($table === null && isset($this->_junctionTable)) {
            return $this->_junctionTable;
        }

        $tableLocator = $this->getTableLocator();
        if ($table === null && isset($this->_through)) {
            $table = $this->_through;
        } elseif ($table === null) {
            $tableName = $this->_junctionTableName();
            $tableAlias = Inflector::camelize($tableName);

            $config = [];
            if (!$tableLocator->exists($tableAlias)) {
                $config = ['table' => $tableName, 'allowFallbackClass' => true];

                // Propagate the connection if we'll get an auto-model
                if (!App::className($tableAlias, 'Model/Table', 'Table')) {
                    $config['connection'] = $this->getSource()->getConnection();
                }
            }
            $table = $tableLocator->get($tableAlias, $config);
        }

        if (is_string($table)) {
            $table = $tableLocator->get($table);
        }

        $source = $this->getSource();
        $target = $this->getTarget();
        if ($source->getAlias() === $target->getAlias()) {
            throw new InvalidArgumentException(sprintf(
                'The `%s` association on `%s` cannot target the same table.',
                $this->getName(),
                $source->getAlias()
            ));
        }

        $this->_generateSourceAssociations($table, $source);
        $this->_generateTargetAssociations($table, $source, $target);
        $this->_generateJunctionAssociations($table, $source, $target);

        return $this->_junctionTable = $table;
    }

    /**
     * Generate reciprocal associations as necessary.
     *
     * Generates the following associations:
     *
     * - target hasMany junction e.g. Articles hasMany ArticlesTags
     * - target belongsToMany source e.g Articles belongsToMany Tags.
     *
     * You can override these generated associations by defining associations
     * with the correct aliases.
     *
     * @param \Cake\ORM\Table $junction The junction table.
     * @param \Cake\ORM\Table $source The source table.
     * @param \Cake\ORM\Table $target The target table.
     * @return void
     */
    protected function _generateTargetAssociations(Table $junction, Table $source, Table $target): void
    {
        $junctionAlias = $junction->getAlias();
        $sAlias = $source->getAlias();
        $tAlias = $target->getAlias();

        $targetBindingKey = null;
        if ($junction->hasAssociation($tAlias)) {
            $targetBindingKey = $junction->getAssociation($tAlias)->getBindingKey();
        }

        if (!$target->hasAssociation($junctionAlias)) {
            $target->hasMany($junctionAlias, [
                'targetTable' => $junction,
                'bindingKey' => $targetBindingKey,
                'foreignKey' => $this->getTargetForeignKey(),
                'strategy' => $this->_strategy,
            ]);
        }
        if (!$target->hasAssociation($sAlias)) {
            $target->belongsToMany($sAlias, [
                'sourceTable' => $target,
                'targetTable' => $source,
                'foreignKey' => $this->getTargetForeignKey(),
                'targetForeignKey' => $this->getForeignKey(),
                'through' => $junction,
                'conditions' => $this->getConditions(),
                'strategy' => $this->_strategy,
            ]);
        }
    }

    /**
     * Generate additional source table associations as necessary.
     *
     * Generates the following associations:
     *
     * - source hasMany junction e.g. Tags hasMany ArticlesTags
     *
     * You can override these generated associations by defining associations
     * with the correct aliases.
     *
     * @param \Cake\ORM\Table $junction The junction table.
     * @param \Cake\ORM\Table $source The source table.
     * @return void
     */
    protected function _generateSourceAssociations(Table $junction, Table $source): void
    {
        $junctionAlias = $junction->getAlias();
        $sAlias = $source->getAlias();

        $sourceBindingKey = null;
        if ($junction->hasAssociation($sAlias)) {
            $sourceBindingKey = $junction->getAssociation($sAlias)->getBindingKey();
        }

        if (!$source->hasAssociation($junctionAlias)) {
            $source->hasMany($junctionAlias, [
                'targetTable' => $junction,
                'bindingKey' => $sourceBindingKey,
                'foreignKey' => $this->getForeignKey(),
                'strategy' => $this->_strategy,
            ]);
        }
    }

    /**
     * Generate associations on the junction table as necessary
     *
     * Generates the following associations:
     *
     * - junction belongsTo source e.g. ArticlesTags belongsTo Tags
     * - junction belongsTo target e.g. ArticlesTags belongsTo Articles
     *
     * You can override these generated associations by defining associations
     * with the correct aliases.
     *
     * @param \Cake\ORM\Table $junction The junction table.
     * @param \Cake\ORM\Table $source The source table.
     * @param \Cake\ORM\Table $target The target table.
     * @return void
     * @throws \InvalidArgumentException If the expected associations are incompatible with existing associations.
     */
    protected function _generateJunctionAssociations(Table $junction, Table $source, Table $target): void
    {
        $tAlias = $target->getAlias();
        $sAlias = $source->getAlias();

        if (!$junction->hasAssociation($tAlias)) {
            $junction->belongsTo($tAlias, [
                'foreignKey' => $this->getTargetForeignKey(),
                'targetTable' => $target,
            ]);
        } else {
            $belongsTo = $junction->getAssociation($tAlias);
            if (
                $this->getTargetForeignKey() !== $belongsTo->getForeignKey() ||
                $target !== $belongsTo->getTarget()
            ) {
                throw new InvalidArgumentException(
                    "The existing `{$tAlias}` association on `{$junction->getAlias()}` " .
                    "is incompatible with the `{$this->getName()}` association on `{$source->getAlias()}`"
                );
            }
        }

        if (!$junction->hasAssociation($sAlias)) {
            $junction->belongsTo($sAlias, [
                'bindingKey' => $this->getBindingKey(),
                'foreignKey' => $this->getForeignKey(),
                'targetTable' => $source,
            ]);
        }
    }

    /**
     * Alters a Query object to include the associated target table data in the final
     * result
     *
     * The options array accept the following keys:
     *
     * - includeFields: Whether to include target model fields in the result or not
     * - foreignKey: The name of the field to use as foreign key, if false none
     *   will be used
     * - conditions: array with a list of conditions to filter the join with
     * - fields: a list of fields in the target table to include in the result
     * - type: The type of join to be used (e.g. INNER)
     *
     * @param \Cake\ORM\Query $query the query to be altered to include the target table data
     * @param array<string, mixed> $options Any extra options or overrides to be taken in account
     * @return void
     */
    public function attachTo(Query $query, array $options = []): void
    {
        if (!empty($options['negateMatch'])) {
            $this->_appendNotMatching($query, $options);

            return;
        }

        $junction = $this->junction();
        $belongsTo = $junction->getAssociation($this->getSource()->getAlias());
        $cond = $belongsTo->_joinCondition(['foreignKey' => $belongsTo->getForeignKey()]);
        $cond += $this->junctionConditions();

        $includeFields = $options['includeFields'] ?? null;

        // Attach the junction table as well we need it to populate _joinData.
        $assoc = $this->getTarget()->getAssociation($junction->getAlias());
        $newOptions = array_intersect_key($options, ['joinType' => 1, 'fields' => 1]);
        $newOptions += [
            'conditions' => $cond,
            'includeFields' => $includeFields,
            'foreignKey' => false,
        ];
        $assoc->attachTo($query, $newOptions);
        $query->getEagerLoader()->addToJoinsMap($junction->getAlias(), $assoc, true);

        parent::attachTo($query, $options);

        $foreignKey = $this->getTargetForeignKey();
        $thisJoin = $query->clause('join')[$this->getName()];
        $thisJoin['conditions']->add($assoc->_joinCondition(['foreignKey' => $foreignKey]));
    }

    /**
     * @inheritDoc
     */
    protected function _appendNotMatching(Query $query, array $options): void
    {
        if (empty($options['negateMatch'])) {
            return;
        }
        $options['conditions'] = $options['conditions'] ?? [];
        $junction = $this->junction();
        $belongsTo = $junction->getAssociation($this->getSource()->getAlias());
        $conds = $belongsTo->_joinCondition(['foreignKey' => $belongsTo->getForeignKey()]);

        $subquery = $this->find()
            ->select(array_values($conds))
            ->where($options['conditions']);

        if (!empty($options['queryBuilder'])) {
            $subquery = $options['queryBuilder']($subquery);
        }

        $subquery = $this->_appendJunctionJoin($subquery);

        $query
            ->andWhere(function (QueryExpression $exp) use ($subquery, $conds) {
                $identifiers = [];
                foreach (array_keys($conds) as $field) {
                    $identifiers[] = new IdentifierExpression($field);
                }
                $identifiers = $subquery->newExpr()->add($identifiers)->setConjunction(',');
                $nullExp = clone $exp;

                return $exp
                    ->or([
                        $exp->notIn($identifiers, $subquery),
                        $nullExp->and(array_map([$nullExp, 'isNull'], array_keys($conds))),
                    ]);
            });
    }

    /**
     * Get the relationship type.
     *
     * @return string
     */
    public function type(): string
    {
        return self::MANY_TO_MANY;
    }

    /**
     * Return false as join conditions are defined in the junction table
     *
     * @param array<string, mixed> $options list of options passed to attachTo method
     * @return array
     */
    protected function _joinCondition(array $options): array
    {
        return [];
    }

    /**
     * @inheritDoc
     */
    public function eagerLoader(array $options): Closure
    {
        $name = $this->_junctionAssociationName();
        $loader = new SelectWithPivotLoader([
            'alias' => $this->getAlias(),
            'sourceAlias' => $this->getSource()->getAlias(),
            'targetAlias' => $this->getTarget()->getAlias(),
            'foreignKey' => $this->getForeignKey(),
            'bindingKey' => $this->getBindingKey(),
            'strategy' => $this->getStrategy(),
            'associationType' => $this->type(),
            'sort' => $this->getSort(),
            'junctionAssociationName' => $name,
            'junctionProperty' => $this->_junctionProperty,
            'junctionAssoc' => $this->getTarget()->getAssociation($name),
            'junctionConditions' => $this->junctionConditions(),
            'finder' => function () {
                return $this->_appendJunctionJoin($this->find(), []);
            },
        ]);

        return $loader->buildEagerLoader($options);
    }

    /**
     * Clear out the data in the junction table for a given entity.
     *
     * @param \Cake\Datasource\EntityInterface $entity The entity that started the cascading delete.
     * @param array<string, mixed> $options The options for the original delete.
     * @return bool Success.
     */
    public function cascadeDelete(EntityInterface $entity, array $options = []): bool
    {
        if (!$this->getDependent()) {
            return true;
        }
        $foreignKey = (array)$this->getForeignKey();
        $bindingKey = (array)$this->getBindingKey();
        $conditions = [];

        if (!empty($bindingKey)) {
            /** @psalm-suppress InvalidScalarArgument getForeignKey() returns false */
            $conditions = array_combine($foreignKey, $entity->extract($bindingKey));
        }

        $table = $this->junction();
        $hasMany = $this->getSource()->getAssociation($table->getAlias());
        if ($this->_cascadeCallbacks) {
            foreach ($hasMany->find('all')->where($conditions)->all()->toList() as $related) {
                $success = $table->delete($related, $options);
                if (!$success) {
                    return false;
                }
            }

            return true;
        }

        $assocConditions = $hasMany->getConditions();
        if (is_array($assocConditions)) {
            $conditions = array_merge($conditions, $assocConditions);
        } else {
            $conditions[] = $assocConditions;
        }

        $table->deleteAll($conditions);

        return true;
    }

    /**
     * Returns boolean true, as both of the tables 'own' rows in the other side
     * of the association via the joint table.
     *
     * @param \Cake\ORM\Table $side The potential Table with ownership
     * @return bool
     */
    public function isOwningSide(Table $side): bool
    {
        return true;
    }

    /**
     * Sets the strategy that should be used for saving.
     *
     * @param string $strategy the strategy name to be used
     * @throws \InvalidArgumentException if an invalid strategy name is passed
     * @return $this
     */
    public function setSaveStrategy(string $strategy)
    {
        if (!in_array($strategy, [self::SAVE_APPEND, self::SAVE_REPLACE], true)) {
            $msg = sprintf('Invalid save strategy "%s"', $strategy);
            throw new InvalidArgumentException($msg);
        }

        $this->_saveStrategy = $strategy;

        return $this;
    }

    /**
     * Gets the strategy that should be used for saving.
     *
     * @return string the strategy to be used for saving
     */
    public function getSaveStrategy(): string
    {
        return $this->_saveStrategy;
    }

    /**
     * Takes an entity from the source table and looks if there is a field
     * matching the property name for this association. The found entity will be
     * saved on the target table for this association by passing supplied
     * `$options`
     *
     * When using the 'append' strategy, this function will only create new links
     * between each side of this association. It will not destroy existing ones even
     * though they may not be present in the array of entities to be saved.
     *
     * When using the 'replace' strategy, existing links will be removed and new links
     * will be created in the joint table. If there exists links in the database to some
     * of the entities intended to be saved by this method, they will be updated,
     * not deleted.
     *
     * @param \Cake\Datasource\EntityInterface $entity an entity from the source table
     * @param array<string, mixed> $options options to be passed to the save method in the target table
     * @throws \InvalidArgumentException if the property representing the association
     * in the parent entity cannot be traversed
     * @return \Cake\Datasource\EntityInterface|false false if $entity could not be saved, otherwise it returns
     * the saved entity
     * @see \Cake\ORM\Table::save()
     * @see \Cake\ORM\Association\BelongsToMany::replaceLinks()
     */
    public function saveAssociated(EntityInterface $entity, array $options = []): EntityInterface|false
    {
        $targetEntity = $entity->get($this->getProperty());
        $strategy = $this->getSaveStrategy();

        $isEmpty = in_array($targetEntity, [null, [], '', false], true);
        if ($isEmpty && $entity->isNew()) {
            return $entity;
        }
        if ($isEmpty) {
            $targetEntity = [];
        }

        if ($strategy === self::SAVE_APPEND) {
            return $this->_saveTarget($entity, $targetEntity, $options);
        }

        if ($this->replaceLinks($entity, $targetEntity, $options)) {
            return $entity;
        }

        return false;
    }

    /**
     * Persists each of the entities into the target table and creates links between
     * the parent entity and each one of the saved target entities.
     *
     * @param \Cake\Datasource\EntityInterface $parentEntity the source entity containing the target
     * entities to be saved.
     * @param array $entities list of entities to persist in target table and to
     * link to the parent entity
     * @param array<string, mixed> $options list of options accepted by `Table::save()`
     * @throws \InvalidArgumentException if the property representing the association
     * in the parent entity cannot be traversed
     * @return \Cake\Datasource\EntityInterface|false The parent entity after all links have been
     * created if no errors happened, false otherwise
     */
    protected function _saveTarget(
        EntityInterface $parentEntity,
        array $entities,
        array $options
    ): EntityInterface|false {
        $joinAssociations = false;
        if (isset($options['associated']) && is_array($options['associated'])) {
            if (!empty($options['associated'][$this->_junctionProperty]['associated'])) {
                $joinAssociations = $options['associated'][$this->_junctionProperty]['associated'];
            }
            unset($options['associated'][$this->_junctionProperty]);
        }

        $table = $this->getTarget();
        $original = $entities;
        $persisted = [];

        foreach ($entities as $k => $entity) {
            if (!($entity instanceof EntityInterface)) {
                break;
            }

            if (!empty($options['atomic'])) {
                $entity = clone $entity;
            }

            $saved = $table->save($entity, $options);
            if ($saved) {
                $entities[$k] = $entity;
                $persisted[] = $entity;
                continue;
            }

            // Saving the new linked entity failed, copy errors back into the
            // original entity if applicable and abort.
            if (!empty($options['atomic'])) {
                $original[$k]->setErrors($entity->getErrors());
            }

            return false;
        }

        $options['associated'] = $joinAssociations;
        $success = $this->_saveLinks($parentEntity, $persisted, $options);
        if (!$success && !empty($options['atomic'])) {
            $parentEntity->set($this->getProperty(), $original);

            return false;
        }

        $parentEntity->set($this->getProperty(), $entities);

        return $parentEntity;
    }

    /**
     * Creates links between the source entity and each of the passed target entities
     *
     * @param \Cake\Datasource\EntityInterface $sourceEntity the entity from source table in this
     * association
     * @param array<\Cake\Datasource\EntityInterface> $targetEntities list of entities to link to link to the source entity using the
     * junction table
     * @param array<string, mixed> $options list of options accepted by `Table::save()`
     * @return bool success
     */
    protected function _saveLinks(EntityInterface $sourceEntity, array $targetEntities, array $options): bool
    {
        $target = $this->getTarget();
        $junction = $this->junction();
        $entityClass = $junction->getEntityClass();
        $belongsTo = $junction->getAssociation($target->getAlias());
        $foreignKey = (array)$this->getForeignKey();
        $assocForeignKey = (array)$belongsTo->getForeignKey();
        $targetBindingKey = (array)$belongsTo->getBindingKey();
        $bindingKey = (array)$this->getBindingKey();
        $jointProperty = $this->_junctionProperty;
        $junctionRegistryAlias = $junction->getRegistryAlias();

        foreach ($targetEntities as $e) {
            $joint = $e->get($jointProperty);
            if (!$joint || !($joint instanceof EntityInterface)) {
                $joint = new $entityClass([], ['markNew' => true, 'source' => $junctionRegistryAlias]);
            }
            /** @psalm-suppress InvalidScalarArgument getForeignKey() returns false */
            $sourceKeys = array_combine($foreignKey, $sourceEntity->extract($bindingKey));
            /** @psalm-suppress InvalidScalarArgument getForeignKey() returns false */
            $targetKeys = array_combine($assocForeignKey, $e->extract($targetBindingKey));

            /** @psalm-suppress InvalidScalarArgument getForeignKey() returns false */
            $changedKeys = $sourceKeys !== $joint->extract($foreignKey) ||
                $targetKeys !== $joint->extract($assocForeignKey);

            // Keys were changed, the junction table record _could_ be
            // new. By clearing the primary key values, and marking the entity
            // as new, we let save() sort out whether we have a new link
            // or if we are updating an existing link.
            if ($changedKeys) {
                $joint->setNew(true);
                $joint->unset($junction->getPrimaryKey())
                    ->set(array_merge($sourceKeys, $targetKeys), ['guard' => false]);
            }
            $saved = $junction->save($joint, $options);

            if (!$saved && !empty($options['atomic'])) {
                return false;
            }

            $e->set($jointProperty, $joint);
            $e->setDirty($jointProperty, false);
        }

        return true;
    }

    /**
     * Associates the source entity to each of the target entities provided by
     * creating links in the junction table. Both the source entity and each of
     * the target entities are assumed to be already persisted, if they are marked
     * as new or their status is unknown then an exception will be thrown.
     *
     * When using this method, all entities in `$targetEntities` will be appended to
     * the source entity's property corresponding to this association object.
     *
     * This method does not check link uniqueness.
     *
     * ### Example:
     *
     * ```
     * $newTags = $tags->find('relevant')->toArray();
     * $articles->getAssociation('tags')->link($article, $newTags);
     * ```
     *
     * `$article->get('tags')` will contain all tags in `$newTags` after liking
     *
     * @param \Cake\Datasource\EntityInterface $sourceEntity the row belonging to the `source` side
     *   of this association
     * @param array<\Cake\Datasource\EntityInterface> $targetEntities list of entities belonging to the `target` side
     *   of this association
     * @param array<string, mixed> $options list of options to be passed to the internal `save` call
     * @throws \InvalidArgumentException when any of the values in $targetEntities is
     *   detected to not be already persisted
     * @return bool true on success, false otherwise
     */
    public function link(EntityInterface $sourceEntity, array $targetEntities, array $options = []): bool
    {
        $this->_checkPersistenceStatus($sourceEntity, $targetEntities);
        $property = $this->getProperty();
        $links = $sourceEntity->get($property) ?: [];
        $links = array_merge($links, $targetEntities);
        $sourceEntity->set($property, $links);

        return $this->junction()->getConnection()->transactional(
            function () use ($sourceEntity, $targetEntities, $options) {
                return $this->_saveLinks($sourceEntity, $targetEntities, $options);
            }
        );
    }

    /**
     * Removes all links between the passed source entity and each of the provided
     * target entities. This method assumes that all passed objects are already persisted
     * in the database and that each of them contain a primary key value.
     *
     * ### Options
     *
     * Additionally to the default options accepted by `Table::delete()`, the following
     * keys are supported:
     *
     * - cleanProperty: Whether to remove all the objects in `$targetEntities` that
     * are stored in `$sourceEntity` (default: true)
     *
     * By default this method will unset each of the entity objects stored inside the
     * source entity.
     *
     * ### Example:
     *
     * ```
     * $article->tags = [$tag1, $tag2, $tag3, $tag4];
     * $tags = [$tag1, $tag2, $tag3];
     * $articles->getAssociation('tags')->unlink($article, $tags);
     * ```
     *
     * `$article->get('tags')` will contain only `[$tag4]` after deleting in the database
     *
     * @param \Cake\Datasource\EntityInterface $sourceEntity An entity persisted in the source table for
     *   this association.
     * @param array<\Cake\Datasource\EntityInterface> $targetEntities List of entities persisted in the target table for
     *   this association.
     * @param array<string>|bool $options List of options to be passed to the internal `delete` call,
     *   or a `boolean` as `cleanProperty` key shortcut.
     * @throws \InvalidArgumentException If non persisted entities are passed or if
     *   any of them is lacking a primary key value.
     * @return bool Success
     */
    public function unlink(EntityInterface $sourceEntity, array $targetEntities, array|bool $options = []): bool
    {
        if (is_bool($options)) {
            $options = [
                'cleanProperty' => $options,
            ];
        } else {
            $options += ['cleanProperty' => true];
        }

        $this->_checkPersistenceStatus($sourceEntity, $targetEntities);
        $property = $this->getProperty();

        $this->junction()->getConnection()->transactional(
            function () use ($sourceEntity, $targetEntities, $options): void {
                $links = $this->_collectJointEntities($sourceEntity, $targetEntities);
                foreach ($links as $entity) {
                    $this->_junctionTable->delete($entity, $options);
                }
            }
        );

        /** @var array<\Cake\Datasource\EntityInterface> $existing */
        $existing = $sourceEntity->get($property) ?: [];
        if (!$options['cleanProperty'] || empty($existing)) {
            return true;
        }

        /** @var \SplObjectStorage<\Cake\Datasource\EntityInterface, null> $storage */
        $storage = new SplObjectStorage();
        foreach ($targetEntities as $e) {
            $storage->attach($e);
        }

        foreach ($existing as $k => $e) {
            if ($storage->contains($e)) {
                unset($existing[$k]);
            }
        }

        $sourceEntity->set($property, array_values($existing));
        $sourceEntity->setDirty($property, false);

        return true;
    }

    /**
     * @inheritDoc
     */
    public function setConditions(Closure|array $conditions)
    {
        parent::setConditions($conditions);
        $this->_targetConditions = $this->_junctionConditions = null;

        return $this;
    }

    /**
     * Sets the current join table, either the name of the Table instance or the instance itself.
     *
     * @param \Cake\ORM\Table|string $through Name of the Table instance or the instance itself
     * @return $this
     */
    public function setThrough(Table|string $through)
    {
        $this->_through = $through;

        return $this;
    }

    /**
     * Gets the current join table, either the name of the Table instance or the instance itself.
     *
     * @return \Cake\ORM\Table|string
     */
    public function getThrough(): Table|string
    {
        return $this->_through;
    }

    /**
     * Returns filtered conditions that reference the target table.
     *
     * Any string expressions, or expression objects will
     * also be returned in this list.
     *
     * @return \Closure|array|null Generally an array. If the conditions
     *   are not an array, the association conditions will be
     *   returned unmodified.
     */
    protected function targetConditions(): mixed
    {
        if ($this->_targetConditions !== null) {
            return $this->_targetConditions;
        }
        $conditions = $this->getConditions();
        if (!is_array($conditions)) {
            return $conditions;
        }
        $matching = [];
        $alias = $this->getAlias() . '.';
        foreach ($conditions as $field => $value) {
            if (is_string($field) && str_starts_with($field, $alias)) {
                $matching[$field] = $value;
            } elseif (is_int($field) || $value instanceof ExpressionInterface) {
                $matching[$field] = $value;
            }
        }

        return $this->_targetConditions = $matching;
    }

    /**
     * Returns filtered conditions that specifically reference
     * the junction table.
     *
     * @return array
     */
    protected function junctionConditions(): array
    {
        if ($this->_junctionConditions !== null) {
            return $this->_junctionConditions;
        }
        $matching = [];
        $conditions = $this->getConditions();
        if (!is_array($conditions)) {
            return $matching;
        }
        $alias = $this->_junctionAssociationName() . '.';
        foreach ($conditions as $field => $value) {
            $isString = is_string($field);
            if ($isString && str_starts_with($field, $alias)) {
                $matching[$field] = $value;
            }
            // Assume that operators contain junction conditions.
            // Trying to manage complex conditions could result in incorrect queries.
            if ($isString && in_array(strtoupper($field), ['OR', 'NOT', 'AND', 'XOR'], true)) {
                $matching[$field] = $value;
            }
        }

        return $this->_junctionConditions = $matching;
    }

    /**
     * Proxies the finding operation to the target table's find method
     * and modifies the query accordingly based of this association
     * configuration.
     *
     * If your association includes conditions or a finder, the junction table will be
     * included in the query's contained associations.
     *
     * @param array<string, mixed>|string|null $type the type of query to perform, if an array is passed,
     *   it will be interpreted as the `$options` parameter
     * @param array<string, mixed> $options The options to for the find
     * @see \Cake\ORM\Table::find()
     * @return \Cake\ORM\Query
     */
    public function find(array|string|null $type = null, array $options = []): Query
    {
        $type = $type ?: $this->getFinder();
        [$type, $opts] = $this->_extractFinder($type);
        $query = $this->getTarget()
            ->find($type, $options + $opts)
            ->where($this->targetConditions())
            ->addDefaultTypes($this->getTarget());

        if ($this->junctionConditions()) {
            return $this->_appendJunctionJoin($query);
        }

        return $query;
    }

    /**
     * Append a join to the junction table.
     *
     * @param \Cake\ORM\Query $query The query to append.
     * @param array|null $conditions The query conditions to use.
     * @return \Cake\ORM\Query The modified query.
     */
    protected function _appendJunctionJoin(Query $query, ?array $conditions = null): Query
    {
        $junctionTable = $this->junction();
        if ($conditions === null) {
            $belongsTo = $junctionTable->getAssociation($this->getTarget()->getAlias());
            $conditions = $belongsTo->_joinCondition([
                'foreignKey' => $this->getTargetForeignKey(),
            ]);
            $conditions += $this->junctionConditions();
        }

        $name = $this->_junctionAssociationName();
        /** @var array $joins */
        $joins = $query->clause('join');
        $matching = [
            $name => [
                'table' => $junctionTable->getTable(),
                'conditions' => $conditions,
                'type' => Query::JOIN_TYPE_INNER,
            ],
        ];

        $query
            ->addDefaultTypes($junctionTable)
            ->join($matching + $joins, [], true);

        return $query;
    }

    /**
     * Replaces existing association links between the source entity and the target
     * with the ones passed. This method does a smart cleanup, links that are already
     * persisted and present in `$targetEntities` will not be deleted, new links will
     * be created for the passed target entities that are not already in the database
     * and the rest will be removed.
     *
     * For example, if an article is linked to tags 'cake' and 'framework' and you pass
     * to this method an array containing the entities for tags 'cake', 'php' and 'awesome',
     * only the link for cake will be kept in database, the link for 'framework' will be
     * deleted and the links for 'php' and 'awesome' will be created.
     *
     * Existing links are not deleted and created again, they are either left untouched
     * or updated so that potential extra information stored in the joint row is not
     * lost. Updating the link row can be done by making sure the corresponding passed
     * target entity contains the joint property with its primary key and any extra
     * information to be stored.
     *
     * On success, the passed `$sourceEntity` will contain `$targetEntities` as value
     * in the corresponding property for this association.
     *
     * This method assumes that links between both the source entity and each of the
     * target entities are unique. That is, for any given row in the source table there
     * can only be one link in the junction table pointing to any other given row in
     * the target table.
     *
     * Additional options for new links to be saved can be passed in the third argument,
     * check `Table::save()` for information on the accepted options.
     *
     * ### Example:
     *
     * ```
     * $article->tags = [$tag1, $tag2, $tag3, $tag4];
     * $articles->save($article);
     * $tags = [$tag1, $tag3];
     * $articles->getAssociation('tags')->replaceLinks($article, $tags);
     * ```
     *
     * `$article->get('tags')` will contain only `[$tag1, $tag3]` at the end
     *
     * @param \Cake\Datasource\EntityInterface $sourceEntity an entity persisted in the source table for
     *   this association
     * @param array $targetEntities list of entities from the target table to be linked
     * @param array<string, mixed> $options list of options to be passed to the internal `save`/`delete` calls
     *   when persisting/updating new links, or deleting existing ones
     * @throws \InvalidArgumentException if non persisted entities are passed or if
     *   any of them is lacking a primary key value
     * @return bool success
     */
    public function replaceLinks(EntityInterface $sourceEntity, array $targetEntities, array $options = []): bool
    {
        $bindingKey = (array)$this->getBindingKey();
        $primaryValue = $sourceEntity->extract($bindingKey);

        if (count(Hash::filter($primaryValue)) !== count($bindingKey)) {
            $message = 'Could not find primary key value for source entity';
            throw new InvalidArgumentException($message);
        }

        return $this->junction()->getConnection()->transactional(
            function () use ($sourceEntity, $targetEntities, $primaryValue, $options) {
                $junction = $this->junction();
                $target = $this->getTarget();

                /** @var array<string> $foreignKey */
                $foreignKey = (array)$this->getForeignKey();
                $assocForeignKey = (array)$junction->getAssociation($target->getAlias())->getForeignKey();
                $prefixedForeignKey = array_map([$junction, 'aliasField'], $foreignKey);

                $junctionPrimaryKey = (array)$junction->getPrimaryKey();
                $junctionQueryAlias = $junction->getAlias() . '__matches';

                $keys = $matchesConditions = [];
                /** @var string $key */
                foreach (array_merge($assocForeignKey, $junctionPrimaryKey) as $key) {
                    $aliased = $junction->aliasField($key);
                    $keys[$key] = $aliased;
                    $matchesConditions[$aliased] = new IdentifierExpression($junctionQueryAlias . '.' . $key);
                }

                // Use association to create row selection
                // with finders & association conditions.
                $matches = $this->_appendJunctionJoin($this->find())
                    ->select($keys)
                    ->where(array_combine($prefixedForeignKey, $primaryValue));

                // Create a subquery join to ensure we get
                // the correct entity passed to callbacks.
                $existing = $junction->query()
                    ->from([$junctionQueryAlias => $matches])
                    ->innerJoin(
                        [$junction->getAlias() => $junction->getTable()],
                        $matchesConditions
                    );

                $jointEntities = $this->_collectJointEntities($sourceEntity, $targetEntities);
                $inserts = $this->_diffLinks($existing, $jointEntities, $targetEntities, $options);
                if ($inserts === false) {
                    return false;
                }

                if ($inserts && !$this->_saveTarget($sourceEntity, $inserts, $options)) {
                    return false;
                }

                $property = $this->getProperty();

                if (count($inserts)) {
                    /** @psalm-suppress RedundantConditionGivenDocblockType */
                    $inserted = array_combine(
                        array_keys($inserts),
                        (array)$sourceEntity->get($property)
                    ) ?: [];
                    $targetEntities = $inserted + $targetEntities;
                }

                ksort($targetEntities);
                $sourceEntity->set($property, array_values($targetEntities));
                $sourceEntity->setDirty($property, false);

                return true;
            }
        );
    }

    /**
     * Helper method used to delete the difference between the links passed in
     * `$existing` and `$jointEntities`. This method will return the values from
     * `$targetEntities` that were not deleted from calculating the difference.
     *
     * @param \Cake\ORM\Query $existing a query for getting existing links
     * @param array<\Cake\Datasource\EntityInterface> $jointEntities link entities that should be persisted
     * @param array $targetEntities entities in target table that are related to
     * the `$jointEntities`
     * @param array<string, mixed> $options list of options accepted by `Table::delete()`
     * @return array|false Array of entities not deleted or false in case of deletion failure for atomic saves.
     */
    protected function _diffLinks(
        Query $existing,
        array $jointEntities,
        array $targetEntities,
        array $options = []
    ): array|false {
        $junction = $this->junction();
        $target = $this->getTarget();
        $belongsTo = $junction->getAssociation($target->getAlias());
        $foreignKey = (array)$this->getForeignKey();
        $assocForeignKey = (array)$belongsTo->getForeignKey();

        /** @var array<string> $keys */
        $keys = array_merge($foreignKey, $assocForeignKey);
        $deletes = $unmatchedEntityKeys = $present = [];

        foreach ($jointEntities as $i => $entity) {
<<<<<<< HEAD
            /** @psalm-suppress InvalidScalarArgument getForeignKey() returns false */
            $indexed[$i] = $entity->extract($keys);
            /** @psalm-suppress InvalidScalarArgument getForeignKey() returns false */
            $present[$i] = array_values($entity->extract($assocForeignKey));
        }

        /** @var \Cake\Datasource\EntityInterface $result */
        foreach ($existing as $result) {
            $fields = $result->extract($keys);
=======
            $unmatchedEntityKeys[$i] = $entity->extract($keys);
            $present[$i] = array_values($entity->extract($assocForeignKey));
        }

        foreach ($existing as $existingLink) {
            $existingKeys = $existingLink->extract($keys);
>>>>>>> bcb61118
            $found = false;
            foreach ($unmatchedEntityKeys as $i => $unmatchedKeys) {
                $matched = false;
                foreach ($keys as $key) {
                    if (is_object($unmatchedKeys[$key]) && is_object($existingKeys[$key])) {
                        // If both sides are an object then use == so that value objects
                        // are seen as equivalent.
                        $matched = $existingKeys[$key] == $unmatchedKeys[$key];
                    } else {
                        // Use strict equality for all other values.
                        $matched = $existingKeys[$key] === $unmatchedKeys[$key];
                    }
                    // Stop checks on first failure.
                    if (!$matched) {
                        break;
                    }
                }
                if ($matched) {
                    // Remove the unmatched entity so we don't look at it again.
                    unset($unmatchedEntityKeys[$i]);
                    $found = true;
                    break;
                }
            }

            if (!$found) {
                $deletes[] = $existingLink;
            }
        }

        $primary = (array)$target->getPrimaryKey();
        $jointProperty = $this->_junctionProperty;
        foreach ($targetEntities as $k => $entity) {
            if (!($entity instanceof EntityInterface)) {
                continue;
            }
            $key = array_values($entity->extract($primary));
            foreach ($present as $i => $data) {
                if ($key === $data && !$entity->get($jointProperty)) {
                    unset($targetEntities[$k], $present[$i]);
                    break;
                }
            }
        }

        foreach ($deletes as $entity) {
            if (!$junction->delete($entity, $options) && !empty($options['atomic'])) {
                return false;
            }
        }

        return $targetEntities;
    }

    /**
     * Throws an exception should any of the passed entities is not persisted.
     *
     * @param \Cake\Datasource\EntityInterface $sourceEntity the row belonging to the `source` side
     *   of this association
     * @param array<\Cake\Datasource\EntityInterface> $targetEntities list of entities belonging to the `target` side
     *   of this association
     * @return bool
     * @throws \InvalidArgumentException
     */
    protected function _checkPersistenceStatus(EntityInterface $sourceEntity, array $targetEntities): bool
    {
        if ($sourceEntity->isNew()) {
            $error = 'Source entity needs to be persisted before links can be created or removed.';
            throw new InvalidArgumentException($error);
        }

        foreach ($targetEntities as $entity) {
            if ($entity->isNew()) {
                $error = 'Cannot link entities that have not been persisted yet.';
                throw new InvalidArgumentException($error);
            }
        }

        return true;
    }

    /**
     * Returns the list of joint entities that exist between the source entity
     * and each of the passed target entities
     *
     * @param \Cake\Datasource\EntityInterface $sourceEntity The row belonging to the source side
     *   of this association.
     * @param array $targetEntities The rows belonging to the target side of this
     *   association.
     * @throws \InvalidArgumentException if any of the entities is lacking a primary
     *   key value
     * @return array<\Cake\Datasource\EntityInterface>
     */
    protected function _collectJointEntities(EntityInterface $sourceEntity, array $targetEntities): array
    {
        $target = $this->getTarget();
        $source = $this->getSource();
        $junction = $this->junction();
        $jointProperty = $this->_junctionProperty;
        $primary = (array)$target->getPrimaryKey();

        $result = [];
        $missing = [];

        foreach ($targetEntities as $entity) {
            if (!($entity instanceof EntityInterface)) {
                continue;
            }
            $joint = $entity->get($jointProperty);

            if (!$joint || !($joint instanceof EntityInterface)) {
                $missing[] = $entity->extract($primary);
                continue;
            }

            $result[] = $joint;
        }

        if (empty($missing)) {
            return $result;
        }

        $belongsTo = $junction->getAssociation($target->getAlias());
        $hasMany = $source->getAssociation($junction->getAlias());
        $foreignKey = (array)$this->getForeignKey();
        $foreignKey = array_map(function ($key) {
            /** @psalm-suppress PossiblyFalseOperand getForeignKey() returns false */
            return $key . ' IS';
        }, $foreignKey);
        $assocForeignKey = (array)$belongsTo->getForeignKey();
        $assocForeignKey = array_map(function ($key) {
            /** @psalm-suppress PossiblyFalseOperand getForeignKey() returns false */
            return $key . ' IS';
        }, $assocForeignKey);
        $sourceKey = $sourceEntity->extract((array)$source->getPrimaryKey());

        $unions = [];
        foreach ($missing as $key) {
            $unions[] = $hasMany->find()
                ->where(array_combine($foreignKey, $sourceKey))
                ->where(array_combine($assocForeignKey, $key));
        }

        $query = array_shift($unions);
        foreach ($unions as $q) {
            $query->union($q);
        }

        return array_merge($result, $query->toArray());
    }

    /**
     * Returns the name of the association from the target table to the junction table,
     * this name is used to generate alias in the query and to later on retrieve the
     * results.
     *
     * @return string
     */
    protected function _junctionAssociationName(): string
    {
        if (!isset($this->_junctionAssociationName)) {
            $this->_junctionAssociationName = $this->getTarget()
                ->getAssociation($this->junction()->getAlias())
                ->getName();
        }

        return $this->_junctionAssociationName;
    }

    /**
     * Sets the name of the junction table.
     * If no arguments are passed the current configured name is returned. A default
     * name based of the associated tables will be generated if none found.
     *
     * @param string|null $name The name of the junction table.
     * @return string
     */
    protected function _junctionTableName(?string $name = null): string
    {
        if ($name === null) {
            if (empty($this->_junctionTableName)) {
                $tablesNames = array_map('Cake\Utility\Inflector::underscore', [
                    $this->getSource()->getTable(),
                    $this->getTarget()->getTable(),
                ]);
                sort($tablesNames);
                $this->_junctionTableName = implode('_', $tablesNames);
            }

            return $this->_junctionTableName;
        }

        return $this->_junctionTableName = $name;
    }

    /**
     * Parse extra options passed in the constructor.
     *
     * @param array<string, mixed> $options original list of options passed in constructor
     * @return void
     */
    protected function _options(array $options): void
    {
        if (!empty($options['targetForeignKey'])) {
            $this->setTargetForeignKey($options['targetForeignKey']);
        }
        if (!empty($options['joinTable'])) {
            $this->_junctionTableName($options['joinTable']);
        }
        if (!empty($options['through'])) {
            $this->setThrough($options['through']);
        }
        if (!empty($options['saveStrategy'])) {
            $this->setSaveStrategy($options['saveStrategy']);
        }
        if (isset($options['sort'])) {
            $this->setSort($options['sort']);
        }
    }
}<|MERGE_RESOLUTION|>--- conflicted
+++ resolved
@@ -1273,24 +1273,12 @@
         $deletes = $unmatchedEntityKeys = $present = [];
 
         foreach ($jointEntities as $i => $entity) {
-<<<<<<< HEAD
-            /** @psalm-suppress InvalidScalarArgument getForeignKey() returns false */
-            $indexed[$i] = $entity->extract($keys);
-            /** @psalm-suppress InvalidScalarArgument getForeignKey() returns false */
-            $present[$i] = array_values($entity->extract($assocForeignKey));
-        }
-
-        /** @var \Cake\Datasource\EntityInterface $result */
-        foreach ($existing as $result) {
-            $fields = $result->extract($keys);
-=======
             $unmatchedEntityKeys[$i] = $entity->extract($keys);
             $present[$i] = array_values($entity->extract($assocForeignKey));
         }
 
         foreach ($existing as $existingLink) {
             $existingKeys = $existingLink->extract($keys);
->>>>>>> bcb61118
             $found = false;
             foreach ($unmatchedEntityKeys as $i => $unmatchedKeys) {
                 $matched = false;

<?php
declare(strict_types=1);

/**
 * CakePHP(tm) : Rapid Development Framework (https://cakephp.org)
 * Copyright (c) Cake Software Foundation, Inc. (https://cakefoundation.org)
 *
 * Licensed under The MIT License
 * For full copyright and license information, please see the LICENSE.txt
 * Redistributions of files must retain the above copyright notice.
 *
 * @copyright     Copyright (c) Cake Software Foundation, Inc. (https://cakefoundation.org)
 * @link          https://cakephp.org CakePHP(tm) Project
 * @since         3.0.0
 * @license       https://opensource.org/licenses/mit-license.php MIT License
 */
namespace Cake\ORM\Association;

use Cake\Core\App;
use Cake\Database\Expression\IdentifierExpression;
use Cake\Database\Expression\QueryExpression;
use Cake\Database\ExpressionInterface;
use Cake\Datasource\EntityInterface;
use Cake\Datasource\ResultSetInterface;
use Cake\ORM\Association;
use Cake\ORM\Association\Loader\SelectWithPivotLoader;
use Cake\ORM\Query;
use Cake\ORM\Table;
use Cake\Utility\Hash;
use Cake\Utility\Inflector;
use Closure;
use InvalidArgumentException;
use SplObjectStorage;

/**
 * Represents an M - N relationship where there exists a junction - or join - table
 * that contains the association fields between the source and the target table.
 *
 * An example of a BelongsToMany association would be Article belongs to many Tags.
 */
class BelongsToMany extends Association
{
    /**
     * Saving strategy that will only append to the links set
     *
     * @var string
     */
    public const SAVE_APPEND = 'append';

    /**
     * Saving strategy that will replace the links with the provided set
     *
     * @var string
     */
    public const SAVE_REPLACE = 'replace';

    /**
     * The type of join to be used when adding the association to a query
     *
     * @var string
     */
    protected string $_joinType = Query::JOIN_TYPE_INNER;

    /**
     * The strategy name to be used to fetch associated records.
     *
     * @var string
     */
    protected string $_strategy = self::STRATEGY_SELECT;

    /**
     * Junction table instance
     *
     * @var \Cake\ORM\Table
     */
    protected Table $_junctionTable;

    /**
     * Junction table name
     *
     * @var string
     */
    protected string $_junctionTableName;

    /**
     * The name of the hasMany association from the target table
     * to the junction table
     *
     * @var string
     */
    protected string $_junctionAssociationName;

    /**
     * The name of the property to be set containing data from the junction table
     * once a record from the target table is hydrated
     *
     * @var string
     */
    protected string $_junctionProperty = '_joinData';

    /**
     * Saving strategy to be used by this association
     *
     * @var string
     */
    protected string $_saveStrategy = self::SAVE_REPLACE;

    /**
     * The name of the field representing the foreign key to the target table
     *
     * @var array<string>|string|null
     */
    protected array|string|null $_targetForeignKey = null;

    /**
     * The table instance for the junction relation.
     *
     * @var \Cake\ORM\Table|string
     */
    protected Table|string $_through;

    /**
     * Valid strategies for this type of association
     *
     * @var array<string>
     */
    protected array $_validStrategies = [
        self::STRATEGY_SELECT,
        self::STRATEGY_SUBQUERY,
    ];

    /**
     * Whether the records on the joint table should be removed when a record
     * on the source table is deleted.
     *
     * Defaults to true for backwards compatibility.
     *
     * @var bool
     */
    protected bool $_dependent = true;

    /**
     * Filtered conditions that reference the target table.
     *
     * @var array|null
     */
    protected ?array $_targetConditions = null;

    /**
     * Filtered conditions that reference the junction table.
     *
     * @var array|null
     */
    protected ?array $_junctionConditions = null;

    /**
     * Order in which target records should be returned
     *
     * @var \Cake\Database\ExpressionInterface|\Closure|array<\Cake\Database\ExpressionInterface|string>|string|null
     */
    protected ExpressionInterface|Closure|array|string|null $_sort = null;

    /**
     * Sets the name of the field representing the foreign key to the target table.
     *
     * @param array<string>|string $key the key to be used to link both tables together
     * @return $this
     */
    public function setTargetForeignKey(array|string $key)
    {
        $this->_targetForeignKey = $key;

        return $this;
    }

    /**
     * Gets the name of the field representing the foreign key to the target table.
     *
     * @return array<string>|string
     */
    public function getTargetForeignKey(): array|string
    {
        if ($this->_targetForeignKey === null) {
            $this->_targetForeignKey = $this->_modelKey($this->getTarget()->getAlias());
        }

        return $this->_targetForeignKey;
    }

    /**
     * Whether this association can be expressed directly in a query join
     *
     * @param array<string, mixed> $options custom options key that could alter the return value
     * @return bool if the 'matching' key in $option is true then this function
     * will return true, false otherwise
     */
    public function canBeJoined(array $options = []): bool
    {
        return !empty($options['matching']);
    }

    /**
     * @inheritDoc
     */
    public function getForeignKey(): array|string|false
    {
        if (!isset($this->_foreignKey)) {
            $this->_foreignKey = $this->_modelKey($this->getSource()->getTable());
        }

        return $this->_foreignKey;
    }

    /**
     * Sets the sort order in which target records should be returned.
     *
     * @param \Cake\Database\ExpressionInterface|\Closure|array<\Cake\Database\ExpressionInterface|string>|string $sort
     *  A find() compatible order clause
     * @return $this
     */
    public function setSort(ExpressionInterface|Closure|array|string $sort)
    {
        $this->_sort = $sort;

        return $this;
    }

    /**
     * Gets the sort order in which target records should be returned.
     *
     * @return \Cake\Database\ExpressionInterface|\Closure|array<\Cake\Database\ExpressionInterface|string>|string|null
     */
    public function getSort(): ExpressionInterface|Closure|array|string|null
    {
        return $this->_sort;
    }

    /**
     * @inheritDoc
     */
    public function defaultRowValue(array $row, bool $joined): array
    {
        $sourceAlias = $this->getSource()->getAlias();
        if (isset($row[$sourceAlias])) {
            $row[$sourceAlias][$this->getProperty()] = $joined ? null : [];
        }

        return $row;
    }

    /**
     * Sets the table instance for the junction relation. If no arguments
     * are passed, the current configured table instance is returned
     *
     * @param \Cake\ORM\Table|string|null $table Name or instance for the join table
     * @return \Cake\ORM\Table
     * @throws \InvalidArgumentException If the expected associations are incompatible with existing associations.
     */
    public function junction(Table|string|null $table = null): Table
    {
        if ($table === null && isset($this->_junctionTable)) {
            return $this->_junctionTable;
        }

        $tableLocator = $this->getTableLocator();
        if ($table === null && isset($this->_through)) {
            $table = $this->_through;
        } elseif ($table === null) {
            $tableName = $this->_junctionTableName();
            $tableAlias = Inflector::camelize($tableName);

            $config = [];
            if (!$tableLocator->exists($tableAlias)) {
                $config = ['table' => $tableName, 'allowFallbackClass' => true];

                // Propagate the connection if we'll get an auto-model
                if (!App::className($tableAlias, 'Model/Table', 'Table')) {
                    $config['connection'] = $this->getSource()->getConnection();
                }
            }
            $table = $tableLocator->get($tableAlias, $config);
        }

        if (is_string($table)) {
            $table = $tableLocator->get($table);
        }

        $source = $this->getSource();
        $target = $this->getTarget();
        if ($source->getAlias() === $target->getAlias()) {
            throw new InvalidArgumentException(sprintf(
                'The `%s` association on `%s` cannot target the same table.',
                $this->getName(),
                $source->getAlias()
            ));
        }

        $this->_generateSourceAssociations($table, $source);
        $this->_generateTargetAssociations($table, $source, $target);
        $this->_generateJunctionAssociations($table, $source, $target);

        return $this->_junctionTable = $table;
    }

    /**
     * Generate reciprocal associations as necessary.
     *
     * Generates the following associations:
     *
     * - target hasMany junction e.g. Articles hasMany ArticlesTags
     * - target belongsToMany source e.g Articles belongsToMany Tags.
     *
     * You can override these generated associations by defining associations
     * with the correct aliases.
     *
     * @param \Cake\ORM\Table $junction The junction table.
     * @param \Cake\ORM\Table $source The source table.
     * @param \Cake\ORM\Table $target The target table.
     * @return void
     */
    protected function _generateTargetAssociations(Table $junction, Table $source, Table $target): void
    {
        $junctionAlias = $junction->getAlias();
        $sAlias = $source->getAlias();
        $tAlias = $target->getAlias();

        $targetBindingKey = null;
        if ($junction->hasAssociation($tAlias)) {
            $targetBindingKey = $junction->getAssociation($tAlias)->getBindingKey();
        }

        if (!$target->hasAssociation($junctionAlias)) {
            $target->hasMany($junctionAlias, [
                'targetTable' => $junction,
                'bindingKey' => $targetBindingKey,
                'foreignKey' => $this->getTargetForeignKey(),
                'strategy' => $this->_strategy,
            ]);
        }
        if (!$target->hasAssociation($sAlias)) {
            $target->belongsToMany($sAlias, [
                'sourceTable' => $target,
                'targetTable' => $source,
                'foreignKey' => $this->getTargetForeignKey(),
                'targetForeignKey' => $this->getForeignKey(),
                'through' => $junction,
                'conditions' => $this->getConditions(),
                'strategy' => $this->_strategy,
            ]);
        }
    }

    /**
     * Generate additional source table associations as necessary.
     *
     * Generates the following associations:
     *
     * - source hasMany junction e.g. Tags hasMany ArticlesTags
     *
     * You can override these generated associations by defining associations
     * with the correct aliases.
     *
     * @param \Cake\ORM\Table $junction The junction table.
     * @param \Cake\ORM\Table $source The source table.
     * @return void
     */
    protected function _generateSourceAssociations(Table $junction, Table $source): void
    {
        $junctionAlias = $junction->getAlias();
        $sAlias = $source->getAlias();

        $sourceBindingKey = null;
        if ($junction->hasAssociation($sAlias)) {
            $sourceBindingKey = $junction->getAssociation($sAlias)->getBindingKey();
        }

        if (!$source->hasAssociation($junctionAlias)) {
            $source->hasMany($junctionAlias, [
                'targetTable' => $junction,
                'bindingKey' => $sourceBindingKey,
                'foreignKey' => $this->getForeignKey(),
                'strategy' => $this->_strategy,
            ]);
        }
    }

    /**
     * Generate associations on the junction table as necessary
     *
     * Generates the following associations:
     *
     * - junction belongsTo source e.g. ArticlesTags belongsTo Tags
     * - junction belongsTo target e.g. ArticlesTags belongsTo Articles
     *
     * You can override these generated associations by defining associations
     * with the correct aliases.
     *
     * @param \Cake\ORM\Table $junction The junction table.
     * @param \Cake\ORM\Table $source The source table.
     * @param \Cake\ORM\Table $target The target table.
     * @return void
     * @throws \InvalidArgumentException If the expected associations are incompatible with existing associations.
     */
    protected function _generateJunctionAssociations(Table $junction, Table $source, Table $target): void
    {
        $tAlias = $target->getAlias();
        $sAlias = $source->getAlias();

        if (!$junction->hasAssociation($tAlias)) {
            $junction->belongsTo($tAlias, [
                'foreignKey' => $this->getTargetForeignKey(),
                'targetTable' => $target,
            ]);
        } else {
            $belongsTo = $junction->getAssociation($tAlias);
            if (
                $this->getTargetForeignKey() !== $belongsTo->getForeignKey() ||
                $target !== $belongsTo->getTarget()
            ) {
                throw new InvalidArgumentException(
                    "The existing `{$tAlias}` association on `{$junction->getAlias()}` " .
                    "is incompatible with the `{$this->getName()}` association on `{$source->getAlias()}`"
                );
            }
        }

        if (!$junction->hasAssociation($sAlias)) {
            $junction->belongsTo($sAlias, [
                'foreignKey' => $this->getForeignKey(),
                'targetTable' => $source,
            ]);
        }
    }

    /**
     * Alters a Query object to include the associated target table data in the final
     * result
     *
     * The options array accept the following keys:
     *
     * - includeFields: Whether to include target model fields in the result or not
     * - foreignKey: The name of the field to use as foreign key, if false none
     *   will be used
     * - conditions: array with a list of conditions to filter the join with
     * - fields: a list of fields in the target table to include in the result
     * - type: The type of join to be used (e.g. INNER)
     *
     * @param \Cake\ORM\Query $query the query to be altered to include the target table data
     * @param array<string, mixed> $options Any extra options or overrides to be taken in account
     * @return void
     */
    public function attachTo(Query $query, array $options = []): void
    {
        if (!empty($options['negateMatch'])) {
            $this->_appendNotMatching($query, $options);

            return;
        }

        $junction = $this->junction();
        $belongsTo = $junction->getAssociation($this->getSource()->getAlias());
        $cond = $belongsTo->_joinCondition(['foreignKey' => $belongsTo->getForeignKey()]);
        $cond += $this->junctionConditions();

        $includeFields = $options['includeFields'] ?? null;

        // Attach the junction table as well we need it to populate _joinData.
        $assoc = $this->getTarget()->getAssociation($junction->getAlias());
        $newOptions = array_intersect_key($options, ['joinType' => 1, 'fields' => 1]);
        $newOptions += [
            'conditions' => $cond,
            'includeFields' => $includeFields,
            'foreignKey' => false,
        ];
        $assoc->attachTo($query, $newOptions);
        $query->getEagerLoader()->addToJoinsMap($junction->getAlias(), $assoc, true);

        parent::attachTo($query, $options);

        $foreignKey = $this->getTargetForeignKey();
        $thisJoin = $query->clause('join')[$this->getName()];
        $thisJoin['conditions']->add($assoc->_joinCondition(['foreignKey' => $foreignKey]));
    }

    /**
     * @inheritDoc
     */
    protected function _appendNotMatching(Query $query, array $options): void
    {
        if (empty($options['negateMatch'])) {
            return;
        }
        $options['conditions'] = $options['conditions'] ?? [];
        $junction = $this->junction();
        $belongsTo = $junction->getAssociation($this->getSource()->getAlias());
        $conds = $belongsTo->_joinCondition(['foreignKey' => $belongsTo->getForeignKey()]);

        $subquery = $this->find()
            ->select(array_values($conds))
            ->where($options['conditions']);

        if (!empty($options['queryBuilder'])) {
            $subquery = $options['queryBuilder']($subquery);
        }

        $subquery = $this->_appendJunctionJoin($subquery);

        $query
            ->andWhere(function (QueryExpression $exp) use ($subquery, $conds) {
                $identifiers = [];
                foreach (array_keys($conds) as $field) {
                    $identifiers[] = new IdentifierExpression($field);
                }
                $identifiers = $subquery->newExpr()->add($identifiers)->setConjunction(',');
                $nullExp = clone $exp;

                return $exp
                    ->or([
                        $exp->notIn($identifiers, $subquery),
                        $nullExp->and(array_map([$nullExp, 'isNull'], array_keys($conds))),
                    ]);
            });
    }

    /**
     * Get the relationship type.
     *
     * @return string
     */
    public function type(): string
    {
        return self::MANY_TO_MANY;
    }

    /**
     * Return false as join conditions are defined in the junction table
     *
     * @param array<string, mixed> $options list of options passed to attachTo method
     * @return array
     */
    protected function _joinCondition(array $options): array
    {
        return [];
    }

    /**
     * @inheritDoc
     */
    public function eagerLoader(array $options): Closure
    {
        $name = $this->_junctionAssociationName();
        $loader = new SelectWithPivotLoader([
            'alias' => $this->getAlias(),
            'sourceAlias' => $this->getSource()->getAlias(),
            'targetAlias' => $this->getTarget()->getAlias(),
            'foreignKey' => $this->getForeignKey(),
            'bindingKey' => $this->getBindingKey(),
            'strategy' => $this->getStrategy(),
            'associationType' => $this->type(),
            'sort' => $this->getSort(),
            'junctionAssociationName' => $name,
            'junctionProperty' => $this->_junctionProperty,
            'junctionAssoc' => $this->getTarget()->getAssociation($name),
            'junctionConditions' => $this->junctionConditions(),
            'finder' => function () {
                return $this->_appendJunctionJoin($this->find(), []);
            },
        ]);

        return $loader->buildEagerLoader($options);
    }

    /**
     * Clear out the data in the junction table for a given entity.
     *
     * @param \Cake\Datasource\EntityInterface $entity The entity that started the cascading delete.
     * @param array<string, mixed> $options The options for the original delete.
     * @return bool Success.
     */
    public function cascadeDelete(EntityInterface $entity, array $options = []): bool
    {
        if (!$this->getDependent()) {
            return true;
        }
        $foreignKey = (array)$this->getForeignKey();
        $bindingKey = (array)$this->getBindingKey();
        $conditions = [];

        if (!empty($bindingKey)) {
            /** @psalm-suppress InvalidScalarArgument getForeignKey() returns false */
            $conditions = array_combine($foreignKey, $entity->extract($bindingKey));
        }

        $table = $this->junction();
        $hasMany = $this->getSource()->getAssociation($table->getAlias());
        if ($this->_cascadeCallbacks) {
            foreach ($hasMany->find('all')->where($conditions)->all()->toList() as $related) {
                $success = $table->delete($related, $options);
                if (!$success) {
                    return false;
                }
            }

            return true;
        }

        $assocConditions = $hasMany->getConditions();
        if (is_array($assocConditions)) {
            $conditions = array_merge($conditions, $assocConditions);
        } else {
            $conditions[] = $assocConditions;
        }

        $table->deleteAll($conditions);

        return true;
    }

    /**
     * Returns boolean true, as both of the tables 'own' rows in the other side
     * of the association via the joint table.
     *
     * @param \Cake\ORM\Table $side The potential Table with ownership
     * @return bool
     */
    public function isOwningSide(Table $side): bool
    {
        return true;
    }

    /**
     * Sets the strategy that should be used for saving.
     *
     * @param string $strategy the strategy name to be used
     * @throws \InvalidArgumentException if an invalid strategy name is passed
     * @return $this
     */
    public function setSaveStrategy(string $strategy)
    {
        if (!in_array($strategy, [self::SAVE_APPEND, self::SAVE_REPLACE], true)) {
            $msg = sprintf('Invalid save strategy "%s"', $strategy);
            throw new InvalidArgumentException($msg);
        }

        $this->_saveStrategy = $strategy;

        return $this;
    }

    /**
     * Gets the strategy that should be used for saving.
     *
     * @return string the strategy to be used for saving
     */
    public function getSaveStrategy(): string
    {
        return $this->_saveStrategy;
    }

    /**
     * Takes an entity from the source table and looks if there is a field
     * matching the property name for this association. The found entity will be
     * saved on the target table for this association by passing supplied
     * `$options`
     *
     * When using the 'append' strategy, this function will only create new links
     * between each side of this association. It will not destroy existing ones even
     * though they may not be present in the array of entities to be saved.
     *
     * When using the 'replace' strategy, existing links will be removed and new links
     * will be created in the joint table. If there exists links in the database to some
     * of the entities intended to be saved by this method, they will be updated,
     * not deleted.
     *
     * @param \Cake\Datasource\EntityInterface $entity an entity from the source table
     * @param array<string, mixed> $options options to be passed to the save method in the target table
     * @throws \InvalidArgumentException if the property representing the association
     * in the parent entity cannot be traversed
     * @return \Cake\Datasource\EntityInterface|false false if $entity could not be saved, otherwise it returns
     * the saved entity
     * @see \Cake\ORM\Table::save()
     * @see \Cake\ORM\Association\BelongsToMany::replaceLinks()
     */
    public function saveAssociated(EntityInterface $entity, array $options = []): EntityInterface|false
    {
        $targetEntity = $entity->get($this->getProperty());
        $strategy = $this->getSaveStrategy();

        $isEmpty = in_array($targetEntity, [null, [], '', false], true);
        if ($isEmpty && $entity->isNew()) {
            return $entity;
        }
        if ($isEmpty) {
            $targetEntity = [];
        }

        if ($strategy === self::SAVE_APPEND) {
            return $this->_saveTarget($entity, $targetEntity, $options);
        }

        if ($this->replaceLinks($entity, $targetEntity, $options)) {
            return $entity;
        }

        return false;
    }

    /**
     * Persists each of the entities into the target table and creates links between
     * the parent entity and each one of the saved target entities.
     *
     * @param \Cake\Datasource\EntityInterface $parentEntity the source entity containing the target
     * entities to be saved.
     * @param array $entities list of entities to persist in target table and to
     * link to the parent entity
     * @param array<string, mixed> $options list of options accepted by `Table::save()`
     * @throws \InvalidArgumentException if the property representing the association
     * in the parent entity cannot be traversed
     * @return \Cake\Datasource\EntityInterface|false The parent entity after all links have been
     * created if no errors happened, false otherwise
     */
    protected function _saveTarget(
        EntityInterface $parentEntity,
        array $entities,
        array $options
    ): EntityInterface|false {
        $joinAssociations = false;
        if (isset($options['associated']) && is_array($options['associated'])) {
            if (!empty($options['associated'][$this->_junctionProperty]['associated'])) {
                $joinAssociations = $options['associated'][$this->_junctionProperty]['associated'];
            }
            unset($options['associated'][$this->_junctionProperty]);
        }

        $table = $this->getTarget();
        $original = $entities;
        $persisted = [];

        foreach ($entities as $k => $entity) {
            if (!($entity instanceof EntityInterface)) {
                break;
            }

            if (!empty($options['atomic'])) {
                $entity = clone $entity;
            }

            $saved = $table->save($entity, $options);
            if ($saved) {
                $entities[$k] = $entity;
                $persisted[] = $entity;
                continue;
            }

            // Saving the new linked entity failed, copy errors back into the
            // original entity if applicable and abort.
            if (!empty($options['atomic'])) {
                $original[$k]->setErrors($entity->getErrors());
            }

            return false;
        }

        $options['associated'] = $joinAssociations;
        $success = $this->_saveLinks($parentEntity, $persisted, $options);
        if (!$success && !empty($options['atomic'])) {
            $parentEntity->set($this->getProperty(), $original);

            return false;
        }

        $parentEntity->set($this->getProperty(), $entities);

        return $parentEntity;
    }

    /**
     * Creates links between the source entity and each of the passed target entities
     *
     * @param \Cake\Datasource\EntityInterface $sourceEntity the entity from source table in this
     * association
     * @param array<\Cake\Datasource\EntityInterface> $targetEntities list of entities to link to link to the source entity using the
     * junction table
     * @param array<string, mixed> $options list of options accepted by `Table::save()`
     * @return bool success
     */
    protected function _saveLinks(EntityInterface $sourceEntity, array $targetEntities, array $options): bool
    {
        $target = $this->getTarget();
        $junction = $this->junction();
        $entityClass = $junction->getEntityClass();
        $belongsTo = $junction->getAssociation($target->getAlias());
        $foreignKey = (array)$this->getForeignKey();
        $assocForeignKey = (array)$belongsTo->getForeignKey();
        $targetBindingKey = (array)$belongsTo->getBindingKey();
        $bindingKey = (array)$this->getBindingKey();
        $jointProperty = $this->_junctionProperty;
        $junctionRegistryAlias = $junction->getRegistryAlias();

        foreach ($targetEntities as $e) {
            $joint = $e->get($jointProperty);
            if (!$joint || !($joint instanceof EntityInterface)) {
                $joint = new $entityClass([], ['markNew' => true, 'source' => $junctionRegistryAlias]);
            }
            /** @psalm-suppress InvalidScalarArgument getForeignKey() returns false */
            $sourceKeys = array_combine($foreignKey, $sourceEntity->extract($bindingKey));
            /** @psalm-suppress InvalidScalarArgument getForeignKey() returns false */
            $targetKeys = array_combine($assocForeignKey, $e->extract($targetBindingKey));

            /** @psalm-suppress InvalidScalarArgument getForeignKey() returns false */
            $changedKeys = $sourceKeys !== $joint->extract($foreignKey) ||
                $targetKeys !== $joint->extract($assocForeignKey);

            // Keys were changed, the junction table record _could_ be
            // new. By clearing the primary key values, and marking the entity
            // as new, we let save() sort out whether we have a new link
            // or if we are updating an existing link.
            if ($changedKeys) {
                $joint->setNew(true);
                $joint->unset($junction->getPrimaryKey())
                    ->set(array_merge($sourceKeys, $targetKeys), ['guard' => false]);
            }
            $saved = $junction->save($joint, $options);

            if (!$saved && !empty($options['atomic'])) {
                return false;
            }

            $e->set($jointProperty, $joint);
            $e->setDirty($jointProperty, false);
        }

        return true;
    }

    /**
     * Associates the source entity to each of the target entities provided by
     * creating links in the junction table. Both the source entity and each of
     * the target entities are assumed to be already persisted, if they are marked
     * as new or their status is unknown then an exception will be thrown.
     *
     * When using this method, all entities in `$targetEntities` will be appended to
     * the source entity's property corresponding to this association object.
     *
     * This method does not check link uniqueness.
     *
     * ### Example:
     *
     * ```
     * $newTags = $tags->find('relevant')->toArray();
     * $articles->getAssociation('tags')->link($article, $newTags);
     * ```
     *
     * `$article->get('tags')` will contain all tags in `$newTags` after liking
     *
     * @param \Cake\Datasource\EntityInterface $sourceEntity the row belonging to the `source` side
     *   of this association
     * @param array<\Cake\Datasource\EntityInterface> $targetEntities list of entities belonging to the `target` side
     *   of this association
     * @param array<string, mixed> $options list of options to be passed to the internal `save` call
     * @throws \InvalidArgumentException when any of the values in $targetEntities is
     *   detected to not be already persisted
     * @return bool true on success, false otherwise
     */
    public function link(EntityInterface $sourceEntity, array $targetEntities, array $options = []): bool
    {
        $this->_checkPersistenceStatus($sourceEntity, $targetEntities);
        $property = $this->getProperty();
        $links = $sourceEntity->get($property) ?: [];
        $links = array_merge($links, $targetEntities);
        $sourceEntity->set($property, $links);

        return $this->junction()->getConnection()->transactional(
            function () use ($sourceEntity, $targetEntities, $options) {
                return $this->_saveLinks($sourceEntity, $targetEntities, $options);
            }
        );
    }

    /**
     * Removes all links between the passed source entity and each of the provided
     * target entities. This method assumes that all passed objects are already persisted
     * in the database and that each of them contain a primary key value.
     *
     * ### Options
     *
     * Additionally to the default options accepted by `Table::delete()`, the following
     * keys are supported:
     *
     * - cleanProperty: Whether to remove all the objects in `$targetEntities` that
     * are stored in `$sourceEntity` (default: true)
     *
     * By default this method will unset each of the entity objects stored inside the
     * source entity.
     *
     * ### Example:
     *
     * ```
     * $article->tags = [$tag1, $tag2, $tag3, $tag4];
     * $tags = [$tag1, $tag2, $tag3];
     * $articles->getAssociation('tags')->unlink($article, $tags);
     * ```
     *
     * `$article->get('tags')` will contain only `[$tag4]` after deleting in the database
     *
     * @param \Cake\Datasource\EntityInterface $sourceEntity An entity persisted in the source table for
     *   this association.
     * @param array<\Cake\Datasource\EntityInterface> $targetEntities List of entities persisted in the target table for
     *   this association.
     * @param array<string>|bool $options List of options to be passed to the internal `delete` call,
     *   or a `boolean` as `cleanProperty` key shortcut.
     * @throws \InvalidArgumentException If non persisted entities are passed or if
     *   any of them is lacking a primary key value.
     * @return bool Success
     */
    public function unlink(EntityInterface $sourceEntity, array $targetEntities, array|bool $options = []): bool
    {
        if (is_bool($options)) {
            $options = [
                'cleanProperty' => $options,
            ];
        } else {
            $options += ['cleanProperty' => true];
        }

        $this->_checkPersistenceStatus($sourceEntity, $targetEntities);
        $property = $this->getProperty();

        $this->junction()->getConnection()->transactional(
            function () use ($sourceEntity, $targetEntities, $options): void {
                $links = $this->_collectJointEntities($sourceEntity, $targetEntities);
                foreach ($links as $entity) {
                    $this->_junctionTable->delete($entity, $options);
                }
            }
        );

        /** @var array<\Cake\Datasource\EntityInterface> $existing */
        $existing = $sourceEntity->get($property) ?: [];
        if (!$options['cleanProperty'] || empty($existing)) {
            return true;
        }

        /** @var \SplObjectStorage<\Cake\Datasource\EntityInterface, null> $storage */
        $storage = new SplObjectStorage();
        foreach ($targetEntities as $e) {
            $storage->attach($e);
        }

        foreach ($existing as $k => $e) {
            if ($storage->contains($e)) {
                unset($existing[$k]);
            }
        }

        $sourceEntity->set($property, array_values($existing));
        $sourceEntity->setDirty($property, false);

        return true;
    }

    /**
     * @inheritDoc
     */
    public function setConditions(Closure|array $conditions)
    {
        parent::setConditions($conditions);
        $this->_targetConditions = $this->_junctionConditions = null;

        return $this;
    }

    /**
     * Sets the current join table, either the name of the Table instance or the instance itself.
     *
     * @param \Cake\ORM\Table|string $through Name of the Table instance or the instance itself
     * @return $this
     */
    public function setThrough(Table|string $through)
    {
        $this->_through = $through;

        return $this;
    }

    /**
     * Gets the current join table, either the name of the Table instance or the instance itself.
     *
     * @return \Cake\ORM\Table|string
     */
    public function getThrough(): Table|string
    {
        return $this->_through;
    }

    /**
     * Returns filtered conditions that reference the target table.
     *
     * Any string expressions, or expression objects will
     * also be returned in this list.
     *
     * @return \Closure|array|null Generally an array. If the conditions
     *   are not an array, the association conditions will be
     *   returned unmodified.
     */
    protected function targetConditions(): mixed
    {
        if ($this->_targetConditions !== null) {
            return $this->_targetConditions;
        }
        $conditions = $this->getConditions();
        if (!is_array($conditions)) {
            return $conditions;
        }
        $matching = [];
        $alias = $this->getAlias() . '.';
        foreach ($conditions as $field => $value) {
            if (is_string($field) && str_starts_with($field, $alias)) {
                $matching[$field] = $value;
            } elseif (is_int($field) || $value instanceof ExpressionInterface) {
                $matching[$field] = $value;
            }
        }

        return $this->_targetConditions = $matching;
    }

    /**
     * Returns filtered conditions that specifically reference
     * the junction table.
     *
     * @return array
     */
    protected function junctionConditions(): array
    {
        if ($this->_junctionConditions !== null) {
            return $this->_junctionConditions;
        }
        $matching = [];
        $conditions = $this->getConditions();
        if (!is_array($conditions)) {
            return $matching;
        }
        $alias = $this->_junctionAssociationName() . '.';
        foreach ($conditions as $field => $value) {
            $isString = is_string($field);
            if ($isString && str_starts_with($field, $alias)) {
                $matching[$field] = $value;
            }
            // Assume that operators contain junction conditions.
            // Trying to manage complex conditions could result in incorrect queries.
            if ($isString && in_array(strtoupper($field), ['OR', 'NOT', 'AND', 'XOR'], true)) {
                $matching[$field] = $value;
            }
        }

        return $this->_junctionConditions = $matching;
    }

    /**
     * Proxies the finding operation to the target table's find method
     * and modifies the query accordingly based of this association
     * configuration.
     *
     * If your association includes conditions or a finder, the junction table will be
     * included in the query's contained associations.
     *
     * @param array<string, mixed>|string|null $type the type of query to perform, if an array is passed,
     *   it will be interpreted as the `$options` parameter
     * @param array<string, mixed> $options The options to for the find
     * @see \Cake\ORM\Table::find()
     * @return \Cake\ORM\Query
     */
    public function find(array|string|null $type = null, array $options = []): Query
    {
        $type = $type ?: $this->getFinder();
        [$type, $opts] = $this->_extractFinder($type);
        $query = $this->getTarget()
            ->find($type, $options + $opts)
            ->where($this->targetConditions())
            ->addDefaultTypes($this->getTarget());

        if ($this->junctionConditions()) {
            return $this->_appendJunctionJoin($query);
        }

        return $query;
    }

    /**
     * Append a join to the junction table.
     *
     * @param \Cake\ORM\Query $query The query to append.
     * @param array|null $conditions The query conditions to use.
     * @return \Cake\ORM\Query The modified query.
     */
    protected function _appendJunctionJoin(Query $query, ?array $conditions = null): Query
    {
        $junctionTable = $this->junction();
        if ($conditions === null) {
            $belongsTo = $junctionTable->getAssociation($this->getTarget()->getAlias());
            $conditions = $belongsTo->_joinCondition([
                'foreignKey' => $this->getTargetForeignKey(),
            ]);
            $conditions += $this->junctionConditions();
        }

        $name = $this->_junctionAssociationName();
        /** @var array $joins */
        $joins = $query->clause('join');
        $matching = [
            $name => [
                'table' => $junctionTable->getTable(),
                'conditions' => $conditions,
                'type' => Query::JOIN_TYPE_INNER,
            ],
        ];

        $query
            ->addDefaultTypes($junctionTable)
            ->join($matching + $joins, [], true);

        return $query;
    }

    /**
     * Replaces existing association links between the source entity and the target
     * with the ones passed. This method does a smart cleanup, links that are already
     * persisted and present in `$targetEntities` will not be deleted, new links will
     * be created for the passed target entities that are not already in the database
     * and the rest will be removed.
     *
     * For example, if an article is linked to tags 'cake' and 'framework' and you pass
     * to this method an array containing the entities for tags 'cake', 'php' and 'awesome',
     * only the link for cake will be kept in database, the link for 'framework' will be
     * deleted and the links for 'php' and 'awesome' will be created.
     *
     * Existing links are not deleted and created again, they are either left untouched
     * or updated so that potential extra information stored in the joint row is not
     * lost. Updating the link row can be done by making sure the corresponding passed
     * target entity contains the joint property with its primary key and any extra
     * information to be stored.
     *
     * On success, the passed `$sourceEntity` will contain `$targetEntities` as value
     * in the corresponding property for this association.
     *
     * This method assumes that links between both the source entity and each of the
     * target entities are unique. That is, for any given row in the source table there
     * can only be one link in the junction table pointing to any other given row in
     * the target table.
     *
     * Additional options for new links to be saved can be passed in the third argument,
     * check `Table::save()` for information on the accepted options.
     *
     * ### Example:
     *
     * ```
     * $article->tags = [$tag1, $tag2, $tag3, $tag4];
     * $articles->save($article);
     * $tags = [$tag1, $tag3];
     * $articles->getAssociation('tags')->replaceLinks($article, $tags);
     * ```
     *
     * `$article->get('tags')` will contain only `[$tag1, $tag3]` at the end
     *
     * @param \Cake\Datasource\EntityInterface $sourceEntity an entity persisted in the source table for
     *   this association
     * @param array $targetEntities list of entities from the target table to be linked
     * @param array<string, mixed> $options list of options to be passed to the internal `save`/`delete` calls
     *   when persisting/updating new links, or deleting existing ones
     * @throws \InvalidArgumentException if non persisted entities are passed or if
     *   any of them is lacking a primary key value
     * @return bool success
     */
    public function replaceLinks(EntityInterface $sourceEntity, array $targetEntities, array $options = []): bool
    {
        $bindingKey = (array)$this->getBindingKey();
        $primaryValue = $sourceEntity->extract($bindingKey);

        if (count(Hash::filter($primaryValue)) !== count($bindingKey)) {
            $message = 'Could not find primary key value for source entity';
            throw new InvalidArgumentException($message);
        }

        return $this->junction()->getConnection()->transactional(
            function () use ($sourceEntity, $targetEntities, $primaryValue, $options) {
                $junction = $this->junction();
                $target = $this->getTarget();

                $foreignKey = (array)$this->getForeignKey();
<<<<<<< HEAD
                /** @psalm-suppress PossiblyFalseArgument getForeignKey() returns false */
                $prefixedForeignKey = array_map([$junction, 'aliasField'], $foreignKey);

                $junctionPrimaryKey = (array)$junction->getPrimaryKey();
                $assocForeignKey = (array)$junction->getAssociation($target->getAlias())->getForeignKey();

                /** @psalm-suppress InvalidScalarArgument getForeignKey() returns false */
=======
                $assocForeignKey = (array)$junction->getAssociation($target->getAlias())->getForeignKey();

                $prefixedForeignKey = array_map([$junction, 'aliasField'], $foreignKey);
                $junctionPrimaryKey = (array)$junction->getPrimaryKey();
>>>>>>> ed60c569
                $keys = array_combine($foreignKey, $prefixedForeignKey);
                foreach (array_merge($assocForeignKey, $junctionPrimaryKey) as $key) {
                    /** @psalm-suppress PossiblyFalseArgument getForeignKey() returns false */
                    $keys[$key] = $junction->aliasField($key);
                }

                $existing = $this->_appendJunctionJoin($this->find())
                    ->select($junction)
                    ->where(array_combine($prefixedForeignKey, $primaryValue))
                    ->formatResults(function (ResultSetInterface $results) use ($junction) {
                        $junctionEntity = $junction->getEntityClass();
                        $junctionAlias = $junction->getAlias();

                        // Extract data for the junction entity and map the result
                        // into junction entity instances so that delete callbacks work correctly.
                        return $results->map(function ($item) use ($junctionEntity, $junctionAlias) {
                            return new $junctionEntity(
                                $item[$junctionAlias],
                                ['markNew' => false, 'markClean' => true]
                            );
                        });
                    });

                $jointEntities = $this->_collectJointEntities($sourceEntity, $targetEntities);
                $inserts = $this->_diffLinks($existing, $jointEntities, $targetEntities, $options);
                if ($inserts === false) {
                    return false;
                }

                if ($inserts && !$this->_saveTarget($sourceEntity, $inserts, $options)) {
                    return false;
                }

                $property = $this->getProperty();

                if (count($inserts)) {
                    $inserted = array_combine(
                        array_keys($inserts),
                        (array)$sourceEntity->get($property)
                    ) ?: [];
                    $targetEntities = $inserted + $targetEntities;
                }

                ksort($targetEntities);
                $sourceEntity->set($property, array_values($targetEntities));
                $sourceEntity->setDirty($property, false);

                return true;
            }
        );
    }

    /**
     * Helper method used to delete the difference between the links passed in
     * `$existing` and `$jointEntities`. This method will return the values from
     * `$targetEntities` that were not deleted from calculating the difference.
     *
     * @param \Cake\ORM\Query $existing a query for getting existing links
     * @param array<\Cake\Datasource\EntityInterface> $jointEntities link entities that should be persisted
     * @param array $targetEntities entities in target table that are related to
     * the `$jointEntities`
     * @param array<string, mixed> $options list of options accepted by `Table::delete()`
     * @return array|false Array of entities not deleted or false in case of deletion failure for atomic saves.
     */
    protected function _diffLinks(
        Query $existing,
        array $jointEntities,
        array $targetEntities,
        array $options = []
    ): array|false {
        $junction = $this->junction();
        $target = $this->getTarget();
        $belongsTo = $junction->getAssociation($target->getAlias());
        $foreignKey = (array)$this->getForeignKey();
        $assocForeignKey = (array)$belongsTo->getForeignKey();

        /** @var array<string> $keys */
        $keys = array_merge($foreignKey, $assocForeignKey);
        $deletes = $indexed = $present = [];

        foreach ($jointEntities as $i => $entity) {
            /** @psalm-suppress InvalidScalarArgument getForeignKey() returns false */
            $indexed[$i] = $entity->extract($keys);
            /** @psalm-suppress InvalidScalarArgument getForeignKey() returns false */
            $present[$i] = array_values($entity->extract($assocForeignKey));
        }

        /** @var \Cake\Datasource\EntityInterface $result */
        foreach ($existing as $result) {
            $fields = $result->extract($keys);
            $found = false;
            foreach ($indexed as $i => $data) {
                if ($fields === $data) {
                    unset($indexed[$i]);
                    $found = true;
                    break;
                }
            }

            if (!$found) {
                $deletes[] = $result;
            }
        }

        $primary = (array)$target->getPrimaryKey();
        $jointProperty = $this->_junctionProperty;
        foreach ($targetEntities as $k => $entity) {
            if (!($entity instanceof EntityInterface)) {
                continue;
            }
            $key = array_values($entity->extract($primary));
            foreach ($present as $i => $data) {
                if ($key === $data && !$entity->get($jointProperty)) {
                    unset($targetEntities[$k], $present[$i]);
                    break;
                }
            }
        }

        foreach ($deletes as $entity) {
            if (!$junction->delete($entity, $options) && !empty($options['atomic'])) {
                return false;
            }
        }

        return $targetEntities;
    }

    /**
     * Throws an exception should any of the passed entities is not persisted.
     *
     * @param \Cake\Datasource\EntityInterface $sourceEntity the row belonging to the `source` side
     *   of this association
     * @param array<\Cake\Datasource\EntityInterface> $targetEntities list of entities belonging to the `target` side
     *   of this association
     * @return bool
     * @throws \InvalidArgumentException
     */
    protected function _checkPersistenceStatus(EntityInterface $sourceEntity, array $targetEntities): bool
    {
        if ($sourceEntity->isNew()) {
            $error = 'Source entity needs to be persisted before links can be created or removed.';
            throw new InvalidArgumentException($error);
        }

        foreach ($targetEntities as $entity) {
            if ($entity->isNew()) {
                $error = 'Cannot link entities that have not been persisted yet.';
                throw new InvalidArgumentException($error);
            }
        }

        return true;
    }

    /**
     * Returns the list of joint entities that exist between the source entity
     * and each of the passed target entities
     *
     * @param \Cake\Datasource\EntityInterface $sourceEntity The row belonging to the source side
     *   of this association.
     * @param array $targetEntities The rows belonging to the target side of this
     *   association.
     * @throws \InvalidArgumentException if any of the entities is lacking a primary
     *   key value
     * @return array<\Cake\Datasource\EntityInterface>
     */
    protected function _collectJointEntities(EntityInterface $sourceEntity, array $targetEntities): array
    {
        $target = $this->getTarget();
        $source = $this->getSource();
        $junction = $this->junction();
        $jointProperty = $this->_junctionProperty;
        $primary = (array)$target->getPrimaryKey();

        $result = [];
        $missing = [];

        foreach ($targetEntities as $entity) {
            if (!($entity instanceof EntityInterface)) {
                continue;
            }
            $joint = $entity->get($jointProperty);

            if (!$joint || !($joint instanceof EntityInterface)) {
                $missing[] = $entity->extract($primary);
                continue;
            }

            $result[] = $joint;
        }

        if (empty($missing)) {
            return $result;
        }

        $belongsTo = $junction->getAssociation($target->getAlias());
        $hasMany = $source->getAssociation($junction->getAlias());
        $foreignKey = (array)$this->getForeignKey();
        $foreignKey = array_map(function ($key) {
            /** @psalm-suppress PossiblyFalseOperand getForeignKey() returns false */
            return $key . ' IS';
        }, $foreignKey);
        $assocForeignKey = (array)$belongsTo->getForeignKey();
        $assocForeignKey = array_map(function ($key) {
            /** @psalm-suppress PossiblyFalseOperand getForeignKey() returns false */
            return $key . ' IS';
        }, $assocForeignKey);
        $sourceKey = $sourceEntity->extract((array)$source->getPrimaryKey());

        $unions = [];
        foreach ($missing as $key) {
            $unions[] = $hasMany->find()
                ->where(array_combine($foreignKey, $sourceKey))
                ->where(array_combine($assocForeignKey, $key));
        }

        $query = array_shift($unions);
        foreach ($unions as $q) {
            $query->union($q);
        }

        return array_merge($result, $query->toArray());
    }

    /**
     * Returns the name of the association from the target table to the junction table,
     * this name is used to generate alias in the query and to later on retrieve the
     * results.
     *
     * @return string
     */
    protected function _junctionAssociationName(): string
    {
        if (!isset($this->_junctionAssociationName)) {
            $this->_junctionAssociationName = $this->getTarget()
                ->getAssociation($this->junction()->getAlias())
                ->getName();
        }

        return $this->_junctionAssociationName;
    }

    /**
     * Sets the name of the junction table.
     * If no arguments are passed the current configured name is returned. A default
     * name based of the associated tables will be generated if none found.
     *
     * @param string|null $name The name of the junction table.
     * @return string
     */
    protected function _junctionTableName(?string $name = null): string
    {
        if ($name === null) {
            if (empty($this->_junctionTableName)) {
                $tablesNames = array_map('Cake\Utility\Inflector::underscore', [
                    $this->getSource()->getTable(),
                    $this->getTarget()->getTable(),
                ]);
                sort($tablesNames);
                $this->_junctionTableName = implode('_', $tablesNames);
            }

            return $this->_junctionTableName;
        }

        return $this->_junctionTableName = $name;
    }

    /**
     * Parse extra options passed in the constructor.
     *
     * @param array<string, mixed> $options original list of options passed in constructor
     * @return void
     */
    protected function _options(array $options): void
    {
        if (!empty($options['targetForeignKey'])) {
            $this->setTargetForeignKey($options['targetForeignKey']);
        }
        if (!empty($options['joinTable'])) {
            $this->_junctionTableName($options['joinTable']);
        }
        if (!empty($options['through'])) {
            $this->setThrough($options['through']);
        }
        if (!empty($options['saveStrategy'])) {
            $this->setSaveStrategy($options['saveStrategy']);
        }
        if (isset($options['sort'])) {
            $this->setSort($options['sort']);
        }
    }
}<|MERGE_RESOLUTION|>--- conflicted
+++ resolved
@@ -1188,7 +1188,6 @@
                 $target = $this->getTarget();
 
                 $foreignKey = (array)$this->getForeignKey();
-<<<<<<< HEAD
                 /** @psalm-suppress PossiblyFalseArgument getForeignKey() returns false */
                 $prefixedForeignKey = array_map([$junction, 'aliasField'], $foreignKey);
 
@@ -1196,12 +1195,6 @@
                 $assocForeignKey = (array)$junction->getAssociation($target->getAlias())->getForeignKey();
 
                 /** @psalm-suppress InvalidScalarArgument getForeignKey() returns false */
-=======
-                $assocForeignKey = (array)$junction->getAssociation($target->getAlias())->getForeignKey();
-
-                $prefixedForeignKey = array_map([$junction, 'aliasField'], $foreignKey);
-                $junctionPrimaryKey = (array)$junction->getPrimaryKey();
->>>>>>> ed60c569
                 $keys = array_combine($foreignKey, $prefixedForeignKey);
                 foreach (array_merge($assocForeignKey, $junctionPrimaryKey) as $key) {
                     /** @psalm-suppress PossiblyFalseArgument getForeignKey() returns false */

<?php
declare(strict_types=1);

/**
 * CakePHP(tm) : Rapid Development Framework (https://cakephp.org)
 * Copyright (c) Cake Software Foundation, Inc. (https://cakefoundation.org)
 *
 * Licensed under The MIT License
 * For full copyright and license information, please see the LICENSE.txt
 * Redistributions of files must retain the above copyright notice.
 *
 * @copyright     Copyright (c) Cake Software Foundation, Inc. (https://cakefoundation.org)
 * @link          https://cakephp.org CakePHP(tm) Project
 * @since         4.0.0
 * @license       https://opensource.org/licenses/mit-license.php MIT License
 */
namespace Cake\ORM\Behavior\Translate;

use ArrayObject;
use Cake\Collection\CollectionInterface;
use Cake\Core\InstanceConfigTrait;
use Cake\Database\Expression\FieldInterface;
use Cake\Database\Expression\QueryExpression;
use Cake\Datasource\EntityInterface;
use Cake\Event\EventInterface;
use Cake\ORM\Locator\LocatorAwareTrait;
use Cake\ORM\Marshaller;
use Cake\ORM\Query\SelectQuery;
use Cake\ORM\Table;
use Cake\Utility\Hash;

/**
 * This class provides a way to translate dynamic data by keeping translations
 * in a separate shadow table where each row corresponds to a row of primary table.
 */
class ShadowTableStrategy implements TranslateStrategyInterface
{
    use InstanceConfigTrait;
    use LocatorAwareTrait;
    use TranslateStrategyTrait {
        buildMarshalMap as private _buildMarshalMap;
    }

    /**
     * Default config
     *
     * These are merged with user-provided configuration.
     *
     * @var array<string, mixed>
     */
    protected array $_defaultConfig = [
        'fields' => [],
        'defaultLocale' => null,
        'referenceName' => null,
        'allowEmptyTranslations' => true,
        'onlyTranslated' => false,
        'strategy' => 'subquery',
        'tableLocator' => null,
        'validator' => false,
    ];

    /**
     * Constructor
     *
     * @param \Cake\ORM\Table $table Table instance.
     * @param array<string, mixed> $config Configuration.
     */
    public function __construct(Table $table, array $config = [])
    {
        $tableAlias = $table->getAlias();
        [$plugin] = pluginSplit($table->getRegistryAlias(), true);
        $tableReferenceName = $config['referenceName'];

        $config += [
            'mainTableAlias' => $tableAlias,
            'translationTable' => $plugin . $tableReferenceName . 'Translations',
            'hasOneAlias' => $tableAlias . 'Translation',
        ];

        if (isset($config['tableLocator'])) {
            $this->_tableLocator = $config['tableLocator'];
        }

        $this->setConfig($config);
        $this->table = $table;
        $this->translationTable = $this->getTableLocator()->get(
            $this->_config['translationTable'],
            ['allowFallbackClass' => true]
        );

        $this->setupAssociations();
    }

    /**
     * Create a hasMany association for all records.
     *
     * Don't create a hasOne association here as the join conditions are modified
     * in before find - so create/modify it there.
     *
     * @return void
     */
    protected function setupAssociations(): void
    {
        $config = $this->getConfig();

        $targetAlias = $this->translationTable->getAlias();
        $this->table->hasMany($targetAlias, [
            'className' => $config['translationTable'],
            'foreignKey' => 'id',
            'strategy' => $config['strategy'],
            'propertyName' => '_i18n',
            'dependent' => true,
        ]);
    }

    /**
     * Callback method that listens to the `beforeFind` event in the bound
     * table. It modifies the passed query by eager loading the translated fields
     * and adding a formatter to copy the values into the main table records.
     *
     * @param \Cake\Event\EventInterface $event The beforeFind event that was fired.
     * @param \Cake\ORM\Query\SelectQuery $query Query.
     * @param \ArrayObject<string, mixed> $options The options for the query.
     * @return void
     */
    public function beforeFind(EventInterface $event, SelectQuery $query, ArrayObject $options): void
    {
        $locale = Hash::get($options, 'locale', $this->getLocale());
        $config = $this->getConfig();

        if ($locale === $config['defaultLocale']) {
            return;
        }

        $this->setupHasOneAssociation($locale, $options);

        $fieldsAdded = $this->addFieldsToQuery($query, $config);
        $orderByTranslatedField = $this->iterateClause($query, 'order', $config);
        $filteredByTranslatedField =
            $this->traverseClause($query, 'where', $config) ||
            $config['onlyTranslated'] ||
            ($options['filterByCurrentLocale'] ?? null);

        if (!$fieldsAdded && !$orderByTranslatedField && !$filteredByTranslatedField) {
            return;
        }

        $query->contain([$config['hasOneAlias']]);

        $query->formatResults(
            fn (CollectionInterface $results) => $this->rowMapper($results, $locale),
            $query::PREPEND
        );
    }

    /**
     * Create a hasOne association for record with required locale.
     *
     * @param string $locale Locale
     * @param \ArrayObject<string, mixed> $options Find options
     * @return void
     */
    protected function setupHasOneAssociation(string $locale, ArrayObject $options): void
    {
        $config = $this->getConfig();

        [$plugin] = pluginSplit($config['translationTable']);
        $hasOneTargetAlias = $plugin ? ($plugin . '.' . $config['hasOneAlias']) : $config['hasOneAlias'];
        if (!$this->getTableLocator()->exists($hasOneTargetAlias)) {
            // Load table before hand with fallback class usage enabled
            $this->getTableLocator()->get(
                $hasOneTargetAlias,
                [
                    'className' => $config['translationTable'],
                    'allowFallbackClass' => true,
                ]
            );
        }

        if (isset($options['filterByCurrentLocale'])) {
            $joinType = $options['filterByCurrentLocale'] ? 'INNER' : 'LEFT';
        } else {
            $joinType = $config['onlyTranslated'] ? 'INNER' : 'LEFT';
        }

        $this->table->hasOne($config['hasOneAlias'], [
            'foreignKey' => ['id'],
            'joinType' => $joinType,
            'propertyName' => 'translation',
            'className' => $config['translationTable'],
            'conditions' => [
                $config['hasOneAlias'] . '.locale' => $locale,
            ],
        ]);
    }

    /**
     * Add translation fields to query.
     *
     * If the query is using autofields (directly or implicitly) add the
     * main table's fields to the query first.
     *
     * Only add translations for fields that are in the main table, always
     * add the locale field though.
     *
     * @param \Cake\ORM\Query\SelectQuery $query The query to check.
     * @param array<string, mixed> $config The config to use for adding fields.
     * @return bool Whether a join to the translation table is required.
     */
    protected function addFieldsToQuery(SelectQuery $query, array $config): bool
    {
        if ($query->isAutoFieldsEnabled()) {
            return true;
        }

        $select = array_filter($query->clause('select'), function ($field) {
            return is_string($field);
        });

        if (!$select) {
            return true;
        }

        $alias = $config['mainTableAlias'];
        $joinRequired = false;
        foreach ($this->translatedFields() as $field) {
            if (array_intersect($select, [$field, "$alias.$field"])) {
                $joinRequired = true;
                $query->select($query->aliasField($field, $config['hasOneAlias']));
            }
        }

        if ($joinRequired) {
            $query->select($query->aliasField('locale', $config['hasOneAlias']));
        }

        return $joinRequired;
    }

    /**
     * Iterate over a clause to alias fields.
     *
     * The objective here is to transparently prevent ambiguous field errors by
     * prefixing fields with the appropriate table alias. This method currently
     * expects to receive an order clause only.
     *
     * @param \Cake\ORM\Query\SelectQuery $query the query to check.
     * @param string $name The clause name.
     * @param array<string, mixed> $config The config to use for adding fields.
     * @return bool Whether a join to the translation table is required.
     */
    protected function iterateClause(SelectQuery $query, string $name = '', array $config = []): bool
    {
        $clause = $query->clause($name);
        assert($clause === null || $clause instanceof QueryExpression);
        if (!$clause || !$clause->count()) {
            return false;
        }

        $alias = $config['hasOneAlias'];
        $fields = $this->translatedFields();
        $mainTableAlias = $config['mainTableAlias'];
        $mainTableFields = $this->mainFields();
        $joinRequired = false;

        $clause->iterateParts(
            function ($c, &$field) use ($fields, $alias, $mainTableAlias, $mainTableFields, &$joinRequired) {
                if (!is_string($field) || str_contains($field, '.')) {
                    return $c;
                }

                if (in_array($field, $fields, true)) {
                    $joinRequired = true;
                    $field = "$alias.$field";
                } elseif (in_array($field, $mainTableFields, true)) {
                    $field = "$mainTableAlias.$field";
                }

                return $c;
            }
        );

        return $joinRequired;
    }

    /**
     * Traverse over a clause to alias fields.
     *
     * The objective here is to transparently prevent ambiguous field errors by
     * prefixing fields with the appropriate table alias. This method currently
     * expects to receive a where clause only.
     *
     * @param \Cake\ORM\Query\SelectQuery $query the query to check.
     * @param string $name The clause name.
     * @param array<string, mixed> $config The config to use for adding fields.
     * @return bool Whether a join to the translation table is required.
     */
    protected function traverseClause(SelectQuery $query, string $name = '', array $config = []): bool
    {
        /** @var \Cake\Database\Expression\QueryExpression|null $clause */
        $clause = $query->clause($name);
        if (!$clause || !$clause->count()) {
            return false;
        }

        $alias = $config['hasOneAlias'];
        $fields = $this->translatedFields();
        $mainTableAlias = $config['mainTableAlias'];
        $mainTableFields = $this->mainFields();
        $joinRequired = false;

        $clause->traverse(
            function ($expression) use ($fields, $alias, $mainTableAlias, $mainTableFields, &$joinRequired): void {
                if (!($expression instanceof FieldInterface)) {
                    return;
                }
                $field = $expression->getField();
                if (!is_string($field) || str_contains($field, '.')) {
                    return;
                }

                if (in_array($field, $fields, true)) {
                    $joinRequired = true;
                    $expression->setField("$alias.$field");

                    return;
                }

                if (in_array($field, $mainTableFields, true)) {
                    $expression->setField("$mainTableAlias.$field");
                }
            }
        );

        return $joinRequired;
    }

    /**
     * Modifies the entity before it is saved so that translated fields are persisted
     * in the database too.
     *
     * @param \Cake\Event\EventInterface $event The beforeSave event that was fired.
     * @param \Cake\Datasource\EntityInterface $entity The entity that is going to be saved.
     * @param \ArrayObject<string, mixed> $options the options passed to the save method.
     * @return void
     */
    public function beforeSave(EventInterface $event, EntityInterface $entity, ArrayObject $options): void
    {
        $locale = $entity->get('_locale') ?: $this->getLocale();
        $newOptions = [$this->translationTable->getAlias() => ['validate' => false]];
        $options['associated'] = $newOptions + $options['associated'];

        // Check early if empty translations are present in the entity.
        // If this is the case, unset them to prevent persistence.
        // This only applies if $this->_config['allowEmptyTranslations'] is false
        if ($this->_config['allowEmptyTranslations'] === false) {
            $this->unsetEmptyFields($entity);
        }

        $this->bundleTranslatedFields($entity);
        $bundled = $entity->get('_i18n') ?: [];
        $noBundled = count($bundled) === 0;

        // No additional translation records need to be saved,
        // as the entity is in the default locale.
        if ($noBundled && $locale === $this->getConfig('defaultLocale')) {
            return;
        }

        $values = $entity->extract($this->translatedFields(), true);
        $fields = array_keys($values);
        $noFields = empty($fields);

        // If there are no fields and no bundled translations, or both fields
        // in the default locale and bundled translations we can
        // skip the remaining logic as its not necessary.
        if ($noFields && $noBundled || ($fields && $bundled)) {
            return;
        }

        $primaryKey = (array)$this->table->getPrimaryKey();
        $id = $entity->get(current($primaryKey));

        // When we have no key and bundled translations, we
        // need to mark the entity dirty so the root
        // entity persists.
        if ($noFields && $bundled && !$id) {
            foreach ($this->translatedFields() as $field) {
                $entity->setDirty($field, true);
            }

            return;
        }

        if ($noFields) {
            return;
        }

        $where = ['locale' => $locale];
        $translation = null;
        if ($id) {
            $where['id'] = $id;

            $translation = $this->translationTable->find()
                ->select(array_merge(['id', 'locale'], $fields))
                ->where($where)
                ->first();
        }

        if ($translation) {
            $translation->set($values);
        } else {
            $translation = $this->translationTable->newEntity(
                $where + $values,
                [
                    'useSetters' => false,
                    'markNew' => true,
                ]
            );
        }

        $entity->set('_i18n', array_merge($bundled, [$translation]));
        $entity->set('_locale', $locale, ['setter' => false]);
        $entity->setDirty('_locale', false);

        foreach ($fields as $field) {
            $entity->setDirty($field, false);
        }
    }

    /**
     * @inheritDoc
     */
    public function buildMarshalMap(Marshaller $marshaller, array $map, array $options): array
    {
        $this->translatedFields();

        return $this->_buildMarshalMap($marshaller, $map, $options);
    }

    /**
     * Returns a fully aliased field name for translated fields.
     *
     * If the requested field is configured as a translation field, field with
     * an alias of a corresponding association is returned. Table-aliased
     * field name is returned for all other fields.
     *
     * @param string $field Field name to be aliased.
     * @return string
     */
    public function translationField(string $field): string
    {
        if ($this->getLocale() === $this->getConfig('defaultLocale')) {
            return $this->table->aliasField($field);
        }

        $translatedFields = $this->translatedFields();
        if (in_array($field, $translatedFields, true)) {
            return $this->getConfig('hasOneAlias') . '.' . $field;
        }

        return $this->table->aliasField($field);
    }

    /**
     * Modifies the results from a table find in order to merge the translated
     * fields into each entity for a given locale.
     *
     * @param \Cake\Collection\CollectionInterface $results Results to map.
     * @param string $locale Locale string
     * @return \Cake\Collection\CollectionInterface
     */
    protected function rowMapper(CollectionInterface $results, string $locale): CollectionInterface
    {
        $allowEmpty = $this->_config['allowEmptyTranslations'];

        return $results->map(function ($row) use ($allowEmpty, $locale) {
            /** @var \Cake\Datasource\EntityInterface|array|null $row */
            if ($row === null) {
                return $row;
            }

            $hydrated = !is_array($row);

            if (empty($row['translation'])) {
                $row['_locale'] = $locale;
                unset($row['translation']);

                if ($hydrated) {
                    /** @psalm-suppress PossiblyInvalidMethodCall */
                    $row->clean();
                }

                return $row;
            }

            /** @var \Cake\ORM\Entity|array $translation */
            $translation = $row['translation'];

            /**
             * @psalm-suppress PossiblyInvalidMethodCall
             * @psalm-suppress PossiblyInvalidArgument
             */
            $keys = $hydrated ? $translation->getVisible() : array_keys($translation);

            foreach ($keys as $field) {
                if ($field === 'locale') {
                    $row['_locale'] = $translation[$field];
                    continue;
                }

                if ($translation[$field] !== null) {
                    if ($allowEmpty || $translation[$field] !== '') {
                        $row[$field] = $translation[$field];
                    }
                }
            }

            unset($row['translation']);

            if ($hydrated) {
                /** @psalm-suppress PossiblyInvalidMethodCall */
                $row->clean();
            }

            return $row;
        });
    }

    /**
     * Modifies the results from a table find in order to merge full translation
     * records into each entity under the `_translations` key.
     *
     * @param \Cake\Collection\CollectionInterface $results Results to modify.
     * @return \Cake\Collection\CollectionInterface
     */
    public function groupTranslations(CollectionInterface $results): CollectionInterface
    {
        return $results->map(function ($row) {
<<<<<<< HEAD
            $translations = (array)$row['_i18n'];
            if (empty($translations) && $row instanceof EntityInterface && $row->get('_translations')) {
=======
            if (!($row instanceof EntityInterface)) {
                return $row;
            }
            $translations = (array)$row->get('_i18n');
            if (empty($translations) && $row->get('_translations')) {
>>>>>>> 60b1c720
                return $row;
            }

            $result = [];
            foreach ($translations as $translation) {
                unset($translation['id']);
                $result[$translation['locale']] = $translation;
            }

            $row['_translations'] = $result;
            unset($row['_i18n']);
            if ($row instanceof EntityInterface) {
                $row->clean();
            }

            return $row;
        });
    }

    /**
     * Helper method used to generated multiple translated field entities
     * out of the data found in the `_translations` property in the passed
     * entity. The result will be put into its `_i18n` property.
     *
     * @param \Cake\Datasource\EntityInterface $entity Entity.
     * @return void
     */
    protected function bundleTranslatedFields(EntityInterface $entity): void
    {
        /** @var array<string, \Cake\ORM\Entity> $translations */
        $translations = (array)$entity->get('_translations');

        if (empty($translations) && !$entity->isDirty('_translations')) {
            return;
        }

        $primaryKey = (array)$this->table->getPrimaryKey();
        $key = $entity->get(current($primaryKey));

        foreach ($translations as $lang => $translation) {
            if (!$translation->id) {
                $update = [
                    'id' => $key,
                    'locale' => $lang,
                ];
                $translation->set($update, ['guard' => false]);
            }
        }

        $entity->set('_i18n', $translations);
    }

    /**
     * Lazy define and return the main table fields.
     *
     * @return array<string>
     */
    protected function mainFields(): array
    {
        $fields = $this->getConfig('mainTableFields');

        if ($fields) {
            return $fields;
        }

        $fields = $this->table->getSchema()->columns();

        $this->setConfig('mainTableFields', $fields);

        return $fields;
    }

    /**
     * Lazy define and return the translation table fields.
     *
     * @return array<string>
     */
    protected function translatedFields(): array
    {
        $fields = $this->getConfig('fields');

        if ($fields) {
            return $fields;
        }

        $table = $this->translationTable;
        $fields = $table->getSchema()->columns();
        $fields = array_values(array_diff($fields, ['id', 'locale']));

        $this->setConfig('fields', $fields);

        return $fields;
    }
}<|MERGE_RESOLUTION|>--- conflicted
+++ resolved
@@ -537,16 +537,11 @@
     public function groupTranslations(CollectionInterface $results): CollectionInterface
     {
         return $results->map(function ($row) {
-<<<<<<< HEAD
-            $translations = (array)$row['_i18n'];
-            if (empty($translations) && $row instanceof EntityInterface && $row->get('_translations')) {
-=======
             if (!($row instanceof EntityInterface)) {
                 return $row;
             }
             $translations = (array)$row->get('_i18n');
             if (empty($translations) && $row->get('_translations')) {
->>>>>>> 60b1c720
                 return $row;
             }
 

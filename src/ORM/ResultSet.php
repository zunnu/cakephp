<?php
declare(strict_types=1);

/**
 * CakePHP(tm) : Rapid Development Framework (https://cakephp.org)
 * Copyright (c) Cake Software Foundation, Inc. (https://cakefoundation.org)
 *
 * Licensed under The MIT License
 * For full copyright and license information, please see the LICENSE.txt
 * Redistributions of files must retain the above copyright notice.
 *
 * @copyright     Copyright (c) Cake Software Foundation, Inc. (https://cakefoundation.org)
 * @link          https://cakephp.org CakePHP(tm) Project
 * @since         3.0.0
 * @license       https://opensource.org/licenses/mit-license.php MIT License
 */
namespace Cake\ORM;

use Cake\Collection\CollectionTrait;
use Cake\Datasource\EntityInterface;
use Cake\Datasource\ResultSetInterface;
use SplFixedArray;

/**
 * Represents the results obtained after executing a query for a specific table.
 */
class ResultSet implements ResultSetInterface
{
    use CollectionTrait;

    /**
     * Points to the next record number that should be fetched
     *
     * @var int
     */
    protected int $_index = 0;

    /**
     * Last record fetched from the statement
     *
<<<<<<< HEAD
     * @var \Cake\Datasource\EntityInterface|array
=======
     * @var object|array
     */
    protected $_current;

    /**
     * Default table instance
     *
     * @var \Cake\ORM\Table
     */
    protected $_defaultTable;

    /**
     * The default table alias
     *
     * @var string
     */
    protected $_defaultAlias;

    /**
     * List of associations that should be placed under the `_matchingData`
     * result key.
     *
     * @var array<string, mixed>
     */
    protected $_matchingMap = [];

    /**
     * List of associations that should be eager loaded.
     *
     * @var array
     */
    protected $_containMap = [];

    /**
     * Map of fields that are fetched from the statement with
     * their type and the table they belong to
     *
     * @var array<string, mixed>
     */
    protected $_map = [];

    /**
     * List of matching associations and the column keys to expect
     * from each of them.
     *
     * @var array<string, mixed>
     */
    protected $_matchingMapColumns = [];

    /**
     * Results that have been fetched or hydrated into the results.
     *
     * @var \SplFixedArray|array
     */
    protected $_results = [];

    /**
     * Whether to hydrate results into objects or not
     *
     * @var bool
>>>>>>> 805fe298
     */
    protected EntityInterface|array $_current = [];

    /**
     * Holds the count of records in this result set
     *
     * @var int
     */
    protected int $_count = 0;

    /**
     * Results that have been fetched or hydrated into the results.
     *
     * @var \SplFixedArray
     */
    protected SplFixedArray $_results;

    /**
     * Constructor
     *
     * @param array $results Results array.
     */
    public function __construct(array $results)
    {
        $this->__unserialize($results);
    }

    /**
     * Returns the current record in the result iterator.
     *
     * Part of Iterator interface.
     *
     * @return \Cake\Datasource\EntityInterface|array
     */
    public function current(): EntityInterface|array
    {
        return $this->_current;
    }

    /**
     * Returns the key of the current record in the iterator.
     *
     * Part of Iterator interface.
     *
     * @return int
     */
    public function key(): int
    {
        return $this->_index;
    }

    /**
     * Advances the iterator pointer to the next record.
     *
     * Part of Iterator interface.
     *
     * @return void
     */
    public function next(): void
    {
        $this->_index++;
    }

    /**
     * Rewinds a ResultSet.
     *
     * Part of Iterator interface.
     *
     * @return void
     */
    public function rewind(): void
    {
        $this->_index = 0;
    }

    /**
     * Whether there are more results to be fetched from the iterator.
     *
     * Part of Iterator interface.
     *
     * @return bool
     */
    public function valid(): bool
    {
        if ($this->_index < $this->_count) {
            $this->_current = $this->_results[$this->_index];

            return true;
        }

        return false;
    }

    /**
     * Get the first record from a result set.
     *
     * @return \Cake\Datasource\EntityInterface|array|null
     */
    public function first(): EntityInterface|array|null
    {
        foreach ($this as $result) {
            return $result;
        }

        return null;
    }

    /**
     * Serializes a resultset.
     *
     * @return array
     */
    public function __serialize(): array
    {
        return $this->_results->toArray();
    }

    /**
     * Unserializes a resultset.
     *
     * @param array $data Data array.
     * @return void
     */
    public function __unserialize(array $data): void
    {
        $this->_results = SplFixedArray::fromArray($data);
        $this->_count = $this->_results->count();
    }

    /**
     * Gives the number of rows in the result set.
     *
     * Part of the Countable interface.
     *
     * @return int
     */
    public function count(): int
    {
        return $this->_count;
    }

    /**
     * @inheritDoc
     */
    public function countKeys(): int
    {
        return $this->_count;
    }

    /**
     * @inheritDoc
     */
    public function isEmpty(): bool
    {
        return !$this->_count;
    }

    /**
     * Returns an array that can be used to describe the internal state of this
     * object.
     *
     * @return array<string, mixed>
     */
    public function __debugInfo(): array
    {
        $currentIndex = $this->_index;
        // toArray() adjusts the current index, so we have to reset it
        $items = $this->toArray();
        $this->_index = $currentIndex;

        return [
            'items' => $items,
        ];
    }
}<|MERGE_RESOLUTION|>--- conflicted
+++ resolved
@@ -38,70 +38,7 @@
     /**
      * Last record fetched from the statement
      *
-<<<<<<< HEAD
      * @var \Cake\Datasource\EntityInterface|array
-=======
-     * @var object|array
-     */
-    protected $_current;
-
-    /**
-     * Default table instance
-     *
-     * @var \Cake\ORM\Table
-     */
-    protected $_defaultTable;
-
-    /**
-     * The default table alias
-     *
-     * @var string
-     */
-    protected $_defaultAlias;
-
-    /**
-     * List of associations that should be placed under the `_matchingData`
-     * result key.
-     *
-     * @var array<string, mixed>
-     */
-    protected $_matchingMap = [];
-
-    /**
-     * List of associations that should be eager loaded.
-     *
-     * @var array
-     */
-    protected $_containMap = [];
-
-    /**
-     * Map of fields that are fetched from the statement with
-     * their type and the table they belong to
-     *
-     * @var array<string, mixed>
-     */
-    protected $_map = [];
-
-    /**
-     * List of matching associations and the column keys to expect
-     * from each of them.
-     *
-     * @var array<string, mixed>
-     */
-    protected $_matchingMapColumns = [];
-
-    /**
-     * Results that have been fetched or hydrated into the results.
-     *
-     * @var \SplFixedArray|array
-     */
-    protected $_results = [];
-
-    /**
-     * Whether to hydrate results into objects or not
-     *
-     * @var bool
->>>>>>> 805fe298
      */
     protected EntityInterface|array $_current = [];
 

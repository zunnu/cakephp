--- conflicted
+++ resolved
@@ -1056,10 +1056,7 @@
     {
         $options += ['sourceTable' => $this];
 
-<<<<<<< HEAD
         /** @var \Cake\ORM\Association\BelongsTo */
-=======
->>>>>>> 7a32d4f0
         return $this->_associations->load(BelongsTo::class, $associated, $options);
     }
 
@@ -1103,10 +1100,7 @@
     {
         $options += ['sourceTable' => $this];
 
-<<<<<<< HEAD
         /** @var \Cake\ORM\Association\HasOne */
-=======
->>>>>>> 7a32d4f0
         return $this->_associations->load(HasOne::class, $associated, $options);
     }
 
@@ -1156,10 +1150,7 @@
     {
         $options += ['sourceTable' => $this];
 
-<<<<<<< HEAD
         /** @var \Cake\ORM\Association\HasMany */
-=======
->>>>>>> 7a32d4f0
         return $this->_associations->load(HasMany::class, $associated, $options);
     }
 
@@ -1211,10 +1202,7 @@
     {
         $options += ['sourceTable' => $this];
 
-<<<<<<< HEAD
         /** @var \Cake\ORM\Association\BelongsToMany */
-=======
->>>>>>> 7a32d4f0
         return $this->_associations->load(BelongsToMany::class, $associated, $options);
     }
 
@@ -2948,12 +2936,7 @@
      */
     public function newEntity(array $data, array $options = []): EntityInterface
     {
-<<<<<<< HEAD
         $options['associated'] ??= $this->_associations->keys();
-        $marshaller = $this->marshaller();
-=======
-        $options['associated'] = $options['associated'] ?? $this->_associations->keys();
->>>>>>> 7a32d4f0
 
         return $this->marshaller()->one($data, $options);
     }
@@ -2992,12 +2975,7 @@
      */
     public function newEntities(array $data, array $options = []): array
     {
-<<<<<<< HEAD
         $options['associated'] ??= $this->_associations->keys();
-        $marshaller = $this->marshaller();
-=======
-        $options['associated'] = $options['associated'] ?? $this->_associations->keys();
->>>>>>> 7a32d4f0
 
         return $this->marshaller()->many($data, $options);
     }
@@ -3055,12 +3033,7 @@
      */
     public function patchEntity(EntityInterface $entity, array $data, array $options = []): EntityInterface
     {
-<<<<<<< HEAD
         $options['associated'] ??= $this->_associations->keys();
-        $marshaller = $this->marshaller();
-=======
-        $options['associated'] = $options['associated'] ?? $this->_associations->keys();
->>>>>>> 7a32d4f0
 
         return $this->marshaller()->merge($entity, $data, $options);
     }
@@ -3098,12 +3071,7 @@
      */
     public function patchEntities(iterable $entities, array $data, array $options = []): array
     {
-<<<<<<< HEAD
         $options['associated'] ??= $this->_associations->keys();
-        $marshaller = $this->marshaller();
-=======
-        $options['associated'] = $options['associated'] ?? $this->_associations->keys();
->>>>>>> 7a32d4f0
 
         return $this->marshaller()->mergeMany($entities, $data, $options);
     }

<?php
/**
 * CakePHP(tm) : Rapid Development Framework (http://cakephp.org)
 * Copyright (c) Cake Software Foundation, Inc. (http://cakefoundation.org)
 *
 * Licensed under The MIT License
 * For full copyright and license information, please see the LICENSE.txt
 * Redistributions of files must retain the above copyright notice.
 *
 * @copyright     Copyright (c) Cake Software Foundation, Inc. (http://cakefoundation.org)
 * @link          http://cakephp.org CakePHP(tm) Project
 * @since         3.0.0
 * @license       http://www.opensource.org/licenses/mit-license.php MIT License
 */
namespace Cake\ORM;

use ArrayObject;
use BadMethodCallException;
use Cake\Core\App;
use Cake\Database\Schema\Table as Schema;
use Cake\Database\Type;
use Cake\Datasource\ConnectionInterface;
use Cake\Datasource\EntityInterface;
use Cake\Datasource\Exception\InvalidPrimaryKeyException;
use Cake\Datasource\RepositoryInterface;
use Cake\Datasource\RulesAwareTrait;
use Cake\Event\EventDispatcherInterface;
use Cake\Event\EventDispatcherTrait;
use Cake\Event\EventListenerInterface;
use Cake\Event\EventManager;
use Cake\ORM\Association\BelongsTo;
use Cake\ORM\Association\BelongsToMany;
use Cake\ORM\Association\HasMany;
use Cake\ORM\Association\HasOne;
use Cake\ORM\Exception\MissingEntityException;
use Cake\ORM\Rule\IsUnique;
use Cake\Utility\Inflector;
use Cake\Validation\Validation;
use Cake\Validation\ValidatorAwareTrait;
use InvalidArgumentException;
use RuntimeException;

/**
 * Represents a single database table.
 *
 * Exposes methods for retrieving data out of it, and manages the associations
 * this table has to other tables. Multiple instances of this class can be created
 * for the same database table with different aliases, this allows you to address
 * your database structure in a richer and more expressive way.
 *
 * ### Retrieving data
 *
 * The primary way to retrieve data is using Table::find(). See that method
 * for more information.
 *
 * ### Dynamic finders
 *
 * In addition to the standard find($type) finder methods, CakePHP provides dynamic
 * finder methods. These methods allow you to easily set basic conditions up. For example
 * to filter users by username you would call
 *
 * ```
 * $query = $users->findByUsername('mark');
 * ```
 *
 * You can also combine conditions on multiple fields using either `Or` or `And`:
 *
 * ```
 * $query = $users->findByUsernameOrEmail('mark', 'mark@example.org');
 * ```
 *
 * ### Bulk updates/deletes
 *
 * You can use Table::updateAll() and Table::deleteAll() to do bulk updates/deletes.
 * You should be aware that events will *not* be fired for bulk updates/deletes.
 *
 * ### Callbacks/events
 *
 * Table objects provide a few callbacks/events you can hook into to augment/replace
 * find operations. Each event uses the standard event subsystem in CakePHP
 *
 * - `beforeFind(Event $event, Query $query, ArrayObject $options, boolean $primary)`
 *   Fired before each find operation. By stopping the event and supplying a
 *   return value you can bypass the find operation entirely. Any changes done
 *   to the $query instance will be retained for the rest of the find. The
 *   $primary parameter indicates whether or not this is the root query,
 *   or an associated query.
 *
 * - `buildValidator(Event $event, Validator $validator, string $name)`
 *   Allows listeners to modify validation rules for the provided named validator.
 *
 * - `buildRules(Event $event, RulesChecker $rules)`
 *   Allows listeners to modify the rules checker by adding more rules.
 *
 * - `beforeRules(Event $event, EntityInterface $entity, ArrayObject $options, string $operation)`
 *   Fired before an entity is validated using the rules checker. By stopping this event,
 *   you can return the final value of the rules checking operation.
 *
 * - `afterRules(Event $event, EntityInterface $entity, ArrayObject $options, bool $result, string $operation)`
 *   Fired after the rules have been checked on the entity. By stopping this event,
 *   you can return the final value of the rules checking operation.
 *
 * - `beforeSave(Event $event, EntityInterface $entity, ArrayObject $options)`
 *   Fired before each entity is saved. Stopping this event will abort the save
 *   operation. When the event is stopped the result of the event will be returned.
 *
 * - `afterSave(Event $event, EntityInterface $entity, ArrayObject $options)`
 *   Fired after an entity is saved.
 *
 * - `afterSaveCommit(Event $event, EntityInterface $entity, ArrayObject $options)`
 *   Fired after the transaction in which the save operation is wrapped has been committed.
 *   It’s also triggered for non atomic saves where database operations are implicitly committed.
 *   The event is triggered only for the primary table on which save() is directly called.
 *   The event is not triggered if a transaction is started before calling save.
 *
 * - `beforeDelete(Event $event, EntityInterface $entity, ArrayObject $options)`
 *   Fired before an entity is deleted. By stopping this event you will abort
 *   the delete operation.
 *
 * - `afterDelete(Event $event, EntityInterface $entity, ArrayObject $options)`
 *   Fired after an entity has been deleted.
 *
 * @see \Cake\Event\EventManager for reference on the events system.
 */
class Table implements RepositoryInterface, EventListenerInterface, EventDispatcherInterface
{

    use EventDispatcherTrait;
    use RulesAwareTrait;
    use ValidatorAwareTrait;

    /**
     * Name of default validation set.
     *
     * @var string
     */
    const DEFAULT_VALIDATOR = 'default';

    /**
     * The alias this object is assigned to validators as.
     *
     * @var string
     */
    const VALIDATOR_PROVIDER_NAME = 'table';

    /**
     * The rules class name that is used.
     *
     * @var string
     */
    const RULES_CLASS = 'Cake\ORM\RulesChecker';

    /**
     * Name of the table as it can be found in the database
     *
     * @var string
     */
    protected $_table;

    /**
     * Human name giving to this particular instance. Multiple objects representing
     * the same database table can exist by using different aliases.
     *
     * @var string
     */
    protected $_alias;

    /**
     * Connection instance
     *
     * @var \Cake\Datasource\ConnectionInterface
     */
    protected $_connection;

    /**
     * The schema object containing a description of this table fields
     *
     * @var \Cake\Database\Schema\Table
     */
    protected $_schema;

    /**
     * The name of the field that represents the primary key in the table
     *
     * @var string|array
     */
    protected $_primaryKey;

    /**
     * The name of the field that represents a human readable representation of a row
     *
     * @var string
     */
    protected $_displayField;

    /**
     * The associations container for this Table.
     *
     * @var \Cake\ORM\AssociationCollection
     */
    protected $_associations;

    /**
     * BehaviorRegistry for this table
     *
     * @var \Cake\ORM\BehaviorRegistry
     */
    protected $_behaviors;

    /**
     * The name of the class that represent a single row for this table
     *
     * @var string
     */
    protected $_entityClass;

    /**
     * Registry key used to create this table object
     *
     * @var string
     */
    protected $_registryAlias;

    /**
     * Initializes a new instance
     *
     * The $config array understands the following keys:
     *
     * - table: Name of the database table to represent
     * - alias: Alias to be assigned to this table (default to table name)
     * - connection: The connection instance to use
     * - entityClass: The fully namespaced class name of the entity class that will
     *   represent rows in this table.
     * - schema: A \Cake\Database\Schema\Table object or an array that can be
     *   passed to it.
     * - eventManager: An instance of an event manager to use for internal events
     * - behaviors: A BehaviorRegistry. Generally not used outside of tests.
     * - associations: An AssociationCollection instance.
     * - validator: A Validator instance which is assigned as the "default"
     *   validation set, or an associative array, where key is the name of the
     *   validation set and value the Validator instance.
     *
     * @param array $config List of options for this table
     */
    public function __construct(array $config = [])
    {
        if (!empty($config['registryAlias'])) {
            $this->registryAlias($config['registryAlias']);
        }
        if (!empty($config['table'])) {
            $this->table($config['table']);
        }
        if (!empty($config['alias'])) {
            $this->alias($config['alias']);
        }
        if (!empty($config['connection'])) {
            $this->connection($config['connection']);
        }
        if (!empty($config['schema'])) {
            $this->schema($config['schema']);
        }
        if (!empty($config['entityClass'])) {
            $this->entityClass($config['entityClass']);
        }
        $eventManager = $behaviors = $associations = null;
        if (!empty($config['eventManager'])) {
            $eventManager = $config['eventManager'];
        }
        if (!empty($config['behaviors'])) {
            $behaviors = $config['behaviors'];
        }
        if (!empty($config['associations'])) {
            $associations = $config['associations'];
        }
        if (!empty($config['validator'])) {
            if (!is_array($config['validator'])) {
                $this->validator(static::DEFAULT_VALIDATOR, $config['validator']);
            } else {
                foreach ($config['validator'] as $name => $validator) {
                    $this->validator($name, $validator);
                }
            }
        }
        $this->_eventManager = $eventManager ?: new EventManager();
        $this->_behaviors = $behaviors ?: new BehaviorRegistry();
        $this->_behaviors->setTable($this);
        $this->_associations = $associations ?: new AssociationCollection();

        $this->initialize($config);
        $this->_eventManager->on($this);
        $this->dispatchEvent('Model.initialize');
    }

    /**
     * Get the default connection name.
     *
     * This method is used to get the fallback connection name if an
     * instance is created through the TableRegistry without a connection.
     *
     * @return string
     * @see \Cake\ORM\TableRegistry::get()
     */
    public static function defaultConnectionName()
    {
        return 'default';
    }

    /**
     * Initialize a table instance. Called after the constructor.
     *
     * You can use this method to define associations, attach behaviors
     * define validation and do any other initialization logic you need.
     *
     * ```
     *  public function initialize(array $config)
     *  {
     *      $this->belongsTo('Users');
     *      $this->belongsToMany('Tagging.Tags');
     *      $this->primaryKey('something_else');
     *  }
     * ```
     *
     * @param array $config Configuration options passed to the constructor
     * @return void
     */
    public function initialize(array $config)
    {
    }

    /**
     * Returns the database table name or sets a new one
     *
     * @param string|null $table the new table name
     * @return string
     */
    public function table($table = null)
    {
        if ($table !== null) {
            $this->_table = $table;
        }
        if ($this->_table === null) {
            $table = namespaceSplit(get_class($this));
            $table = substr(end($table), 0, -5);
            if (empty($table)) {
                $table = $this->alias();
            }
            $this->_table = Inflector::underscore($table);
        }
        return $this->_table;
    }

    /**
     * {@inheritDoc}
     */
    public function alias($alias = null)
    {
        if ($alias !== null) {
            $this->_alias = $alias;
        }
        if ($this->_alias === null) {
            $alias = namespaceSplit(get_class($this));
            $alias = substr(end($alias), 0, -5) ?: $this->_table;
            $this->_alias = $alias;
        }
        return $this->_alias;
    }

    /**
     * Alias a field with the table's current alias.
     *
     * @param string $field The field to alias.
     * @return string The field prefixed with the table alias.
     */
    public function aliasField($field)
    {
        return $this->alias() . '.' . $field;
    }

    /**
     * Returns the table registry key used to create this table instance
     *
     * @param string|null $registryAlias the key used to access this object
     * @return string
     */
    public function registryAlias($registryAlias = null)
    {
        if ($registryAlias !== null) {
            $this->_registryAlias = $registryAlias;
        }
        if ($this->_registryAlias === null) {
            $this->_registryAlias = $this->alias();
        }
        return $this->_registryAlias;
    }

    /**
     * Returns the connection instance or sets a new one
     *
     * @param \Cake\Datasource\ConnectionInterface|null $conn The new connection instance
     * @return \Cake\Datasource\ConnectionInterface
     */
    public function connection(ConnectionInterface $conn = null)
    {
        if ($conn === null) {
            return $this->_connection;
        }

        return $this->_connection = $conn;
    }

    /**
     * Returns the schema table object describing this table's properties.
     *
     * If an \Cake\Database\Schema\Table is passed, it will be used for this table
     * instead of the default one.
     *
     * If an array is passed, a new \Cake\Database\Schema\Table will be constructed
     * out of it and used as the schema for this table.
     *
     * @param array|\Cake\Database\Schema\Table|null $schema New schema to be used for this table
     * @return \Cake\Database\Schema\Table
     */
    public function schema($schema = null)
    {
        if ($schema === null) {
            if ($this->_schema === null) {
                $this->_schema = $this->_initializeSchema(
                    $this->connection()
                        ->schemaCollection()
                        ->describe($this->table())
                );
            }
            return $this->_schema;
        }

        if (is_array($schema)) {
            $constraints = [];

            if (isset($schema['_constraints'])) {
                $constraints = $schema['_constraints'];
                unset($schema['_constraints']);
            }

            $schema = new Schema($this->table(), $schema);

            foreach ($constraints as $name => $value) {
                $schema->addConstraint($name, $value);
            }
        }

        return $this->_schema = $schema;
    }

    /**
     * Override this function in order to alter the schema used by this table.
     * This function is only called after fetching the schema out of the database.
     * If you wish to provide your own schema to this table without touching the
     * database, you can override schema() or inject the definitions though that
     * method.
     *
     * ### Example:
     *
     * ```
     * protected function _initializeSchema(\Cake\Database\Schema\Table $table) {
     *  $table->columnType('preferences', 'json');
     *  return $table;
     * }
     * ```
     *
     * @param \Cake\Database\Schema\Table $table The table definition fetched from database.
     * @return \Cake\Database\Schema\Table the altered schema
     * @api
     */
    protected function _initializeSchema(Schema $table)
    {
        return $table;
    }

    /**
     * Test to see if a Table has a specific field/column.
     *
     * Delegates to the schema object and checks for column presence
     * using the Schema\Table instance.
     *
     * @param string $field The field to check for.
     * @return bool True if the field exists, false if it does not.
     */
    public function hasField($field)
    {
        $schema = $this->schema();
        return $schema->column($field) !== null;
    }

    /**
     * Returns the primary key field name or sets a new one
     *
     * @param string|array|null $key sets a new name to be used as primary key
     * @return string|array
     */
    public function primaryKey($key = null)
    {
        if ($key !== null) {
            $this->_primaryKey = $key;
        }
        if ($this->_primaryKey === null) {
            $key = (array)$this->schema()->primaryKey();
            if (count($key) === 1) {
                $key = $key[0];
            }
            $this->_primaryKey = $key;
        }
        return $this->_primaryKey;
    }

    /**
     * Returns the display field or sets a new one
     *
     * @param string|null $key sets a new name to be used as display field
     * @return string
     */
    public function displayField($key = null)
    {
        if ($key !== null) {
            $this->_displayField = $key;
        }
        if ($this->_displayField === null) {
            $schema = $this->schema();
            $primary = (array)$this->primaryKey();
            $this->_displayField = array_shift($primary);
            if ($schema->column('title')) {
                $this->_displayField = 'title';
            }
            if ($schema->column('name')) {
                $this->_displayField = 'name';
            }
        }
        return $this->_displayField;
    }

    /**
     * Returns the class used to hydrate rows for this table or sets
     * a new one
     *
     * @param string|null $name the name of the class to use
     * @throws \Cake\ORM\Exception\MissingEntityException when the entity class cannot be found
     * @return string
     */
    public function entityClass($name = null)
    {
        if ($name === null && !$this->_entityClass) {
            $default = '\Cake\ORM\Entity';
            $self = get_called_class();
            $parts = explode('\\', $self);

            if ($self === __CLASS__ || count($parts) < 3) {
                return $this->_entityClass = $default;
            }

            $alias = Inflector::singularize(substr(array_pop($parts), 0, -5));
            $name = implode('\\', array_slice($parts, 0, -1)) . '\Entity\\' . $alias;
            if (!class_exists($name)) {
                return $this->_entityClass = $default;
            }
        }

        if ($name !== null) {
            $class = App::className($name, 'Model/Entity');
            $this->_entityClass = $class;
        }

        if (!$this->_entityClass) {
            throw new MissingEntityException([$name]);
        }

        return $this->_entityClass;
    }

    /**
     * Add a behavior.
     *
     * Adds a behavior to this table's behavior collection. Behaviors
     * provide an easy way to create horizontally re-usable features
     * that can provide trait like functionality, and allow for events
     * to be listened to.
     *
     * Example:
     *
     * Load a behavior, with some settings.
     *
     * ```
     * $this->addBehavior('Tree', ['parent' => 'parentId']);
     * ```
     *
     * Behaviors are generally loaded during Table::initialize().
     *
     * @param string $name The name of the behavior. Can be a short class reference.
     * @param array $options The options for the behavior to use.
     * @return void
     * @throws \RuntimeException If a behavior is being reloaded.
     * @see \Cake\ORM\Behavior
     */
    public function addBehavior($name, array $options = [])
    {
        $this->_behaviors->load($name, $options);
    }

    /**
     * Removes a behavior from this table's behavior registry.
     *
     * Example:
     *
     * Remove a behavior from this table.
     *
     * ```
     * $this->removeBehavior('Tree');
     * ```
     *
     * @param string $name The alias that the behavior was added with.
     * @return void
     * @see \Cake\ORM\Behavior
     */
    public function removeBehavior($name)
    {
        $this->_behaviors->unload($name);
    }

    /**
     * Returns the behavior registry for this table.
     *
     * @return \Cake\ORM\BehaviorRegistry The BehaviorRegistry instance.
     */
    public function behaviors()
    {
        return $this->_behaviors;
    }

    /**
     * Check if a behavior with the given alias has been loaded.
     *
     * @param string $name The behavior alias to check.
     * @return bool Whether or not the behavior exists.
     */
    public function hasBehavior($name)
    {
        return $this->_behaviors->has($name);
    }

    /**
     * Returns an association object configured for the specified alias if any
     *
     * @param string $name the alias used for the association.
     * @return \Cake\ORM\Association|null Either the association or null.
     */
    public function association($name)
    {
        return $this->_associations->get($name);
    }

    /**
     * Get the associations collection for this table.
     *
     * @return \Cake\ORM\AssociationCollection The collection of association objects.
     */
    public function associations()
    {
        return $this->_associations;
    }

    /**
     * Setup multiple associations.
     *
     * It takes an array containing set of table names indexed by association type
     * as argument:
     *
     * ```
     * $this->Posts->addAssociations([
     *   'belongsTo' => [
     *     'Users' => ['className' => 'App\Model\Table\UsersTable']
     *   ],
     *   'hasMany' => ['Comments'],
     *   'belongsToMany' => ['Tags']
     * ]);
     * ```
     *
     * Each association type accepts multiple associations where the keys
     * are the aliases, and the values are association config data. If numeric
     * keys are used the values will be treated as association aliases.
     *
     * @param array $params Set of associations to bind (indexed by association type)
     * @return void
     * @see \Cake\ORM\Table::belongsTo()
     * @see \Cake\ORM\Table::hasOne()
     * @see \Cake\ORM\Table::hasMany()
     * @see \Cake\ORM\Table::belongsToMany()
     */
    public function addAssociations(array $params)
    {
        foreach ($params as $assocType => $tables) {
            foreach ($tables as $associated => $options) {
                if (is_numeric($associated)) {
                    $associated = $options;
                    $options = [];
                }
                $this->{$assocType}($associated, $options);
            }
        }
    }

    /**
     * Creates a new BelongsTo association between this table and a target
     * table. A "belongs to" association is a N-1 relationship where this table
     * is the N side, and where there is a single associated record in the target
     * table for each one in this table.
     *
     * Target table can be inferred by its name, which is provided in the
     * first argument, or you can either pass the to be instantiated or
     * an instance of it directly.
     *
     * The options array accept the following keys:
     *
     * - className: The class name of the target table object
     * - targetTable: An instance of a table object to be used as the target table
     * - foreignKey: The name of the field to use as foreign key, if false none
     *   will be used
     * - conditions: array with a list of conditions to filter the join with
     * - joinType: The type of join to be used (e.g. INNER)
     * - strategy: The loading strategy to use. 'join' and 'select' are supported.
     * - finder: The finder method to use when loading records from this association.
     *   Defaults to 'all'. When the strategy is 'join', only the fields, containments,
     *   and where conditions will be used from the finder.
     *
     * This method will return the association object that was built.
     *
     * @param string $associated the alias for the target table. This is used to
     * uniquely identify the association
     * @param array $options list of options to configure the association definition
     * @return \Cake\ORM\Association\BelongsTo
     */
    public function belongsTo($associated, array $options = [])
    {
        $options += ['sourceTable' => $this];
        $association = new BelongsTo($associated, $options);
        return $this->_associations->add($association->name(), $association);
    }

    /**
     * Creates a new HasOne association between this table and a target
     * table. A "has one" association is a 1-1 relationship.
     *
     * Target table can be inferred by its name, which is provided in the
     * first argument, or you can either pass the class name to be instantiated or
     * an instance of it directly.
     *
     * The options array accept the following keys:
     *
     * - className: The class name of the target table object
     * - targetTable: An instance of a table object to be used as the target table
     * - foreignKey: The name of the field to use as foreign key, if false none
     *   will be used
     * - dependent: Set to true if you want CakePHP to cascade deletes to the
     *   associated table when an entity is removed on this table. The delete operation
     *   on the associated table will not cascade further. To get recursive cascades enable
     *   `cascadeCallbacks` as well. Set to false if you don't want CakePHP to remove
     *   associated data, or when you are using database constraints.
     * - cascadeCallbacks: Set to true if you want CakePHP to fire callbacks on
     *   cascaded deletes. If false the ORM will use deleteAll() to remove data.
     *   When true records will be loaded and then deleted.
     * - conditions: array with a list of conditions to filter the join with
     * - joinType: The type of join to be used (e.g. LEFT)
     * - strategy: The loading strategy to use. 'join' and 'select' are supported.
     * - finder: The finder method to use when loading records from this association.
     *   Defaults to 'all'. When the strategy is 'join', only the fields, containments,
     *   and where conditions will be used from the finder.
     *
     * This method will return the association object that was built.
     *
     * @param string $associated the alias for the target table. This is used to
     * uniquely identify the association
     * @param array $options list of options to configure the association definition
     * @return \Cake\ORM\Association\HasOne
     */
    public function hasOne($associated, array $options = [])
    {
        $options += ['sourceTable' => $this];
        $association = new HasOne($associated, $options);
        return $this->_associations->add($association->name(), $association);
    }

    /**
     * Creates a new HasMany association between this table and a target
     * table. A "has many" association is a 1-N relationship.
     *
     * Target table can be inferred by its name, which is provided in the
     * first argument, or you can either pass the class name to be instantiated or
     * an instance of it directly.
     *
     * The options array accept the following keys:
     *
     * - className: The class name of the target table object
     * - targetTable: An instance of a table object to be used as the target table
     * - foreignKey: The name of the field to use as foreign key, if false none
     *   will be used
     * - dependent: Set to true if you want CakePHP to cascade deletes to the
     *   associated table when an entity is removed on this table. The delete operation
     *   on the associated table will not cascade further. To get recursive cascades enable
     *   `cascadeCallbacks` as well. Set to false if you don't want CakePHP to remove
     *   associated data, or when you are using database constraints.
     * - cascadeCallbacks: Set to true if you want CakePHP to fire callbacks on
     *   cascaded deletes. If false the ORM will use deleteAll() to remove data.
     *   When true records will be loaded and then deleted.
     * - conditions: array with a list of conditions to filter the join with
     * - sort: The order in which results for this association should be returned
     * - saveStrategy: Either 'append' or 'replace'. When 'append' the current records
     *   are appended to any records in the database. When 'replace' associated records
     *   not in the current set will be removed. If the foreign key is a null able column
     *   or if `dependent` is true records will be orphaned.
     * - strategy: The strategy to be used for selecting results Either 'select'
     *   or 'subquery'. If subquery is selected the query used to return results
     *   in the source table will be used as conditions for getting rows in the
     *   target table.
     * - finder: The finder method to use when loading records from this association.
     *   Defaults to 'all'.
     *
     * This method will return the association object that was built.
     *
     * @param string $associated the alias for the target table. This is used to
     * uniquely identify the association
     * @param array $options list of options to configure the association definition
     * @return \Cake\ORM\Association\HasMany
     */
    public function hasMany($associated, array $options = [])
    {
        $options += ['sourceTable' => $this];
        $association = new HasMany($associated, $options);
        return $this->_associations->add($association->name(), $association);
    }

    /**
     * Creates a new BelongsToMany association between this table and a target
     * table. A "belongs to many" association is a M-N relationship.
     *
     * Target table can be inferred by its name, which is provided in the
     * first argument, or you can either pass the class name to be instantiated or
     * an instance of it directly.
     *
     * The options array accept the following keys:
     *
     * - className: The class name of the target table object.
     * - targetTable: An instance of a table object to be used as the target table.
     * - foreignKey: The name of the field to use as foreign key.
     * - targetForeignKey: The name of the field to use as the target foreign key.
     * - joinTable: The name of the table representing the link between the two
     * - through: If you choose to use an already instantiated link table, set this
     *   key to a configured Table instance containing associations to both the source
     *   and target tables in this association.
     * - dependent: Set to false, if you do not want junction table records removed
     *   when an owning record is removed.
     * - cascadeCallbacks: Set to true if you want CakePHP to fire callbacks on
     *   cascaded deletes. If false the ORM will use deleteAll() to remove data.
     *   When true join/junction table records will be loaded and then deleted.
     * - conditions: array with a list of conditions to filter the join with.
     * - sort: The order in which results for this association should be returned.
     * - strategy: The strategy to be used for selecting results Either 'select'
     *   or 'subquery'. If subquery is selected the query used to return results
     *   in the source table will be used as conditions for getting rows in the
     *   target table.
     * - saveStrategy: Either 'append' or 'replace'. Indicates the mode to be used
     *   for saving associated entities. The former will only create new links
     *   between both side of the relation and the latter will do a wipe and
     *   replace to create the links between the passed entities when saving.
     * - strategy: The loading strategy to use. 'select' and 'subquery' are supported.
     * - finder: The finder method to use when loading records from this association.
     *   Defaults to 'all'.
     *
     * This method will return the association object that was built.
     *
     * @param string $associated the alias for the target table. This is used to
     * uniquely identify the association
     * @param array $options list of options to configure the association definition
     * @return \Cake\ORM\Association\BelongsToMany
     */
    public function belongsToMany($associated, array $options = [])
    {
        $options += ['sourceTable' => $this];
        $association = new BelongsToMany($associated, $options);
        return $this->_associations->add($association->name(), $association);
    }

    /**
     * {@inheritDoc}
     *
     * ### Model.beforeFind event
     *
     * Each find() will trigger a `Model.beforeFind` event for all attached
     * listeners. Any listener can set a valid result set using $query
     *
     * By default, `$options` will recognize the following keys:
     *
     * - fields
     * - conditions
     * - order
     * - limit
     * - offset
     * - page
     * - group
     * - having
     * - contain
     * - join
     *
     * ### Usage
     *
     * Using the options array:
     *
     * ```
     * $query = $articles->find('all', [
     *   'conditions' => ['published' => 1],
     *   'limit' => 10,
     *   'contain' => ['Users', 'Comments']
     * ]);
     * ```
     *
     * Using the builder interface:
     *
     * ```
     * $query = $articles->find()
     *   ->where(['published' => 1])
     *   ->limit(10)
     *   ->contain(['Users', 'Comments']);
     * ```
     *
     * ### Calling finders
     *
     * The find() method is the entry point for custom finder methods.
     * You can invoke a finder by specifying the type:
     *
     * ```
     * $query = $articles->find('published');
     * ```
     *
     * Would invoke the `findPublished` method.
     *
     * @return \Cake\ORM\Query The query builder
     */
    public function find($type = 'all', $options = [])
    {
        $query = $this->query();
        $query->select();
        return $this->callFinder($type, $query, $options);
    }

    /**
     * Returns the query as passed.
     *
     * By default findAll() applies no conditions, you
     * can override this method in subclasses to modify how `find('all')` works.
     *
     * @param \Cake\ORM\Query $query The query to find with
     * @param array $options The options to use for the find
     * @return \Cake\ORM\Query The query builder
     */
    public function findAll(Query $query, array $options)
    {
        return $query;
    }

    /**
     * Sets up a query object so results appear as an indexed array, useful for any
     * place where you would want a list such as for populating input select boxes.
     *
     * When calling this finder, the fields passed are used to determine what should
     * be used as the array key, value and optionally what to group the results by.
     * By default the primary key for the model is used for the key, and the display
     * field as value.
     *
     * The results of this finder will be in the following form:
     *
     * ```
     * [
     *  1 => 'value for id 1',
     *  2 => 'value for id 2',
     *  4 => 'value for id 4'
     * ]
     * ```
     *
     * You can specify which property will be used as the key and which as value
     * by using the `$options` array, when not specified, it will use the results
     * of calling `primaryKey` and `displayField` respectively in this table:
     *
     * ```
     * $table->find('list', [
     *  'keyField' => 'name',
     *  'valueField' => 'age'
     * ]);
     * ```
     *
     * Results can be put together in bigger groups when they share a property, you
     * can customize the property to use for grouping by setting `groupField`:
     *
     * ```
     * $table->find('list', [
     *  'groupField' => 'category_id',
     * ]);
     * ```
     *
     * When using a `groupField` results will be returned in this format:
     *
     * ```
     * [
     *  'group_1' => [
     *      1 => 'value for id 1',
     *      2 => 'value for id 2',
     *  ]
     *  'group_2' => [
     *      4 => 'value for id 4'
     *  ]
     * ]
     * ```
     *
     * @param \Cake\ORM\Query $query The query to find with
     * @param array $options The options for the find
     * @return \Cake\ORM\Query The query builder
     */
    public function findList(Query $query, array $options)
    {
        $options += [
            'keyField' => $this->primaryKey(),
            'valueField' => $this->displayField(),
            'groupField' => null
        ];

        if (isset($options['idField'])) {
            $options['keyField'] = $options['idField'];
            unset($options['idField']);
            trigger_error('Option "idField" is deprecated, use "keyField" instead.', E_USER_DEPRECATED);
        }

        if (!$query->clause('select') &&
            !is_object($options['keyField']) &&
            !is_object($options['valueField']) &&
            !is_object($options['groupField'])
        ) {
            $fields = array_merge(
                (array)$options['keyField'],
                (array)$options['valueField'],
                (array)$options['groupField']
            );
            $columns = $this->schema()->columns();
            if (count($fields) === count(array_intersect($fields, $columns))) {
                $query->select($fields);
            }
        }

        $options = $this->_setFieldMatchers(
            $options,
            ['keyField', 'valueField', 'groupField']
        );

        return $query->formatResults(function ($results) use ($options) {
            return $results->combine(
                $options['keyField'],
                $options['valueField'],
                $options['groupField']
            );
        });
    }

    /**
     * Results for this finder will be a nested array, and is appropriate if you want
     * to use the parent_id field of your model data to build nested results.
     *
     * Values belonging to a parent row based on their parent_id value will be
     * recursively nested inside the parent row values using the `children` property
     *
     * You can customize what fields are used for nesting results, by default the
     * primary key and the `parent_id` fields are used. If you wish to change
     * these defaults you need to provide the keys `keyField` or `parentField` in
     * `$options`:
     *
     * ```
     * $table->find('threaded', [
     *  'keyField' => 'id',
     *  'parentField' => 'ancestor_id'
     * ]);
     * ```
     *
     * @param \Cake\ORM\Query $query The query to find with
     * @param array $options The options to find with
     * @return \Cake\ORM\Query The query builder
     */
    public function findThreaded(Query $query, array $options)
    {
        $options += [
            'keyField' => $this->primaryKey(),
            'parentField' => 'parent_id',
        ];

        if (isset($options['idField'])) {
            $options['keyField'] = $options['idField'];
            unset($options['idField']);
            trigger_error('Option "idField" is deprecated, use "keyField" instead.', E_USER_DEPRECATED);
        }

        $options = $this->_setFieldMatchers($options, ['keyField', 'parentField']);

        return $query->formatResults(function ($results) use ($options) {
            return $results->nest($options['keyField'], $options['parentField']);
        });
    }

    /**
     * Out of an options array, check if the keys described in `$keys` are arrays
     * and change the values for closures that will concatenate the each of the
     * properties in the value array when passed a row.
     *
     * This is an auxiliary function used for result formatters that can accept
     * composite keys when comparing values.
     *
     * @param array $options the original options passed to a finder
     * @param array $keys the keys to check in $options to build matchers from
     * the associated value
     * @return array
     */
    protected function _setFieldMatchers($options, $keys)
    {
        foreach ($keys as $field) {
            if (!is_array($options[$field])) {
                continue;
            }

            if (count($options[$field]) === 1) {
                $options[$field] = current($options[$field]);
                continue;
            }

            $fields = $options[$field];
            $options[$field] = function ($row) use ($fields) {
                $matches = [];
                foreach ($fields as $field) {
                    $matches[] = $row[$field];
                }
                return implode(';', $matches);
            };
        }

        return $options;
    }

    /**
     * {@inheritDoc}
     *
     * ### Usage
     *
     * Get an article and some relationships:
     *
     * ```
     * $article = $articles->get(1, ['contain' => ['Users', 'Comments']]);
     * ```
     *
     * @throws \Cake\Datasource\Exception\InvalidPrimaryKeyException When $primaryKey has an
     *      incorrect number of elements.
     */
    public function get($primaryKey, $options = [])
    {
        $key = (array)$this->primaryKey();
        $alias = $this->alias();
        foreach ($key as $index => $keyname) {
            $key[$index] = $alias . '.' . $keyname;
        }
        $primaryKey = (array)$primaryKey;
        if (count($key) !== count($primaryKey)) {
            $primaryKey = $primaryKey ?: [null];
            $primaryKey = array_map(function ($key) {
                return var_export($key, true);
            }, $primaryKey);

            throw new InvalidPrimaryKeyException(sprintf(
                'Record not found in table "%s" with primary key [%s]',
                $this->table(),
                implode($primaryKey, ', ')
            ));
        }
        $conditions = array_combine($key, $primaryKey);

        $cacheConfig = isset($options['cache']) ? $options['cache'] : false;
        $cacheKey = isset($options['key']) ? $options['key'] : false;
        $finder = isset($options['finder']) ? $options['finder'] : 'all';
        unset($options['key'], $options['cache'], $options['finder']);

        $query = $this->find($finder, $options)->where($conditions);

        if ($cacheConfig) {
            if (!$cacheKey) {
                $cacheKey = sprintf(
                    "get:%s.%s%s",
                    $this->connection()->configName(),
                    $this->table(),
                    json_encode($primaryKey)
                );
            }
            $query->cache($cacheKey, $cacheConfig);
        }
        return $query->firstOrFail();
    }

    /**
     * Finds an existing record or creates a new one.
     *
     * A find() will be done to locate an existing record using the attributes
     * defined in $search. If records matches the conditions, the first record
     * will be returned.
     *
     * If no record can be found, a new entity will be created
     * with the $search properties. If a callback is provided, it will be
     * called allowing you to define additional default values. The new
     * entity will be saved and returned.
     *
<<<<<<< HEAD
     * @param array|\Cake\ORM\Query $search The criteria to find existing
     *   records by. Note that when you pass a query object you'll have to use
     *   the 2nd arg of the method to modify the entity data before saving.
=======
     * If your find conditions require custom order, associations or conditions, then the $search
     * parameter can be a callable that takes the Query as the argument, or a \Cake\ORM\Query object passed
     * as the $search parameter. Allowing you to customize the find results.
     *
     * ### Options
     *
     * The options array is passed to the save method with exception to the following keys:
     *
     * - atomic: Whether to execute the methods for find, save and callbacks inside a database
     *   transaction (default: true)
     * - defaults: Whether to use the search criteria as default values for the new entity (default: true)
     *
     * @param array|callable|\Cake\ORM\Query $search The criteria to find an existing record by, or a
     *   callable that will customize the find query.
>>>>>>> 8c3d299e
     * @param callable|null $callback A callback that will be invoked for newly
     *   created entities. This callback will be called *before* the entity
     *   is persisted.
     * @param array $options The options to use when saving.
     * @return EntityInterface An entity.
     */
    public function findOrCreate($search, callable $callback = null, $options = [])
    {
<<<<<<< HEAD
        $query = $this->_getFindOrCreateQuery($search);
=======
        $options += [
            'atomic' => true,
            'defaults' => true
        ];

        if ($options['atomic']) {
            return $this->connection()->transactional(function () use ($search, $callback, $options) {
                return $this->_processFindOrCreate($search, $callback, $options);
            });
        }
        return $this->_processFindOrCreate($search, $callback, $options);
    }

    /**
     * Performs the actual find and/or create of an entity based on the passed options.
     *
     * @param array|callable $search The criteria to find an existing record by, or a callable tha will
     *   customize the find query.
     * @param callable|null $callback A callback that will be invoked for newly
     *   created entities. This callback will be called *before* the entity
     *   is persisted.
     * @param array $options The options to use when saving.
     * @return EntityInterface An entity.
     */
    protected function _processFindOrCreate($search, callable $callback = null, $options = [])
    {
        if (is_callable($search)) {
            $query = $this->find();
            $search($query);
        } elseif (is_array($search)) {
            $query = $this->find()->where($search);
        } elseif ($search instanceof Query) {
            $query = $search;
        } else {
            throw new InvalidArgumentException('Search criteria must be an array, callable or Query');
        }
>>>>>>> 8c3d299e
        $row = $query->first();
        if ($row !== null) {
            return $row;
        }
        $entity = $this->newEntity();
        if ($options['defaults'] && is_array($search)) {
            $entity->set($search, ['guard' => false]);
        }
        if ($callback !== null) {
            $entity = $callback($entity) ?: $entity;
        }
        unset($options['defaults']);
        return $this->save($entity, $options) ?: $entity;
    }

    /**
     * Gets the query object for findOrCreate().
     *
     * @param array|\Cake\ORM\Query|string $search The criteria to find existing records by.
     * @return \Cake\ORM\Query
     */
    protected function _getFindOrCreateQuery($search)
    {
        if ($search instanceof Query) {
            return $search;
        }
        return $this->find()->where($search);
    }

    /**
     * {@inheritDoc}
     */
    public function query()
    {
        return new Query($this->connection(), $this);
    }

    /**
     * {@inheritDoc}
     */
    public function updateAll($fields, $conditions)
    {
        $query = $this->query();
        $query->update()
            ->set($fields)
            ->where($conditions);
        $statement = $query->execute();
        $statement->closeCursor();
        return $statement->rowCount();
    }

    /**
     * {@inheritDoc}
     */
    public function deleteAll($conditions)
    {
        $query = $this->query()
            ->delete()
            ->where($conditions);
        $statement = $query->execute();
        $statement->closeCursor();
        return $statement->rowCount();
    }

    /**
     * {@inheritDoc}
     */
    public function exists($conditions)
    {
        return (bool)count(
            $this->find('all')
            ->select(['existing' => 1])
            ->where($conditions)
            ->limit(1)
            ->hydrate(false)
            ->toArray()
        );
    }

    /**
     * {@inheritDoc}
     *
     * ### Options
     *
     * The options array accepts the following keys:
     *
     * - atomic: Whether to execute the save and callbacks inside a database
     *   transaction (default: true)
     * - checkRules: Whether or not to check the rules on entity before saving, if the checking
     *   fails, it will abort the save operation. (default:true)
     * - associated: If true it will save all associated entities as they are found
     *   in the passed `$entity` whenever the property defined for the association
     *   is marked as dirty. Associated records are saved recursively unless told
     *   otherwise. If an array, it will be interpreted as the list of associations
     *   to be saved. It is possible to provide different options for saving on associated
     *   table objects using this key by making the custom options the array value.
     *   If false no associated records will be saved. (default: true)
     * - checkExisting: Whether or not to check if the entity already exists, assuming that the
     *   entity is marked as not new, and the primary key has been set.
     *
     * ### Events
     *
     * When saving, this method will trigger four events:
     *
     * - Model.beforeRules: Will be triggered right before any rule checking is done
     *   for the passed entity if the `checkRules` key in $options is not set to false.
     *   Listeners will receive as arguments the entity, options array and the operation type.
     *   If the event is stopped the rules check result will be set to the result of the event itself.
     * - Model.afterRules: Will be triggered right after the `checkRules()` method is
     *   called for the entity. Listeners will receive as arguments the entity,
     *   options array, the result of checking the rules and the operation type.
     *   If the event is stopped the checking result will be set to the result of
     *   the event itself.
     * - Model.beforeSave: Will be triggered just before the list of fields to be
     *   persisted is calculated. It receives both the entity and the options as
     *   arguments. The options array is passed as an ArrayObject, so any changes in
     *   it will be reflected in every listener and remembered at the end of the event
     *   so it can be used for the rest of the save operation. Returning false in any
     *   of the listeners will abort the saving process. If the event is stopped
     *   using the event API, the event object's `result` property will be returned.
     *   This can be useful when having your own saving strategy implemented inside a
     *   listener.
     * - Model.afterSave: Will be triggered after a successful insert or save,
     *   listeners will receive the entity and the options array as arguments. The type
     *   of operation performed (insert or update) can be determined by checking the
     *   entity's method `isNew`, true meaning an insert and false an update.
     * - Model.afterSaveCommit: Will be triggered after the transaction is commited
     *   for atomic save, listeners will receive the entity and the options array
     *   as arguments.
     *
     * This method will determine whether the passed entity needs to be
     * inserted or updated in the database. It does that by checking the `isNew`
     * method on the entity. If the entity to be saved returns a non-empty value from
     * its `errors()` method, it will not be saved.
     *
     * ### Saving on associated tables
     *
     * This method will by default persist entities belonging to associated tables,
     * whenever a dirty property matching the name of the property name set for an
     * association in this table. It is possible to control what associations will
     * be saved and to pass additional option for saving them.
     *
     * ```
     * // Only save the comments association
     * $articles->save($entity, ['associated' => ['Comments']);
     *
     * // Save the company, the employees and related addresses for each of them.
     * // For employees do not check the entity rules
     * $companies->save($entity, [
     *   'associated' => [
     *     'Employees' => [
     *       'associated' => ['Addresses'],
     *       'checkRules' => false
     *     ]
     *   ]
     * ]);
     *
     * // Save no associations
     * $articles->save($entity, ['associated' => false]);
     * ```
     *
     */
    public function save(EntityInterface $entity, $options = [])
    {
        $options = new ArrayObject($options + [
            'atomic' => true,
            'associated' => true,
            'checkRules' => true,
            'checkExisting' => true,
            '_primary' => true
        ]);

        if ($entity->errors()) {
            return false;
        }

        if ($entity->isNew() === false && !$entity->dirty()) {
            return $entity;
        }

        $connection = $this->connection();
        if ($options['atomic']) {
            $success = $connection->transactional(function () use ($entity, $options) {
                return $this->_processSave($entity, $options);
            });
        } else {
            $success = $this->_processSave($entity, $options);
        }

        if ($success) {
            if (!$connection->inTransaction() &&
                ($options['atomic'] || (!$options['atomic'] && $options['_primary']))
            ) {
                $this->dispatchEvent('Model.afterSaveCommit', compact('entity', 'options'));
            }
            if ($options['atomic'] || $options['_primary']) {
                $entity->isNew(false);
                $entity->source($this->registryAlias());
            }
        }

        return $success;
    }

    /**
     * Performs the actual saving of an entity based on the passed options.
     *
     * @param \Cake\Datasource\EntityInterface $entity the entity to be saved
     * @param \ArrayObject $options the options to use for the save operation
     * @return \Cake\Datasource\EntityInterface|bool
     * @throws \RuntimeException When an entity is missing some of the primary keys.
     */
    protected function _processSave($entity, $options)
    {
        $primaryColumns = (array)$this->primaryKey();

        if ($options['checkExisting'] && $primaryColumns && $entity->isNew() && $entity->has($primaryColumns)) {
            $alias = $this->alias();
            $conditions = [];
            foreach ($entity->extract($primaryColumns) as $k => $v) {
                $conditions["$alias.$k"] = $v;
            }
            $entity->isNew(!$this->exists($conditions));
        }

        $mode = $entity->isNew() ? RulesChecker::CREATE : RulesChecker::UPDATE;
        if ($options['checkRules'] && !$this->checkRules($entity, $mode, $options)) {
            return false;
        }

        $options['associated'] = $this->_associations->normalizeKeys($options['associated']);
        $event = $this->dispatchEvent('Model.beforeSave', compact('entity', 'options'));

        if ($event->isStopped()) {
            return $event->result;
        }

        $saved = $this->_associations->saveParents(
            $this,
            $entity,
            $options['associated'],
            ['_primary' => false] + $options->getArrayCopy()
        );

        if (!$saved && $options['atomic']) {
            return false;
        }

        $data = $entity->extract($this->schema()->columns(), true);
        $isNew = $entity->isNew();

        if ($isNew) {
            $success = $this->_insert($entity, $data);
        } else {
            $success = $this->_update($entity, $data);
        }

        if ($success) {
            $success = $this->_associations->saveChildren(
                $this,
                $entity,
                $options['associated'],
                ['_primary' => false] + $options->getArrayCopy()
            );
            if ($success || !$options['atomic']) {
                $this->dispatchEvent('Model.afterSave', compact('entity', 'options'));
                $entity->clean();
                if (!$options['atomic'] && !$options['_primary']) {
                    $entity->isNew(false);
                    $entity->source($this->registryAlias());
                }
                $success = true;
            }
        }

        if (!$success && $isNew) {
            $entity->unsetProperty($this->primaryKey());
            $entity->isNew(true);
        }
        if ($success) {
            return $entity;
        }
        return false;
    }

    /**
     * Auxiliary function to handle the insert of an entity's data in the table
     *
     * @param \Cake\Datasource\EntityInterface $entity the subject entity from were $data was extracted
     * @param array $data The actual data that needs to be saved
     * @return \Cake\Datasource\EntityInterface|bool
     * @throws \RuntimeException if not all the primary keys where supplied or could
     * be generated when the table has composite primary keys. Or when the table has no primary key.
     */
    protected function _insert($entity, $data)
    {
        $primary = (array)$this->primaryKey();
        if (empty($primary)) {
            $msg = sprintf(
                'Cannot insert row in "%s" table, it has no primary key.',
                $this->table()
            );
            throw new RuntimeException($msg);
        }
        $keys = array_fill(0, count($primary), null);
        $id = (array)$this->_newId($primary) + $keys;

        // Generate primary keys preferring values in $data.
        $primary = array_combine($primary, $id);
        $primary = array_intersect_key($data, $primary) + $primary;

        $filteredKeys = array_filter($primary, 'strlen');
        $data = $data + $filteredKeys;

        if (count($primary) > 1) {
            $schema = $this->schema();
            foreach ($primary as $k => $v) {
                if (!isset($data[$k]) && empty($schema->column($k)['autoIncrement'])) {
                    $msg = 'Cannot insert row, some of the primary key values are missing. ';
                    $msg .= sprintf(
                        'Got (%s), expecting (%s)',
                        implode(', ', $filteredKeys + $entity->extract(array_keys($primary))),
                        implode(', ', array_keys($primary))
                    );
                    throw new RuntimeException($msg);
                }
            }
        }

        $success = false;
        if (empty($data)) {
            return $success;
        }

        $statement = $this->query()->insert(array_keys($data))
            ->values($data)
            ->execute();

        if ($statement->rowCount() !== 0) {
            $success = $entity;
            $entity->set($filteredKeys, ['guard' => false]);
            $schema = $this->schema();
            $driver = $this->connection()->driver();
            foreach ($primary as $key => $v) {
                if (!isset($data[$key])) {
                    $id = $statement->lastInsertId($this->table(), $key);
                    $type = $schema->columnType($key);
                    $entity->set($key, Type::build($type)->toPHP($id, $driver));
                    break;
                }
            }
        }
        $statement->closeCursor();
        return $success;
    }

    /**
     * Generate a primary key value for a new record.
     *
     * By default, this uses the type system to generate a new primary key
     * value if possible. You can override this method if you have specific requirements
     * for id generation.
     *
     * @param array $primary The primary key columns to get a new ID for.
     * @return mixed Either null or the new primary key value.
     */
    protected function _newId($primary)
    {
        if (!$primary || count((array)$primary) > 1) {
            return null;
        }
        $typeName = $this->schema()->columnType($primary[0]);
        $type = Type::build($typeName);
        return $type->newId();
    }

    /**
     * Auxiliary function to handle the update of an entity's data in the table
     *
     * @param \Cake\Datasource\EntityInterface $entity the subject entity from were $data was extracted
     * @param array $data The actual data that needs to be saved
     * @return \Cake\Datasource\EntityInterface|bool
     * @throws \InvalidArgumentException When primary key data is missing.
     */
    protected function _update($entity, $data)
    {
        $primaryColumns = (array)$this->primaryKey();
        $primaryKey = $entity->extract($primaryColumns);

        $data = array_diff_key($data, $primaryKey);
        if (empty($data)) {
            return $entity;
        }

        if (!$entity->has($primaryColumns)) {
            $message = 'All primary key value(s) are needed for updating';
            throw new InvalidArgumentException($message);
        }

        $query = $this->query();
        $statement = $query->update()
            ->set($data)
            ->where($primaryKey)
            ->execute();

        $success = false;
        if ($statement->errorCode() === '00000') {
            $success = $entity;
        }
        $statement->closeCursor();
        return $success;
    }

    /**
     * Persists multiple entities of a table.
     *
     * The records will be saved in a transaction which will be rolled back if
     * any one of the records fails to save due to failed validation or database
     * error.
     *
     * @param array|\Cake\ORM\ResultSet $entities Entities to save.
     * @param array|\ArrayAccess $options Options used when calling Table::save() for each entity.
     * @return bool|array|\Cake\ORM\ResultSet False on failure, entities list on succcess.
     */
    public function saveMany($entities, $options = [])
    {
        $isNew = [];

        $return = $this->connection()->transactional(
            function () use ($entities, $options, &$isNew) {
                foreach ($entities as $key => $entity) {
                    $isNew[$key] = $entity->isNew();
                    if ($this->save($entity, $options) === false) {
                        return false;
                    }
                }
            }
        );

        if ($return === false) {
            foreach ($entities as $key => $entity) {
                if (isset($isNew[$key]) && $isNew[$key]) {
                    $entity->unsetProperty($this->primaryKey());
                    $entity->isNew(true);
                }
            }
            return false;
        }

        return $entities;
    }

    /**
     * {@inheritDoc}
     *
     * For HasMany and HasOne associations records will be removed based on
     * the dependent option. Join table records in BelongsToMany associations
     * will always be removed. You can use the `cascadeCallbacks` option
     * when defining associations to change how associated data is deleted.
     *
     * ### Options
     *
     * - `atomic` Defaults to true. When true the deletion happens within a transaction.
     * - `checkRules` Defaults to true. Check deletion rules before deleting the record.
     *
     * ### Events
     *
     * - `Model.beforeDelete` Fired before the delete occurs. If stopped the delete
     *   will be aborted. Receives the event, entity, and options.
     * - `Model.afterDelete` Fired after the delete has been successful. Receives
     *   the event, entity, and options.
     * - `Model.afterDeleteCommit` Fired after the transaction is committed for
     *   an atomic delete. Receives the event, entity, and options.
     *
     * The options argument will be converted into an \ArrayObject instance
     * for the duration of the callbacks, this allows listeners to modify
     * the options used in the delete operation.
     *
     */
    public function delete(EntityInterface $entity, $options = [])
    {
        $options = new ArrayObject($options + [
            'atomic' => true,
            'checkRules' => true,
            '_primary' => true,
        ]);

        $process = function () use ($entity, $options) {
            return $this->_processDelete($entity, $options);
        };

        $connection = $this->connection();
        if ($options['atomic']) {
            $success = $connection->transactional($process);
        } else {
            $success = $process();
        }

        if ($success &&
            !$connection->inTransaction() &&
            ($options['atomic'] || (!$options['atomic'] && $options['_primary']))
        ) {
            $this->dispatchEvent('Model.afterDeleteCommit', [
                'entity' => $entity,
                'options' => $options
            ]);
        }
        return $success;
    }

    /**
     * Perform the delete operation.
     *
     * Will delete the entity provided. Will remove rows from any
     * dependent associations, and clear out join tables for BelongsToMany associations.
     *
     * @param \Cake\Datasource\EntityInterface $entity The entity to delete.
     * @param \ArrayObject $options The options for the delete.
     * @throws \InvalidArgumentException if there are no primary key values of the
     * passed entity
     * @return bool success
     */
    protected function _processDelete($entity, $options)
    {
        if ($entity->isNew()) {
            return false;
        }

        $primaryKey = (array)$this->primaryKey();
        if (!$entity->has($primaryKey)) {
            $msg = 'Deleting requires all primary key values.';
            throw new InvalidArgumentException($msg);
        }

        if ($options['checkRules'] && !$this->checkRules($entity, RulesChecker::DELETE, $options)) {
            return false;
        }

        $event = $this->dispatchEvent('Model.beforeDelete', [
            'entity' => $entity,
            'options' => $options
        ]);

        if ($event->isStopped()) {
            return $event->result;
        }

        $this->_associations->cascadeDelete(
            $entity,
            ['_primary' => false] + $options->getArrayCopy()
        );

        $query = $this->query();
        $conditions = (array)$entity->extract($primaryKey);
        $statement = $query->delete()
            ->where($conditions)
            ->execute();

        $success = $statement->rowCount() > 0;
        if (!$success) {
            return $success;
        }

        $this->dispatchEvent('Model.afterDelete', [
            'entity' => $entity,
            'options' => $options
        ]);

        return $success;
    }

    /**
     * Returns true if the finder exists for the table
     *
     * @param string $type name of finder to check
     *
     * @return bool
     */
    public function hasFinder($type)
    {
        $finder = 'find' . $type;

        return method_exists($this, $finder) || ($this->_behaviors && $this->_behaviors->hasFinder($type));
    }

    /**
     * Calls a finder method directly and applies it to the passed query,
     * if no query is passed a new one will be created and returned
     *
     * @param string $type name of the finder to be called
     * @param \Cake\ORM\Query $query The query object to apply the finder options to
     * @param array $options List of options to pass to the finder
     * @return \Cake\ORM\Query
     * @throws \BadMethodCallException
     */
    public function callFinder($type, Query $query, array $options = [])
    {
        $query->applyOptions($options);
        $options = $query->getOptions();
        $finder = 'find' . $type;
        if (method_exists($this, $finder)) {
            return $this->{$finder}($query, $options);
        }

        if ($this->_behaviors && $this->_behaviors->hasFinder($type)) {
            return $this->_behaviors->callFinder($type, [$query, $options]);
        }

        throw new BadMethodCallException(
            sprintf('Unknown finder method "%s"', $type)
        );
    }

    /**
     * Provides the dynamic findBy and findByAll methods.
     *
     * @param string $method The method name that was fired.
     * @param array $args List of arguments passed to the function.
     * @return mixed
     * @throws \BadMethodCallException when there are missing arguments, or when
     *  and & or are combined.
     */
    protected function _dynamicFinder($method, $args)
    {
        $method = Inflector::underscore($method);
        preg_match('/^find_([\w]+)_by_/', $method, $matches);
        if (empty($matches)) {
            // find_by_ is 8 characters.
            $fields = substr($method, 8);
            $findType = 'all';
        } else {
            $fields = substr($method, strlen($matches[0]));
            $findType = Inflector::variable($matches[1]);
        }
        $hasOr = strpos($fields, '_or_');
        $hasAnd = strpos($fields, '_and_');

        $makeConditions = function ($fields, $args) {
            $conditions = [];
            if (count($args) < count($fields)) {
                throw new BadMethodCallException(sprintf(
                    'Not enough arguments for magic finder. Got %s required %s',
                    count($args),
                    count($fields)
                ));
            }
            foreach ($fields as $field) {
                $conditions[$this->aliasField($field)] = array_shift($args);
            }
            return $conditions;
        };

        if ($hasOr !== false && $hasAnd !== false) {
            throw new BadMethodCallException(
                'Cannot mix "and" & "or" in a magic finder. Use find() instead.'
            );
        }

        $conditions = [];
        if ($hasOr === false && $hasAnd === false) {
            $conditions = $makeConditions([$fields], $args);
        } elseif ($hasOr !== false) {
            $fields = explode('_or_', $fields);
            $conditions = [
            'OR' => $makeConditions($fields, $args)
            ];
        } elseif ($hasAnd !== false) {
            $fields = explode('_and_', $fields);
            $conditions = $makeConditions($fields, $args);
        }

        return $this->find($findType, [
            'conditions' => $conditions,
        ]);
    }

    /**
     * Handles behavior delegation + dynamic finders.
     *
     * If your Table uses any behaviors you can call them as if
     * they were on the table object.
     *
     * @param string $method name of the method to be invoked
     * @param array $args List of arguments passed to the function
     * @return mixed
     * @throws \BadMethodCallException
     */
    public function __call($method, $args)
    {
        if ($this->_behaviors && $this->_behaviors->hasMethod($method)) {
            return $this->_behaviors->call($method, $args);
        }
        if (preg_match('/^find(?:\w+)?By/', $method) > 0) {
            return $this->_dynamicFinder($method, $args);
        }

        throw new BadMethodCallException(
            sprintf('Unknown method "%s"', $method)
        );
    }

    /**
     * Returns the association named after the passed value if exists, otherwise
     * throws an exception.
     *
     * @param string $property the association name
     * @return \Cake\ORM\Association
     * @throws \RuntimeException if no association with such name exists
     */
    public function __get($property)
    {
        $association = $this->_associations->get($property);
        if (!$association) {
            throw new RuntimeException(sprintf(
                'Table "%s" is not associated with "%s"',
                get_class($this),
                $property
            ));
        }
        return $association;
    }

    /**
     * Returns whether an association named after the passed value
     * exists for this table.
     *
     * @param string $property the association name
     * @return bool
     */
    public function __isset($property)
    {
        return $this->_associations->has($property);
    }

    /**
     * Get the object used to marshal/convert array data into objects.
     *
     * Override this method if you want a table object to use custom
     * marshalling logic.
     *
     * @return \Cake\ORM\Marshaller
     * @see \Cake\ORM\Marshaller
     */
    public function marshaller()
    {
        return new Marshaller($this);
    }

    /**
     * {@inheritDoc}
     *
     * By default all the associations on this table will be hydrated. You can
     * limit which associations are built, or include deeper associations
     * using the options parameter:
     *
     * ```
     * $article = $this->Articles->newEntity(
     *   $this->request->data(),
     *   ['associated' => ['Tags', 'Comments.Users']]
     * );
     * ```
     *
     * You can limit fields that will be present in the constructed entity by
     * passing the `fieldList` option, which is also accepted for associations:
     *
     * ```
     * $article = $this->Articles->newEntity($this->request->data(), [
     *  'fieldList' => ['title', 'body'],
     *  'associated' => ['Tags', 'Comments.Users' => ['fieldList' => 'username']]
     * ]
     * );
     * ```
     *
     * The `fieldList` option lets remove or restrict input data from ending up in
     * the entity. If you'd like to relax the entity's default accessible fields,
     * you can use the `accessibleFields` option:
     *
     * ```
     * $article = $this->Articles->newEntity(
     *   $this->request->data(),
     *   ['accessibleFields' => ['protected_field' => true]]
     * );
     * ```
     *
     * By default, the data is validated before being passed to the new entity. In
     * the case of invalid fields, those will not be present in the resulting object.
     * The `validate` option can be used to disable validation on the passed data:
     *
     * ```
     * $article = $this->Articles->newEntity(
     *   $this->request->data(),
     *   ['validate' => false]
     * );
     * ```
     *
     * You can also pass the name of the validator to use in the `validate` option.
     * If `null` is passed to the first param of this function, no validation will
     * be performed.
     *
     * You can use the `Model.beforeMarshal` event to modify request data
     * before it is converted into entities.
     */
    public function newEntity($data = null, array $options = [])
    {
        if ($data === null) {
            $class = $this->entityClass();
            $entity = new $class([], ['source' => $this->registryAlias()]);
            return $entity;
        }
        if (!isset($options['associated'])) {
            $options['associated'] = $this->_associations->keys();
        }
        $marshaller = $this->marshaller();
        return $marshaller->one($data, $options);
    }

    /**
     * {@inheritDoc}
     *
     * By default all the associations on this table will be hydrated. You can
     * limit which associations are built, or include deeper associations
     * using the options parameter:
     *
     * ```
     * $articles = $this->Articles->newEntities(
     *   $this->request->data(),
     *   ['associated' => ['Tags', 'Comments.Users']]
     * );
     * ```
     *
     * You can limit fields that will be present in the constructed entities by
     * passing the `fieldList` option, which is also accepted for associations:
     *
     * ```
     * $articles = $this->Articles->newEntities($this->request->data(), [
     *  'fieldList' => ['title', 'body'],
     *  'associated' => ['Tags', 'Comments.Users' => ['fieldList' => 'username']]
     *  ]
     * );
     * ```
     *
     * You can use the `Model.beforeMarshal` event to modify request data
     * before it is converted into entities.
     */
    public function newEntities(array $data, array $options = [])
    {
        if (!isset($options['associated'])) {
            $options['associated'] = $this->_associations->keys();
        }
        $marshaller = $this->marshaller();
        return $marshaller->many($data, $options);
    }

    /**
     * {@inheritDoc}
     *
     * When merging HasMany or BelongsToMany associations, all the entities in the
     * `$data` array will appear, those that can be matched by primary key will get
     * the data merged, but those that cannot, will be discarded.
     *
     * You can limit fields that will be present in the merged entity by
     * passing the `fieldList` option, which is also accepted for associations:
     *
     * ```
     * $article = $this->Articles->patchEntity($article, $this->request->data(), [
     *  'fieldList' => ['title', 'body'],
     *  'associated' => ['Tags', 'Comments.Users' => ['fieldList' => 'username']]
     *  ]
     * );
     * ```
     *
     * By default, the data is validated before being passed to the entity. In
     * the case of invalid fields, those will not be assigned to the entity.
     * The `validate` option can be used to disable validation on the passed data:
     *
     * ```
     * $article = $this->patchEntity($article, $this->request->data(),[
     *  'validate' => false
     * ]);
     * ```
     *
     * You can use the `Model.beforeMarshal` event to modify request data
     * before it is converted into entities.
     */
    public function patchEntity(EntityInterface $entity, array $data, array $options = [])
    {
        if (!isset($options['associated'])) {
            $options['associated'] = $this->_associations->keys();
        }
        $marshaller = $this->marshaller();
        return $marshaller->merge($entity, $data, $options);
    }

    /**
     * {@inheritDoc}
     *
     * Those entries in `$entities` that cannot be matched to any record in
     * `$data` will be discarded. Records in `$data` that could not be matched will
     * be marshalled as a new entity.
     *
     * When merging HasMany or BelongsToMany associations, all the entities in the
     * `$data` array will appear, those that can be matched by primary key will get
     * the data merged, but those that cannot, will be discarded.
     *
     * You can limit fields that will be present in the merged entities by
     * passing the `fieldList` option, which is also accepted for associations:
     *
     * ```
     * $articles = $this->Articles->patchEntities($articles, $this->request->data(), [
     *  'fieldList' => ['title', 'body'],
     *  'associated' => ['Tags', 'Comments.Users' => ['fieldList' => 'username']]
     *  ]
     * );
     * ```
     *
     * You can use the `Model.beforeMarshal` event to modify request data
     * before it is converted into entities.
     */
    public function patchEntities($entities, array $data, array $options = [])
    {
        if (!isset($options['associated'])) {
            $options['associated'] = $this->_associations->keys();
        }
        $marshaller = $this->marshaller();
        return $marshaller->mergeMany($entities, $data, $options);
    }

    /**
     * Validator method used to check the uniqueness of a value for a column.
     * This is meant to be used with the validation API and not to be called
     * directly.
     *
     * ### Example:
     *
     * ```
     * $validator->add('email', [
     *  'unique' => ['rule' => 'validateUnique', 'provider' => 'table']
     * ])
     * ```
     *
     * Unique validation can be scoped to the value of another column:
     *
     * ```
     * $validator->add('email', [
     *  'unique' => [
     *      'rule' => ['validateUnique', ['scope' => 'site_id']],
     *      'provider' => 'table'
     *  ]
     * ]);
     * ```
     *
     * In the above example, the email uniqueness will be scoped to only rows having
     * the same site_id. Scoping will only be used if the scoping field is present in
     * the data to be validated.
     *
     * @param mixed $value The value of column to be checked for uniqueness
     * @param array $options The options array, optionally containing the 'scope' key.
     *   May also be the validation context if there are no options.
     * @param array|null $context Either the validation context or null.
     * @return bool true if the value is unique
     */
    public function validateUnique($value, array $options, array $context = null)
    {
        if ($context === null) {
            $context = $options;
        }
        $entity = new Entity(
            $context['data'],
            [
                'useSetters' => false,
                'markNew' => $context['newRecord'],
                'source' => $this->registryAlias()
            ]
        );
        $fields = array_merge(
            [$context['field']],
            isset($options['scope']) ? (array)$options['scope'] : []
        );
        $rule = new IsUnique($fields);
        return $rule($entity, ['repository' => $this]);
    }

    /**
     * Get the Model callbacks this table is interested in.
     *
     * By implementing the conventional methods a table class is assumed
     * to be interested in the related event.
     *
     * Override this method if you need to add non-conventional event listeners.
     * Or if you want you table to listen to non-standard events.
     *
     * The conventional method map is:
     *
     * - Model.beforeMarshal => beforeMarshal
     * - Model.beforeFind => beforeFind
     * - Model.beforeSave => beforeSave
     * - Model.afterSave => afterSave
     * - Model.afterSaveCommit => afterSaveCommit
     * - Model.beforeDelete => beforeDelete
     * - Model.afterDelete => afterDelete
     * - Model.afterDeleteCommit => afterDeleteCommit
     * - Model.beforeRules => beforeRules
     * - Model.afterRules => afterRules
     *
     * @return array
     */
    public function implementedEvents()
    {
        $eventMap = [
            'Model.beforeMarshal' => 'beforeMarshal',
            'Model.beforeFind' => 'beforeFind',
            'Model.beforeSave' => 'beforeSave',
            'Model.afterSave' => 'afterSave',
            'Model.afterSaveCommit' => 'afterSaveCommit',
            'Model.beforeDelete' => 'beforeDelete',
            'Model.afterDelete' => 'afterDelete',
            'Model.afterDeleteCommit' => 'afterDeleteCommit',
            'Model.beforeRules' => 'beforeRules',
            'Model.afterRules' => 'afterRules',
        ];
        $events = [];

        foreach ($eventMap as $event => $method) {
            if (!method_exists($this, $method)) {
                continue;
            }
            $events[$event] = $method;
        }
        return $events;
    }

    /**
     * {@inheritDoc}
     *
     * @param \Cake\ORM\RulesChecker $rules The rules object to be modified.
     * @return \Cake\ORM\RulesChecker
     */
    public function buildRules(RulesChecker $rules)
    {
        return $rules;
    }

    /**
     * Loads the specified associations in the passed entity or list of entities
     * by executing extra queries in the database and merging the results in the
     * appropriate properties.
     *
     * ### Example:
     *
     * ```
     * $user = $usersTable->get(1);
     * $user = $usersTable->loadInto($user, ['Articles.Tags', 'Articles.Comments']);
     * echo $user->articles[0]->title;
     * ```
     *
     * You can also load associations for multiple entities at once
     *
     * ### Example:
     *
     * ```
     * $users = $usersTable->find()->where([...])->toList();
     * $users = $usersTable->loadInto($users, ['Articles.Tags', 'Articles.Comments']);
     * echo $user[1]->articles[0]->title;
     * ```
     *
     * The properties for the associations to be loaded will be overwritten on each entity.
     *
     * @param \Cake\Datasource\EntityInterface|array $entities a single entity or list of entities
     * @param array $contain A `contain()` compatible array.
     * @see \Cake\ORM\Query::contain()
     * @return \Cake\Datasource\EntityInterface|array
     */
    public function loadInto($entities, array $contain)
    {
        return (new LazyEagerLoader)->loadInto($entities, $contain, $this);
    }

    /**
     * Returns an array that can be used to describe the internal state of this
     * object.
     *
     * @return array
     */
    public function __debugInfo()
    {
        $conn = $this->connection();
        $associations = $this->_associations ?: false;
        $behaviors = $this->_behaviors ?: false;
        return [
            'registryAlias' => $this->registryAlias(),
            'table' => $this->table(),
            'alias' => $this->alias(),
            'entityClass' => $this->entityClass(),
            'associations' => $associations ? $associations->keys() : false,
            'behaviors' => $behaviors ? $behaviors->loaded() : false,
            'defaultConnection' => $this->defaultConnectionName(),
            'connectionName' => $conn ? $conn->configName() : null
        ];
    }
}<|MERGE_RESOLUTION|>--- conflicted
+++ resolved
@@ -1214,26 +1214,21 @@
      * called allowing you to define additional default values. The new
      * entity will be saved and returned.
      *
-<<<<<<< HEAD
+     * If your find conditions require custom order, associations or conditions, then the $search
+     * parameter can be a callable that takes the Query as the argument, or a \Cake\ORM\Query object passed
+     * as the $search parameter. Allowing you to customize the find results.
+     *
+     * ### Options
+     *
+     * The options array is passed to the save method with exception to the following keys:
+     *
+     * - atomic: Whether to execute the methods for find, save and callbacks inside a database
+     *   transaction (default: true)
+     * - defaults: Whether to use the search criteria as default values for the new entity (default: true)
+     *
      * @param array|\Cake\ORM\Query $search The criteria to find existing
      *   records by. Note that when you pass a query object you'll have to use
      *   the 2nd arg of the method to modify the entity data before saving.
-=======
-     * If your find conditions require custom order, associations or conditions, then the $search
-     * parameter can be a callable that takes the Query as the argument, or a \Cake\ORM\Query object passed
-     * as the $search parameter. Allowing you to customize the find results.
-     *
-     * ### Options
-     *
-     * The options array is passed to the save method with exception to the following keys:
-     *
-     * - atomic: Whether to execute the methods for find, save and callbacks inside a database
-     *   transaction (default: true)
-     * - defaults: Whether to use the search criteria as default values for the new entity (default: true)
-     *
-     * @param array|callable|\Cake\ORM\Query $search The criteria to find an existing record by, or a
-     *   callable that will customize the find query.
->>>>>>> 8c3d299e
      * @param callable|null $callback A callback that will be invoked for newly
      *   created entities. This callback will be called *before* the entity
      *   is persisted.
@@ -1242,9 +1237,6 @@
      */
     public function findOrCreate($search, callable $callback = null, $options = [])
     {
-<<<<<<< HEAD
-        $query = $this->_getFindOrCreateQuery($search);
-=======
         $options += [
             'atomic' => true,
             'defaults' => true
@@ -1281,7 +1273,6 @@
         } else {
             throw new InvalidArgumentException('Search criteria must be an array, callable or Query');
         }
->>>>>>> 8c3d299e
         $row = $query->first();
         if ($row !== null) {
             return $row;

<?php
declare(strict_types=1);

/**
 * CakePHP(tm) : Rapid Development Framework (https://cakephp.org)
 * Copyright (c) Cake Software Foundation, Inc. (https://cakefoundation.org)
 *
 * Licensed under The MIT License
 * For full copyright and license information, please see the LICENSE.txt
 * Redistributions of files must retain the above copyright notice.
 *
 * @copyright     Copyright (c) Cake Software Foundation, Inc. (https://cakefoundation.org)
 * @link          https://cakephp.org CakePHP(tm) Project
 * @since         3.0.0
 * @license       https://opensource.org/licenses/mit-license.php MIT License
 */
namespace Cake\ORM;

use Cake\Collection\Collection;
use Cake\Collection\CollectionInterface;
use Cake\Core\App;
use Cake\Core\ConventionsTrait;
use Cake\Database\Exception\DatabaseException;
use Cake\Database\Expression\IdentifierExpression;
use Cake\Database\Expression\QueryExpression;
use Cake\Database\ExpressionInterface;
use Cake\Datasource\EntityInterface;
use Cake\Datasource\ResultSetDecorator;
use Cake\Datasource\ResultSetInterface;
use Cake\ORM\Locator\LocatorAwareTrait;
use Cake\ORM\Query\SelectQuery;
use Cake\Utility\Inflector;
use Closure;
use InvalidArgumentException;

/**
 * An Association is a relationship established between two tables and is used
 * to configure and customize the way interconnected records are retrieved.
 *
 * @mixin \Cake\ORM\Table
 */
abstract class Association
{
    use ConventionsTrait;
    use LocatorAwareTrait;

    /**
     * Strategy name to use joins for fetching associated records
     *
     * @var string
     */
    public const STRATEGY_JOIN = 'join';

    /**
     * Strategy name to use a subquery for fetching associated records
     *
     * @var string
     */
    public const STRATEGY_SUBQUERY = 'subquery';

    /**
     * Strategy name to use a select for fetching associated records
     *
     * @var string
     */
    public const STRATEGY_SELECT = 'select';

    /**
     * Association type for one to one associations.
     *
     * @var string
     */
    public const ONE_TO_ONE = 'oneToOne';

    /**
     * Association type for one to many associations.
     *
     * @var string
     */
    public const ONE_TO_MANY = 'oneToMany';

    /**
     * Association type for many to many associations.
     *
     * @var string
     */
    public const MANY_TO_MANY = 'manyToMany';

    /**
     * Association type for many to one associations.
     *
     * @var string
     */
    public const MANY_TO_ONE = 'manyToOne';

    /**
     * Name given to the association, it usually represents the alias
     * assigned to the target associated table
     *
     * @var string
     */
    protected string $_name;

    /**
     * The class name of the target table object
     *
     * @var string
     */
    protected string $_className;

    /**
     * The field name in the owning side table that is used to match with the foreignKey
     *
     * @var array<string>|string
     */
    protected array|string $_bindingKey;

    /**
     * The name of the field representing the foreign key to the table to load
     *
     * @var array<string>|string|false
     */
    protected array|string|false $_foreignKey;

    /**
     * A list of conditions to be always included when fetching records from
     * the target association
     *
     * @var \Closure|array
     */
    protected Closure|array $_conditions = [];

    /**
     * Whether the records on the target table are dependent on the source table,
     * often used to indicate that records should be removed if the owning record in
     * the source table is deleted.
     *
     * @var bool
     */
    protected bool $_dependent = false;

    /**
     * Whether cascaded deletes should also fire callbacks.
     *
     * @var bool
     */
    protected bool $_cascadeCallbacks = false;

    /**
     * Source table instance
     *
     * @var \Cake\ORM\Table
     */
    protected Table $_sourceTable;

    /**
     * Target table instance
     *
     * @var \Cake\ORM\Table
     */
    protected Table $_targetTable;

    /**
     * The type of join to be used when adding the association to a query
     *
     * @var string
     */
    protected string $_joinType = SelectQuery::JOIN_TYPE_LEFT;

    /**
     * The property name that should be filled with data from the target table
     * in the source table record.
     *
     * @var string
     */
    protected string $_propertyName;

    /**
     * The strategy name to be used to fetch associated records. Some association
     * types might not implement but one strategy to fetch records.
     *
     * @var string
     */
    protected string $_strategy = self::STRATEGY_JOIN;

    /**
     * The default finder name to use for fetching rows from the target table
     * With array value, finder name and default options are allowed.
     *
     * @var array|string
     */
    protected array|string $_finder = 'all';

    /**
     * Valid strategies for this association. Subclasses can narrow this down.
     *
     * @var array<string>
     */
    protected array $_validStrategies = [
        self::STRATEGY_JOIN,
        self::STRATEGY_SELECT,
        self::STRATEGY_SUBQUERY,
    ];

    /**
     * Constructor. Subclasses can override _options function to get the original
     * list of passed options if expecting any other special key
     *
     * @param string $alias The name given to the association
     * @param array<string, mixed> $options A list of properties to be set on this object
     */
    public function __construct(string $alias, array $options = [])
    {
        $defaults = [
            'cascadeCallbacks',
            'className',
            'conditions',
            'dependent',
            'finder',
            'bindingKey',
            'foreignKey',
            'joinType',
            'tableLocator',
            'propertyName',
            'sourceTable',
            'targetTable',
        ];
        foreach ($defaults as $property) {
            if (isset($options[$property])) {
                $this->{'_' . $property} = $options[$property];
            }
        }

        if (empty($this->_className)) {
            $this->_className = $alias;
        }

        [, $name] = pluginSplit($alias);
        $this->_name = $name;

        $this->_options($options);

        if (!empty($options['strategy'])) {
            $this->setStrategy($options['strategy']);
        }
    }

    /**
     * Gets the name for this association, usually the alias
     * assigned to the target associated table
     *
     * @return string
     */
    public function getName(): string
    {
        return $this->_name;
    }

    /**
     * Sets whether cascaded deletes should also fire callbacks.
     *
     * @param bool $cascadeCallbacks cascade callbacks switch value
     * @return $this
     */
    public function setCascadeCallbacks(bool $cascadeCallbacks)
    {
        $this->_cascadeCallbacks = $cascadeCallbacks;

        return $this;
    }

    /**
     * Gets whether cascaded deletes should also fire callbacks.
     *
     * @return bool
     */
    public function getCascadeCallbacks(): bool
    {
        return $this->_cascadeCallbacks;
    }

    /**
     * Sets the class name of the target table object.
     *
     * @param string $className Class name to set.
     * @return $this
     * @throws \InvalidArgumentException In case the class name is set after the target table has been
     *  resolved, and it doesn't match the target table's class name.
     */
    public function setClassName(string $className)
    {
        if (
            isset($this->_targetTable) &&
            get_class($this->_targetTable) !== App::className($className, 'Model/Table', 'Table')
        ) {
            throw new InvalidArgumentException(sprintf(
                'The class name `%s` doesn\'t match the target table class name of `%s`.',
                $className,
                get_class($this->_targetTable)
            ));
        }

        $this->_className = $className;

        return $this;
    }

    /**
     * Gets the class name of the target table object.
     *
     * @return string
     */
    public function getClassName(): string
    {
        return $this->_className;
    }

    /**
     * Sets the table instance for the source side of the association.
     *
     * @param \Cake\ORM\Table $table the instance to be assigned as source side
     * @return $this
     */
    public function setSource(Table $table)
    {
        $this->_sourceTable = $table;

        return $this;
    }

    /**
     * Gets the table instance for the source side of the association.
     *
     * @return \Cake\ORM\Table
     */
    public function getSource(): Table
    {
        return $this->_sourceTable;
    }

    /**
     * Sets the table instance for the target side of the association.
     *
     * @param \Cake\ORM\Table $table the instance to be assigned as target side
     * @return $this
     */
    public function setTarget(Table $table)
    {
        $this->_targetTable = $table;

        return $this;
    }

    /**
     * Gets the table instance for the target side of the association.
     *
     * @return \Cake\ORM\Table
     */
    public function getTarget(): Table
    {
        if (!isset($this->_targetTable)) {
            if (str_contains($this->_className, '.')) {
                [$plugin] = pluginSplit($this->_className, true);
                $registryAlias = (string)$plugin . $this->_name;
            } else {
                $registryAlias = $this->_name;
            }

            $tableLocator = $this->getTableLocator();

            $config = [];
            $exists = $tableLocator->exists($registryAlias);
            if (!$exists) {
                $config = ['className' => $this->_className];
            }
            $this->_targetTable = $tableLocator->get($registryAlias, $config);

            if ($exists) {
                $className = App::className($this->_className, 'Model/Table', 'Table') ?: Table::class;

                if (!$this->_targetTable instanceof $className) {
                    $msg = '`%s` association `%s` of type `%s` to `%s` doesn\'t match the expected class `%s`. ';
                    $msg .= 'You can\'t have an association of the same name with a different target ';
                    $msg .= '"className" option anywhere in your app.';

                    throw new DatabaseException(sprintf(
                        $msg,
                        isset($this->_sourceTable) ? get_class($this->_sourceTable) : 'null',
                        $this->getName(),
                        $this->type(),
                        get_class($this->_targetTable),
                        $className
                    ));
                }
            }
        }

        return $this->_targetTable;
    }

    /**
     * Sets a list of conditions to be always included when fetching records from
     * the target association.
     *
     * @param \Closure|array $conditions list of conditions to be used
     * @see \Cake\Database\Query::where() for examples on the format of the array
     * @return $this
     */
    public function setConditions(Closure|array $conditions)
    {
        $this->_conditions = $conditions;

        return $this;
    }

    /**
     * Gets a list of conditions to be always included when fetching records from
     * the target association.
     *
     * @see \Cake\Database\Query::where() for examples on the format of the array
     * @return \Closure|array
     */
    public function getConditions(): Closure|array
    {
        return $this->_conditions;
    }

    /**
     * Sets the name of the field representing the binding field with the target table.
     * When not manually specified the primary key of the owning side table is used.
     *
     * @param array<string>|string $key the table field or fields to be used to link both tables together
     * @return $this
     */
    public function setBindingKey(array|string $key)
    {
        $this->_bindingKey = $key;

        return $this;
    }

    /**
     * Gets the name of the field representing the binding field with the target table.
     * When not manually specified the primary key of the owning side table is used.
     *
     * @return array<string>|string
     */
    public function getBindingKey(): array|string
    {
        if (!isset($this->_bindingKey)) {
            $this->_bindingKey = $this->isOwningSide($this->getSource()) ?
                $this->getSource()->getPrimaryKey() :
                $this->getTarget()->getPrimaryKey();
        }

        return $this->_bindingKey;
    }

    /**
     * Gets the name of the field representing the foreign key to the target table.
     *
     * @return array<string>|string|false
     */
    public function getForeignKey(): array|string|false
    {
        return $this->_foreignKey;
    }

    /**
     * Sets the name of the field representing the foreign key to the target table.
     *
     * @param array<string>|string $key the key or keys to be used to link both tables together
     * @return $this
     */
    public function setForeignKey(array|string $key)
    {
        $this->_foreignKey = $key;

        return $this;
    }

    /**
     * Sets whether the records on the target table are dependent on the source table.
     *
     * This is primarily used to indicate that records should be removed if the owning record in
     * the source table is deleted.
     *
     * If no parameters are passed the current setting is returned.
     *
     * @param bool $dependent Set the dependent mode. Use null to read the current state.
     * @return $this
     */
    public function setDependent(bool $dependent)
    {
        $this->_dependent = $dependent;

        return $this;
    }

    /**
     * Sets whether the records on the target table are dependent on the source table.
     *
     * This is primarily used to indicate that records should be removed if the owning record in
     * the source table is deleted.
     *
     * @return bool
     */
    public function getDependent(): bool
    {
        return $this->_dependent;
    }

    /**
     * Whether this association can be expressed directly in a query join
     *
     * @param array<string, mixed> $options custom options key that could alter the return value
     * @return bool
     */
    public function canBeJoined(array $options = []): bool
    {
        $strategy = $options['strategy'] ?? $this->getStrategy();

        return $strategy === $this::STRATEGY_JOIN;
    }

    /**
     * Sets the type of join to be used when adding the association to a query.
     *
     * @param string $type the join type to be used (e.g. INNER)
     * @return $this
     */
    public function setJoinType(string $type)
    {
        $this->_joinType = $type;

        return $this;
    }

    /**
     * Gets the type of join to be used when adding the association to a query.
     *
     * @return string
     */
    public function getJoinType(): string
    {
        return $this->_joinType;
    }

    /**
     * Sets the property name that should be filled with data from the target table
     * in the source table record.
     *
     * @param string $name The name of the association property. Use null to read the current value.
     * @return $this
     */
    public function setProperty(string $name)
    {
        $this->_propertyName = $name;

        return $this;
    }

    /**
     * Gets the property name that should be filled with data from the target table
     * in the source table record.
     *
     * @return string
     */
    public function getProperty(): string
    {
        if (!isset($this->_propertyName)) {
            $this->_propertyName = $this->_propertyName();
            if (in_array($this->_propertyName, $this->_sourceTable->getSchema()->columns(), true)) {
                $msg = 'Association property name "%s" clashes with field of same name of table "%s".' .
                    ' You should explicitly specify the "propertyName" option.';
                trigger_error(
                    sprintf($msg, $this->_propertyName, $this->_sourceTable->getTable()),
                    E_USER_WARNING
                );
            }
        }

        return $this->_propertyName;
    }

    /**
     * Returns default property name based on association name.
     *
     * @return string
     */
    protected function _propertyName(): string
    {
        [, $name] = pluginSplit($this->_name);

        return Inflector::underscore($name);
    }

    /**
     * Sets the strategy name to be used to fetch associated records. Keep in mind
     * that some association types might not implement but a default strategy,
     * rendering any changes to this setting void.
     *
     * @param string $name The strategy type. Use null to read the current value.
     * @return $this
     * @throws \InvalidArgumentException When an invalid strategy is provided.
     */
    public function setStrategy(string $name)
    {
        if (!in_array($name, $this->_validStrategies, true)) {
            throw new InvalidArgumentException(sprintf(
                'Invalid strategy `%s` was provided. Valid options are `(%s)`.',
                $name,
                implode(', ', $this->_validStrategies)
            ));
        }
        $this->_strategy = $name;

        return $this;
    }

    /**
     * Gets the strategy name to be used to fetch associated records. Keep in mind
     * that some association types might not implement but a default strategy,
     * rendering any changes to this setting void.
     *
     * @return string
     */
    public function getStrategy(): string
    {
        return $this->_strategy;
    }

    /**
     * Gets the default finder to use for fetching rows from the target table.
     *
     * @return array|string
     */
    public function getFinder(): array|string
    {
        return $this->_finder;
    }

    /**
     * Sets the default finder to use for fetching rows from the target table.
     *
     * @param array|string $finder the finder name to use or array of finder name and option.
     * @return $this
     */
    public function setFinder(array|string $finder)
    {
        $this->_finder = $finder;

        return $this;
    }

    /**
     * Override this function to initialize any concrete association class, it will
     * get passed the original list of options used in the constructor
     *
     * @param array<string, mixed> $options List of options used for initialization
     * @return void
     */
    protected function _options(array $options): void
    {
    }

    /**
     * Alters a Query object to include the associated target table data in the final
     * result
     *
     * The options array accept the following keys:
     *
     * - includeFields: Whether to include target model fields in the result or not
     * - foreignKey: The name of the field to use as foreign key, if false none
     *   will be used
     * - conditions: array with a list of conditions to filter the join with, this
     *   will be merged with any conditions originally configured for this association
     * - fields: a list of fields in the target table to include in the result
     * - aliasPath: A dot separated string representing the path of association names
     *   followed from the passed query main table to this association.
     * - propertyPath: A dot separated string representing the path of association
     *   properties to be followed from the passed query main entity to this
     *   association
     * - joinType: The SQL join type to use in the query.
     * - negateMatch: Will append a condition to the passed query for excluding matches.
     *   with this association.
     *
     * @param \Cake\ORM\Query\SelectQuery $query the query to be altered to include the target table data
     * @param array<string, mixed> $options Any extra options or overrides to be taken in account
     * @return void
     * @throws \RuntimeException Unable to build the query or associations.
     */
    public function attachTo(SelectQuery $query, array $options = []): void
    {
        $target = $this->getTarget();
        $table = $target->getTable();

        $options += [
            'includeFields' => true,
            'foreignKey' => $this->getForeignKey(),
            'conditions' => [],
            'joinType' => $this->getJoinType(),
            'fields' => [],
            'table' => $table,
            'finder' => $this->getFinder(),
        ];

        // This is set by joinWith to disable matching results
        if ($options['fields'] === false) {
            $options['fields'] = [];
            $options['includeFields'] = false;
        }

        if (!empty($options['foreignKey'])) {
            $joinCondition = $this->_joinCondition($options);
            if ($joinCondition) {
                $options['conditions'][] = $joinCondition;
            }
        }

        [$finder, $opts] = $this->_extractFinder($options['finder']);
        $dummy = $this
            ->find($finder, $opts)
            ->eagerLoaded(true);

        if (!empty($options['queryBuilder'])) {
            $dummy = $options['queryBuilder']($dummy);
            if (!($dummy instanceof SelectQuery)) {
                throw new DatabaseException(sprintf(
                    'Query builder for association `%s` did not return a query.',
                    $this->getName()
                ));
            }
        }

        if (
            !empty($options['matching']) &&
            $this->_strategy === static::STRATEGY_JOIN &&
            $dummy->getContain()
        ) {
            throw new DatabaseException(sprintf(
                '`%s` association cannot contain() associations when using JOIN strategy.',
                $this->getName()
            ));
        }

        $dummy->where($options['conditions']);
        $this->_dispatchBeforeFind($dummy);

        $query->join([$this->_name => [
            'table' => $options['table'],
            'conditions' => $dummy->clause('where'),
            'type' => $options['joinType'],
        ]]);

        $this->_appendFields($query, $dummy, $options);
        $this->_formatAssociationResults($query, $dummy, $options);
        $this->_bindNewAssociations($query, $dummy, $options);
        $this->_appendNotMatching($query, $options);
    }

    /**
     * Conditionally adds a condition to the passed Query that will make it find
     * records where there is no match with this association.
     *
     * @param \Cake\ORM\Query\SelectQuery $query The query to modify
     * @param array<string, mixed> $options Options array containing the `negateMatch` key.
     * @return void
     */
    protected function _appendNotMatching(SelectQuery $query, array $options): void
    {
        $target = $this->getTarget();
        if (!empty($options['negateMatch'])) {
            $primaryKey = $query->aliasFields((array)$target->getPrimaryKey(), $this->_name);
            $query->andWhere(function ($exp) use ($primaryKey) {
                array_map([$exp, 'isNull'], $primaryKey);

                return $exp;
            });
        }
    }

    /**
     * Correctly nests a result row associated values into the correct array keys inside the
     * source results.
     *
     * @param array $row The row to transform
     * @param string $nestKey The array key under which the results for this association
     *   should be found
     * @param bool $joined Whether the row is a result of a direct join
     *   with this association
     * @param string|null $targetProperty The property name in the source results where the association
     * data shuld be nested in. Will use the default one if not provided.
     * @return array
     */
    public function transformRow(array $row, string $nestKey, bool $joined, ?string $targetProperty = null): array
    {
        $sourceAlias = $this->getSource()->getAlias();
        $nestKey = $nestKey ?: $this->_name;
        $targetProperty = $targetProperty ?: $this->getProperty();
        if (isset($row[$sourceAlias])) {
            $row[$sourceAlias][$targetProperty] = $row[$nestKey];
            unset($row[$nestKey]);
        }

        return $row;
    }

    /**
     * Returns a modified row after appending a property for this association
     * with the default empty value according to whether the association was
     * joined or fetched externally.
     *
     * @param array<string, mixed> $row The row to set a default on.
     * @param bool $joined Whether the row is a result of a direct join
     *   with this association
     * @return array<string, mixed>
     */
    public function defaultRowValue(array $row, bool $joined): array
    {
        $sourceAlias = $this->getSource()->getAlias();
        if (isset($row[$sourceAlias])) {
            $row[$sourceAlias][$this->getProperty()] = null;
        }

        return $row;
    }

    /**
     * Proxies the finding operation to the target table's find method
     * and modifies the query accordingly based of this association
     * configuration
     *
     * @param array<string, mixed>|string|null $type the type of query to perform, if an array is passed,
     *   it will be interpreted as the `$options` parameter
     * @param array<string, mixed> $options The options to for the find
     * @see \Cake\ORM\Table::find()
     * @return \Cake\ORM\Query\SelectQuery
     */
    public function find(array|string|null $type = null, array $options = []): SelectQuery
    {
        $type = $type ?: $this->getFinder();
        [$type, $opts] = $this->_extractFinder($type);

        return $this->getTarget()
            ->find($type, $options + $opts)
            ->where($this->getConditions());
    }

    /**
     * Proxies the operation to the target table's exists method after
     * appending the default conditions for this association
     *
     * @param \Cake\Database\ExpressionInterface|\Closure|array|string|null $conditions The conditions to use
     * for checking if any record matches.
     * @see \Cake\ORM\Table::exists()
     * @return bool
     */
    public function exists(ExpressionInterface|Closure|array|string|null $conditions): bool
    {
        $conditions = $this->find()
            ->where($conditions)
            ->clause('where');

        return $this->getTarget()->exists($conditions);
    }

    /**
     * Proxies the update operation to the target `Table::updateAll()` method
     *
     * @param \Cake\Database\Expression\QueryExpression|\Closure|array|string $fields A hash of field => new value.
     * @param \Cake\Database\Expression\QueryExpression|\Closure|array|string|null $conditions Conditions to be used, accepts anything Query::where()
     * @return int Count Returns the affected rows.
     * @see \Cake\ORM\Table::updateAll()
     */
    public function updateAll(
        QueryExpression|Closure|array|string $fields,
        QueryExpression|Closure|array|string|null $conditions
    ): int {
        $expression = $this->find()
            ->where($conditions)
            ->clause('where');

        return $this->getTarget()->updateAll($fields, $expression);
    }

    /**
     * Proxies the delete operation to the target `Table::deleteAll()` method
     *
     * @param \Cake\Database\Expression\QueryExpression|\Closure|array|string|null $conditions Conditions to be used, accepts anything Query::where()
     * can take.
     * @return int Returns the number of affected rows.
     * @see \Cake\ORM\Table::deleteAll()
     */
    public function deleteAll(QueryExpression|Closure|array|string|null $conditions): int
    {
        $expression = $this->find()
            ->where($conditions)
            ->clause('where');

        return $this->getTarget()->deleteAll($expression);
    }

    /**
     * Returns true if the eager loading process will require a set of the owning table's
     * binding keys in order to use them as a filter in the finder query.
     *
     * @param array<string, mixed> $options The options containing the strategy to be used.
     * @return bool true if a list of keys will be required
     */
    public function requiresKeys(array $options = []): bool
    {
        $strategy = $options['strategy'] ?? $this->getStrategy();

        return $strategy === static::STRATEGY_SELECT;
    }

    /**
     * Triggers beforeFind on the target table for the query this association is
     * attaching to
     *
     * @param \Cake\ORM\Query\SelectQuery $query the query this association is attaching itself to
     * @return void
     */
    protected function _dispatchBeforeFind(SelectQuery $query): void
    {
        $query->triggerBeforeFind();
    }

    /**
     * Helper function used to conditionally append fields to the select clause of
     * a query from the fields found in another query object.
     *
     * @param \Cake\ORM\Query\SelectQuery $query the query that will get the fields appended to
     * @param \Cake\ORM\Query\SelectQuery $surrogate the query having the fields to be copied from
     * @param array<string, mixed> $options options passed to the method `attachTo`
     * @return void
     */
    protected function _appendFields(SelectQuery $query, SelectQuery $surrogate, array $options): void
    {
        if ($query->getEagerLoader()->isAutoFieldsEnabled() === false) {
            return;
        }

        $fields = array_merge($surrogate->clause('select'), $options['fields']);

        if (
            (empty($fields) && $options['includeFields']) ||
            $surrogate->isAutoFieldsEnabled()
        ) {
            $fields = array_merge($fields, $this->getTarget()->getSchema()->columns());
        }

        $query->select($query->aliasFields($fields, $this->_name));
        $query->addDefaultTypes($this->getTarget());
    }

    /**
     * Adds a formatter function to the passed `$query` if the `$surrogate` query
     * declares any other formatter. Since the `$surrogate` query correspond to
     * the associated target table, the resulting formatter will be the result of
     * applying the surrogate formatters to only the property corresponding to
     * such table.
     *
     * @param \Cake\ORM\Query\SelectQuery $query the query that will get the formatter applied to
     * @param \Cake\ORM\Query\SelectQuery $surrogate the query having formatters for the associated
     * target table.
     * @param array<string, mixed> $options options passed to the method `attachTo`
     * @return void
     */
    protected function _formatAssociationResults(SelectQuery $query, SelectQuery $surrogate, array $options): void
    {
        $formatters = $surrogate->getResultFormatters();

        if (!$formatters || empty($options['propertyPath'])) {
            return;
        }

        $property = $options['propertyPath'];
        $propertyPath = explode('.', $property);
<<<<<<< HEAD
        $query->formatResults(function (
            CollectionInterface $results,
            SelectQuery $query
        ) use (
            $formatters,
            $property,
            $propertyPath
        ) {
            $extracted = [];
            foreach ($results as $result) {
                foreach ($propertyPath as $propertyPathItem) {
                    if (!isset($result[$propertyPathItem])) {
                        $result = null;
                        break;
=======
        $query->formatResults(
            function (CollectionInterface $results, $query) use ($formatters, $property, $propertyPath) {
                $extracted = [];
                foreach ($results as $result) {
                    foreach ($propertyPath as $propertyPathItem) {
                        if (!isset($result[$propertyPathItem])) {
                            $result = null;
                            break;
                        }
                        $result = $result[$propertyPathItem];
                    }
                    $extracted[] = $result;
                }
                $extracted = new Collection($extracted);
                foreach ($formatters as $callable) {
                    $extracted = $callable($extracted, $query);
                    if (!$extracted instanceof ResultSetInterface) {
                        $extracted = new ResultSetDecorator($extracted);
>>>>>>> 6596a6cb
                    }
                }

<<<<<<< HEAD
            $results = $results->insert($property, $extracted);
            if ($query->isHydrationEnabled()) {
                $results = $results->map(function (EntityInterface $result) {
                    $result->clean();
=======
                $results = $results->insert($property, $extracted);
                if ($query->isHydrationEnabled()) {
                    $results = $results->map(function ($result) {
                        $result->clean();
>>>>>>> 6596a6cb

                        return $result;
                    });
                }

<<<<<<< HEAD
            return $results;
        }, SelectQuery::PREPEND);
=======
                return $results;
            },
            Query::PREPEND
        );
>>>>>>> 6596a6cb
    }

    /**
     * Applies all attachable associations to `$query` out of the containments found
     * in the `$surrogate` query.
     *
     * Copies all contained associations from the `$surrogate` query into the
     * passed `$query`. Containments are altered so that they respect the associations
     * chain from which they originated.
     *
     * @param \Cake\ORM\Query\SelectQuery $query the query that will get the associations attached to
     * @param \Cake\ORM\Query\SelectQuery $surrogate the query having the containments to be attached
     * @param array<string, mixed> $options options passed to the method `attachTo`
     * @return void
     */
    protected function _bindNewAssociations(SelectQuery $query, SelectQuery $surrogate, array $options): void
    {
        $loader = $surrogate->getEagerLoader();
        $contain = $loader->getContain();
        $matching = $loader->getMatching();

        if (!$contain && !$matching) {
            return;
        }

        $newContain = [];
        foreach ($contain as $alias => $value) {
            $newContain[$options['aliasPath'] . '.' . $alias] = $value;
        }

        $eagerLoader = $query->getEagerLoader();
        if ($newContain) {
            $eagerLoader->contain($newContain);
        }

        foreach ($matching as $alias => $value) {
            $eagerLoader->setMatching(
                $options['aliasPath'] . '.' . $alias,
                $value['queryBuilder'],
                $value
            );
        }
    }

    /**
     * Returns a single or multiple conditions to be appended to the generated join
     * clause for getting the results on the target table.
     *
     * @param array<string, mixed> $options list of options passed to attachTo method
     * @return array
     * @throws \Cake\Database\Exception\DatabaseException if the number of columns in the foreignKey do not
     * match the number of columns in the source table primaryKey
     */
    protected function _joinCondition(array $options): array
    {
        $conditions = [];
        $tAlias = $this->_name;
        $sAlias = $this->getSource()->getAlias();
        $foreignKey = (array)$options['foreignKey'];
        $bindingKey = (array)$this->getBindingKey();

        if (count($foreignKey) !== count($bindingKey)) {
            if (empty($bindingKey)) {
                $table = $this->getTarget()->getTable();
                if ($this->isOwningSide($this->getSource())) {
                    $table = $this->getSource()->getTable();
                }
                $msg = 'The `%s` table does not define a primary key, and cannot have join conditions generated.';
                throw new DatabaseException(sprintf($msg, $table));
            }

            $msg = 'Cannot match provided foreignKey for `%s`, got `(%s)` but expected foreign key for `(%s)`';
            throw new DatabaseException(sprintf(
                $msg,
                $this->_name,
                implode(', ', $foreignKey),
                implode(', ', $bindingKey)
            ));
        }

        foreach ($foreignKey as $k => $f) {
            $field = sprintf('%s.%s', $sAlias, $bindingKey[$k]);
            $value = new IdentifierExpression(sprintf('%s.%s', $tAlias, $f));
            $conditions[$field] = $value;
        }

        return $conditions;
    }

    /**
     * Helper method to infer the requested finder and its options.
     *
     * Returns the inferred options from the finder $type.
     *
     * ### Examples:
     *
     * The following will call the finder 'translations' with the value of the finder as its options:
     * $query->contain(['Comments' => ['finder' => ['translations']]]);
     * $query->contain(['Comments' => ['finder' => ['translations' => []]]]);
     * $query->contain(['Comments' => ['finder' => ['translations' => ['locales' => ['en_US']]]]]);
     *
     * @param array|string $finderData The finder name or an array having the name as key
     * and options as value.
     * @return array
     */
    protected function _extractFinder(array|string $finderData): array
    {
        $finderData = (array)$finderData;

        if (is_numeric(key($finderData))) {
            return [current($finderData), []];
        }

        return [key($finderData), current($finderData)];
    }

    /**
     * Proxies property retrieval to the target table. This is handy for getting this
     * association's associations
     *
     * @param string $property the property name
     * @return self
     * @throws \RuntimeException if no association with such name exists
     */
    public function __get(string $property): Association
    {
        return $this->getTarget()->{$property};
    }

    /**
     * Proxies the isset call to the target table. This is handy to check if the
     * target table has another association with the passed name
     *
     * @param string $property the property name
     * @return bool true if the property exists
     */
    public function __isset(string $property): bool
    {
        return isset($this->getTarget()->{$property});
    }

    /**
     * Proxies method calls to the target table.
     *
     * @param string $method name of the method to be invoked
     * @param array $argument List of arguments passed to the function
     * @return mixed
     * @throws \BadMethodCallException
     */
    public function __call(string $method, array $argument): mixed
    {
        return $this->getTarget()->$method(...$argument);
    }

    /**
     * Get the relationship type.
     *
     * @return string Constant of either ONE_TO_ONE, MANY_TO_ONE, ONE_TO_MANY or MANY_TO_MANY.
     */
    abstract public function type(): string;

    /**
     * Eager loads a list of records in the target table that are related to another
     * set of records in the source table. Source records can be specified in two ways:
     * first one is by passing a Query object setup to find on the source table and
     * the other way is by explicitly passing an array of primary key values from
     * the source table.
     *
     * The required way of passing related source records is controlled by "strategy"
     * When the subquery strategy is used it will require a query on the source table.
     * When using the select strategy, the list of primary keys will be used.
     *
     * Returns a closure that should be run for each record returned in a specific
     * Query. This callable will be responsible for injecting the fields that are
     * related to each specific passed row.
     *
     * Options array accepts the following keys:
     *
     * - query: SelectQuery object setup to find the source table records
     * - keys: List of primary key values from the source table
     * - foreignKey: The name of the field used to relate both tables
     * - conditions: List of conditions to be passed to the query where() method
     * - sort: The direction in which the records should be returned
     * - fields: List of fields to select from the target table
     * - contain: List of related tables to eager load associated to the target table
     * - strategy: The name of strategy to use for finding target table records
     * - nestKey: The array key under which results will be found when transforming the row
     *
     * @param array<string, mixed> $options The options for eager loading.
     * @return \Closure
     */
    abstract public function eagerLoader(array $options): Closure;

    /**
     * Handles cascading a delete from an associated model.
     *
     * Each implementing class should handle the cascaded delete as
     * required.
     *
     * @param \Cake\Datasource\EntityInterface $entity The entity that started the cascaded delete.
     * @param array<string, mixed> $options The options for the original delete.
     * @return bool Success
     */
    abstract public function cascadeDelete(EntityInterface $entity, array $options = []): bool;

    /**
     * Returns whether the passed table is the owning side for this
     * association. This means that rows in the 'target' table would miss important
     * or required information if the row in 'source' did not exist.
     *
     * @param \Cake\ORM\Table $side The potential Table with ownership
     * @return bool
     */
    abstract public function isOwningSide(Table $side): bool;

    /**
     * Extract the target's association data our from the passed entity and proxies
     * the saving operation to the target table.
     *
     * @param \Cake\Datasource\EntityInterface $entity the data to be saved
     * @param array<string, mixed> $options The options for saving associated data.
     * @return \Cake\Datasource\EntityInterface|false false if $entity could not be saved, otherwise it returns
     * the saved entity
     * @see \Cake\ORM\Table::save()
     */
    abstract public function saveAssociated(EntityInterface $entity, array $options = []): EntityInterface|false;
}<|MERGE_RESOLUTION|>--- conflicted
+++ resolved
@@ -978,24 +978,8 @@
 
         $property = $options['propertyPath'];
         $propertyPath = explode('.', $property);
-<<<<<<< HEAD
-        $query->formatResults(function (
-            CollectionInterface $results,
-            SelectQuery $query
-        ) use (
-            $formatters,
-            $property,
-            $propertyPath
-        ) {
-            $extracted = [];
-            foreach ($results as $result) {
-                foreach ($propertyPath as $propertyPathItem) {
-                    if (!isset($result[$propertyPathItem])) {
-                        $result = null;
-                        break;
-=======
         $query->formatResults(
-            function (CollectionInterface $results, $query) use ($formatters, $property, $propertyPath) {
+            function (CollectionInterface $results, SelectQuery $query) use ($formatters, $property, $propertyPath) {
                 $extracted = [];
                 foreach ($results as $result) {
                     foreach ($propertyPath as $propertyPathItem) {
@@ -1012,35 +996,22 @@
                     $extracted = $callable($extracted, $query);
                     if (!$extracted instanceof ResultSetInterface) {
                         $extracted = new ResultSetDecorator($extracted);
->>>>>>> 6596a6cb
                     }
                 }
 
-<<<<<<< HEAD
-            $results = $results->insert($property, $extracted);
-            if ($query->isHydrationEnabled()) {
-                $results = $results->map(function (EntityInterface $result) {
-                    $result->clean();
-=======
                 $results = $results->insert($property, $extracted);
                 if ($query->isHydrationEnabled()) {
-                    $results = $results->map(function ($result) {
+                    $results = $results->map(function (EntityInterface $result) {
                         $result->clean();
->>>>>>> 6596a6cb
 
                         return $result;
                     });
                 }
 
-<<<<<<< HEAD
-            return $results;
-        }, SelectQuery::PREPEND);
-=======
                 return $results;
             },
-            Query::PREPEND
+            SelectQuery::PREPEND
         );
->>>>>>> 6596a6cb
     }
 
     /**

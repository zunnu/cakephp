--- conflicted
+++ resolved
@@ -118,15 +118,11 @@
      * - Run the requested command.
      *
      * @param array $argv The arguments from the CLI environment.
-     * @param \Cake\Console\ConsoleIo $io The ConsoleIo instance. Used primarily for testing.
+     * @param \Cake\Console\ConsoleIo|null $io The ConsoleIo instance. Used primarily for testing.
      * @return int The exit code of the command.
      * @throws \RuntimeException
      */
-<<<<<<< HEAD
-    public function run(array $argv, ?ConsoleIo $io = null)
-=======
-    public function run(array $argv, ConsoleIo $io = null): int
->>>>>>> f385da71
+    public function run(array $argv, ?ConsoleIo $io = null): int
     {
         $this->bootstrap();
 

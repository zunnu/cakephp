--- conflicted
+++ resolved
@@ -220,9 +220,12 @@
             return $text;
         }
         if ($this->_outputAs !== static::PLAIN) {
+            /** @var \Closure $replaceTags */
+            $replaceTags = $this->_replaceTags(...);
+
             $output = preg_replace_callback(
                 '/<(?P<tag>[a-z0-9-_]+)>(?P<text>.*?)<\/(\1)>/ims',
-                [$this, '_replaceTags'],
+                $replaceTags,
                 $text
             );
             if ($output !== null) {
@@ -230,19 +233,6 @@
             }
         }
 
-<<<<<<< HEAD
-            return (string)preg_replace('#</?(?:' . $tags . ')>#', '', $text);
-        }
-
-        /** @var callable $callback */
-        $callback = $this->_replaceTags(...);
-
-        return (string)preg_replace_callback(
-            '/<(?P<tag>[a-z0-9-_]+)>(?P<text>.*?)<\/(\1)>/ims',
-            $callback,
-            $text
-        );
-=======
         $tags = implode('|', array_keys(static::$_styles));
         $output = preg_replace('#</?(?:' . $tags . ')>#', '', $text);
 
@@ -251,7 +241,6 @@
         }
 
         return $output;
->>>>>>> 9d42bacf
     }
 
     /**

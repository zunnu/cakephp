--- conflicted
+++ resolved
@@ -19,12 +19,10 @@
  */
 class MissingShellException extends ConsoleException
 {
-<<<<<<< HEAD
     /**
      * @var string
      */
-    // phpcs:ignore Generic.Files.LineLength
-=======
->>>>>>> 565e040b
-    protected $_messageTemplate = 'Shell class for "%s" could not be found. If you are trying to use a plugin shell, that was loaded via $this->addPlugin(), you may need to update bin/cake.php to match https://github.com/cakephp/app/tree/master/bin/cake.php';
+    protected $_messageTemplate = 'Shell class for "%s" could not be found.'
+        . ' If you are trying to use a plugin shell, that was loaded via $this->addPlugin(),'
+        . ' you may need to update bin/cake.php to match https://github.com/cakephp/app/tree/master/bin/cake.php';
 }
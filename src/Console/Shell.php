<?php
declare(strict_types=1);

/**
 * CakePHP(tm) : Rapid Development Framework (https://cakephp.org)
 * Copyright (c) Cake Software Foundation, Inc. (https://cakefoundation.org)
 *
 * Licensed under The MIT License
 * For full copyright and license information, please see the LICENSE.txt
 * Redistributions of files must retain the above copyright notice.
 *
 * @copyright     Copyright (c) Cake Software Foundation, Inc. (https://cakefoundation.org)
 * @link          https://cakephp.org CakePHP(tm) Project
 * @since         1.2.0
 * @license       https://opensource.org/licenses/mit-license.php MIT License
 */
namespace Cake\Console;

use Cake\Console\Exception\ConsoleException;
use Cake\Console\Exception\StopException;
use Cake\Core\App;
use Cake\Core\Exception\Exception;
use Cake\Datasource\ModelAwareTrait;
use Cake\Filesystem\Filesystem;
use Cake\Log\LogTrait;
use Cake\ORM\Locator\LocatorAwareTrait;
use Cake\ORM\Locator\LocatorInterface;
use Cake\Utility\Inflector;
use Cake\Utility\MergeVariablesTrait;
use Cake\Utility\Text;
use ReflectionException;
use ReflectionMethod;
use RuntimeException;

/**
 * Base class for command-line utilities for automating programmer chores.
 *
 * Is the equivalent of Cake\Controller\Controller on the command line.
 *
 * @deprecated 3.6.0 ShellDispatcher and Shell will be removed in 5.0
 * @method int|bool|null|void main(...$args)
 */
class Shell
{
    use LocatorAwareTrait;
    use LogTrait;
    use MergeVariablesTrait;
    use ModelAwareTrait;

    /**
     * Default error code
     *
     * @var int
     */
    public const CODE_ERROR = 1;

    /**
     * Default success code
     *
     * @var int
     */
    public const CODE_SUCCESS = 0;

    /**
     * Output constant making verbose shells.
     *
     * @var int
     */
    public const VERBOSE = ConsoleIo::VERBOSE;

    /**
     * Output constant for making normal shells.
     *
     * @var int
     */
    public const NORMAL = ConsoleIo::NORMAL;

    /**
     * Output constants for making quiet shells.
     *
     * @var int
     */
    public const QUIET = ConsoleIo::QUIET;

    /**
     * An instance of ConsoleOptionParser that has been configured for this class.
     *
     * @var \Cake\Console\ConsoleOptionParser
     */
    public $OptionParser;

    /**
     * If true, the script will ask for permission to perform actions.
     *
     * @var bool
     */
    public $interactive = true;

    /**
     * Contains command switches parsed from the command line.
     *
     * @var array
     */
    public $params = [];

    /**
     * The command (method/task) that is being run.
     *
     * @var string|null
     */
    public $command;

    /**
     * Contains arguments parsed from the command line.
     *
     * @var array
     */
    public $args = [];

    /**
     * The name of the shell in camelized.
     *
     * @var string
     */
    public $name;

    /**
     * The name of the plugin the shell belongs to.
     * Is automatically set by ShellDispatcher when a shell is constructed.
     *
     * @var string
     */
    public $plugin;

    /**
     * Contains tasks to load and instantiate
     *
     * @var array|bool
     * @link https://book.cakephp.org/3/en/console-and-shells.html#Shell::$tasks
     */
    public $tasks = [];

    /**
     * Contains the loaded tasks
     *
     * @var array
     */
    public $taskNames = [];

    /**
     * Task Collection for the command, used to create Tasks.
     *
     * @var \Cake\Console\TaskRegistry
     */
    public $Tasks;

    /**
     * Normalized map of tasks.
     *
     * @var array
     */
    protected $_taskMap = [];

    /**
     * ConsoleIo instance.
     *
     * @var \Cake\Console\ConsoleIo
     */
    protected $_io;

    /**
     * The root command name used when generating help output.
     *
     * @var string
     */
    protected $rootName = 'cake';

    /**
     * Constructs this Shell instance.
     *
     * @param \Cake\Console\ConsoleIo|null $io An io instance.
     * @param \Cake\ORM\Locator\LocatorInterface|null $locator Table locator instance.
     * @link https://book.cakephp.org/3/en/console-and-shells.html#Shell
     */
    public function __construct(?ConsoleIo $io = null, ?LocatorInterface $locator = null)
    {
        if (!$this->name) {
            [, $class] = namespaceSplit(static::class);
            $this->name = str_replace(['Shell', 'Task'], '', $class);
        }
        $this->_io = $io ?: new ConsoleIo();
        $this->_tableLocator = $locator;

        $this->modelFactory('Table', [$this->getTableLocator(), 'get']);
        $this->Tasks = new TaskRegistry($this);

        $this->_mergeVars(
            ['tasks'],
            ['associative' => ['tasks']]
        );

        if (isset($this->modelClass)) {
            $this->loadModel();
        }
    }

    /**
     * Set the root command name for help output.
     *
     * @param string $name The name of the root command.
     * @return $this
     */
    public function setRootName(string $name)
    {
        $this->rootName = $name;

        return $this;
    }

    /**
     * Get the io object for this shell.
     *
     * @return \Cake\Console\ConsoleIo The current ConsoleIo object.
     */
    public function getIo(): ConsoleIo
    {
        return $this->_io;
    }

    /**
     * Set the io object for this shell.
     *
     * @param \Cake\Console\ConsoleIo $io The ConsoleIo object to use.
     * @return void
     */
    public function setIo(ConsoleIo $io): void
    {
        $this->_io = $io;
    }

    /**
     * Initializes the Shell
     * acts as constructor for subclasses
     * allows configuration of tasks prior to shell execution
     *
     * @return void
     * @link https://book.cakephp.org/3/en/console-and-shells.html#Cake\Console\ConsoleOptionParser::initialize
     */
    public function initialize(): void
    {
        $this->loadTasks();
    }

    /**
     * Starts up the Shell and displays the welcome message.
     * Allows for checking and configuring prior to command or main execution
     *
     * Override this method if you want to remove the welcome information,
     * or otherwise modify the pre-command flow.
     *
     * @return void
     * @link https://book.cakephp.org/3/en/console-and-shells.html#Cake\Console\ConsoleOptionParser::startup
     */
    public function startup(): void
    {
        if (!$this->param('requested')) {
            $this->_welcome();
        }
    }

    /**
     * Displays a header for the shell
     *
     * @return void
     */
    protected function _welcome(): void
    {
    }

    /**
     * Loads tasks defined in public $tasks
     *
     * @return true
     */
    public function loadTasks(): bool
    {
        if ($this->tasks === true || empty($this->tasks) || empty($this->Tasks)) {
            return true;
        }
        $this->_taskMap = $this->Tasks->normalizeArray((array)$this->tasks);
        $this->taskNames = array_merge($this->taskNames, array_keys($this->_taskMap));

        $this->_validateTasks();

        return true;
    }

    /**
     * Checks that the tasks in the task map are actually available
     *
     * @throws \RuntimeException
     * @return void
     */
    protected function _validateTasks(): void
    {
        foreach ($this->_taskMap as $taskName => $task) {
            $class = App::className($task['class'], 'Shell/Task', 'Task');
            if ($class === null) {
                throw new RuntimeException(sprintf(
                    'Task `%s` not found. Maybe you made a typo or a plugin is missing or not loaded?',
                    $taskName
                ));
            }
        }
    }

    /**
     * Check to see if this shell has a task with the provided name.
     *
     * @param string $task The task name to check.
     * @return bool Success
     * @link https://book.cakephp.org/3/en/console-and-shells.html#shell-tasks
     */
    public function hasTask(string $task): bool
    {
        return isset($this->_taskMap[Inflector::camelize($task)]);
    }

    /**
     * Check to see if this shell has a callable method by the given name.
     *
     * @param string $name The method name to check.
     * @return bool
     * @link https://book.cakephp.org/3/en/console-and-shells.html#shell-tasks
     */
    public function hasMethod(string $name): bool
    {
        try {
            $method = new ReflectionMethod($this, $name);
            if (!$method->isPublic()) {
                return false;
            }

            return $method->getDeclaringClass()->name !== self::class;
        } catch (ReflectionException $e) {
            return false;
        }
    }

    /**
     * Dispatch a command to another Shell. Similar to Object::requestAction()
     * but intended for running shells from other shells.
     *
     * ### Usage:
     *
     * With a string command:
     *
     * ```
     * return $this->dispatchShell('schema create DbAcl');
     * ```
     *
     * Avoid using this form if you have string arguments, with spaces in them.
     * The dispatched will be invoked incorrectly. Only use this form for simple
     * command dispatching.
     *
     * With an array command:
     *
     * ```
     * return $this->dispatchShell('schema', 'create', 'i18n', '--dry');
     * ```
     *
     * With an array having two key / value pairs:
     *  - `command` can accept either a string or an array. Represents the command to dispatch
     *  - `extra` can accept an array of extra parameters to pass on to the dispatcher. This
     *  parameters will be available in the `param` property of the called `Shell`
     *
     * `return $this->dispatchShell([
     *      'command' => 'schema create DbAcl',
     *      'extra' => ['param' => 'value']
     * ]);`
     *
     * or
     *
     * `return $this->dispatchShell([
     *      'command' => ['schema', 'create', 'DbAcl'],
     *      'extra' => ['param' => 'value']
     * ]);`
     *
     * @return int The cli command exit code. 0 is success.
     * @link https://book.cakephp.org/3/en/console-and-shells.html#invoking-other-shells-from-your-shell
     */
    public function dispatchShell(): int
    {
        [$args, $extra] = $this->parseDispatchArguments(func_get_args());

        if (!isset($extra['requested'])) {
            $extra['requested'] = true;
        }
        /** @psalm-suppress DeprecatedClass */
        $dispatcher = new ShellDispatcher($args, false);

        return $dispatcher->dispatch($extra);
    }

    /**
     * Parses the arguments for the dispatchShell() method.
     *
     * @param array $args Arguments fetch from the dispatchShell() method with
     * func_get_args()
     * @return array First value has to be an array of the command arguments.
     * Second value has to be an array of extra parameter to pass on to the dispatcher
     */
    public function parseDispatchArguments(array $args): array
    {
        $extra = [];

        if (is_string($args[0]) && count($args) === 1) {
            $args = explode(' ', $args[0]);

            return [$args, $extra];
        }

        if (is_array($args[0]) && !empty($args[0]['command'])) {
            $command = $args[0]['command'];
            if (is_string($command)) {
                $command = explode(' ', $command);
            }

            if (!empty($args[0]['extra'])) {
                $extra = $args[0]['extra'];
            }

            return [$command, $extra];
        }

        return [$args, $extra];
    }

    /**
     * Runs the Shell with the provided argv.
     *
     * Delegates calls to Tasks and resolves methods inside the class. Commands are looked
     * up with the following order:
     *
     * - Method on the shell.
     * - Matching task name.
     * - `main()` method.
     *
     * If a shell implements a `main()` method, all missing method calls will be sent to
     * `main()` with the original method name in the argv.
     *
     * For tasks to be invoked they *must* be exposed as subcommands. If you define any subcommands,
     * you must define all the subcommands your shell needs, whether they be methods on this class
     * or methods on tasks.
     *
     * @param array $argv Array of arguments to run the shell with. This array should be missing the shell name.
     * @param bool $autoMethod Set to true to allow any public method to be called even if it
     *   was not defined as a subcommand. This is used by ShellDispatcher to make building simple shells easy.
     * @param array $extra Extra parameters that you can manually pass to the Shell
     * to be dispatched.
     * Built-in extra parameter is :
     * - `requested` : if used, will prevent the Shell welcome message to be displayed
     * @return int|bool|null
     * @link https://book.cakephp.org/3/en/console-and-shells.html#the-cakephp-console
     */
    public function runCommand(array $argv, bool $autoMethod = false, array $extra = [])
    {
        $command = isset($argv[0]) ? Inflector::underscore($argv[0]) : null;
        $this->OptionParser = $this->getOptionParser();
        try {
            [$this->params, $this->args] = $this->OptionParser->parse($argv);
        } catch (ConsoleException $e) {
            $this->err('Error: ' . $e->getMessage());

            return false;
        }

        $this->params = array_merge($this->params, $extra);
        $this->_setOutputLevel();
        $this->command = $command;
        if ($command && !empty($this->params['help'])) {
            return $this->_displayHelp($command);
        }

        $subcommands = $this->OptionParser->subcommands();
        $method = Inflector::camelize((string)$command);
        $isMethod = $this->hasMethod($method);

        if ($isMethod && $autoMethod && count($subcommands) === 0) {
            array_shift($this->args);
            $this->startup();

            return $this->$method(...$this->args);
        }

        if ($isMethod && isset($subcommands[$command])) {
            $this->startup();

            return $this->$method(...$this->args);
        }

        if ($command && $this->hasTask($command) && isset($subcommands[$command])) {
            $this->startup();
            array_shift($argv);

            return $this->{$method}->runCommand($argv, false, ['requested' => true]);
        }

        if ($this->hasMethod('main')) {
            $this->command = 'main';
            $this->startup();

            return $this->main(...$this->args);
        }

        $this->err('No subcommand provided. Choose one of the available subcommands.', 2);
        try {
            $this->_io->err($this->OptionParser->help($command));
        } catch (ConsoleException $e) {
            $this->err('Error: ' . $e->getMessage());
        }

        return false;
    }

    /**
     * Set the output level based on the parameters.
     *
     * This reconfigures both the output level for out()
     * and the configured stdout/stderr logging
     *
     * @return void
     */
    protected function _setOutputLevel(): void
    {
        $this->_io->setLoggers(ConsoleIo::NORMAL);
        if (!empty($this->params['quiet'])) {
            $this->_io->level(ConsoleIo::QUIET);
            $this->_io->setLoggers(ConsoleIo::QUIET);
        }
        if (!empty($this->params['verbose'])) {
            $this->_io->level(ConsoleIo::VERBOSE);
            $this->_io->setLoggers(ConsoleIo::VERBOSE);
        }
    }

    /**
     * Display the help in the correct format
     *
     * @param string|null $command The command to get help for.
     * @return int|null The number of bytes returned from writing to stdout.
     */
    protected function _displayHelp(?string $command = null)
    {
        $format = 'text';
        if (!empty($this->args[0]) && $this->args[0] === 'xml') {
            $format = 'xml';
            $this->_io->setOutputAs(ConsoleOutput::RAW);
        } else {
            $this->_welcome();
        }

        $subcommands = $this->OptionParser->subcommands();
        if ($command !== null) {
            $command = isset($subcommands[$command]) ? $command : null;
        }

        return $this->out($this->OptionParser->help($command, $format));
    }

    /**
     * Gets the option parser instance and configures it.
     *
     * By overriding this method you can configure the ConsoleOptionParser before returning it.
     *
     * @return \Cake\Console\ConsoleOptionParser
     * @link https://book.cakephp.org/3/en/console-and-shells.html#configuring-options-and-generating-help
     */
    public function getOptionParser(): ConsoleOptionParser
    {
        $name = ($this->plugin ? $this->plugin . '.' : '') . $this->name;
        $parser = new ConsoleOptionParser($name);
        $parser->setRootName($this->rootName);

        return $parser;
    }

    /**
     * Overload get for lazy building of tasks
     *
     * @param string $name The task to get.
     * @return \Cake\Console\Shell Object of Task
     */
    public function __get(string $name)
    {
        if (empty($this->{$name}) && in_array($name, $this->taskNames, true)) {
            $properties = $this->_taskMap[$name];
            $this->{$name} = $this->Tasks->load($properties['class'], $properties['config']);
            $this->{$name}->args =& $this->args;
            $this->{$name}->params =& $this->params;
            $this->{$name}->initialize();
            $this->{$name}->loadTasks();
        }

        return $this->{$name};
    }

    /**
     * Safely access the values in $this->params.
     *
     * @param string $name The name of the parameter to get.
     * @return string|bool|null Value. Will return null if it doesn't exist.
     */
    public function param(string $name)
    {
        if (!isset($this->params[$name])) {
            return null;
        }

        return $this->params[$name];
    }

    /**
     * Prompts the user for input, and returns it.
     *
     * @param string $prompt Prompt text.
     * @param string|array|null $options Array or string of options.
     * @param string|null $default Default input value.
     * @return string|null Either the default value, or the user-provided input.
     * @link https://book.cakephp.org/3/en/console-and-shells.html#Shell::in
     */
    public function in(string $prompt, $options = null, ?string $default = null): ?string
    {
        if (!$this->interactive) {
            return $default;
        }
        if ($options) {
            return $this->_io->askChoice($prompt, $options, $default);
        }

        return $this->_io->ask($prompt, $default);
    }

    /**
     * Wrap a block of text.
     * Allows you to set the width, and indenting on a block of text.
     *
     * ### Options
     *
     * - `width` The width to wrap to. Defaults to 72
     * - `wordWrap` Only wrap on words breaks (spaces) Defaults to true.
     * - `indent` Indent the text with the string provided. Defaults to null.
     *
     * @param string $text Text the text to format.
     * @param int|array $options Array of options to use, or an integer to wrap the text to.
     * @return string Wrapped / indented text
     * @see \Cake\Utility\Text::wrap()
     * @link https://book.cakephp.org/3/en/console-and-shells.html#Shell::wrapText
     */
    public function wrapText(string $text, $options = []): string
    {
        return Text::wrap($text, $options);
    }

    /**
     * Output at the verbose level.
     *
     * @param string|string[] $message A string or an array of strings to output
     * @param int $newlines Number of newlines to append
     * @return int|null The number of bytes returned from writing to stdout.
     */
    public function verbose($message, int $newlines = 1): ?int
    {
        return $this->_io->verbose($message, $newlines);
    }

    /**
     * Output at all levels.
     *
     * @param string|string[] $message A string or an array of strings to output
     * @param int $newlines Number of newlines to append
     * @return int|null The number of bytes returned from writing to stdout.
     */
    public function quiet($message, int $newlines = 1): ?int
    {
        return $this->_io->quiet($message, $newlines);
    }

    /**
     * Outputs a single or multiple messages to stdout. If no parameters
     * are passed outputs just a newline.
     *
     * ### Output levels
     *
     * There are 3 built-in output level. Shell::QUIET, Shell::NORMAL, Shell::VERBOSE.
     * The verbose and quiet output levels, map to the `verbose` and `quiet` output switches
     * present in most shells. Using Shell::QUIET for a message means it will always display.
     * While using Shell::VERBOSE means it will only display when verbose output is toggled.
     *
     * @param string|string[] $message A string or an array of strings to output
     * @param int $newlines Number of newlines to append
     * @param int $level The message's output level, see above.
<<<<<<< HEAD
     * @return int|null The number of bytes returned from writing to stdout.
     * @link https://book.cakephp.org/3.0/en/console-and-shells.html#Shell::out
=======
     * @return int|bool The number of bytes returned from writing to stdout.
     * @link https://book.cakephp.org/3/en/console-and-shells.html#Shell::out
>>>>>>> d00bed09
     */
    public function out($message, int $newlines = 1, int $level = Shell::NORMAL): ?int
    {
        return $this->_io->out($message, $newlines, $level);
    }

    /**
     * Outputs a single or multiple error messages to stderr. If no parameters
     * are passed outputs just a newline.
     *
     * @param string|string[] $message A string or an array of strings to output
     * @param int $newlines Number of newlines to append
     * @return int The number of bytes returned from writing to stderr.
     */
    public function err($message, int $newlines = 1): int
    {
        return $this->_io->error($message, $newlines);
    }

    /**
     * Convenience method for out() that wraps message between <info /> tag
     *
     * @param string|string[] $message A string or an array of strings to output
     * @param int $newlines Number of newlines to append
     * @param int $level The message's output level, see above.
<<<<<<< HEAD
     * @return int|null The number of bytes returned from writing to stdout.
     * @see https://book.cakephp.org/3.0/en/console-and-shells.html#Shell::out
=======
     * @return int|bool The number of bytes returned from writing to stdout.
     * @see https://book.cakephp.org/3/en/console-and-shells.html#Shell::out
>>>>>>> d00bed09
     */
    public function info($message, int $newlines = 1, int $level = Shell::NORMAL): ?int
    {
        return $this->_io->info($message, $newlines, $level);
    }

    /**
     * Convenience method for err() that wraps message between <warning /> tag
     *
     * @param string|string[] $message A string or an array of strings to output
     * @param int $newlines Number of newlines to append
<<<<<<< HEAD
     * @return int The number of bytes returned from writing to stderr.
     * @see https://book.cakephp.org/3.0/en/console-and-shells.html#Shell::err
=======
     * @return int|bool The number of bytes returned from writing to stderr.
     * @see https://book.cakephp.org/3/en/console-and-shells.html#Shell::err
>>>>>>> d00bed09
     */
    public function warn($message, int $newlines = 1): int
    {
        return $this->_io->warning($message, $newlines);
    }

    /**
     * Convenience method for out() that wraps message between <success /> tag
     *
     * @param string|string[] $message A string or an array of strings to output
     * @param int $newlines Number of newlines to append
     * @param int $level The message's output level, see above.
<<<<<<< HEAD
     * @return int|null The number of bytes returned from writing to stdout.
     * @see https://book.cakephp.org/3.0/en/console-and-shells.html#Shell::out
=======
     * @return int|bool The number of bytes returned from writing to stdout.
     * @see https://book.cakephp.org/3/en/console-and-shells.html#Shell::out
>>>>>>> d00bed09
     */
    public function success($message, int $newlines = 1, int $level = Shell::NORMAL): ?int
    {
        return $this->_io->success($message, $newlines, $level);
    }

    /**
     * Returns a single or multiple linefeeds sequences.
     *
     * @param int $multiplier Number of times the linefeed sequence should be repeated
     * @return string
     * @link https://book.cakephp.org/3/en/console-and-shells.html#Shell::nl
     */
    public function nl(int $multiplier = 1): string
    {
        return $this->_io->nl($multiplier);
    }

    /**
     * Outputs a series of minus characters to the standard output, acts as a visual separator.
     *
     * @param int $newlines Number of newlines to pre- and append
     * @param int $width Width of the line, defaults to 63
     * @return void
     * @link https://book.cakephp.org/3/en/console-and-shells.html#Shell::hr
     */
    public function hr(int $newlines = 0, int $width = 63): void
    {
        $this->_io->hr($newlines, $width);
    }

    /**
     * Displays a formatted error message
     * and exits the application with an error code.
     *
     * @param string $message The error message
     * @param int $exitCode The exit code for the shell task.
     * @throws \Cake\Console\Exception\StopException
     * @return void
<<<<<<< HEAD
     * @link https://book.cakephp.org/3.0/en/console-and-shells.html#styling-output
     * @psalm-return never-return
=======
     * @link https://book.cakephp.org/3/en/console-and-shells.html#styling-output
>>>>>>> d00bed09
     */
    public function abort(string $message, int $exitCode = self::CODE_ERROR): void
    {
        $this->_io->err('<error>' . $message . '</error>');
        throw new StopException($message, $exitCode);
    }

    /**
<<<<<<< HEAD
=======
     * Displays a formatted error message
     * and exits the application with status code 1
     *
     * @param string $title Title of the error
     * @param string|null $message An optional error message
     * @param int $exitCode The exit code for the shell task.
     * @throws \Cake\Console\Exception\StopException
     * @return int Error code
     * @link https://book.cakephp.org/3/en/console-and-shells.html#styling-output
     * @deprecated 3.2.0 Use Shell::abort() instead.
     */
    public function error($title, $message = null, $exitCode = self::CODE_ERROR)
    {
        deprecationWarning('Shell::error() is deprecated. `Use Shell::abort() instead.');
        $this->_io->err(sprintf('<error>Error:</error> %s', $title));

        if (!empty($message)) {
            $this->_io->err($message);
        }

        $this->_stop($exitCode);

        return $exitCode;
    }

    /**
>>>>>>> d00bed09
     * Clear the console
     *
     * @return void
     * @link https://book.cakephp.org/3/en/console-and-shells.html#console-output
     */
    public function clear(): void
    {
        if (!empty($this->params['noclear'])) {
            return;
        }

        if (DIRECTORY_SEPARATOR === '/') {
            passthru('clear');
        } else {
            passthru('cls');
        }
    }

    /**
     * Creates a file at given path
     *
     * @param string $path Where to put the file.
     * @param string $contents Content to put in the file.
     * @return bool Success
     * @link https://book.cakephp.org/3/en/console-and-shells.html#creating-files
     */
    public function createFile(string $path, string $contents): bool
    {
        $path = str_replace(DIRECTORY_SEPARATOR . DIRECTORY_SEPARATOR, DIRECTORY_SEPARATOR, $path);

        $this->_io->out();

        $fileExists = is_file($path);
        if ($fileExists && empty($this->params['force']) && !$this->interactive) {
            $this->_io->out('<warning>File exists, skipping</warning>.');

            return false;
        }

        if ($fileExists && $this->interactive && empty($this->params['force'])) {
            $this->_io->out(sprintf('<warning>File `%s` exists</warning>', $path));
            $key = $this->_io->askChoice('Do you want to overwrite?', ['y', 'n', 'a', 'q'], 'n');

            if (strtolower($key) === 'q') {
                $this->_io->out('<error>Quitting</error>.', 2);
                $this->_stop();

                return false;
            }
            if (strtolower($key) === 'a') {
                $this->params['force'] = true;
                $key = 'y';
            }
            if (strtolower($key) !== 'y') {
                $this->_io->out(sprintf('Skip `%s`', $path), 2);

                return false;
            }
        } else {
            $this->out(sprintf('Creating file %s', $path));
        }

        try {
            $fs = new Filesystem();
            $fs->dumpFile($path, $contents);

            $this->_io->out(sprintf('<success>Wrote</success> `%s`', $path));
        } catch (Exception $e) {
            $this->_io->err(sprintf('<error>Could not write to `%s`</error>.', $path), 2);

            return false;
        }

        return true;
    }

    /**
     * Makes absolute file path easier to read
     *
     * @param string $file Absolute file path
     * @return string short path
     * @link https://book.cakephp.org/3/en/console-and-shells.html#Shell::shortPath
     */
    public function shortPath(string $file): string
    {
        $shortPath = str_replace(ROOT, '', $file);
        $shortPath = str_replace('..' . DIRECTORY_SEPARATOR, '', $shortPath);
        $shortPath = str_replace(DIRECTORY_SEPARATOR, '/', $shortPath);

        return str_replace('//', DIRECTORY_SEPARATOR, $shortPath);
    }

    /**
     * Render a Console Helper
     *
     * Create and render the output for a helper object. If the helper
     * object has not already been loaded, it will be loaded and constructed.
     *
     * @param string $name The name of the helper to render
     * @param array $settings Configuration data for the helper.
     * @return \Cake\Console\Helper The created helper instance.
     */
    public function helper(string $name, array $settings = []): Helper
    {
        return $this->_io->helper($name, $settings);
    }

    /**
     * Stop execution of the current script.
     * Raises a StopException to try and halt the execution.
     *
     * @param int $status see https://secure.php.net/exit for values
     * @throws \Cake\Console\Exception\StopException
     * @return void
     */
    protected function _stop(int $status = self::CODE_SUCCESS): void
    {
        throw new StopException('Halting error reached', $status);
    }

    /**
     * Returns an array that can be used to describe the internal state of this
     * object.
     *
     * @return array
     */
    public function __debugInfo(): array
    {
        return [
            'name' => $this->name,
            'plugin' => $this->plugin,
            'command' => $this->command,
            'tasks' => $this->tasks,
            'params' => $this->params,
            'args' => $this->args,
            'interactive' => $this->interactive,
        ];
    }
}<|MERGE_RESOLUTION|>--- conflicted
+++ resolved
@@ -700,13 +700,8 @@
      * @param string|string[] $message A string or an array of strings to output
      * @param int $newlines Number of newlines to append
      * @param int $level The message's output level, see above.
-<<<<<<< HEAD
      * @return int|null The number of bytes returned from writing to stdout.
-     * @link https://book.cakephp.org/3.0/en/console-and-shells.html#Shell::out
-=======
-     * @return int|bool The number of bytes returned from writing to stdout.
      * @link https://book.cakephp.org/3/en/console-and-shells.html#Shell::out
->>>>>>> d00bed09
      */
     public function out($message, int $newlines = 1, int $level = Shell::NORMAL): ?int
     {
@@ -732,13 +727,8 @@
      * @param string|string[] $message A string or an array of strings to output
      * @param int $newlines Number of newlines to append
      * @param int $level The message's output level, see above.
-<<<<<<< HEAD
      * @return int|null The number of bytes returned from writing to stdout.
-     * @see https://book.cakephp.org/3.0/en/console-and-shells.html#Shell::out
-=======
-     * @return int|bool The number of bytes returned from writing to stdout.
      * @see https://book.cakephp.org/3/en/console-and-shells.html#Shell::out
->>>>>>> d00bed09
      */
     public function info($message, int $newlines = 1, int $level = Shell::NORMAL): ?int
     {
@@ -750,13 +740,8 @@
      *
      * @param string|string[] $message A string or an array of strings to output
      * @param int $newlines Number of newlines to append
-<<<<<<< HEAD
      * @return int The number of bytes returned from writing to stderr.
-     * @see https://book.cakephp.org/3.0/en/console-and-shells.html#Shell::err
-=======
-     * @return int|bool The number of bytes returned from writing to stderr.
      * @see https://book.cakephp.org/3/en/console-and-shells.html#Shell::err
->>>>>>> d00bed09
      */
     public function warn($message, int $newlines = 1): int
     {
@@ -769,13 +754,8 @@
      * @param string|string[] $message A string or an array of strings to output
      * @param int $newlines Number of newlines to append
      * @param int $level The message's output level, see above.
-<<<<<<< HEAD
      * @return int|null The number of bytes returned from writing to stdout.
-     * @see https://book.cakephp.org/3.0/en/console-and-shells.html#Shell::out
-=======
-     * @return int|bool The number of bytes returned from writing to stdout.
      * @see https://book.cakephp.org/3/en/console-and-shells.html#Shell::out
->>>>>>> d00bed09
      */
     public function success($message, int $newlines = 1, int $level = Shell::NORMAL): ?int
     {
@@ -815,12 +795,8 @@
      * @param int $exitCode The exit code for the shell task.
      * @throws \Cake\Console\Exception\StopException
      * @return void
-<<<<<<< HEAD
-     * @link https://book.cakephp.org/3.0/en/console-and-shells.html#styling-output
+     * @link https://book.cakephp.org/3/en/console-and-shells.html#styling-output
      * @psalm-return never-return
-=======
-     * @link https://book.cakephp.org/3/en/console-and-shells.html#styling-output
->>>>>>> d00bed09
      */
     public function abort(string $message, int $exitCode = self::CODE_ERROR): void
     {
@@ -829,35 +805,6 @@
     }
 
     /**
-<<<<<<< HEAD
-=======
-     * Displays a formatted error message
-     * and exits the application with status code 1
-     *
-     * @param string $title Title of the error
-     * @param string|null $message An optional error message
-     * @param int $exitCode The exit code for the shell task.
-     * @throws \Cake\Console\Exception\StopException
-     * @return int Error code
-     * @link https://book.cakephp.org/3/en/console-and-shells.html#styling-output
-     * @deprecated 3.2.0 Use Shell::abort() instead.
-     */
-    public function error($title, $message = null, $exitCode = self::CODE_ERROR)
-    {
-        deprecationWarning('Shell::error() is deprecated. `Use Shell::abort() instead.');
-        $this->_io->err(sprintf('<error>Error:</error> %s', $title));
-
-        if (!empty($message)) {
-            $this->_io->err($message);
-        }
-
-        $this->_stop($exitCode);
-
-        return $exitCode;
-    }
-
-    /**
->>>>>>> d00bed09
      * Clear the console
      *
      * @return void

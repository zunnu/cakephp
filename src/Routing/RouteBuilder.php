<?php
declare(strict_types=1);

/**
 * CakePHP(tm) : Rapid Development Framework (https://cakephp.org)
 * Copyright (c) Cake Software Foundation, Inc. (https://cakefoundation.org)
 *
 * Licensed under The MIT License
 * For full copyright and license information, please see the LICENSE.txt
 * Redistributions of files must retain the above copyright notice.
 *
 * @copyright     Copyright (c) Cake Software Foundation, Inc. (https://cakefoundation.org)
 * @link          https://cakephp.org CakePHP(tm) Project
 * @since         3.0.0
 * @license       https://opensource.org/licenses/mit-license.php MIT License
 */
namespace Cake\Routing;

use BadMethodCallException;
use Cake\Core\App;
use Cake\Core\Exception\MissingPluginException;
use Cake\Core\Plugin;
use Cake\Routing\Route\RedirectRoute;
use Cake\Routing\Route\Route;
use Cake\Utility\Inflector;
use Closure;
use InvalidArgumentException;
use Psr\Http\Server\MiddlewareInterface;

/**
 * Provides features for building routes inside scopes.
 *
 * Gives an easy to use way to build routes and append them
 * into a route collection.
 */
class RouteBuilder
{
    /**
     * Regular expression for auto increment IDs
     *
     * @var string
     */
    public const ID = '[0-9]+';

    /**
     * Regular expression for UUIDs
     *
     * @var string
     */
    public const UUID = '[A-Fa-f0-9]{8}-[A-Fa-f0-9]{4}-[A-Fa-f0-9]{4}-[A-Fa-f0-9]{4}-[A-Fa-f0-9]{12}';

    /**
     * Default HTTP request method => controller action map.
     *
     * @var array<string, array>
     */
    protected static array $_resourceMap = [
        'index' => ['action' => 'index', 'method' => 'GET', 'path' => ''],
        'create' => ['action' => 'add', 'method' => 'POST', 'path' => ''],
        'view' => ['action' => 'view', 'method' => 'GET', 'path' => '{id}'],
        'update' => ['action' => 'edit', 'method' => ['PUT', 'PATCH'], 'path' => '{id}'],
        'delete' => ['action' => 'delete', 'method' => 'DELETE', 'path' => '{id}'],
    ];

    /**
     * Default route class to use if none is provided in connect() options.
     *
     * @var string
     */
    protected string $_routeClass = Route::class;

    /**
     * The extensions that should be set into the routes connected.
     *
     * @var array<string>
     */
    protected array $_extensions = [];

    /**
     * The path prefix scope that this collection uses.
     *
     * @var string
     */
    protected string $_path;

    /**
     * The scope parameters if there are any.
     *
     * @var array
     */
    protected array $_params;

    /**
     * Name prefix for connected routes.
     *
     * @var string
     */
    protected string $_namePrefix = '';

    /**
     * The route collection routes should be added to.
     *
     * @var \Cake\Routing\RouteCollection
     */
    protected RouteCollection $_collection;

    /**
     * The list of middleware that routes in this builder get
     * added during construction.
     *
     * @var array<string>
     */
    protected array $middleware = [];

    /**
     * Constructor
     *
     * ### Options
     *
     * - `routeClass` - The default route class to use when adding routes.
     * - `extensions` - The extensions to connect when adding routes.
     * - `namePrefix` - The prefix to prepend to all route names.
     * - `middleware` - The names of the middleware routes should have applied.
     *
     * @param \Cake\Routing\RouteCollection $collection The route collection to append routes into.
     * @param string $path The path prefix the scope is for.
     * @param array $params The scope's routing parameters.
     * @param array<string, mixed> $options Options list.
     */
    public function __construct(RouteCollection $collection, string $path, array $params = [], array $options = [])
    {
        $this->_collection = $collection;
        $this->_path = $path;
        $this->_params = $params;
        if (isset($options['routeClass'])) {
            $this->_routeClass = $options['routeClass'];
        }
        if (isset($options['extensions'])) {
            $this->_extensions = $options['extensions'];
        }
        if (isset($options['namePrefix'])) {
            $this->_namePrefix = $options['namePrefix'];
        }
        if (isset($options['middleware'])) {
            $this->middleware = (array)$options['middleware'];
        }
    }

    /**
     * Set default route class.
     *
     * @param string $routeClass Class name.
     * @return $this
     */
    public function setRouteClass(string $routeClass)
    {
        $this->_routeClass = $routeClass;

        return $this;
    }

    /**
     * Get default route class.
     *
     * @return string
     */
    public function getRouteClass(): string
    {
        return $this->_routeClass;
    }

    /**
     * Set the extensions in this route builder's scope.
     *
     * Future routes connected in through this builder will have the connected
     * extensions applied. However, setting extensions does not modify existing routes.
     *
     * @param array<string>|string $extensions The extensions to set.
     * @return $this
     */
    public function setExtensions(array|string $extensions)
    {
        $this->_extensions = (array)$extensions;

        return $this;
    }

    /**
     * Get the extensions in this route builder's scope.
     *
     * @return array<string>
     */
    public function getExtensions(): array
    {
        return $this->_extensions;
    }

    /**
     * Add additional extensions to what is already in current scope
     *
     * @param array<string>|string $extensions One or more extensions to add
     * @return $this
     */
    public function addExtensions(array|string $extensions)
    {
        $extensions = array_merge($this->_extensions, (array)$extensions);
        $this->_extensions = array_unique($extensions);

        return $this;
    }

    /**
     * Get the path this scope is for.
     *
     * @return string
     */
    public function path(): string
    {
        $routeKey = strpos($this->_path, '{');
        if ($routeKey !== false && str_contains($this->_path, '}')) {
            return substr($this->_path, 0, $routeKey);
        }

        $routeKey = strpos($this->_path, ':');
        if ($routeKey !== false) {
            return substr($this->_path, 0, $routeKey);
        }

        return $this->_path;
    }

    /**
     * Get the parameter names/values for this scope.
     *
     * @return array
     */
    public function params(): array
    {
        return $this->_params;
    }

    /**
     * Checks if there is already a route with a given name.
     *
     * @param string $name Name.
     * @return bool
     */
    public function nameExists(string $name): bool
    {
        return array_key_exists($name, $this->_collection->named());
    }

    /**
     * Get/set the name prefix for this scope.
     *
     * Modifying the name prefix will only change the prefix
     * used for routes connected after the prefix is changed.
     *
     * @param string|null $value Either the value to set or null.
     * @return string
     */
    public function namePrefix(?string $value = null): string
    {
        if ($value !== null) {
            $this->_namePrefix = $value;
        }

        return $this->_namePrefix;
    }

    /**
     * Generate REST resource routes for the given controller(s).
     *
     * A quick way to generate a default routes to a set of REST resources (controller(s)).
     *
     * ### Usage
     *
     * Connect resource routes for an app controller:
     *
     * ```
     * $routes->resources('Posts');
     * ```
     *
     * Connect resource routes for the Comments controller in the
     * Comments plugin:
     *
     * ```
     * Router::plugin('Comments', function ($routes) {
     *   $routes->resources('Comments');
     * });
     * ```
     *
     * Plugins will create lowercase dasherized resource routes. e.g
     * `/comments/comments`
     *
     * Connect resource routes for the Articles controller in the
     * Admin prefix:
     *
     * ```
     * Router::prefix('Admin', function ($routes) {
     *   $routes->resources('Articles');
     * });
     * ```
     *
     * Prefixes will create lowercase dasherized resource routes. e.g
     * `/admin/posts`
     *
     * You can create nested resources by passing a callback in:
     *
     * ```
     * $routes->resources('Articles', function ($routes) {
     *   $routes->resources('Comments');
     * });
     * ```
     *
     * The above would generate both resource routes for `/articles`, and `/articles/{article_id}/comments`.
     * You can use the `map` option to connect additional resource methods:
     *
     * ```
     * $routes->resources('Articles', [
     *   'map' => ['deleteAll' => ['action' => 'deleteAll', 'method' => 'DELETE']]
     * ]);
     * ```
     *
     * In addition to the default routes, this would also connect a route for `/articles/delete_all`.
     * By default, the path segment will match the key name. You can use the 'path' key inside the resource
     * definition to customize the path name.
     *
     * You can use the `inflect` option to change how path segments are generated:
     *
     * ```
     * $routes->resources('PaymentTypes', ['inflect' => 'underscore']);
     * ```
     *
     * Will generate routes like `/payment-types` instead of `/payment_types`
     *
     * ### Options:
     *
     * - 'id' - The regular expression fragment to use when matching IDs. By default, matches
     *    integer values and UUIDs.
     * - 'inflect' - Choose the inflection method used on the resource name. Defaults to 'dasherize'.
     * - 'only' - Only connect the specific list of actions.
     * - 'actions' - Override the method names used for connecting actions.
     * - 'map' - Additional resource routes that should be connected. If you define 'only' and 'map',
     *   make sure that your mapped methods are also in the 'only' list.
     * - 'prefix' - Define a routing prefix for the resource controller. If the current scope
     *   defines a prefix, this prefix will be appended to it.
     * - 'connectOptions' - Custom options for connecting the routes.
     * - 'path' - Change the path so it doesn't match the resource name. E.g ArticlesController
     *   is available at `/posts`
     *
     * @param string $name A controller name to connect resource routes for.
     * @param \Closure|array $options Options to use when generating REST routes, or a callback.
     * @param \Closure|null $callback An optional callback to be executed in a nested scope. Nested
     *   scopes inherit the existing path and 'id' parameter.
     * @return $this
     */
    public function resources(string $name, Closure|array $options = [], ?Closure $callback = null)
    {
        if (!is_array($options)) {
            $callback = $options;
            $options = [];
        }
        $options += [
            'connectOptions' => [],
            'inflect' => 'dasherize',
            'id' => static::ID . '|' . static::UUID,
            'only' => [],
            'actions' => [],
            'map' => [],
            'prefix' => null,
            'path' => null,
        ];

        foreach ($options['map'] as $k => $mapped) {
            $options['map'][$k] += ['method' => 'GET', 'path' => $k, 'action' => ''];
        }

        $ext = null;
        if (!empty($options['_ext'])) {
            $ext = $options['_ext'];
        }

        $connectOptions = $options['connectOptions'];
        if (empty($options['path'])) {
            $method = $options['inflect'];
            $options['path'] = Inflector::$method($name);
        }
        $resourceMap = array_merge(static::$_resourceMap, $options['map']);

        $only = (array)$options['only'];
        if (empty($only)) {
            $only = array_keys($resourceMap);
        }

        $prefix = '';
        if ($options['prefix']) {
            $prefix = $options['prefix'];
        }
        if (isset($this->_params['prefix']) && $prefix) {
            $prefix = $this->_params['prefix'] . '/' . $prefix;
        }

        foreach ($resourceMap as $method => $params) {
            if (!in_array($method, $only, true)) {
                continue;
            }

            $action = $options['actions'][$method] ?? $params['action'];

            $url = '/' . implode('/', array_filter([$options['path'], $params['path']]));
            $params = [
                'controller' => $name,
                'action' => $action,
                '_method' => $params['method'],
            ];
            if ($prefix) {
                $params['prefix'] = $prefix;
            }
            $routeOptions = $connectOptions + [
                'id' => $options['id'],
                'pass' => ['id'],
                '_ext' => $ext,
            ];
            $this->connect($url, $params, $routeOptions);
        }

        if ($callback !== null) {
            $idName = Inflector::singularize(Inflector::underscore($name)) . '_id';
            $path = '/' . $options['path'] . '/{' . $idName . '}';
            $this->scope($path, [], $callback);
        }

        return $this;
    }

    /**
     * Create a route that only responds to GET requests.
     *
     * @param string $template The URL template to use.
     * @param array|string $target An array describing the target route parameters. These parameters
     *   should indicate the plugin, prefix, controller, and action that this route points to.
     * @param string|null $name The name of the route.
     * @return \Cake\Routing\Route\Route
     */
    public function get(string $template, array|string $target, ?string $name = null): Route
    {
        return $this->_methodRoute('GET', $template, $target, $name);
    }

    /**
     * Create a route that only responds to POST requests.
     *
     * @param string $template The URL template to use.
     * @param array|string $target An array describing the target route parameters. These parameters
     *   should indicate the plugin, prefix, controller, and action that this route points to.
     * @param string|null $name The name of the route.
     * @return \Cake\Routing\Route\Route
     */
    public function post(string $template, array|string $target, ?string $name = null): Route
    {
        return $this->_methodRoute('POST', $template, $target, $name);
    }

    /**
     * Create a route that only responds to PUT requests.
     *
     * @param string $template The URL template to use.
     * @param array|string $target An array describing the target route parameters. These parameters
     *   should indicate the plugin, prefix, controller, and action that this route points to.
     * @param string|null $name The name of the route.
     * @return \Cake\Routing\Route\Route
     */
    public function put(string $template, array|string $target, ?string $name = null): Route
    {
        return $this->_methodRoute('PUT', $template, $target, $name);
    }

    /**
     * Create a route that only responds to PATCH requests.
     *
     * @param string $template The URL template to use.
     * @param array|string $target An array describing the target route parameters. These parameters
     *   should indicate the plugin, prefix, controller, and action that this route points to.
     * @param string|null $name The name of the route.
     * @return \Cake\Routing\Route\Route
     */
    public function patch(string $template, array|string $target, ?string $name = null): Route
    {
        return $this->_methodRoute('PATCH', $template, $target, $name);
    }

    /**
     * Create a route that only responds to DELETE requests.
     *
     * @param string $template The URL template to use.
     * @param array|string $target An array describing the target route parameters. These parameters
     *   should indicate the plugin, prefix, controller, and action that this route points to.
     * @param string|null $name The name of the route.
     * @return \Cake\Routing\Route\Route
     */
    public function delete(string $template, array|string $target, ?string $name = null): Route
    {
        return $this->_methodRoute('DELETE', $template, $target, $name);
    }

    /**
     * Create a route that only responds to HEAD requests.
     *
     * @param string $template The URL template to use.
     * @param array|string $target An array describing the target route parameters. These parameters
     *   should indicate the plugin, prefix, controller, and action that this route points to.
     * @param string|null $name The name of the route.
     * @return \Cake\Routing\Route\Route
     */
    public function head(string $template, array|string $target, ?string $name = null): Route
    {
        return $this->_methodRoute('HEAD', $template, $target, $name);
    }

    /**
     * Create a route that only responds to OPTIONS requests.
     *
     * @param string $template The URL template to use.
     * @param array|string $target An array describing the target route parameters. These parameters
     *   should indicate the plugin, prefix, controller, and action that this route points to.
     * @param string|null $name The name of the route.
     * @return \Cake\Routing\Route\Route
     */
    public function options(string $template, array|string $target, ?string $name = null): Route
    {
        return $this->_methodRoute('OPTIONS', $template, $target, $name);
    }

    /**
     * Helper to create routes that only respond to a single HTTP method.
     *
     * @param string $method The HTTP method name to match.
     * @param string $template The URL template to use.
     * @param array|string $target An array describing the target route parameters. These parameters
     *   should indicate the plugin, prefix, controller, and action that this route points to.
     * @param string|null $name The name of the route.
     * @return \Cake\Routing\Route\Route
     */
    protected function _methodRoute(string $method, string $template, array|string $target, ?string $name): Route
    {
        if ($name !== null) {
            $name = $this->_namePrefix . $name;
        }
        $options = [
            '_name' => $name,
            '_ext' => $this->_extensions,
            '_middleware' => $this->middleware,
            'routeClass' => $this->_routeClass,
        ];

        $target = $this->parseDefaults($target);
        $target['_method'] = $method;

        $route = $this->_makeRoute($template, $target, $options);
        $this->_collection->add($route, $options);

        return $route;
    }

    /**
     * Load routes from a plugin.
     *
     * The routes file will have a local variable named `$routes` made available which contains
     * the current RouteBuilder instance.
     *
     * @param string $name The plugin name
     * @return $this
     * @throws \Cake\Core\Exception\MissingPluginException When the plugin has not been loaded.
     * @throws \InvalidArgumentException When the plugin does not have a routes file.
     */
    public function loadPlugin(string $name)
    {
        $plugins = Plugin::getCollection();
        if (!$plugins->has($name)) {
            throw new MissingPluginException(['plugin' => $name]);
        }
        $plugin = $plugins->get($name);
        $plugin->routes($this);

        // Disable the routes hook to prevent duplicate route issues.
        $plugin->disable('routes');

        return $this;
    }

    /**
     * Connects a new Route.
     *
     * Routes are a way of connecting request URLs to objects in your application.
     * At their core routes are a set or regular expressions that are used to
     * match requests to destinations.
     *
     * Examples:
     *
     * ```
     * $routes->connect('/{controller}/{action}/*');
     * ```
     *
     * The first parameter will be used as a controller name while the second is
     * used as the action name. The '/*' syntax makes this route greedy in that
     * it will match requests like `/posts/index` as well as requests
     * like `/posts/edit/1/foo/bar`.
     *
     * ```
     * $routes->connect('/home-page', ['controller' => 'Pages', 'action' => 'display', 'home']);
     * ```
     *
     * The above shows the use of route parameter defaults. And providing routing
     * parameters for a static route.
     *
     * ```
     * $routes->connect(
     *   '/{lang}/{controller}/{action}/{id}',
     *   [],
     *   ['id' => '[0-9]+', 'lang' => '[a-z]{3}']
     * );
     * ```
     *
     * Shows connecting a route with custom route parameters as well as
     * providing patterns for those parameters. Patterns for routing parameters
     * do not need capturing groups, as one will be added for each route params.
     *
     * $options offers several 'special' keys that have special meaning
     * in the $options array.
     *
     * - `routeClass` is used to extend and change how individual routes parse requests
     *   and handle reverse routing, via a custom routing class.
     *   Ex. `'routeClass' => 'SlugRoute'`
     * - `pass` is used to define which of the routed parameters should be shifted
     *   into the pass array. Adding a parameter to pass will remove it from the
     *   regular route array. Ex. `'pass' => ['slug']`.
     * -  `persist` is used to define which route parameters should be automatically
     *   included when generating new URLs. You can override persistent parameters
     *   by redefining them in a URL or remove them by setting the parameter to `false`.
     *   Ex. `'persist' => ['lang']`
     * - `multibytePattern` Set to true to enable multibyte pattern support in route
     *   parameter patterns.
     * - `_name` is used to define a specific name for routes. This can be used to optimize
     *   reverse routing lookups. If undefined a name will be generated for each
     *   connected route.
     * - `_ext` is an array of filename extensions that will be parsed out of the url if present.
     *   See {@link \Cake\Routing\RouteCollection::setExtensions()}.
     * - `_method` Only match requests with specific HTTP verbs.
     * - `_host` - Define the host name pattern if you want this route to only match
     *   specific host names. You can use `.*` and to create wildcard subdomains/hosts
     *   e.g. `*.example.com` matches all subdomains on `example.com`.
     * - '_port` - Define the port if you want this route to only match specific port number.
     *
     * Example of using the `_method` condition:
     *
     * ```
     * $routes->connect('/tasks', ['controller' => 'Tasks', 'action' => 'index', '_method' => 'GET']);
     * ```
     *
     * The above route will only be matched for GET requests. POST requests will fail to match this route.
     *
     * @param \Cake\Routing\Route\Route|string $route A string describing the template of the route
     * @param array|string $defaults An array describing the default route parameters.
     *   These parameters will be used by default and can supply routing parameters that are not dynamic. See above.
     * @param array<string, mixed> $options An array matching the named elements in the route to regular expressions which that
     *   element should match. Also contains additional parameters such as which routed parameters should be
     *   shifted into the passed arguments, supplying patterns for routing parameters and supplying the name of a
     *   custom routing class.
     * @return \Cake\Routing\Route\Route
     * @throws \InvalidArgumentException
     * @throws \BadMethodCallException
     */
    public function connect(Route|string $route, array|string $defaults = [], array $options = []): Route
    {
        $defaults = $this->parseDefaults($defaults);
        if (empty($options['_ext'])) {
            $options['_ext'] = $this->_extensions;
        }
        if (empty($options['routeClass'])) {
            $options['routeClass'] = $this->_routeClass;
        }
        if (isset($options['_name']) && $this->_namePrefix) {
            $options['_name'] = $this->_namePrefix . $options['_name'];
        }
        if (empty($options['_middleware'])) {
            $options['_middleware'] = $this->middleware;
        }

        $route = $this->_makeRoute($route, $defaults, $options);
        $this->_collection->add($route, $options);

        return $route;
    }

    /**
     * Parse the defaults if they're a string
     *
     * @param array|string $defaults Defaults array from the connect() method.
     * @return array
     */
    protected function parseDefaults(array|string $defaults): array
    {
        if (!is_string($defaults)) {
            return $defaults;
        }

        return Router::parseRoutePath($defaults);
    }

    /**
     * Create a route object, or return the provided object.
     *
     * @param \Cake\Routing\Route\Route|string $route The route template or route object.
     * @param array $defaults Default parameters.
     * @param array<string, mixed> $options Additional options parameters.
     * @return \Cake\Routing\Route\Route
     * @throws \InvalidArgumentException when route class or route object is invalid.
     * @throws \BadMethodCallException when the route to make conflicts with the current scope
     */
    protected function _makeRoute(Route|string $route, array $defaults, array $options): Route
    {
        if (is_string($route)) {
            /** @var class-string<\Cake\Routing\Route\Route>|null $routeClass */
            $routeClass = App::className($options['routeClass'], 'Routing/Route');
            if ($routeClass === null) {
                throw new InvalidArgumentException(sprintf(
                    'Cannot find route class %s',
                    $options['routeClass']
                ));
            }

            $route = str_replace('//', '/', $this->_path . $route);
            if ($route !== '/') {
                $route = rtrim($route, '/');
            }

            foreach ($this->_params as $param => $val) {
                if (isset($defaults[$param]) && $param !== 'prefix' && $defaults[$param] !== $val) {
                    $msg = 'You cannot define routes that conflict with the scope. ' .
                        'Scope had %s = %s, while route had %s = %s';
                    throw new BadMethodCallException(sprintf(
                        $msg,
                        $param,
                        $val,
                        $param,
                        $defaults[$param]
                    ));
                }
            }
            $defaults += $this->_params + ['plugin' => null];
            if (!isset($defaults['action']) && !isset($options['action'])) {
                $defaults['action'] = 'index';
            }

            $route = new $routeClass($route, $defaults, $options);
        }

        return $route;
    }

    /**
     * Connects a new redirection Route in the router.
     *
     * Redirection routes are different from normal routes as they perform an actual
     * header redirection if a match is found. The redirection can occur within your
     * application or redirect to an outside location.
     *
     * Examples:
     *
     * ```
     * $routes->redirect('/home/*', ['controller' => 'Posts', 'action' => 'view']);
     * ```
     *
     * Redirects /home/* to /posts/view and passes the parameters to /posts/view. Using an array as the
     * redirect destination allows you to use other routes to define where a URL string should be redirected to.
     *
     * ```
     * $routes->redirect('/posts/*', 'http://google.com', ['status' => 302]);
     * ```
     *
     * Redirects /posts/* to http://google.com with a HTTP status of 302
     *
     * ### Options:
     *
     * - `status` Sets the HTTP status (default 301)
     * - `persist` Passes the params to the redirected route, if it can. This is useful with greedy routes,
     *   routes that end in `*` are greedy. As you can remap URLs and not lose any passed args.
     *
     * @param string $route A string describing the template of the route
     * @param array|string $url A URL to redirect to. Can be a string or a Cake array-based URL
     * @param array<string, mixed> $options An array matching the named elements in the route to regular expressions which that
     *   element should match. Also contains additional parameters such as which routed parameters should be
     *   shifted into the passed arguments. As well as supplying patterns for routing parameters.
     * @return \Cake\Routing\Route\Route
     */
    public function redirect(string $route, array|string $url, array $options = []): Route
    {
        $options['routeClass'] ??= RedirectRoute::class;
        if (is_string($url)) {
            $url = ['redirect' => $url];
        }

        return $this->connect($route, $url, $options);
    }

    /**
     * Add prefixed routes.
     *
     * This method creates a scoped route collection that includes
     * relevant prefix information.
     *
     * The $name parameter is used to generate the routing parameter name.
     * For example a path of `admin` would result in `'prefix' => 'admin'` being
     * applied to all connected routes.
     *
     * You can re-open a prefix as many times as necessary, as well as nest prefixes.
     * Nested prefixes will result in prefix values like `admin/api` which translates
     * to the `Controller\Admin\Api\` namespace.
     *
     * If you need to have prefix with dots, eg: '/api/v1.0', use 'path' key
     * for $params argument:
     *
     * ```
     * $route->prefix('Api', function($route) {
     *     $route->prefix('V10', ['path' => '/v1.0'], function($route) {
     *         // Translates to `Controller\Api\V10\` namespace
     *     });
     * });
     * ```
     *
     * @param string $name The prefix name to use.
     * @param \Closure|array $params An array of routing defaults to add to each connected route.
     *   If you have no parameters, this argument can be a Closure.
     * @param \Closure|null $callback The callback to invoke that builds the prefixed routes.
     * @return $this
     * @throws \InvalidArgumentException If a valid callback is not passed
     */
    public function prefix(string $name, Closure|array $params = [], ?Closure $callback = null)
    {
        if (!is_array($params)) {
            $callback = $params;
            $params = [];
        }
        $path = '/' . Inflector::dasherize($name);
        $name = Inflector::camelize($name);
        if (isset($params['path'])) {
            $path = $params['path'];
            unset($params['path']);
        }
        if (isset($this->_params['prefix'])) {
            $name = $this->_params['prefix'] . '/' . $name;
        }
        $params = array_merge($params, ['prefix' => $name]);
        $this->scope($path, $params, $callback);

        return $this;
    }

    /**
     * Add plugin routes.
     *
     * This method creates a new scoped route collection that includes
     * relevant plugin information.
     *
     * The plugin name will be inflected to the underscore version to create
     * the routing path. If you want a custom path name, use the `path` option.
     *
     * Routes connected in the scoped collection will have the correct path segment
     * prepended, and have a matching plugin routing key set.
     *
     * ### Options
     *
     * - `path` The path prefix to use. Defaults to `Inflector::dasherize($name)`.
     * - `_namePrefix` Set a prefix used for named routes. The prefix is prepended to the
     *   name of any route created in a scope callback.
     *
     * @param string $name The plugin name to build routes for
     * @param \Closure|array $options Either the options to use, or a callback to build routes.
     * @param \Closure|null $callback The callback to invoke that builds the plugin routes
     *   Only required when $options is defined.
     * @return $this
     */
    public function plugin(string $name, Closure|array $options = [], ?Closure $callback = null)
    {
        if (!is_array($options)) {
            $callback = $options;
            $options = [];
        }

        $path = $options['path'] ?? '/' . Inflector::dasherize($name);
        unset($options['path']);
        $options = ['plugin' => $name] + $options;
        $this->scope($path, $options, $callback);

        return $this;
    }

    /**
     * Create a new routing scope.
     *
     * Scopes created with this method will inherit the properties of the scope they are
     * added to. This means that both the current path and parameters will be appended
     * to the supplied parameters.
     *
     * ### Special Keys in $params
     *
     * - `_namePrefix` Set a prefix used for named routes. The prefix is prepended to the
     *   name of any route created in a scope callback.
     *
     * @param string $path The path to create a scope for.
     * @param \Closure|array $params Either the parameters to add to routes, or a callback.
     * @param \Closure|null $callback The callback to invoke that builds the plugin routes.
     *   Only required when $params is defined.
     * @return $this
     * @throws \InvalidArgumentException when there is no callable parameter.
     */
    public function scope(string $path, Closure|array $params, ?Closure $callback = null)
    {
        if ($params instanceof Closure) {
            $callback = $params;
            $params = [];
        }
        if ($callback === null) {
            throw new InvalidArgumentException('Need a valid Closure to connect routes.');
        }

        if ($this->_path !== '/') {
            $path = $this->_path . $path;
        }
        $namePrefix = $this->_namePrefix;
        if (isset($params['_namePrefix'])) {
            $namePrefix .= $params['_namePrefix'];
        }
        unset($params['_namePrefix']);

        $params += $this->_params;
        $builder = new static($this->_collection, $path, $params, [
            'routeClass' => $this->_routeClass,
            'extensions' => $this->_extensions,
            'namePrefix' => $namePrefix,
            'middleware' => $this->middleware,
        ]);
        $callback($builder);

        return $this;
    }

    /**
     * Connect the `/{controller}` and `/{controller}/{action}/*` fallback routes.
     *
     * This is a shortcut method for connecting fallback routes in a given scope.
     *
     * @param string|null $routeClass the route class to use, uses the default routeClass
     *   if not specified
     * @return $this
     */
    public function fallbacks(?string $routeClass = null)
    {
        $routeClass = $routeClass ?: $this->_routeClass;
        $this->connect('/{controller}', ['action' => 'index'], compact('routeClass'));
        $this->connect('/{controller}/{action}/*', [], compact('routeClass'));

        return $this;
    }

    /**
     * Register a middleware with the RouteCollection.
     *
     * Once middleware has been registered, it can be applied to the current routing
     * scope or any child scopes that share the same RouteCollection.
     *
     * @param string $name The name of the middleware. Used when applying middleware to a scope.
     * @param \Psr\Http\Server\MiddlewareInterface|\Closure|string $middleware The middleware to register.
     * @return $this
     * @see \Cake\Routing\RouteCollection
     */
    public function registerMiddleware(string $name, MiddlewareInterface|Closure|string $middleware)
    {
        $this->_collection->registerMiddleware($name, $middleware);

        return $this;
    }

    /**
     * Apply one or many middleware to the current route scope.
     *
     * Requires middleware to be registered via `registerMiddleware()`.
     *
     * @param string ...$names The names of the middleware to apply to the current scope.
     * @return $this
<<<<<<< HEAD
     * @throws \InvalidArgumentException
=======
     * @throws \RuntimeException If it cannot apply one of the given middleware or middleware groups.
>>>>>>> 7a32d4f0
     * @see \Cake\Routing\RouteCollection::addMiddlewareToScope()
     */
    public function applyMiddleware(string ...$names)
    {
        foreach ($names as $name) {
            if (!$this->_collection->middlewareExists($name)) {
                $message = "Cannot apply '$name' middleware or middleware group. " .
                    'Use registerMiddleware() to register middleware.';
                throw new InvalidArgumentException($message);
            }
        }
        $this->middleware = array_unique(array_merge($this->middleware, $names));

        return $this;
    }

    /**
     * Get the middleware that this builder will apply to routes.
     *
     * @return array
     */
    public function getMiddleware(): array
    {
        return $this->middleware;
    }

    /**
     * Apply a set of middleware to a group
     *
     * @param string $name Name of the middleware group
     * @param array<string> $middlewareNames Names of the middleware
     * @return $this
     */
    public function middlewareGroup(string $name, array $middlewareNames)
    {
        $this->_collection->middlewareGroup($name, $middlewareNames);

        return $this;
    }
}<|MERGE_RESOLUTION|>--- conflicted
+++ resolved
@@ -989,11 +989,7 @@
      *
      * @param string ...$names The names of the middleware to apply to the current scope.
      * @return $this
-<<<<<<< HEAD
-     * @throws \InvalidArgumentException
-=======
-     * @throws \RuntimeException If it cannot apply one of the given middleware or middleware groups.
->>>>>>> 7a32d4f0
+     * @throws \InvalidArgumentException If it cannot apply one of the given middleware or middleware groups.
      * @see \Cake\Routing\RouteCollection::addMiddlewareToScope()
      */
     public function applyMiddleware(string ...$names)

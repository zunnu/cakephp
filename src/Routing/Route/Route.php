--- conflicted
+++ resolved
@@ -91,18 +91,7 @@
      *
      * @var array
      */
-<<<<<<< HEAD
     protected array $middleware = [];
-=======
-    protected $middleware = [];
-
-    /**
-     * Track whether brace keys `{var}` were used.
-     *
-     * @var bool
-     */
-    protected $braceKeys = true;
->>>>>>> 6317fc29
 
     /**
      * Valid HTTP methods.

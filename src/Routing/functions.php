<?php
declare(strict_types=1);

/**
 * CakePHP(tm) : Rapid Development Framework (https://cakephp.org)
 * Copyright (c) Cake Software Foundation, Inc. (https://cakefoundation.org)
 *
 * Licensed under The MIT License
 * For full copyright and license information, please see the LICENSE.txt
 * Redistributions of files must retain the above copyright notice.
 *
 * @copyright     Copyright (c) Cake Software Foundation, Inc. (https://cakefoundation.org)
 * @link          https://cakephp.org CakePHP(tm) Project
 * @since         4.5.0
 * @license       https://opensource.org/licenses/mit-license.php MIT License
 */
// phpcs:disable PSR1.Files.SideEffects
namespace Cake\Routing;

/**
 * Convenience wrapper for Router::url().
 *
 * @param \Psr\Http\Message\UriInterface|array|string|null $url An array specifying any of the following:
 *   'controller', 'action', 'plugin' additionally, you can provide routed
 *   elements or query string parameters. If string it can be name any valid url
 *   string or it can be an UriInterface instance.
 * @param bool $full If true, the full base URL will be prepended to the result.
 *   Default is false.
 * @return string Full translated URL with base path.
 * @throws \Cake\Core\Exception\CakeException When the route name is not found
 * @see \Cake\Routing\Router::url()
 * @since 4.5.0
 */
function url($url = null, bool $full = false): string
{
    return Router::url($url, $full);
}

/**
 * Returns an array URL from a route path string.
 *
 * @param string $path Route path.
 * @param array $params An array specifying any additional parameters.
 *   Can be also any special parameters supported by `Router::url()`.
 * @return array URL
 * @see \Cake\Routing\Router::pathUrl()
 */
function urlArray(string $path, array $params = []): array
{
    $url = Router::parseRoutePath($path);
    $url += [
        'plugin' => false,
        'prefix' => false,
    ];

    return $url + $params;
}

<<<<<<< HEAD
namespace Cake\Routing {

    use Psr\Http\Message\UriInterface;

    /**
     * Convenience wrapper for Router::url().
     *
     * @param \Psr\Http\Message\UriInterface|array|string|null $url An array specifying any of the following:
     *   'controller', 'action', 'plugin' additionally, you can provide routed
     *   elements or query string parameters. If string it can be name any valid url
     *   string or it can be an UriInterface instance.
     * @param bool $full If true, the full base URL will be prepended to the result.
     *   Default is false.
     * @return string Full translated URL with base path.
     * @throws \Cake\Core\Exception\CakeException When the route name is not found
     * @see \Cake\Routing\Router::url()
     * @since 4.5.0
     */
    function url(UriInterface|array|string|null $url = null, bool $full = false): string
    {
        return Router::url($url, $full);
    }
=======
/**
 * Include global functions.
 */
if (!getenv('CAKE_DISABLE_GLOBAL_FUNCS')) {
    include 'functions_global.php';
>>>>>>> cf65a26c
}<|MERGE_RESOLUTION|>--- conflicted
+++ resolved
@@ -17,24 +17,7 @@
 // phpcs:disable PSR1.Files.SideEffects
 namespace Cake\Routing;
 
-/**
- * Convenience wrapper for Router::url().
- *
- * @param \Psr\Http\Message\UriInterface|array|string|null $url An array specifying any of the following:
- *   'controller', 'action', 'plugin' additionally, you can provide routed
- *   elements or query string parameters. If string it can be name any valid url
- *   string or it can be an UriInterface instance.
- * @param bool $full If true, the full base URL will be prepended to the result.
- *   Default is false.
- * @return string Full translated URL with base path.
- * @throws \Cake\Core\Exception\CakeException When the route name is not found
- * @see \Cake\Routing\Router::url()
- * @since 4.5.0
- */
-function url($url = null, bool $full = false): string
-{
-    return Router::url($url, $full);
-}
+use Psr\Http\Message\UriInterface;
 
 /**
  * Returns an array URL from a route path string.
@@ -56,34 +39,28 @@
     return $url + $params;
 }
 
-<<<<<<< HEAD
-namespace Cake\Routing {
+/**
+ * Convenience wrapper for Router::url().
+ *
+ * @param \Psr\Http\Message\UriInterface|array|string|null $url An array specifying any of the following:
+ *   'controller', 'action', 'plugin' additionally, you can provide routed
+ *   elements or query string parameters. If string it can be name any valid url
+ *   string or it can be an UriInterface instance.
+ * @param bool $full If true, the full base URL will be prepended to the result.
+ *   Default is false.
+ * @return string Full translated URL with base path.
+ * @throws \Cake\Core\Exception\CakeException When the route name is not found
+ * @see \Cake\Routing\Router::url()
+ * @since 4.5.0
+ */
+function url(UriInterface|array|string|null $url = null, bool $full = false): string
+{
+    return Router::url($url, $full);
+}
 
-    use Psr\Http\Message\UriInterface;
-
-    /**
-     * Convenience wrapper for Router::url().
-     *
-     * @param \Psr\Http\Message\UriInterface|array|string|null $url An array specifying any of the following:
-     *   'controller', 'action', 'plugin' additionally, you can provide routed
-     *   elements or query string parameters. If string it can be name any valid url
-     *   string or it can be an UriInterface instance.
-     * @param bool $full If true, the full base URL will be prepended to the result.
-     *   Default is false.
-     * @return string Full translated URL with base path.
-     * @throws \Cake\Core\Exception\CakeException When the route name is not found
-     * @see \Cake\Routing\Router::url()
-     * @since 4.5.0
-     */
-    function url(UriInterface|array|string|null $url = null, bool $full = false): string
-    {
-        return Router::url($url, $full);
-    }
-=======
 /**
  * Include global functions.
  */
 if (!getenv('CAKE_DISABLE_GLOBAL_FUNCS')) {
     include 'functions_global.php';
->>>>>>> cf65a26c
 }
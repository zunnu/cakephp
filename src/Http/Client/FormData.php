<?php
declare(strict_types=1);

/**
 * CakePHP(tm) : Rapid Development Framework (https://cakephp.org)
 * Copyright (c) Cake Software Foundation, Inc. (https://cakefoundation.org)
 *
 * Licensed under The MIT License
 * Redistributions of files must retain the above copyright notice.
 *
 * @copyright     Copyright (c) Cake Software Foundation, Inc. (https://cakefoundation.org)
 * @link          https://cakephp.org CakePHP(tm) Project
 * @since         3.0.0
 * @license       https://opensource.org/licenses/mit-license.php MIT License
 */
namespace Cake\Http\Client;

use Countable;
use finfo;
<<<<<<< HEAD
use Stringable;
=======
use Psr\Http\Message\UploadedFileInterface;
>>>>>>> 90eea90b

/**
 * Provides an interface for building
 * multipart/form-encoded message bodies.
 *
 * Used by Http\Client to upload POST/PUT data
 * and files.
 */
class FormData implements Countable, Stringable
{
    /**
     * Boundary marker.
     *
     * @var string
     */
    protected string $_boundary = '';

    /**
     * Whether this formdata object has attached files.
     *
     * @var bool
     */
    protected bool $_hasFile = false;

    /**
     * Whether this formdata object has a complex part.
     *
     * @var bool
     */
    protected bool $_hasComplexPart = false;

    /**
     * The parts in the form data.
     *
     * @var array<\Cake\Http\Client\FormDataPart>
     */
    protected array $_parts = [];

    /**
     * Get the boundary marker
     *
     * @return string
     */
    public function boundary(): string
    {
        if ($this->_boundary) {
            return $this->_boundary;
        }
        $this->_boundary = md5(uniqid((string)time()));

        return $this->_boundary;
    }

    /**
     * Method for creating new instances of Part
     *
     * @param string $name The name of the part.
     * @param string $value The value to add.
     * @return \Cake\Http\Client\FormDataPart
     */
    public function newPart(string $name, string $value): FormDataPart
    {
        return new FormDataPart($name, $value);
    }

    /**
     * Add a new part to the data.
     *
     * The value for a part can be a string, array, int,
     * float, filehandle, or object implementing __toString()
     *
     * If the $value is an array, multiple parts will be added.
     * Files will be read from their current position and saved in memory.
     *
     * @param \Cake\Http\Client\FormDataPart|string $name The name of the part to add,
     *   or the part data object.
     * @param mixed $value The value for the part.
     * @return $this
     */
    public function add(FormDataPart|string $name, mixed $value = null)
    {
        if (is_string($name)) {
            if (is_array($value)) {
                $this->addRecursive($name, $value);
            } elseif (is_resource($value) || $value instanceof UploadedFileInterface) {
                $this->addFile($name, $value);
            } else {
                $this->_parts[] = $this->newPart($name, (string)$value);
            }
        } else {
            $this->_hasComplexPart = true;
            $this->_parts[] = $name;
        }

        return $this;
    }

    /**
     * Add multiple parts at once.
     *
     * Iterates the parameter and adds all the key/values.
     *
     * @param array $data Array of data to add.
     * @return $this
     */
    public function addMany(array $data)
    {
        foreach ($data as $name => $value) {
            $this->add($name, $value);
        }

        return $this;
    }

    /**
     * Add either a file reference (string starting with @)
     * or a file handle.
     *
     * @param string $name The name to use.
     * @param string|resource|\Psr\Http\Message\UploadedFileInterface $value Either a string filename, or a filehandle,
     *  or a UploadedFileInterface instance.
     * @return \Cake\Http\Client\FormDataPart
     */
    public function addFile(string $name, mixed $value): FormDataPart
    {
        $this->_hasFile = true;

        $filename = false;
        $contentType = 'application/octet-stream';
        if ($value instanceof UploadedFileInterface) {
            $content = (string)$value->getStream();
            $contentType = $value->getClientMediaType();
            $filename = $value->getClientFilename();
        } elseif (is_resource($value)) {
            $content = stream_get_contents($value);
            if (stream_is_local($value)) {
                $finfo = new finfo(FILEINFO_MIME);
                $metadata = stream_get_meta_data($value);
                $contentType = $finfo->file($metadata['uri']);
                $filename = basename($metadata['uri']);
            }
        } else {
            $finfo = new finfo(FILEINFO_MIME);
            $value = substr($value, 1);
            $filename = basename($value);
            $content = file_get_contents($value);
            $contentType = $finfo->file($value);
        }
        $part = $this->newPart($name, $content);
        $part->type($contentType);
        if ($filename) {
            $part->filename($filename);
        }
        $this->add($part);

        return $part;
    }

    /**
     * Recursively add data.
     *
     * @param string $name The name to use.
     * @param mixed $value The value to add.
     * @return void
     */
    public function addRecursive(string $name, mixed $value): void
    {
        foreach ($value as $key => $value) {
            $key = $name . '[' . $key . ']';
            $this->add($key, $value);
        }
    }

    /**
     * Returns the count of parts inside this object.
     *
     * @return int
     */
    public function count(): int
    {
        return count($this->_parts);
    }

    /**
     * Check whether the current payload
     * has any files.
     *
     * @return bool Whether there is a file in this payload.
     */
    public function hasFile(): bool
    {
        return $this->_hasFile;
    }

    /**
     * Check whether the current payload
     * is multipart.
     *
     * A payload will become multipart when you add files
     * or use add() with a Part instance.
     *
     * @return bool Whether the payload is multipart.
     */
    public function isMultipart(): bool
    {
        return $this->hasFile() || $this->_hasComplexPart;
    }

    /**
     * Get the content type for this payload.
     *
     * If this object contains files, `multipart/form-data` will be used,
     * otherwise `application/x-www-form-urlencoded` will be used.
     *
     * @return string
     */
    public function contentType(): string
    {
        if (!$this->isMultipart()) {
            return 'application/x-www-form-urlencoded';
        }

        return 'multipart/form-data; boundary=' . $this->boundary();
    }

    /**
     * Converts the FormData and its parts into a string suitable
     * for use in an HTTP request.
     *
     * @return string
     */
    public function __toString(): string
    {
        if ($this->isMultipart()) {
            $boundary = $this->boundary();
            $out = '';
            foreach ($this->_parts as $part) {
                $out .= "--$boundary\r\n";
                $out .= (string)$part;
                $out .= "\r\n";
            }
            $out .= "--$boundary--\r\n";

            return $out;
        }
        $data = [];
        foreach ($this->_parts as $part) {
            $data[$part->name()] = $part->value();
        }

        return http_build_query($data);
    }
}<|MERGE_RESOLUTION|>--- conflicted
+++ resolved
@@ -17,11 +17,8 @@
 
 use Countable;
 use finfo;
-<<<<<<< HEAD
+use Psr\Http\Message\UploadedFileInterface;
 use Stringable;
-=======
-use Psr\Http\Message\UploadedFileInterface;
->>>>>>> 90eea90b
 
 /**
  * Provides an interface for building
@@ -141,7 +138,7 @@
      * or a file handle.
      *
      * @param string $name The name to use.
-     * @param string|resource|\Psr\Http\Message\UploadedFileInterface $value Either a string filename, or a filehandle,
+     * @param \Psr\Http\Message\UploadedFileInterface|resource|string $value Either a string filename, or a filehandle,
      *  or a UploadedFileInterface instance.
      * @return \Cake\Http\Client\FormDataPart
      */

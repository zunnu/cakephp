<?php
declare(strict_types=1);

/**
 * CakePHP(tm) : Rapid Development Framework (https://cakephp.org)
 * Copyright (c) Cake Software Foundation, Inc. (https://cakefoundation.org)
 *
 * Licensed under The MIT License
 * For full copyright and license information, please see the LICENSE.txt
 * Redistributions of files must retain the above copyright notice.
 *
 * @copyright     Copyright (c) Cake Software Foundation, Inc. (https://cakefoundation.org)
 * @link          https://cakephp.org CakePHP(tm) Project
 * @since         0.2.9
 * @license       https://opensource.org/licenses/mit-license.php MIT License
 */
namespace Cake\Controller;

use Cake\Controller\Exception\MissingActionException;
use Cake\Core\App;
use Cake\Datasource\Paging\Exception\PageOutOfBoundsException;
<<<<<<< HEAD
use Cake\Datasource\Paging\PaginatedInterface;
=======
>>>>>>> 876a11e1
use Cake\Datasource\Paging\Paginator;
use Cake\Datasource\QueryInterface;
use Cake\Datasource\RepositoryInterface;
use Cake\Event\EventDispatcherInterface;
use Cake\Event\EventDispatcherTrait;
use Cake\Event\EventInterface;
use Cake\Event\EventListenerInterface;
use Cake\Event\EventManagerInterface;
use Cake\Http\ContentTypeNegotiation;
use Cake\Http\Exception\NotFoundException;
use Cake\Http\Response;
use Cake\Http\ServerRequest;
use Cake\Log\LogTrait;
use Cake\ORM\Locator\LocatorAwareTrait;
use Cake\Routing\Router;
use Cake\View\ViewVarsTrait;
use Closure;
use Psr\Http\Message\ResponseInterface;
use Psr\Http\Message\UriInterface;
use Psr\Http\Server\MiddlewareInterface;
use ReflectionClass;
use ReflectionException;
use ReflectionMethod;
use UnexpectedValueException;

/**
 * Application controller class for organization of business logic.
 * Provides basic functionality, such as rendering views inside layouts,
 * automatic model availability, redirection, callbacks, and more.
 *
 * Controllers should provide a number of 'action' methods. These are public
 * methods on a controller that are not inherited from `Controller`.
 * Each action serves as an endpoint for performing a specific action on a
 * resource or collection of resources. For example adding or editing a new
 * object, or listing a set of objects.
 *
 * You can access request parameters, using `$this->getRequest()`. The request object
 * contains all the POST, GET and FILES that were part of the request.
 *
 * After performing the required action, controllers are responsible for
 * creating a response. This usually takes the form of a generated `View`, or
 * possibly a redirection to another URL. In either case `$this->getResponse()`
 * allows you to manipulate all aspects of the response.
 *
 * Controllers are created based on request parameters and
 * routing. By default controllers and actions use conventional names.
 * For example `/posts/index` maps to `PostsController::index()`. You can re-map
 * URLs using Router::connect() or RouteBuilder::connect().
 *
 * ### Life cycle callbacks
 *
 * CakePHP fires a number of life cycle callbacks during each request.
 * By implementing a method you can receive the related events. The available
 * callbacks are:
 *
 * - `beforeFilter(EventInterface $event)`
 *   Called before each action. This is a good place to do general logic that
 *   applies to all actions.
 * - `beforeRender(EventInterface $event)`
 *   Called before the view is rendered.
 * - `beforeRedirect(EventInterface $event, $url, Response $response)`
 *    Called before a redirect is done.
 * - `afterFilter(EventInterface $event)`
 *   Called after each action is complete and after the view is rendered.
 *
 * @property \Cake\Controller\Component\FlashComponent $Flash
 * @property \Cake\Controller\Component\FormProtectionComponent $FormProtection
 * @link https://book.cakephp.org/4/en/controllers.html
 */
class Controller implements EventListenerInterface, EventDispatcherInterface
{
    use EventDispatcherTrait;
    use LocatorAwareTrait;
    use LogTrait;
    use ViewVarsTrait;

    /**
     * The name of this controller. Controller names are plural, named after the model they manipulate.
     *
     * Set automatically using conventions in Controller::__construct().
     *
     * @var string
     */
    protected string $name = '';

    /**
     * An instance of a \Cake\Http\ServerRequest object that contains information about the current request.
     * This object contains all the information about a request and several methods for reading
     * additional information about the request.
     *
     * @var \Cake\Http\ServerRequest
     * @link https://book.cakephp.org/4/en/controllers/request-response.html#request
     */
    protected ServerRequest $request;

    /**
     * An instance of a Response object that contains information about the impending response
     *
     * @var \Cake\Http\Response
     * @link https://book.cakephp.org/4/en/controllers/request-response.html#response
     */
    protected Response $response;

    /**
     * Pagination settings.
     *
     * When calling paginate() these settings will be merged with the configuration
     * you provide. Possible keys:
     *
     * - `maxLimit` - The maximum limit users can choose to view. Defaults to 100
     * - `limit` - The initial number of items per page. Defaults to 20.
     * - `page` - The starting page, defaults to 1.
     * - `allowedParameters` - A list of parameters users are allowed to set using request
     *   parameters. Modifying this list will allow users to have more influence
     *   over pagination, be careful with what you permit.
     * - `paginator` - The paginator class to use. Defaults to `Cake\Datasource\Paginator::class`.
     *
     * @var array<string, mixed>
     */
    protected array $paginate = [];

    /**
     * Set to true to automatically render the view
     * after action logic.
     *
     * @var bool
     */
    protected bool $autoRender = true;

    /**
     * Instance of ComponentRegistry used to create Components
     *
     * @var \Cake\Controller\ComponentRegistry|null
     */
    protected ?ComponentRegistry $_components = null;

    /**
     * Automatically set to the name of a plugin.
     *
     * @var string|null
     */
    protected ?string $plugin = null;

    /**
     * Middlewares list.
     *
     * @var array
     * @psalm-var array<int, array{middleware:\Psr\Http\Server\MiddlewareInterface|\Closure|string, options:array{only?: array|string, except?: array|string}}>
     */
    protected array $middlewares = [];

    /**
     * Constructor.
     *
     * Sets a number of properties based on conventions if they are empty. To override the
     * conventions CakePHP uses you can define properties in your class declaration.
     *
     * @param \Cake\Http\ServerRequest|null $request Request object for this controller. Can be null for testing,
     *   but expect that features that use the request parameters will not work.
     * @param \Cake\Http\Response|null $response Response object for this controller.
     * @param string|null $name Override the name useful in testing when using mocks.
     * @param \Cake\Event\EventManagerInterface|null $eventManager The event manager. Defaults to a new instance.
     * @param \Cake\Controller\ComponentRegistry|null $components The component registry. Defaults to a new instance.
     */
    public function __construct(
        ?ServerRequest $request = null,
        ?Response $response = null,
        ?string $name = null,
        ?EventManagerInterface $eventManager = null,
        ?ComponentRegistry $components = null
    ) {
        if ($name !== null) {
            $this->name = $name;
        } elseif (!$this->name && $request) {
            $controller = $request->getParam('controller');
            if ($controller) {
                $this->name = $controller;
            }
        }

        if (!$this->name) {
            [, $name] = namespaceSplit(static::class);
            $this->name = substr($name, 0, -10);
        }

        $this->setRequest($request ?: new ServerRequest());
        $this->response = $response ?: new Response();

        if ($eventManager !== null) {
            $this->setEventManager($eventManager);
        }

        if ($this->defaultTable === null) {
            $plugin = $this->request->getParam('plugin');
            $tableAlias = ($plugin ? $plugin . '.' : '') . $this->name;
            $this->defaultTable = $tableAlias;
        }

        if ($components !== null) {
            $this->components($components);
        }

        $this->initialize();

        $this->getEventManager()->on($this);
    }

    /**
     * Initialization hook method.
     *
     * Implement this method to avoid having to overwrite
     * the constructor and call parent.
     *
     * @return void
     */
    public function initialize(): void
    {
    }

    /**
     * Get the component registry for this controller.
     *
     * If called with the first parameter, it will be set as the controller $this->_components property
     *
     * @param \Cake\Controller\ComponentRegistry|null $components Component registry.
     * @return \Cake\Controller\ComponentRegistry
     */
    public function components(?ComponentRegistry $components = null): ComponentRegistry
    {
        if ($components !== null) {
            $components->setController($this);

            return $this->_components = $components;
        }

        return $this->_components ??= new ComponentRegistry($this);
    }

    /**
     * Add a component to the controller's registry.
     *
     * After loading a component it will be be accessible as a property through Controller::__get().
     * For example:
     *
     * ```
     * $this->loadComponent('Authentication.Authentication');
     * ```
     *
     * Will result in a `$this->Authentication` being a reference to that component.
     *
     * @param string $name The name of the component to load.
     * @param array<string, mixed> $config The config for the component.
     * @return \Cake\Controller\Component
     * @throws \Exception
     */
    public function loadComponent(string $name, array $config = []): Component
    {
        /** @var \Cake\Controller\Component */
        return $this->components()->load($name, $config);
    }

    /**
     * Magic accessor for the default table.
     *
     * @param string $name Property name
     * @return \Cake\Controller\Component|\Cake\ORM\Table|null
     */
    public function __get(string $name): mixed
    {
        if (!empty($this->defaultTable)) {
            if (str_contains($this->defaultTable, '\\')) {
                $class = App::shortName($this->defaultTable, 'Model/Table', 'Table');
            } else {
                [, $class] = pluginSplit($this->defaultTable, true);
            }

            if ($class === $name) {
                return $this->fetchTable();
            }
        }

        if ($this->components()->has($name)) {
            /** @var \Cake\Controller\Component */
            return $this->components()->get($name);
        }

        $trace = debug_backtrace();
        $parts = explode('\\', static::class);
        trigger_error(
            sprintf(
                'Undefined property: %s::$%s in %s on line %s',
                array_pop($parts),
                $name,
                $trace[0]['file'],
                $trace[0]['line']
            ),
            E_USER_NOTICE
        );

        return null;
    }

    /**
     * Returns the controller name.
     *
     * @return string
     * @since 3.6.0
     */
    public function getName(): string
    {
        return $this->name;
    }

    /**
     * Sets the controller name.
     *
     * @param string $name Controller name.
     * @return $this
     * @since 3.6.0
     */
    public function setName(string $name)
    {
        $this->name = $name;

        return $this;
    }

    /**
     * Returns the plugin name.
     *
     * @return string|null
     * @since 3.6.0
     */
    public function getPlugin(): ?string
    {
        return $this->plugin;
    }

    /**
     * Sets the plugin name.
     *
     * @param string|null $name Plugin name.
     * @return $this
     * @since 3.6.0
     */
    public function setPlugin(?string $name)
    {
        $this->plugin = $name;

        return $this;
    }

    /**
     * Returns true if an action should be rendered automatically.
     *
     * @return bool
     * @since 3.6.0
     */
    public function isAutoRenderEnabled(): bool
    {
        return $this->autoRender;
    }

    /**
     * Enable automatic action rendering.
     *
     * @return $this
     * @since 3.6.0
     */
    public function enableAutoRender()
    {
        $this->autoRender = true;

        return $this;
    }

    /**
     * Disable automatic action rendering.
     *
     * @return $this
     * @since 3.6.0
     */
    public function disableAutoRender()
    {
        $this->autoRender = false;

        return $this;
    }

    /**
     * Gets the request instance.
     *
     * @return \Cake\Http\ServerRequest
     * @since 3.6.0
     */
    public function getRequest(): ServerRequest
    {
        return $this->request;
    }

    /**
     * Sets the request objects and configures a number of controller properties
     * based on the contents of the request. Controller acts as a proxy for certain View variables
     * which must also be updated here. The properties that get set are:
     *
     * - $this->request - To the $request parameter
     *
     * @param \Cake\Http\ServerRequest $request Request instance.
     * @return $this
     */
    public function setRequest(ServerRequest $request)
    {
        $this->request = $request;
        $this->plugin = $request->getParam('plugin');

        return $this;
    }

    /**
     * Gets the response instance.
     *
     * @return \Cake\Http\Response
     * @since 3.6.0
     */
    public function getResponse(): Response
    {
        return $this->response;
    }

    /**
     * Sets the response instance.
     *
     * @param \Cake\Http\Response $response Response instance.
     * @return $this
     * @since 3.6.0
     */
    public function setResponse(Response $response)
    {
        $this->response = $response;

        return $this;
    }

    /**
     * Get the closure for action to be invoked by ControllerFactory.
     *
     * @return \Closure
     * @throws \Cake\Controller\Exception\MissingActionException
     */
    public function getAction(): Closure
    {
        $request = $this->request;
        $action = $request->getParam('action');

        if (!$this->isAction($action)) {
            throw new MissingActionException([
                'controller' => $this->name . 'Controller',
                'action' => $request->getParam('action'),
                'prefix' => $request->getParam('prefix') ?: '',
                'plugin' => $request->getParam('plugin'),
            ]);
        }

        return $this->$action(...);
    }

    /**
     * Dispatches the controller action.
     *
     * @param \Closure $action The action closure.
     * @param array $args The arguments to be passed when invoking action.
     * @return void
     * @throws \UnexpectedValueException If return value of action is not `null` or `ResponseInterface` instance.
     */
    public function invokeAction(Closure $action, array $args): void
    {
        $result = $action(...$args);
        if ($result !== null && !$result instanceof ResponseInterface) {
            throw new UnexpectedValueException(sprintf(
                'Controller actions can only return ResponseInterface instance or null. '
                . 'Got %s instead.',
                get_debug_type($result)
            ));
        }
        if ($result === null && $this->isAutoRenderEnabled()) {
            $result = $this->render();
        }
        if ($result) {
            /** @psalm-suppress PropertyTypeCoercion */
            $this->response = $result;
        }
    }

    /**
     * Register middleware for the controller.
     *
     * @param \Psr\Http\Server\MiddlewareInterface|\Closure|string $middleware Middleware.
     * @param array<string, mixed> $options Valid options:
     *  - `only`: (array|string) Only run the middleware for specified actions.
     *  - `except`: (array|string) Run the middleware for all actions except the specified ones.
     * @return void
     * @since 4.3.0
     * @psalm-param array{only?: array|string, except?: array|string} $options
     */
    public function middleware(MiddlewareInterface|Closure|string $middleware, array $options = []): void
    {
        $this->middlewares[] = [
            'middleware' => $middleware,
            'options' => $options,
        ];
    }

    /**
     * Get middleware to be applied for this controller.
     *
     * @return array
     * @since 4.3.0
     */
    public function getMiddleware(): array
    {
        $matching = [];
        $action = $this->request->getParam('action');

        foreach ($this->middlewares as $middleware) {
            $options = $middleware['options'];
            if (!empty($options['only'])) {
                if (in_array($action, (array)$options['only'], true)) {
                    $matching[] = $middleware['middleware'];
                }

                continue;
            }

            if (
                !empty($options['except']) &&
                in_array($action, (array)$options['except'], true)
            ) {
                continue;
            }

            $matching[] = $middleware['middleware'];
        }

        return $matching;
    }

    /**
     * Returns a list of all events that will fire in the controller during its lifecycle.
     * You can override this function to add your own listener callbacks
     *
     * @return array<string, mixed>
     */
    public function implementedEvents(): array
    {
        return [
            'Controller.initialize' => 'beforeFilter',
            'Controller.beforeRender' => 'beforeRender',
            'Controller.beforeRedirect' => 'beforeRedirect',
            'Controller.shutdown' => 'afterFilter',
        ];
    }

    /**
     * Perform the startup process for this controller.
     * Fire the Components and Controller callbacks in the correct order.
     *
     * - Initializes components, which fires their `initialize` callback
     * - Calls the controller `beforeFilter`.
     * - triggers Component `startup` methods.
     *
     * @return \Psr\Http\Message\ResponseInterface|null
     */
    public function startupProcess(): ?ResponseInterface
    {
        $event = $this->dispatchEvent('Controller.initialize');
        if ($event->getResult() instanceof ResponseInterface) {
            return $event->getResult();
        }
        $event = $this->dispatchEvent('Controller.startup');
        if ($event->getResult() instanceof ResponseInterface) {
            return $event->getResult();
        }

        return null;
    }

    /**
     * Perform the various shutdown processes for this controller.
     * Fire the Components and Controller callbacks in the correct order.
     *
     * - triggers the component `shutdown` callback.
     * - calls the Controller's `afterFilter` method.
     *
     * @return \Psr\Http\Message\ResponseInterface|null
     */
    public function shutdownProcess(): ?ResponseInterface
    {
        $event = $this->dispatchEvent('Controller.shutdown');
        if ($event->getResult() instanceof ResponseInterface) {
            return $event->getResult();
        }

        return null;
    }

    /**
     * Redirects to given $url, after turning off $this->autoRender.
     *
     * @param \Psr\Http\Message\UriInterface|array|string $url A string, array-based URL or UriInterface instance.
     * @param int $status HTTP status code. Defaults to `302`.
     * @return \Cake\Http\Response|null
     * @link https://book.cakephp.org/4/en/controllers.html#Controller::redirect
     */
    public function redirect(UriInterface|array|string $url, int $status = 302): ?Response
    {
        $this->autoRender = false;

        if ($status) {
            $this->response = $this->response->withStatus($status);
        }

        $event = $this->dispatchEvent('Controller.beforeRedirect', [$url, $this->response]);
        if ($event->getResult() instanceof Response) {
            return $this->response = $event->getResult();
        }
        if ($event->isStopped()) {
            return null;
        }
        $response = $this->response;

        if (!$response->getHeaderLine('Location')) {
            $response = $response->withLocation(Router::url($url, true));
        }

        return $this->response = $response;
    }

    /**
     * Instantiates the correct view class, hands it its data, and uses it to render the view output.
     *
     * @param string|null $template Template to use for rendering
     * @param string|null $layout Layout to use
     * @return \Cake\Http\Response A response object containing the rendered view.
     * @link https://book.cakephp.org/4/en/controllers.html#rendering-a-view
     */
    public function render(?string $template = null, ?string $layout = null): Response
    {
        $builder = $this->viewBuilder();
        if (!$builder->getTemplatePath()) {
            $builder->setTemplatePath($this->_templatePath());
        }

        $this->autoRender = false;

        if ($template !== null) {
            $builder->setTemplate($template);
        }

        if ($layout !== null) {
            $builder->setLayout($layout);
        }

        $event = $this->dispatchEvent('Controller.beforeRender');
        if ($event->getResult() instanceof Response) {
            return $event->getResult();
        }
        if ($event->isStopped()) {
            return $this->response;
        }

        if ($builder->getTemplate() === null) {
            $builder->setTemplate($this->request->getParam('action'));
        }
        $viewClass = $this->chooseViewClass();
        $view = $this->createView($viewClass);

        $contents = $view->render();
        $response = $view->getResponse()->withStringBody($contents);

        return $this->setResponse($response)->response;
    }

    /**
     * Get the View classes this controller can perform content negotiation with.
     *
     * Each view class must implement the `getContentType()` hook method
     * to participate in negotiation.
     *
     * @see Cake\Http\ContentTypeNegotiation
     * @return array<string>
     */
    public function viewClasses(): array
    {
        return [];
    }

    /**
     * Use the view classes defined on this controller to view
     * selection based on content-type negotiation.
     *
     * @return string|null The chosen view class or null for no decision.
     */
    protected function chooseViewClass(): ?string
    {
        $possibleViewClasses = $this->viewClasses();
        if (empty($possibleViewClasses)) {
            return null;
        }
        // Controller or component has already made a view class decision.
        // That decision should overwrite the framework behavior.
        if ($this->viewBuilder()->getClassName() !== null) {
            return null;
        }

        $typeMap = [];
        foreach ($possibleViewClasses as $class) {
            $viewContentType = $class::contentType();
            if ($viewContentType && !isset($typeMap[$viewContentType])) {
                $typeMap[$viewContentType] = $class;
            }
        }
        $request = $this->getRequest();

        // Prefer the _ext route parameter if it is defined.
        $ext = $request->getParam('_ext');
        if ($ext) {
            $extType = $this->response->getMimeType($ext);
            if (isset($typeMap[$extType])) {
                return $typeMap[$extType];
            }
        }

        // Use accept header based negotiation.
        $contentType = new ContentTypeNegotiation();
        $preferredType = $contentType->preferredType($request, array_keys($typeMap));
        if (!$preferredType) {
            return null;
        }

        return $typeMap[$preferredType];
    }

    /**
     * Get the templatePath based on controller name and request prefix.
     *
     * @return string
     */
    protected function _templatePath(): string
    {
        $templatePath = $this->name;
        if ($this->request->getParam('prefix')) {
            $prefixes = array_map(
                'Cake\Utility\Inflector::camelize',
                explode('/', $this->request->getParam('prefix'))
            );
            $templatePath = implode(DIRECTORY_SEPARATOR, $prefixes) . DIRECTORY_SEPARATOR . $templatePath;
        }

        return $templatePath;
    }

    /**
     * Returns the referring URL for this request.
     *
     * @param array|string|null $default Default URL to use if HTTP_REFERER cannot be read from headers
     * @param bool $local If false, do not restrict referring URLs to local server.
     *   Careful with trusting external sources.
     * @return string Referring URL
     */
    public function referer(array|string|null $default = '/', bool $local = true): string
    {
        $referer = $this->request->referer($local);
        if ($referer === null) {
            $url = Router::url($default, !$local);
            $base = $this->request->getAttribute('base');
            if ($local && $base && str_starts_with($url, $base)) {
                $url = substr($url, strlen($base));
                if ($url[0] !== '/') {
                    $url = '/' . $url;
                }

                return $url;
            }

            return $url;
        }

        return $referer;
    }

    /**
     * Handles pagination of records in Table objects.
     *
     * Will load the referenced Table object, and have the PaginatorComponent
     * paginate the query using the request date and settings defined in `$this->paginate`.
     *
     * This method will also make the PaginatorHelper available in the view.
     *
     * @param \Cake\Datasource\RepositoryInterface|\Cake\Datasource\QueryInterface|string|null $object Table to paginate
     * (e.g: Table instance, 'TableName' or a Query object)
     * @param array<string, mixed> $settings The settings/configuration used for pagination. See {@link \Cake\Controller\Controller::$paginate}.
     * @return \Cake\Datasource\Paging\PaginatedInterface
     * @link https://book.cakephp.org/4/en/controllers.html#paginating-a-model
     * @throws \Cake\Http\Exception\NotFoundException When a page out of bounds is requested.
     */
    public function paginate(
        RepositoryInterface|QueryInterface|string|null $object = null,
        array $settings = []
    ): PaginatedInterface {
        if (!is_object($object)) {
            $object = $this->fetchTable($object);
        }

        $settings += $this->paginate;

<<<<<<< HEAD
        /** @var class-string<\Cake\Datasource\Paging\PaginatorInterface> $paginator */
=======
        /** @var \Cake\Datasource\Paging\PaginatorInterface|class-string<\Cake\Datasource\Paging\PaginatorInterface> $paginator */
>>>>>>> 876a11e1
        $paginator = $settings['paginator'] ?? Paginator::class;
        $paginator = new $paginator();
        unset($settings['paginator']);

        try {
            $results = $paginator->paginate(
                $object,
                $this->request->getQueryParams(),
                $settings
            );
        } catch (PageOutOfBoundsException $exception) {
            throw new NotFoundException(null, null, $exception);
        }

        return $results;
    }

    /**
     * Method to check that an action is accessible from a URL.
     *
     * Override this method to change which controller methods can be reached.
     * The default implementation disallows access to all methods defined on Cake\Controller\Controller,
     * and allows all public methods on all subclasses of this class.
     *
     * @param string $action The action to check.
     * @return bool Whether the method is accessible from a URL.
     * @throws \ReflectionException
     */
    public function isAction(string $action): bool
    {
        $baseClass = new ReflectionClass(self::class);
        if ($baseClass->hasMethod($action)) {
            return false;
        }
        try {
            $method = new ReflectionMethod($this, $action);
        } catch (ReflectionException) {
            return false;
        }

        return $method->isPublic() && $method->getName() === $action;
    }

    /**
     * Called before the controller action. You can use this method to configure and customize components
     * or perform logic that needs to happen before each controller action.
     *
     * @param \Cake\Event\EventInterface $event An Event instance
     * @return \Cake\Http\Response|null|void
     * @link https://book.cakephp.org/4/en/controllers.html#request-life-cycle-callbacks
     * @phpcsSuppress SlevomatCodingStandard.TypeHints.ReturnTypeHint.MissingNativeTypeHint
     */
    public function beforeFilter(EventInterface $event)
    {
    }

    /**
     * Called after the controller action is run, but before the view is rendered. You can use this method
     * to perform logic or set view variables that are required on every request.
     *
     * @param \Cake\Event\EventInterface $event An Event instance
     * @return \Cake\Http\Response|null|void
     * @link https://book.cakephp.org/4/en/controllers.html#request-life-cycle-callbacks
     * @phpcsSuppress SlevomatCodingStandard.TypeHints.ReturnTypeHint.MissingNativeTypeHint
     */
    public function beforeRender(EventInterface $event)
    {
    }

    /**
     * The beforeRedirect method is invoked when the controller's redirect method is called but before any
     * further action.
     *
     * If the event is stopped the controller will not continue on to redirect the request.
     * The $url and $status variables have same meaning as for the controller's method.
     * You can set the event result to response instance or modify the redirect location
     * using controller's response instance.
     *
     * @param \Cake\Event\EventInterface $event An Event instance
     * @param \Psr\Http\Message\UriInterface|array|string $url A string or array-based URL pointing to another location within the app,
     *     or an absolute URL
     * @param \Cake\Http\Response $response The response object.
     * @return \Cake\Http\Response|null|void
     * @link https://book.cakephp.org/4/en/controllers.html#request-life-cycle-callbacks
     * @phpcsSuppress SlevomatCodingStandard.TypeHints.ReturnTypeHint.MissingNativeTypeHint
     */
    public function beforeRedirect(EventInterface $event, UriInterface|array|string $url, Response $response)
    {
    }

    /**
     * Called after the controller action is run and rendered.
     *
     * @param \Cake\Event\EventInterface $event An Event instance
     * @return \Cake\Http\Response|null|void
     * @link https://book.cakephp.org/4/en/controllers.html#request-life-cycle-callbacks
     * @phpcsSuppress SlevomatCodingStandard.TypeHints.ReturnTypeHint.MissingNativeTypeHint
     */
    public function afterFilter(EventInterface $event)
    {
    }
}<|MERGE_RESOLUTION|>--- conflicted
+++ resolved
@@ -19,10 +19,7 @@
 use Cake\Controller\Exception\MissingActionException;
 use Cake\Core\App;
 use Cake\Datasource\Paging\Exception\PageOutOfBoundsException;
-<<<<<<< HEAD
 use Cake\Datasource\Paging\PaginatedInterface;
-=======
->>>>>>> 876a11e1
 use Cake\Datasource\Paging\Paginator;
 use Cake\Datasource\QueryInterface;
 use Cake\Datasource\RepositoryInterface;
@@ -838,11 +835,7 @@
 
         $settings += $this->paginate;
 
-<<<<<<< HEAD
         /** @var class-string<\Cake\Datasource\Paging\PaginatorInterface> $paginator */
-=======
-        /** @var \Cake\Datasource\Paging\PaginatorInterface|class-string<\Cake\Datasource\Paging\PaginatorInterface> $paginator */
->>>>>>> 876a11e1
         $paginator = $settings['paginator'] ?? Paginator::class;
         $paginator = new $paginator();
         unset($settings['paginator']);

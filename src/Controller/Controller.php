<?php
/**
 * CakePHP(tm) : Rapid Development Framework (https://cakephp.org)
 * Copyright (c) Cake Software Foundation, Inc. (https://cakefoundation.org)
 *
 * Licensed under The MIT License
 * For full copyright and license information, please see the LICENSE.txt
 * Redistributions of files must retain the above copyright notice.
 *
 * @copyright     Copyright (c) Cake Software Foundation, Inc. (https://cakefoundation.org)
 * @link          https://cakephp.org CakePHP(tm) Project
 * @since         0.2.9
 * @license       https://opensource.org/licenses/mit-license.php MIT License
 */
namespace Cake\Controller;

use Cake\Controller\Exception\MissingActionException;
use Cake\Datasource\ModelAwareTrait;
use Cake\Event\Event;
use Cake\Event\EventDispatcherInterface;
use Cake\Event\EventDispatcherTrait;
use Cake\Event\EventListenerInterface;
use Cake\Http\Response;
use Cake\Http\ServerRequest;
use Cake\Log\LogTrait;
use Cake\ORM\Locator\LocatorAwareTrait;
use Cake\Routing\RequestActionTrait;
use Cake\Routing\Router;
use Cake\View\ViewVarsTrait;
use LogicException;
use ReflectionClass;
use ReflectionException;
use ReflectionMethod;
use RuntimeException;

/**
 * Application controller class for organization of business logic.
 * Provides basic functionality, such as rendering views inside layouts,
 * automatic model availability, redirection, callbacks, and more.
 *
 * Controllers should provide a number of 'action' methods. These are public
 * methods on a controller that are not inherited from `Controller`.
 * Each action serves as an endpoint for performing a specific action on a
 * resource or collection of resources. For example adding or editing a new
 * object, or listing a set of objects.
 *
 * You can access request parameters, using `$this->getRequest()`. The request object
 * contains all the POST, GET and FILES that were part of the request.
 *
 * After performing the required action, controllers are responsible for
 * creating a response. This usually takes the form of a generated `View`, or
 * possibly a redirection to another URL. In either case `$this->getResponse()`
 * allows you to manipulate all aspects of the response.
 *
 * Controllers are created by `ActionDispatcher` based on request parameters and
 * routing. By default controllers and actions use conventional names.
 * For example `/posts/index` maps to `PostsController::index()`. You can re-map
 * URLs using Router::connect() or RouterBuilder::connect().
 *
 * ### Life cycle callbacks
 *
 * CakePHP fires a number of life cycle callbacks during each request.
 * By implementing a method you can receive the related events. The available
 * callbacks are:
 *
 * - `beforeFilter(Event $event)`
 *   Called before each action. This is a good place to do general logic that
 *   applies to all actions.
 * - `beforeRender(Event $event)`
 *   Called before the view is rendered.
 * - `beforeRedirect(Event $event, $url, Response $response)`
 *    Called before a redirect is done.
 * - `afterFilter(Event $event)`
 *   Called after each action is complete and after the view is rendered.
 *
 * @property \Cake\Controller\Component\AuthComponent $Auth
 * @property \Cake\Controller\Component\FlashComponent $Flash
 * @property \Cake\Controller\Component\PaginatorComponent $Paginator
 * @property \Cake\Controller\Component\RequestHandlerComponent $RequestHandler
 * @property \Cake\Controller\Component\SecurityComponent $Security
 * @method bool isAuthorized($user)
 * @link https://book.cakephp.org/3.0/en/controllers.html
 */
class Controller implements EventListenerInterface, EventDispatcherInterface
{

    use EventDispatcherTrait;
    use LocatorAwareTrait;
    use LogTrait;
    use ModelAwareTrait;
    use RequestActionTrait;
    use ViewVarsTrait;

    /**
     * The name of this controller. Controller names are plural, named after the model they manipulate.
     *
     * Set automatically using conventions in Controller::__construct().
     *
     * @var string
     */
    protected $name;

    /**
     * An instance of a \Cake\Http\ServerRequest object that contains information about the current request.
     * This object contains all the information about a request and several methods for reading
     * additional information about the request.
     *
     * @var \Cake\Http\ServerRequest|null
     * @link https://book.cakephp.org/3.0/en/controllers/request-response.html#request
     */
    protected $request;

    /**
     * An instance of a Response object that contains information about the impending response
     *
     * @var \Cake\Http\Response|null
     * @link https://book.cakephp.org/3.0/en/controllers/request-response.html#response
     */
    protected $response;

    /**
     * The class name to use for creating the response object.
     *
     * @var string
     */
    protected $_responseClass = 'Cake\Http\Response';

    /**
     * Settings for pagination.
     *
     * Used to pre-configure pagination preferences for the various
     * tables your controller will be paginating.
     *
     * @var array
     * @see \Cake\Controller\Component\PaginatorComponent
     */
    public $paginate = [];

    /**
     * Set to true to automatically render the view
     * after action logic.
     *
     * @var bool
     */
    protected $autoRender = true;

    /**
     * Instance of ComponentRegistry used to create Components
     *
     * @var \Cake\Controller\ComponentRegistry
     */
    protected $_components;

    /**
     * These Controller properties will be passed from the Controller to the View as options.
     *
     * @var array
     * @see \Cake\View\View
     */
    protected $_validViewOptions = [
    ];

    /**
     * Automatically set to the name of a plugin.
     *
     * @var string|null
     */
    protected $plugin;

    /**
     * Constructor.
     *
     * Sets a number of properties based on conventions if they are empty. To override the
     * conventions CakePHP uses you can define properties in your class declaration.
     *
     * @param \Cake\Http\ServerRequest|null $request Request object for this controller. Can be null for testing,
     *   but expect that features that use the request parameters will not work.
     * @param \Cake\Http\Response|null $response Response object for this controller.
     * @param string|null $name Override the name useful in testing when using mocks.
     * @param \Cake\Event\EventManager|null $eventManager The event manager. Defaults to a new instance.
     * @param \Cake\Controller\ComponentRegistry|null $components The component registry. Defaults to a new instance.
     */
    public function __construct(ServerRequest $request = null, Response $response = null, $name = null, $eventManager = null, $components = null)
    {
        if ($name !== null) {
            $this->name = $name;
        }

        if ($this->name === null && $request && $request->getParam('controller')) {
            $this->name = $request->getParam('controller');
        }

        if ($this->name === null) {
            list(, $name) = namespaceSplit(get_class($this));
            $this->name = substr($name, 0, -10);
        }

        $this->setRequest($request ?: new ServerRequest());
        $this->response = $response ?: new Response();

        if ($eventManager !== null) {
            $this->setEventManager($eventManager);
        }

        $this->modelFactory('Table', [$this->getTableLocator(), 'get']);
        $plugin = $this->request->getParam('plugin');
        $modelClass = ($plugin ? $plugin . '.' : '') . $this->name;
        $this->_setModelClass($modelClass);

        if ($components !== null) {
            $this->components($components);
        }

        $this->initialize();

        if (isset($this->components)) {
            triggerWarning(
                'Support for loading components using $components property is removed. ' .
                'Use $this->loadComponent() instead in initialize().'
            );
        }

        if (isset($this->helpers)) {
            triggerWarning(
                'Support for loading helpers using $helpers property is removed. ' .
                'Use $this->viewBuilder()->setHelpers() instead.'
            );
        }

        $this->getEventManager()->on($this);
    }

    /**
     * Initialization hook method.
     *
     * Implement this method to avoid having to overwrite
     * the constructor and call parent.
     *
     * @return void
     */
    public function initialize()
    {
    }

    /**
     * Get the component registry for this controller.
     *
     * If called with the first parameter, it will be set as the controller $this->_components property
     *
     * @param \Cake\Controller\ComponentRegistry|null $components Component registry.
     *
     * @return \Cake\Controller\ComponentRegistry
     */
    public function components($components = null)
    {
        if ($components === null && $this->_components === null) {
            $this->_components = new ComponentRegistry($this);
        }
        if ($components !== null) {
            $components->setController($this);
            $this->_components = $components;
        }

        return $this->_components;
    }

    /**
     * Add a component to the controller's registry.
     *
     * This method will also set the component to a property.
     * For example:
     *
     * ```
     * $this->loadComponent('Acl.Acl');
     * ```
     *
     * Will result in a `Toolbar` property being set.
     *
     * @param string $name The name of the component to load.
     * @param array $config The config for the component.
     * @return \Cake\Controller\Component
     * @throws \Exception
     */
    public function loadComponent($name, array $config = [])
    {
        list(, $prop) = pluginSplit($name);

        return $this->{$prop} = $this->components()->load($name, $config);
    }

    /**
     * Magic accessor for model autoloading.
     *
     * @param string $name Property name
     * @return bool|object The model instance or false
     */
    public function __get($name)
    {
        list($plugin, $class) = pluginSplit($this->modelClass, true);
        if ($class !== $name) {
            return false;
        }

        return $this->loadModel($plugin . $class);
    }

    /**
     * Magic setter for removed properties.
     *
     * @param string $name Property name.
     * @param mixed $value Value to set.
     * @return void
     */
    public function __set($name, $value)
    {
        if ($name === 'components') {
            triggerWarning(
                'Support for loading components using $components property is removed. ' .
                'Use $this->loadComponent() instead in initialize().'
            );

            return;
        }

        if ($name === 'helpers') {
            triggerWarning(
                'Support for loading helpers using $helpers property is removed. ' .
                'Use $this->viewBuilder()->setHelpers() instead.'
            );

            return;
        }

        $this->{$name} = $value;
    }

    /**
     * Returns the controller name.
     *
     * @return string
     * @since 3.6.0
     */
    public function getName()
    {
        return $this->name;
    }

    /**
     * Sets the controller name.
     *
     * @param string $name Controller name.
     * @return $this
     * @since 3.6.0
     */
    public function setName($name)
    {
        $this->name = $name;

        return $this;
    }

    /**
     * Returns the plugin name.
     *
     * @return string|null
     * @since 3.6.0
     */
    public function getPlugin()
    {
        return $this->plugin;
    }

    /**
     * Sets the plugin name.
     *
     * @param string $name Plugin name.
     * @return $this
     * @since 3.6.0
     */
    public function setPlugin($name)
    {
        $this->plugin = $name;

        return $this;
    }

    /**
     * Returns true if an action should be rendered automatically.
     *
     * @return bool
     * @since 3.6.0
     */
    public function isAutoRenderEnabled()
    {
        return $this->autoRender;
    }

    /**
     * Enable automatic action rendering.
     *
     * @return $this
     * @since 3.6.0
     */
    public function enableAutoRender()
    {
        $this->autoRender = true;

        return $this;
    }

    /**
     * Disbale automatic action rendering.
     *
     * @return $this
     * @since 3.6.0
     */
    public function disableAutoRender()
    {
        $this->autoRender = false;

        return $this;
    }

    /**
     * Gets the request instance.
     *
     * @return \Cake\Http\ServerRequest
     * @since 3.6.0
     */
    public function getRequest()
    {
        return $this->request;
    }

    /**
     * Sets the request objects and configures a number of controller properties
     * based on the contents of the request. Controller acts as a proxy for certain View variables
     * which must also be updated here. The properties that get set are:
     *
     * - $this->request - To the $request parameter
     *
     * @param \Cake\Http\ServerRequest $request Request instance.
     * @return $this
     */
    public function setRequest(ServerRequest $request)
    {
        $this->request = $request;
        $this->plugin = $request->getParam('plugin') ?: null;

        return $this;
    }

    /**
     * Gets the response instance.
     *
     * @return \Cake\Http\Response
     * @since 3.6.0
     */
    public function getResponse()
    {
        return $this->response;
    }

    /**
     * Sets the response instance.
     *
     * @param \Cake\Http\Response $response Response instance.
     * @return $this
     * @since 3.6.0
     */
    public function setResponse(Response $response)
    {
        $this->response = $response;

        return $this;
    }

    /**
     * Dispatches the controller action. Checks that the action
     * exists and isn't private.
     *
     * @return mixed The resulting response.
     * @throws \ReflectionException
     */
    public function invokeAction()
    {
        $request = $this->request;
        if (!isset($request)) {
            throw new LogicException('No Request object configured. Cannot invoke action');
        }
        if (!$this->isAction($request->getParam('action'))) {
            throw new MissingActionException([
                'controller' => $this->name . 'Controller',
                'action' => $request->getParam('action'),
                'prefix' => $request->getParam('prefix') ?: '',
                'plugin' => $request->getParam('plugin'),
            ]);
        }
        /* @var callable $callable */
        $callable = [$this, $request->getParam('action')];

        return $callable(...array_values($request->getParam('pass')));
    }

    /**
     * Returns a list of all events that will fire in the controller during its lifecycle.
     * You can override this function to add your own listener callbacks
     *
     * @return array
     */
    public function implementedEvents()
    {
        return [
            'Controller.initialize' => 'beforeFilter',
            'Controller.beforeRender' => 'beforeRender',
            'Controller.beforeRedirect' => 'beforeRedirect',
            'Controller.shutdown' => 'afterFilter',
        ];
    }

    /**
     * Perform the startup process for this controller.
     * Fire the Components and Controller callbacks in the correct order.
     *
     * - Initializes components, which fires their `initialize` callback
     * - Calls the controller `beforeFilter`.
     * - triggers Component `startup` methods.
     *
     * @return \Cake\Http\Response|null
     */
    public function startupProcess()
    {
        $event = $this->dispatchEvent('Controller.initialize');
        if ($event->getResult() instanceof Response) {
            return $event->getResult();
        }
        $event = $this->dispatchEvent('Controller.startup');
        if ($event->getResult() instanceof Response) {
            return $event->getResult();
        }

        return null;
    }

    /**
     * Perform the various shutdown processes for this controller.
     * Fire the Components and Controller callbacks in the correct order.
     *
     * - triggers the component `shutdown` callback.
     * - calls the Controller's `afterFilter` method.
     *
     * @return \Cake\Http\Response|null
     */
    public function shutdownProcess()
    {
        $event = $this->dispatchEvent('Controller.shutdown');
        if ($event->getResult() instanceof Response) {
            return $event->getResult();
        }

        return null;
    }

    /**
     * Redirects to given $url, after turning off $this->autoRender.
     *
     * @param string|array $url A string or array-based URL pointing to another location within the app,
     *     or an absolute URL
     * @param int $status HTTP status code (eg: 301)
     * @return \Cake\Http\Response|null
     * @link https://book.cakephp.org/3.0/en/controllers.html#Controller::redirect
     */
    public function redirect($url, $status = 302)
    {
        $this->autoRender = false;

        if ($status) {
            $this->response = $this->response->withStatus($status);
        }

        $event = $this->dispatchEvent('Controller.beforeRedirect', [$url, $this->response]);
        if ($event->getResult() instanceof Response) {
            return $this->response = $event->getResult();
        }
        if ($event->isStopped()) {
            return null;
        }
        $response = $this->response;

        if (!$response->getHeaderLine('Location')) {
            $response = $response->withLocation(Router::url($url, true));
        }

        return $this->response = $response;
    }

    /**
     * Internally redirects one action to another. Does not perform another HTTP request unlike Controller::redirect()
     *
     * Examples:
     *
     * ```
     * setAction('another_action');
     * setAction('action_with_parameters', $parameter1);
     * ```
     *
     * @param string $action The new action to be 'redirected' to.
     *   Any other parameters passed to this method will be passed as parameters to the new action.
     * @param array ...$args Arguments passed to the action
     * @return mixed Returns the return value of the called action
     */
    public function setAction($action, ...$args)
    {
        $this->setRequest($this->request->withParam('action', $action));

        return $this->$action(...$args);
    }

    /**
     * Instantiates the correct view class, hands it its data, and uses it to render the view output.
     *
     * @param string|null $template Template to use for rendering
     * @param string|null $layout Layout to use
     * @return \Cake\Http\Response A response object containing the rendered view.
     * @link https://book.cakephp.org/3.0/en/controllers.html#rendering-a-view
     */
    public function render($template = null, $layout = null)
    {
        $builder = $this->viewBuilder();
        if (!$builder->getTemplatePath()) {
            $builder->setTemplatePath($this->_viewPath());
        }

        if ($this->request->getParam('bare')) {
            $builder->enableAutoLayout(false);
        }
        $this->autoRender = false;

        $event = $this->dispatchEvent('Controller.beforeRender');
        if ($event->getResult() instanceof Response) {
            return $event->getResult();
        }
        if ($event->isStopped()) {
            return $this->response;
        }

        if ($builder->getTemplate() === null && $this->request->getParam('action')) {
            $builder->setTemplate($this->request->getParam('action'));
        }

<<<<<<< HEAD
        $view = $this->createView();
        $contents = $view->render($template, $layout);
        $this->setResponse($view->response->withStringBody($contents));
=======
        $this->View = $this->createView();
        $contents = $this->View->render($view, $layout);
        $this->setResponse($this->View->getResponse()->withStringBody($contents));
>>>>>>> 13c2acd2

        return $this->response;
    }

    /**
     * Get the viewPath based on controller name and request prefix.
     *
     * @return string
     */
    protected function _viewPath()
    {
        $viewPath = $this->name;
        if ($this->request->getParam('prefix')) {
            $prefixes = array_map(
                'Cake\Utility\Inflector::camelize',
                explode('/', $this->request->getParam('prefix'))
            );
            $viewPath = implode(DIRECTORY_SEPARATOR, $prefixes) . DIRECTORY_SEPARATOR . $viewPath;
        }

        return $viewPath;
    }

    /**
     * Returns the referring URL for this request.
     *
     * @param string|array|null $default Default URL to use if HTTP_REFERER cannot be read from headers
     * @param bool $local If true, restrict referring URLs to local server
     * @return string Referring URL
     */
    public function referer($default = null, $local = false)
    {
        if (!$this->request) {
            return Router::url($default, !$local);
        }

        $referer = $this->request->referer($local);
        if ($referer === '/' && $default && $default !== $referer) {
            $url = Router::url($default, !$local);
            $base = $this->request->getAttribute('base');
            if ($local && $base && strpos($url, $base) === 0) {
                $url = substr($url, strlen($base));
                if ($url[0] !== '/') {
                    $url = '/' . $url;
                }

                return $url;
            }

            return $url;
        }

        return $referer;
    }

    /**
     * Handles pagination of records in Table objects.
     *
     * Will load the referenced Table object, and have the PaginatorComponent
     * paginate the query using the request date and settings defined in `$this->paginate`.
     *
     * This method will also make the PaginatorHelper available in the view.
     *
     * @param \Cake\ORM\Table|string|\Cake\ORM\Query|null $object Table to paginate
     * (e.g: Table instance, 'TableName' or a Query object)
     * @param array $settings The settings/configuration used for pagination.
     * @return \Cake\ORM\ResultSet|\Cake\Datasource\ResultSetInterface Query results
     * @link https://book.cakephp.org/3.0/en/controllers.html#paginating-a-model
     * @throws \RuntimeException When no compatible table object can be found.
     */
    public function paginate($object = null, array $settings = [])
    {
        if (is_object($object)) {
            $table = $object;
        }

        if (is_string($object) || $object === null) {
            $try = [$object, $this->modelClass];
            foreach ($try as $tableName) {
                if (empty($tableName)) {
                    continue;
                }
                $table = $this->loadModel($tableName);
                break;
            }
        }

        $this->loadComponent('Paginator');
        if (empty($table)) {
            throw new RuntimeException('Unable to locate an object compatible with paginate.');
        }
        $settings += $this->paginate;

        return $this->Paginator->paginate($table, $settings);
    }

    /**
     * Method to check that an action is accessible from a URL.
     *
     * Override this method to change which controller methods can be reached.
     * The default implementation disallows access to all methods defined on Cake\Controller\Controller,
     * and allows all public methods on all subclasses of this class.
     *
     * @param string $action The action to check.
     * @return bool Whether or not the method is accessible from a URL.
     * @throws \ReflectionException
     */
    public function isAction($action)
    {
        $baseClass = new ReflectionClass('Cake\Controller\Controller');
        if ($baseClass->hasMethod($action)) {
            return false;
        }
        try {
            $method = new ReflectionMethod($this, $action);
        } catch (ReflectionException $e) {
            return false;
        }

        return $method->isPublic();
    }

    /**
     * Called before the controller action. You can use this method to configure and customize components
     * or perform logic that needs to happen before each controller action.
     *
     * @param \Cake\Event\Event $event An Event instance
     * @return \Cake\Http\Response|null
     * @link https://book.cakephp.org/3.0/en/controllers.html#request-life-cycle-callbacks
     */
    public function beforeFilter(Event $event)
    {
        return null;
    }

    /**
     * Called after the controller action is run, but before the view is rendered. You can use this method
     * to perform logic or set view variables that are required on every request.
     *
     * @param \Cake\Event\Event $event An Event instance
     * @return \Cake\Http\Response|null
     * @link https://book.cakephp.org/3.0/en/controllers.html#request-life-cycle-callbacks
     */
    public function beforeRender(Event $event)
    {
        return null;
    }

    /**
     * The beforeRedirect method is invoked when the controller's redirect method is called but before any
     * further action.
     *
     * If the event is stopped the controller will not continue on to redirect the request.
     * The $url and $status variables have same meaning as for the controller's method.
     * You can set the event result to response instance or modify the redirect location
     * using controller's response instance.
     *
     * @param \Cake\Event\Event $event An Event instance
     * @param string|array $url A string or array-based URL pointing to another location within the app,
     *     or an absolute URL
     * @param \Cake\Http\Response $response The response object.
     * @return \Cake\Http\Response|null
     * @link https://book.cakephp.org/3.0/en/controllers.html#request-life-cycle-callbacks
     */
    public function beforeRedirect(Event $event, $url, Response $response)
    {
        return null;
    }

    /**
     * Called after the controller action is run and rendered.
     *
     * @param \Cake\Event\Event $event An Event instance
     * @return \Cake\Http\Response|null
     * @link https://book.cakephp.org/3.0/en/controllers.html#request-life-cycle-callbacks
     */
    public function afterFilter(Event $event)
    {
        return null;
    }
}<|MERGE_RESOLUTION|>--- conflicted
+++ resolved
@@ -648,15 +648,9 @@
             $builder->setTemplate($this->request->getParam('action'));
         }
 
-<<<<<<< HEAD
         $view = $this->createView();
         $contents = $view->render($template, $layout);
         $this->setResponse($view->response->withStringBody($contents));
-=======
-        $this->View = $this->createView();
-        $contents = $this->View->render($view, $layout);
-        $this->setResponse($this->View->getResponse()->withStringBody($contents));
->>>>>>> 13c2acd2
 
         return $this->response;
     }

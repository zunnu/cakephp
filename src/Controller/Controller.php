--- conflicted
+++ resolved
@@ -15,7 +15,6 @@
  */
 namespace Cake\Controller;
 
-use Cake\Controller\ComponentRegistry;
 use Cake\Controller\Exception\MissingActionException;
 use Cake\Datasource\ModelAwareTrait;
 use Cake\Event\EventDispatcherInterface;
@@ -180,11 +179,7 @@
      * @param \Cake\Event\EventManagerInterface|null $eventManager The event manager. Defaults to a new instance.
      * @param \Cake\Controller\ComponentRegistry|null $components The component registry. Defaults to a new instance.
      */
-<<<<<<< HEAD
-    public function __construct(?ServerRequest $request = null, ?Response $response = null, $name = null, $eventManager = null, $components = null)
-=======
-    public function __construct(ServerRequest $request = null, Response $response = null, ?string $name = null, ?EventManagerInterface $eventManager = null, ?ComponentRegistry $components = null)
->>>>>>> f385da71
+    public function __construct(?ServerRequest $request = null, ?Response $response = null, ?string $name = null, ?EventManagerInterface $eventManager = null, ?ComponentRegistry $components = null)
     {
         if ($name !== null) {
             $this->name = $name;

--- conflicted
+++ resolved
@@ -36,13 +36,9 @@
  * - Form tampering protection.
  * - Requiring that SSL be used.
  *
-<<<<<<< HEAD
- * @link https://book.cakephp.org/3.0/en/controllers/components/security.html
+ * @link https://book.cakephp.org/3/en/controllers/components/security.html
  * @deprecated 4.0.0 Use FormProtectionComponent instead, for form tampering protection
  *   or HttpsEnforcerMiddleware to enforce use of HTTPS (SSL) for requests.
-=======
- * @link https://book.cakephp.org/3/en/controllers/components/security.html
->>>>>>> d00bed09
  */
 class SecurityComponent extends Component
 {

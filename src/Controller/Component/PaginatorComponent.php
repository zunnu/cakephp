<?php
declare(strict_types=1);

/**
 * CakePHP(tm) : Rapid Development Framework (https://cakephp.org)
 * Copyright (c) Cake Software Foundation, Inc. (https://cakefoundation.org)
 *
 * Licensed under The MIT License
 * For full copyright and license information, please see the LICENSE.txt
 * Redistributions of files must retain the above copyright notice.
 *
 * @copyright     Copyright (c) Cake Software Foundation, Inc. (https://cakefoundation.org)
 * @link          https://cakephp.org CakePHP(tm) Project
 * @since         2.0.0
 * @license       https://opensource.org/licenses/mit-license.php MIT License
 */
namespace Cake\Controller\Component;

use Cake\Controller\Component;
use Cake\Controller\ComponentRegistry;
use Cake\Datasource\Paging\Exception\PageOutOfBoundsException;
<<<<<<< HEAD
use Cake\Datasource\Paging\PaginatedInterface;
use Cake\Datasource\Paging\Paginator;
=======
use Cake\Datasource\Paging\NumericPaginator;
use Cake\Datasource\ResultSetInterface;
>>>>>>> c30732ad
use Cake\Http\Exception\NotFoundException;
use InvalidArgumentException;
use UnexpectedValueException;

/**
 * This component is used to handle automatic model data pagination. The primary way to use this
 * component is to call the paginate() method. There is a convenience wrapper on Controller as well.
 *
 * ### Configuring pagination
 *
 * You configure pagination when calling paginate(). See that method for more details.
 *
 * @link https://book.cakephp.org/4/en/controllers/components/pagination.html
 * @mixin \Cake\Datasource\Paging\NumericPaginator
 * @deprecated 4.4.0 Use Cake\Datasource\Paging\Paginator directly.
 */
class PaginatorComponent extends Component
{
    /**
     * Datasource paginator instance.
     *
     * @var \Cake\Datasource\Paging\NumericPaginator
     */
    protected Paginator $_paginator;

    /**
     * @inheritDoc
     */
    public function __construct(ComponentRegistry $registry, array $config = [])
    {
        deprecationWarning(
            'PaginatorComponent is deprecated, use a Cake\Datasource\Pagination\NumericPaginator instance directly.'
        );

        if (!empty($this->_defaultConfig)) {
            throw new UnexpectedValueException('Default configuration must be set using a custom Paginator class.');
        }

        if (isset($config['paginator'])) {
            $config['className'] = $config['paginator'];
            deprecationWarning(
                '`paginator` option is deprecated,'
                . ' use `className` instead a specify a paginator name/FQCN.'
            );
        }

        if (isset($config['className'])) {
            if (!$config['className'] instanceof NumericPaginator) {
                throw new InvalidArgumentException('Paginator must be an instance of ' . NumericPaginator::class);
            }
            $this->_paginator = $config['className'];
            unset($config['className']);
        } else {
            $this->_paginator = new NumericPaginator();
        }

        parent::__construct($registry, $config);
    }

    /**
     * Events supported by this component.
     *
     * @return array<string, mixed>
     */
    public function implementedEvents(): array
    {
        return [];
    }

    /**
     * Handles automatic pagination of model records.
     *
     * ### Configuring pagination
     *
     * When calling `paginate()` you can use the $settings parameter to pass in pagination settings.
     * These settings are used to build the queries made and control other pagination settings.
     *
     * If your settings contain a key with the current table's alias. The data inside that key will be used.
     * Otherwise the top level configuration will be used.
     *
     * ```
     *  $settings = [
     *    'limit' => 20,
     *    'maxLimit' => 100
     *  ];
     *  $results = $paginator->paginate($table, $settings);
     * ```
     *
     * The above settings will be used to paginate any Table. You can configure Table specific settings by
     * keying the settings with the Table alias.
     *
     * ```
     *  $settings = [
     *    'Articles' => [
     *      'limit' => 20,
     *      'maxLimit' => 100
     *    ],
     *    'Comments' => [ ... ]
     *  ];
     *  $results = $paginator->paginate($table, $settings);
     * ```
     *
     * This would allow you to have different pagination settings for `Articles` and `Comments` tables.
     *
     * ### Controlling sort fields
     *
     * By default CakePHP will automatically allow sorting on any column on the table object being
     * paginated. Often times you will want to allow sorting on either associated columns or calculated
     * fields. In these cases you will need to define an allowed list of fields you wish to allow
     * sorting on. You can define the allowed fields in the `$settings` parameter:
     *
     * ```
     * $settings = [
     *   'Articles' => [
     *     'finder' => 'custom',
     *     'sortableFields' => ['title', 'author_id', 'comment_count'],
     *   ]
     * ];
     * ```
     *
     * Passing an empty array as allowed list disallows sorting altogether.
     *
     * ### Paginating with custom finders
     *
     * You can paginate with any find type defined on your table using the `finder` option.
     *
     * ```
     *  $settings = [
     *    'Articles' => [
     *      'finder' => 'popular'
     *    ]
     *  ];
     *  $results = $paginator->paginate($table, $settings);
     * ```
     *
     * Would paginate using the `find('popular')` method.
     *
     * You can also pass an already created instance of a query to this method:
     *
     * ```
     * $query = $this->Articles->find('popular')->matching('Tags', function ($q) {
     *   return $q->where(['name' => 'CakePHP'])
     * });
     * $results = $paginator->paginate($query);
     * ```
     *
     * ### Scoping Request parameters
     *
     * By using request parameter scopes you can paginate multiple queries in the same controller action:
     *
     * ```
     * $articles = $paginator->paginate($articlesQuery, ['scope' => 'articles']);
     * $tags = $paginator->paginate($tagsQuery, ['scope' => 'tags']);
     * ```
     *
     * Each of the above queries will use different query string parameter sets
     * for pagination data. An example URL paginating both results would be:
     *
     * ```
     * /dashboard?articles[page]=1&tags[page]=2
     * ```
     *
     * @param \Cake\Datasource\RepositoryInterface|\Cake\Datasource\QueryInterface $object Table or query to paginate.
     * @param array<string, mixed> $settings The settings/configuration used for pagination.
     * @return \Cake\Datasource\Paging\PaginatedInterface
     * @throws \Cake\Http\Exception\NotFoundException
     */
    public function paginate(object $object, array $settings = []): PaginatedInterface
    {
        $request = $this->_registry->getController()->getRequest();

        try {
            $results = $this->_paginator->paginate(
                $object,
                $request->getQueryParams(),
                $settings
            );
        } catch (PageOutOfBoundsException $e) {
            throw new NotFoundException(null, null, $e);
        }

        return $results;
    }

    /**
     * Merges the various options that Pagination uses.
     * Pulls settings together from the following places:
     *
     * - General pagination settings
     * - Model specific settings.
     * - Request parameters
     *
     * The result of this method is the aggregate of all the option sets combined together. You can change
     * config value `allowedParameters` to modify which options/values can be set using request parameters.
     *
     * @param string $alias Model alias being paginated, if the general settings has a key with this value
     *   that key's settings will be used for pagination instead of the general ones.
     * @param array<string, mixed> $settings The settings to merge with the request data.
     * @return array<string, mixed> Array of merged options.
     */
    public function mergeOptions(string $alias, array $settings): array
    {
        $request = $this->_registry->getController()->getRequest();

        return $this->_paginator->mergeOptions(
            $request->getQueryParams(),
            $this->_paginator->getDefaults($alias, $settings)
        );
    }

    /**
     * Set paginator instance.
     *
     * @param \Cake\Datasource\Paging\NumericPaginator $paginator Paginator instance.
     * @return $this
     */
    public function setPaginator(NumericPaginator $paginator)
    {
        $this->_paginator = $paginator;

        return $this;
    }

    /**
     * Get paginator instance.
     *
     * @return \Cake\Datasource\Paging\NumericPaginator
     */
    public function getPaginator(): NumericPaginator
    {
        return $this->_paginator;
    }

    /**
     * Proxy setting config options to Paginator.
     *
     * @param array<string, mixed>|string $key The key to set, or a complete array of configs.
     * @param mixed $value The value to set.
     * @param bool $merge Whether to recursively merge or overwrite existing config, defaults to true.
     * @return $this
     */
    public function setConfig(array|string $key, mixed $value = null, bool $merge = true)
    {
        $this->_paginator->setConfig($key, $value, $merge);

        return $this;
    }

    /**
     * Proxy getting config options to Paginator.
     *
     * @param string|null $key The key to get or null for the whole config.
     * @param mixed $default The return value when the key does not exist.
     * @return mixed Config value being read.
     */
    public function getConfig(?string $key = null, mixed $default = null): mixed
    {
        return $this->_paginator->getConfig($key, $default);
    }

    /**
     * Proxy setting config options to Paginator.
     *
     * @param array<string, mixed>|string $key The key to set, or a complete array of configs.
     * @param mixed $value The value to set.
     * @return $this
     */
    public function configShallow(array|string $key, mixed $value = null)
    {
        $this->_paginator->configShallow($key, null);

        return $this;
    }

    /**
     * Proxy method calls to Paginator.
     *
     * @param string $method Method name.
     * @param array $args Method arguments.
     * @return mixed
     */
    public function __call(string $method, array $args): mixed
    {
        return $this->_paginator->{$method}(...$args);
    }
}<|MERGE_RESOLUTION|>--- conflicted
+++ resolved
@@ -19,13 +19,8 @@
 use Cake\Controller\Component;
 use Cake\Controller\ComponentRegistry;
 use Cake\Datasource\Paging\Exception\PageOutOfBoundsException;
-<<<<<<< HEAD
+use Cake\Datasource\Paging\NumericPaginator;
 use Cake\Datasource\Paging\PaginatedInterface;
-use Cake\Datasource\Paging\Paginator;
-=======
-use Cake\Datasource\Paging\NumericPaginator;
-use Cake\Datasource\ResultSetInterface;
->>>>>>> c30732ad
 use Cake\Http\Exception\NotFoundException;
 use InvalidArgumentException;
 use UnexpectedValueException;
@@ -49,7 +44,7 @@
      *
      * @var \Cake\Datasource\Paging\NumericPaginator
      */
-    protected Paginator $_paginator;
+    protected NumericPaginator $_paginator;
 
     /**
      * @inheritDoc
@@ -57,7 +52,8 @@
     public function __construct(ComponentRegistry $registry, array $config = [])
     {
         deprecationWarning(
-            'PaginatorComponent is deprecated, use a Cake\Datasource\Pagination\NumericPaginator instance directly.'
+            '4.4.0',
+            'PaginatorComponent is deprecated, use a Cake\Datasource\Paging\NumericPaginator instance directly.'
         );
 
         if (!empty($this->_defaultConfig)) {
@@ -67,8 +63,8 @@
         if (isset($config['paginator'])) {
             $config['className'] = $config['paginator'];
             deprecationWarning(
-                '`paginator` option is deprecated,'
-                . ' use `className` instead a specify a paginator name/FQCN.'
+                '4.4.0',
+                '`paginator` option is deprecated,  use `className` instead a specify a paginator name/FQCN.'
             );
         }
 

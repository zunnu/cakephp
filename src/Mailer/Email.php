<?php
declare(strict_types=1);
/**
 * CakePHP(tm) : Rapid Development Framework (https://cakephp.org)
 * Copyright (c) Cake Software Foundation, Inc. (https://cakefoundation.org)
 *
 * Licensed under The MIT License
 * For full copyright and license information, please see the LICENSE.txt
 * Redistributions of files must retain the above copyright notice.
 *
 * @copyright     Copyright (c) Cake Software Foundation, Inc. (https://cakefoundation.org)
 * @link          https://cakephp.org CakePHP(tm) Project
 * @since         2.0.0
 * @license       https://opensource.org/licenses/mit-license.php MIT License
 */
namespace Cake\Mailer;

use BadMethodCallException;
use Cake\Core\Configure;
use Cake\Core\StaticConfigTrait;
use Cake\Filesystem\File;
use Cake\Http\Client\FormDataPart;
use Cake\Log\Log;
use Cake\Utility\Hash;
use Cake\Utility\Security;
use Cake\Utility\Text;
use Cake\View\ViewVarsTrait;
use Closure;
use Exception;
use InvalidArgumentException;
use JsonSerializable;
use LogicException;
use PDO;
use RuntimeException;
use Serializable;
use SimpleXMLElement;

/**
 * CakePHP Email class.
 *
 * This class is used for sending Internet Message Format based
 * on the standard outlined in https://www.rfc-editor.org/rfc/rfc2822.txt
 *
 * ### Configuration
 *
 * Configuration for Email is managed by Email::config() and Email::configTransport().
 * Email::config() can be used to add or read a configuration profile for Email instances.
 * Once made configuration profiles can be used to re-use across various email messages your
 * application sends.
 */
class Email implements JsonSerializable, Serializable
{
    use StaticConfigTrait;
    use ViewVarsTrait;

    /**
     * Line length - no should more - RFC 2822 - 2.1.1
     *
     * @var int
     */
    public const LINE_LENGTH_SHOULD = 78;

    /**
     * Line length - no must more - RFC 2822 - 2.1.1
     *
     * @var int
     */
    public const LINE_LENGTH_MUST = 998;

    /**
     * Type of message - HTML
     *
     * @var string
     */
    public const MESSAGE_HTML = 'html';

    /**
     * Type of message - TEXT
     *
     * @var string
     */
    public const MESSAGE_TEXT = 'text';

    /**
     * Holds the regex pattern for email validation
     *
     * @var string
     */
    public const EMAIL_PATTERN = '/^((?:[\p{L}0-9.!#$%&\'*+\/=?^_`{|}~-]+)*@[\p{L}0-9-._]+)$/ui';

    /**
     * Recipient of the email
     *
     * @var array
     */
    protected $_to = [];

    /**
     * The mail which the email is sent from
     *
     * @var array
     */
    protected $_from = [];

    /**
     * The sender email
     *
     * @var array
     */
    protected $_sender = [];

    /**
     * The email the recipient will reply to
     *
     * @var array
     */
    protected $_replyTo = [];

    /**
     * The read receipt email
     *
     * @var array
     */
    protected $_readReceipt = [];

    /**
     * The mail that will be used in case of any errors like
     * - Remote mailserver down
     * - Remote user has exceeded his quota
     * - Unknown user
     *
     * @var array
     */
    protected $_returnPath = [];

    /**
     * Carbon Copy
     *
     * List of email's that should receive a copy of the email.
     * The Recipient WILL be able to see this list
     *
     * @var array
     */
    protected $_cc = [];

    /**
     * Blind Carbon Copy
     *
     * List of email's that should receive a copy of the email.
     * The Recipient WILL NOT be able to see this list
     *
     * @var array
     */
    protected $_bcc = [];

    /**
     * Message ID
     *
     * @var bool|string
     */
    protected $_messageId = true;

    /**
     * Domain for messageId generation.
     * Needs to be manually set for CLI mailing as env('HTTP_HOST') is empty
     *
     * @var string
     */
    protected $_domain = '';

    /**
     * The subject of the email
     *
     * @var string
     */
    protected $_subject = '';

    /**
     * Associative array of a user defined headers
     * Keys will be prefixed 'X-' as per RFC2822 Section 4.7.5
     *
     * @var array
     */
    protected $_headers = [];

    /**
     * Text message
     *
     * @var string
     */
    protected $_textMessage = '';

    /**
     * Html message
     *
     * @var string
     */
    protected $_htmlMessage = '';

    /**
     * Final message to send
     *
     * @var array
     */
    protected $_message = [];

    /**
     * Available formats to be sent.
     *
     * @var array
     */
    protected $_emailFormatAvailable = ['text', 'html', 'both'];

    /**
     * What format should the email be sent in
     *
     * @var string
     */
    protected $_emailFormat = 'text';

    /**
     * The transport instance to use for sending mail.
     *
     * @var \Cake\Mailer\AbstractTransport|null
     */
    protected $_transport;

    /**
     * Charset the email body is sent in
     *
     * @var string
     */
    public $charset = 'utf-8';

    /**
     * Charset the email header is sent in
     * If null, the $charset property will be used as default
     *
     * @var string|null
     */
    public $headerCharset;

    /**
     * The email transfer encoding used.
     * If null, the $charset property is used for determined the transfer encoding.
     *
     * @var string|null
     */
    protected $transferEncoding;

    /**
     * Available encoding to be set for transfer.
     *
     * @var array
     */
    protected $_transferEncodingAvailable = [
        '7bit',
        '8bit',
        'base64',
        'binary',
        'quoted-printable',
    ];

    /**
     * The application wide charset, used to encode headers and body
     *
     * @var string|null
     */
    protected $_appCharset;

    /**
     * List of files that should be attached to the email.
     *
     * Only absolute paths
     *
     * @var array
     */
    protected $_attachments = [];

    /**
     * If set, boundary to use for multipart mime messages
     *
     * @var string|null
     */
    protected $_boundary;

    /**
     * Contains the optional priority of the email.
     *
     * @var int|null
     */
    protected $_priority;

    /**
     * An array mapping url schemes to fully qualified Transport class names.
     * Unused.
     *
     * @var array
     * @deprecated 3.7.0 This property is unused and will be removed in 4.0.0.
     */
    protected static $_dsnClassMap = [];

    /**
     * A copy of the configuration profile for this
     * instance. This copy can be modified with Email::profile().
     *
     * @var array
     */
    protected $_profile = [];

    /**
     * 8Bit character sets
     *
     * @var array
     */
    protected $_charset8bit = ['UTF-8', 'SHIFT_JIS'];

    /**
     * Define Content-Type charset name
     *
     * @var array
     */
    protected $_contentTypeCharset = [
        'ISO-2022-JP-MS' => 'ISO-2022-JP',
    ];

    /**
     * Regex for email validation
     *
     * If null, filter_var() will be used. Use the emailPattern() method
     * to set a custom pattern.'
     *
     * @var string|null
     */
    protected $_emailPattern = self::EMAIL_PATTERN;

    /**
     * Constructor
     *
     * @param array|string|null $config Array of configs, or string to load configs from app.php
     */
    public function __construct($config = null)
    {
        $this->_appCharset = Configure::read('App.encoding');
        if ($this->_appCharset !== null) {
            $this->charset = $this->_appCharset;
        }
        $this->_domain = preg_replace('/\:\d+$/', '', env('HTTP_HOST'));
        if (empty($this->_domain)) {
            $this->_domain = php_uname('n');
        }

        $this->viewBuilder()
            ->setClassName('Cake\View\View')
            ->setTemplate('')
            ->setLayout('default')
            ->setHelpers(['Html']);

        if ($config === null) {
            $config = static::getConfig('default');
        }
        if ($config) {
            $this->setProfile($config);
        }
        if (empty($this->headerCharset)) {
            $this->headerCharset = $this->charset;
        }
    }

    /**
     * Clone ViewBuilder instance when email object is cloned.
     *
     * @return void
     */
    public function __clone()
    {
        $this->_viewBuilder = clone $this->viewBuilder();
    }

    /**
     * Sets "from" address.
     *
     * @param string|array $email Null to get, String with email,
     *   Array with email as key, name as value or email as value (without name)
     * @param string|null $name Name
     * @return $this
     * @throws \InvalidArgumentException
     */
    public function setFrom($email, $name = null)
    {
        return $this->_setEmailSingle('_from', $email, $name, 'From requires only 1 email address.');
    }

    /**
     * Gets "from" address.
     *
     * @return array
     */
    public function getFrom()
    {
        return $this->_from;
    }

    /**
     * Sets "sender" address.
     *
     * @param string|array $email String with email,
     *   Array with email as key, name as value or email as value (without name)
     * @param string|null $name Name
     * @return $this
     * @throws \InvalidArgumentException
     */
    public function setSender($email, $name = null)
    {
        return $this->_setEmailSingle('_sender', $email, $name, 'Sender requires only 1 email address.');
    }

    /**
     * Gets "sender" address.
     *
     * @return array
     */
    public function getSender()
    {
        return $this->_sender;
    }

    /**
     * Sets "Reply-To" address.
     *
     * @param string|array $email String with email,
     *   Array with email as key, name as value or email as value (without name)
     * @param string|null $name Name
     * @return $this
     * @throws \InvalidArgumentException
     */
    public function setReplyTo($email, $name = null)
    {
        return $this->_setEmailSingle('_replyTo', $email, $name, 'Reply-To requires only 1 email address.');
    }

    /**
     * Gets "Reply-To" address.
     *
     * @return array
     */
    public function getReplyTo()
    {
        return $this->_replyTo;
    }

    /**
     * Sets Read Receipt (Disposition-Notification-To header).
     *
     * @param string|array $email String with email,
     *   Array with email as key, name as value or email as value (without name)
     * @param string|null $name Name
     * @return $this
     * @throws \InvalidArgumentException
     */
    public function setReadReceipt($email, ?string $name = null): self
    {
        return $this->_setEmailSingle('_readReceipt', $email, $name, 'Disposition-Notification-To requires only 1 email address.');
    }

    /**
     * Gets Read Receipt (Disposition-Notification-To header).
     *
     * @return array
     */
    public function getReadReceipt(): array
    {
        return $this->_readReceipt;
    }

    /**
     * Return Path
     *
     * @param string|array $email String with email,
     *   Array with email as key, name as value or email as value (without name)
     * @param string|null $name Name
     * @return $this
     * @throws \InvalidArgumentException
     */
    public function setReturnPath($email, ?string $name = null): self
    {
        return $this->_setEmailSingle('_returnPath', $email, $name, 'Return-Path requires only 1 email address.');
    }

    /**
     * Gets return path.
     *
     * @return array
     */
    public function getReturnPath(): array
    {
        return $this->_returnPath;
    }

    /**
     * Sets "to" address.
     *
     * @param string|array $email String with email,
     *   Array with email as key, name as value or email as value (without name)
     * @param string|null $name Name
     * @return $this
     */
    public function setTo($email, ?string $name = null): self
    {
        return $this->_setEmail('_to', $email, $name);
    }

    /**
     * Gets "to" address
     *
     * @return array
     */
    public function getTo()
    {
        return $this->_to;
    }

    /**
     * Add To
     *
     * @param string|array $email Null to get, String with email,
     *   Array with email as key, name as value or email as value (without name)
     * @param string|null $name Name
     * @return $this
     */
    public function addTo($email, ?string $name = null): self
    {
        return $this->_addEmail('_to', $email, $name);
    }

    /**
     * Sets "cc" address.
     *
     * @param string|array $email String with email,
     *   Array with email as key, name as value or email as value (without name)
     * @param string|null $name Name
     * @return $this
     */
    public function setCc($email, ?string $name = null): self
    {
        return $this->_setEmail('_cc', $email, $name);
    }

    /**
     * Gets "cc" address.
     *
     * @return array
     */
    public function getCc(): array
    {
        return $this->_cc;
    }

    /**
     * Add Cc
     *
     * @param string|array $email Null to get, String with email,
     *   Array with email as key, name as value or email as value (without name)
     * @param string|null $name Name
     * @return $this
     */
    public function addCc($email, ?string $name = null): self
    {
        return $this->_addEmail('_cc', $email, $name);
    }

    /**
     * Sets "bcc" address.
     *
     * @param string|array $email String with email,
     *   Array with email as key, name as value or email as value (without name)
     * @param string|null $name Name
     * @return $this
     */
    public function setBcc($email, ?string $name = null): self
    {
        return $this->_setEmail('_bcc', $email, $name);
    }

    /**
     * Gets "bcc" address.
     *
     * @return array
     */
    public function getBcc(): array
    {
        return $this->_bcc;
    }

    /**
     * Add Bcc
     *
     * @param string|array $email Null to get, String with email,
     *   Array with email as key, name as value or email as value (without name)
     * @param string|null $name Name
     * @return $this
     */
    public function addBcc($email, ?string $name = null): self
    {
        return $this->_addEmail('_bcc', $email, $name);
    }

    /**
     * Charset setter.
     *
     * @param string $charset Character set.
     * @return $this
     */
    public function setCharset(string $charset): self
    {
        $this->charset = $charset;
        if (!$this->headerCharset) {
            $this->headerCharset = $charset;
        }

        return $this;
    }

    /**
     * Charset getter.
     *
     * @return string Charset
     */
    public function getCharset(): string
    {
        return $this->charset;
    }

    /**
     * HeaderCharset setter.
     *
     * @param string|null $charset Character set.
     * @return $this
     */
    public function setHeaderCharset(?string $charset): self
    {
        $this->headerCharset = $charset;

        return $this;
    }

    /**
     * HeaderCharset getter.
     *
     * @return string|null Charset
     */
    public function getHeaderCharset(): ?string
    {
        return $this->headerCharset;
    }

    /**
     * TransferEncoding setter.
     *
     * @param string|null $encoding Encoding set.
     * @return $this
     * @throws \InvalidArgumentException
     */
    public function setTransferEncoding(?string $encoding): self
    {
        $encoding = strtolower($encoding);
        if (!in_array($encoding, $this->_transferEncodingAvailable)) {
            throw new InvalidArgumentException(
                sprintf(
                    'Transfer encoding not available. Can be : %s.',
                    implode(', ', $this->_transferEncodingAvailable)
                )
            );
        }
        $this->transferEncoding = $encoding;

        return $this;
    }

    /**
     * TransferEncoding getter.
     *
     * @return string|null Encoding
     */
    public function getTransferEncoding(): ?string
    {
        return $this->transferEncoding;
    }

    /**
     * EmailPattern setter/getter
     *
     * @param string|null $regex The pattern to use for email address validation,
     *   null to unset the pattern and make use of filter_var() instead.
     * @return $this
     */
    public function setEmailPattern(?string $regex): self
    {
        $this->_emailPattern = $regex;

        return $this;
    }

    /**
     * EmailPattern setter/getter
     *
     * @return string|null
     */
    public function getEmailPattern(): ?string
    {
        return $this->_emailPattern;
    }

    /**
     * Set email
     *
     * @param string $varName Property name
     * @param string|array $email String with email,
     *   Array with email as key, name as value or email as value (without name)
     * @param string|null $name Name
     * @return $this
     * @throws \InvalidArgumentException
     */
    protected function _setEmail($varName, $email, $name)
    {
        if (!is_array($email)) {
            $this->_validateEmail($email, $varName);
            if ($name === null) {
                $name = $email;
            }
            $this->{$varName} = [$email => $name];

            return $this;
        }
        $list = [];
        foreach ($email as $key => $value) {
            if (is_int($key)) {
                $key = $value;
            }
            $this->_validateEmail($key, $varName);
            $list[$key] = $value;
        }
        $this->{$varName} = $list;

        return $this;
    }

    /**
     * Validate email address
     *
     * @param string $email Email address to validate
     * @param string $context Which property was set
     * @return void
     * @throws \InvalidArgumentException If email address does not validate
     */
    protected function _validateEmail($email, $context)
    {
        if ($this->_emailPattern === null) {
            if (filter_var($email, FILTER_VALIDATE_EMAIL)) {
                return;
            }
        } elseif (preg_match($this->_emailPattern, (string)$email)) {
            return;
        }

        $context = ltrim($context, '_');
        if ($email === '') {
            throw new InvalidArgumentException(sprintf('The email set for "%s" is empty.', $context));
        }
        throw new InvalidArgumentException(sprintf('Invalid email set for "%s". You passed "%s".', $context, $email));
    }

    /**
     * Set only 1 email
     *
     * @param string $varName Property name
     * @param string|array $email String with email,
     *   Array with email as key, name as value or email as value (without name)
     * @param string|null $name Name
     * @param string $throwMessage Exception message
     * @return $this
     * @throws \InvalidArgumentException
     */
    protected function _setEmailSingle($varName, $email, $name, $throwMessage)
    {
        if ($email === []) {
            $this->{$varName} = $email;

            return $this;
        }

        $current = $this->{$varName};
        $this->_setEmail($varName, $email, $name);
        if (count($this->{$varName}) !== 1) {
            $this->{$varName} = $current;
            throw new InvalidArgumentException($throwMessage);
        }

        return $this;
    }

    /**
     * Add email
     *
     * @param string $varName Property name
     * @param string|array $email String with email,
     *   Array with email as key, name as value or email as value (without name)
     * @param string|null $name Name
     * @return $this
     * @throws \InvalidArgumentException
     */
    protected function _addEmail($varName, $email, $name)
    {
        if (!is_array($email)) {
            $this->_validateEmail($email, $varName);
            if ($name === null) {
                $name = $email;
            }
            $this->{$varName}[$email] = $name;

            return $this;
        }
        $list = [];
        foreach ($email as $key => $value) {
            if (is_int($key)) {
                $key = $value;
            }
            $this->_validateEmail($key, $varName);
            $list[$key] = $value;
        }
        $this->{$varName} = array_merge($this->{$varName}, $list);

        return $this;
    }

    /**
     * Sets subject.
     *
     * @param string $subject Subject string.
     * @return $this
     */
    public function setSubject(string $subject): self
    {
        $this->_subject = $this->_encode($subject);

        return $this;
    }

    /**
     * Gets subject.
     *
     * @return string
     */
    public function getSubject(): string
    {
        return $this->_subject;
    }

    /**
     * Get original subject without encoding
     *
     * @return string Original subject
     */
    public function getOriginalSubject(): string
    {
        return $this->_decode($this->_subject);
    }

    /**
     * Sets headers for the message
     *
     * @param array $headers Associative array containing headers to be set.
     * @return $this
     */
    public function setHeaders(array $headers): self
    {
        $this->_headers = $headers;

        return $this;
    }

    /**
     * Add header for the message
     *
     * @param array $headers Headers to set.
     * @return $this
     */
    public function addHeaders(array $headers): self
    {
        $this->_headers = array_merge($this->_headers, $headers);

        return $this;
    }

    /**
     * Get list of headers
     *
     * ### Includes:
     *
     * - `from`
     * - `replyTo`
     * - `readReceipt`
     * - `returnPath`
     * - `to`
     * - `cc`
     * - `bcc`
     * - `subject`
     *
     * @param array $include List of headers.
     * @return array
     */
    public function getHeaders(array $include = []): array
    {
        if ($include === array_values($include)) {
            $include = array_fill_keys($include, true);
        }
        $defaults = array_fill_keys(
            [
                'from', 'sender', 'replyTo', 'readReceipt', 'returnPath',
                'to', 'cc', 'bcc', 'subject'],
            false
        );
        $include += $defaults;

        $headers = [];
        $relation = [
            'from' => 'From',
            'replyTo' => 'Reply-To',
            'readReceipt' => 'Disposition-Notification-To',
            'returnPath' => 'Return-Path',
        ];
        foreach ($relation as $var => $header) {
            if ($include[$var]) {
                $var = '_' . $var;
                $headers[$header] = current($this->_formatAddress($this->{$var}));
            }
        }
        if ($include['sender']) {
            if (key($this->_sender) === key($this->_from)) {
                $headers['Sender'] = '';
            } else {
                $headers['Sender'] = current($this->_formatAddress($this->_sender));
            }
        }

        foreach (['to', 'cc', 'bcc'] as $var) {
            if ($include[$var]) {
                $classVar = '_' . $var;
                $headers[ucfirst($var)] = implode(', ', $this->_formatAddress($this->{$classVar}));
            }
        }

        $headers += $this->_headers;
        if (!isset($headers['Date'])) {
            $headers['Date'] = date(DATE_RFC2822);
        }
        if ($this->_messageId !== false) {
            if ($this->_messageId === true) {
                $headers['Message-ID'] = '<' . str_replace('-', '', Text::uuid()) . '@' . $this->_domain . '>';
            } else {
                $headers['Message-ID'] = $this->_messageId;
            }
        }

        if ($this->_priority) {
            $headers['X-Priority'] = $this->_priority;
        }

        if ($include['subject']) {
            $headers['Subject'] = $this->_subject;
        }

        $headers['MIME-Version'] = '1.0';
        if ($this->_attachments) {
            $headers['Content-Type'] = 'multipart/mixed; boundary="' . $this->_boundary . '"';
        } elseif ($this->_emailFormat === 'both') {
            $headers['Content-Type'] = 'multipart/alternative; boundary="' . $this->_boundary . '"';
        } elseif ($this->_emailFormat === 'text') {
            $headers['Content-Type'] = 'text/plain; charset=' . $this->_getContentTypeCharset();
        } elseif ($this->_emailFormat === 'html') {
            $headers['Content-Type'] = 'text/html; charset=' . $this->_getContentTypeCharset();
        }
        $headers['Content-Transfer-Encoding'] = $this->_getContentTransferEncoding();

        return $headers;
    }

    /**
     * Format addresses
     *
     * If the address contains non alphanumeric/whitespace characters, it will
     * be quoted as characters like `:` and `,` are known to cause issues
     * in address header fields.
     *
     * @param array $address Addresses to format.
     * @return array
     */
    protected function _formatAddress($address)
    {
        $return = [];
        foreach ($address as $email => $alias) {
            if ($email === $alias) {
                $return[] = $email;
            } else {
                $encoded = $this->_encode($alias);
                if ($encoded === $alias && preg_match('/[^a-z0-9 ]/i', $encoded)) {
                    $encoded = '"' . str_replace('"', '\"', $encoded) . '"';
                }
                $return[] = sprintf('%s <%s>', $encoded, $email);
            }
        }

        return $return;
    }

    /**
     * Sets template.
     *
     * @param string|null $template Template name or null to not use.
     * @return $this
     */
    public function setTemplate(?string $template): self
    {
        $this->viewBuilder()->setTemplate($template ?: '');

        return $this;
    }

    /**
     * Gets template.
     *
     * @return string
     */
    public function getTemplate(): string
    {
        return $this->viewBuilder()->getTemplate();
    }

    /**
     * Sets layout.
     *
     * @param string|null $layout Layout name or null to not use
     * @return $this
     */
    public function setLayout(?string $layout): self
    {
        $this->viewBuilder()->setLayout($layout ?: false);

        return $this;
    }

    /**
     * Gets layout.
     *
     * @return string
     */
    public function getLayout(): string
    {
        return $this->viewBuilder()->getLayout();
    }

    /**
     * Sets view class for render.
     *
     * @param string $viewClass View class name.
     * @return $this
     */
    public function setViewRenderer(string $viewClass): self
    {
        $this->viewBuilder()->setClassName($viewClass);

        return $this;
    }

    /**
     * Gets view class for render.
     *
     * @return string
     */
    public function getViewRenderer(): string
    {
        return $this->viewBuilder()->getClassName();
    }

    /**
     * Sets variables to be set on render.
     *
     * @param array $viewVars Variables to set for view.
     * @return $this
     */
    public function setViewVars(array $viewVars): self
    {
        $this->set($viewVars);

        return $this;
    }

    /**
     * Gets variables to be set on render.
     *
     * @return array
     */
    public function getViewVars(): array
    {
        return $this->viewVars;
    }

    /**
     * Sets theme to use when rendering.
     *
     * @param string|null $theme Theme name.
     * @return $this
     */
    public function setTheme(?string $theme): self
    {
        $this->viewBuilder()->setTheme($theme);

        return $this;
    }

    /**
     * Gets theme to use when rendering.
     *
     * @return string|null
     */
    public function getTheme(): ?string
    {
        return $this->viewBuilder()->getTheme();
    }

    /**
     * Sets helpers to be used when rendering.
     *
     * @param array $helpers Helpers list.
     * @return $this
     */
    public function setHelpers(array $helpers): self
    {
        $this->viewBuilder()->setHelpers($helpers, false);

        return $this;
    }

    /**
     * Gets helpers to be used when rendering.
     *
     * @return array
     */
    public function getHelpers(): array
    {
        return $this->viewBuilder()->getHelpers();
    }

    /**
     * Sets email format.
     *
     * @param string $format Formatting string.
     * @return $this
     * @throws \InvalidArgumentException
     */
    public function setEmailFormat(string $format): self
    {
        if (!in_array($format, $this->_emailFormatAvailable)) {
            throw new InvalidArgumentException('Format not available.');
        }
        $this->_emailFormat = $format;

        return $this;
    }

    /**
     * Gets email format.
     *
     * @return string
     */
    public function getEmailFormat(): string
    {
        return $this->_emailFormat;
    }

    /**
     * Sets the transport.
     *
     * When setting the transport you can either use the name
     * of a configured transport or supply a constructed transport.
     *
     * @param string|\Cake\Mailer\AbstractTransport $name Either the name of a configured
     *   transport, or a transport instance.
     * @return $this
     * @throws \LogicException When the chosen transport lacks a send method.
     * @throws \InvalidArgumentException When $name is neither a string nor an object.
     */
    public function setTransport($name): self
    {
        if (is_string($name)) {
            $transport = TransportFactory::get($name);
        } elseif (is_object($name)) {
            $transport = $name;
        } else {
            throw new InvalidArgumentException(
                sprintf('The value passed for the "$name" argument must be either a string, or an object, %s given.', gettype($name))
            );
        }
        if (!method_exists($transport, 'send')) {
            throw new LogicException(sprintf('The "%s" do not have send method.', get_class($transport)));
        }

        $this->_transport = $transport;

        return $this;
    }

    /**
     * Gets the transport.
     *
     * @return \Cake\Mailer\AbstractTransport|null
     */
    public function getTransport(): ?AbstractTransport
    {
        return $this->_transport;
    }

    /**
<<<<<<< HEAD
     * Build a transport instance from configuration data.
     *
     * @param string $name The transport configuration name to build.
     * @return \Cake\Mailer\AbstractTransport
     * @throws \InvalidArgumentException When transport configuration is missing or invalid.
     */
    protected function _constructTransport($name)
    {
        if (!isset(static::$_transportConfig[$name])) {
            throw new InvalidArgumentException(sprintf('Transport config "%s" is missing.', $name));
        }

        if (!isset(static::$_transportConfig[$name]['className'])) {
            throw new InvalidArgumentException(
                sprintf('Transport config "%s" is invalid, the required `className` option is missing', $name)
            );
        }

        $config = static::$_transportConfig[$name];

        if (is_object($config['className'])) {
            if (!$config['className'] instanceof AbstractTransport) {
                throw new InvalidArgumentException(sprintf(
                    'Transport object must be of type "AbstractTransport". Found invalid type: "%s".',
                    get_class($config['className'])
                ));
            }

            return $config['className'];
        }

        $className = App::className($config['className'], 'Mailer/Transport', 'Transport');
        if (!$className) {
            throw new InvalidArgumentException(sprintf('Transport class "%s" not found.', $config['className']));
        }

        unset($config['className']);

        return new $className($config);
=======
     * Get/set the transport.
     *
     * When setting the transport you can either use the name
     * of a configured transport or supply a constructed transport.
     *
     * @deprecated 3.4.0 Use setTransport()/getTransport() instead.
     * @param string|\Cake\Mailer\AbstractTransport|null $name Either the name of a configured
     *   transport, or a transport instance.
     * @return \Cake\Mailer\AbstractTransport|$this
     * @throws \LogicException When the chosen transport lacks a send method.
     * @throws \InvalidArgumentException When $name is neither a string nor an object.
     */
    public function transport($name = null)
    {
        deprecationWarning('Email::transport() is deprecated. Use Email::setTransport() or Email::getTransport() instead.');

        if ($name === null) {
            return $this->getTransport();
        }

        return $this->setTransport($name);
>>>>>>> 44f37782
    }

    /**
     * Sets message ID.
     *
     * @param bool|string $message True to generate a new Message-ID, False to ignore (not send in email), String to set as Message-ID.
     * @return $this
     * @throws \InvalidArgumentException
     */
    public function setMessageId($message): self
    {
        if (is_bool($message)) {
            $this->_messageId = $message;
        } else {
            if (!preg_match('/^\<.+@.+\>$/', $message)) {
                throw new InvalidArgumentException('Invalid format to Message-ID. The text should be something like "<uuid@server.com>"');
            }
            $this->_messageId = $message;
        }

        return $this;
    }

    /**
     * Gets message ID.
     *
     * @return bool|string
     */
    public function getMessageId()
    {
        return $this->_messageId;
    }

    /**
     * Sets domain.
     *
     * Domain as top level (the part after @).
     *
     * @param string $domain Manually set the domain for CLI mailing.
     * @return $this
     */
    public function setDomain(string $domain): self
    {
        $this->_domain = $domain;

        return $this;
    }

    /**
     * Gets domain.
     *
     * @return string
     */
    public function getDomain(): string
    {
        return $this->_domain;
    }

    /**
     * Add attachments to the email message
     *
     * Attachments can be defined in a few forms depending on how much control you need:
     *
     * Attach a single file:
     *
     * ```
     * $email->setAttachments('path/to/file');
     * ```
     *
     * Attach a file with a different filename:
     *
     * ```
     * $email->setAttachments(['custom_name.txt' => 'path/to/file.txt']);
     * ```
     *
     * Attach a file and specify additional properties:
     *
     * ```
     * $email->setAttachments(['custom_name.png' => [
     *      'file' => 'path/to/file',
     *      'mimetype' => 'image/png',
     *      'contentId' => 'abc123',
     *      'contentDisposition' => false
     *    ]
     * ]);
     * ```
     *
     * Attach a file from string and specify additional properties:
     *
     * ```
     * $email->setAttachments(['custom_name.png' => [
     *      'data' => file_get_contents('path/to/file'),
     *      'mimetype' => 'image/png'
     *    ]
     * ]);
     * ```
     *
     * The `contentId` key allows you to specify an inline attachment. In your email text, you
     * can use `<img src="cid:abc123" />` to display the image inline.
     *
     * The `contentDisposition` key allows you to disable the `Content-Disposition` header, this can improve
     * attachment compatibility with outlook email clients.
     *
     * @param array $attachments Array of filenames.
     * @return $this
     * @throws \InvalidArgumentException
     */
    public function setAttachments(array $attachments): self
    {
        $attach = [];
        foreach ($attachments as $name => $fileInfo) {
            if (!is_array($fileInfo)) {
                $fileInfo = ['file' => $fileInfo];
            }
            if (!isset($fileInfo['file'])) {
                if (!isset($fileInfo['data'])) {
                    throw new InvalidArgumentException('No file or data specified.');
                }
                if (is_int($name)) {
                    throw new InvalidArgumentException('No filename specified.');
                }
                $fileInfo['data'] = chunk_split(base64_encode($fileInfo['data']), 76, "\r\n");
            } else {
                $fileName = $fileInfo['file'];
                $fileInfo['file'] = realpath($fileInfo['file']);
                if ($fileInfo['file'] === false || !file_exists($fileInfo['file'])) {
                    throw new InvalidArgumentException(sprintf('File not found: "%s"', $fileName));
                }
                if (is_int($name)) {
                    $name = basename($fileInfo['file']);
                }
            }
            if (!isset($fileInfo['mimetype']) && isset($fileInfo['file']) && function_exists('mime_content_type')) {
                $fileInfo['mimetype'] = mime_content_type($fileInfo['file']);
            }
            if (!isset($fileInfo['mimetype'])) {
                $fileInfo['mimetype'] = 'application/octet-stream';
            }
            $attach[$name] = $fileInfo;
        }
        $this->_attachments = $attach;

        return $this;
    }

    /**
     * Gets attachments to the email message.
     *
     * @return array Array of attachments.
     */
    public function getAttachments(): array
    {
        return $this->_attachments;
    }

    /**
     * Add attachments
     *
     * @param array $attachments Array of filenames.
     * @return $this
     * @throws \InvalidArgumentException
     * @see \Cake\Mailer\Email::setAttachments()
     */
    public function addAttachments(array $attachments): self
    {
        $current = $this->_attachments;
        $this->setAttachments($attachments);
        $this->_attachments = array_merge($current, $this->_attachments);

        return $this;
    }

    /**
     * Get generated message (used by transport classes)
     *
     * @param string|null $type Use MESSAGE_* constants or null to return the full message as array
     * @return string|array String if type is given, array if type is null
     */
    public function message(?string $type = null)
    {
        switch ($type) {
            case static::MESSAGE_HTML:
                return $this->_htmlMessage;
            case static::MESSAGE_TEXT:
                return $this->_textMessage;
        }

        return $this->_message;
    }

    /**
     * Sets priority.
     *
     * @param int|null $priority 1 (highest) to 5 (lowest)
     * @return $this
     */
    public function setPriority(?int $priority): self
    {
        $this->_priority = $priority;

        return $this;
    }

    /**
     * Gets priority.
     *
     * @return int|null
     */
    public function getPriority(): ?int
    {
        return $this->_priority;
    }

    /**
     * Sets transport configuration.
     *
     * Use this method to define transports to use in delivery profiles.
     * Once defined you cannot edit the configurations, and must use
     * Email::dropTransport() to flush the configuration first.
     *
     * When using an array of configuration data a new transport
     * will be constructed for each message sent. When using a Closure, the
     * closure will be evaluated for each message.
     *
     * The `className` is used to define the class to use for a transport.
     * It can either be a short name, or a fully qualified class name
     *
     * @param string|array $key The configuration name to write. Or
     *   an array of multiple transports to set.
     * @param array|\Cake\Mailer\AbstractTransport|null $config Either an array of configuration
     *   data, or a transport instance. Null when using key as array.
     * @return void
     * @deprecated 3.7.0 Use TransportFactory::setConfig() instead.
     */
    public static function setConfigTransport($key, $config = null): void
    {
        deprecationWarning('Email::setConfigTransport() is deprecated. Use TransportFactory::setConfig() instead.');

        TransportFactory::setConfig($key, $config);
    }

    /**
     * Gets current transport configuration.
     *
     * @param string $key The configuration name to read.
     * @return array|null Transport config.
     * @deprecated 3.7.0 Use TransportFactory::getConfig() instead.
     */
<<<<<<< HEAD
    public static function getConfigTransport(string $key): ?array
    {
        return static::$_transportConfig[$key] ?? null;
=======
    public static function getConfigTransport($key)
    {
        deprecationWarning('Email::getConfigTransport() is deprecated. Use TransportFactory::getConfig() instead.');

        return TransportFactory::getConfig($key);
    }

    /**
     * Add or read transport configuration.
     *
     * Use this method to define transports to use in delivery profiles.
     * Once defined you cannot edit the configurations, and must use
     * Email::dropTransport() to flush the configuration first.
     *
     * When using an array of configuration data a new transport
     * will be constructed for each message sent. When using a Closure, the
     * closure will be evaluated for each message.
     *
     * The `className` is used to define the class to use for a transport.
     * It can either be a short name, or a fully qualified classname
     *
     * @deprecated 3.4.0 Use TransportFactory::setConfig()/getConfig() instead.
     * @param string|array $key The configuration name to read/write. Or
     *   an array of multiple transports to set.
     * @param array|\Cake\Mailer\AbstractTransport|null $config Either an array of configuration
     *   data, or a transport instance.
     * @return array|null Either null when setting or an array of data when reading.
     * @throws \BadMethodCallException When modifying an existing configuration.
     */
    public static function configTransport($key, $config = null)
    {
        deprecationWarning('Email::configTransport() is deprecated. Use TransportFactory::setConfig() or TransportFactory::getConfig() instead.');

        if ($config === null && is_string($key)) {
            return TransportFactory::getConfig($key);
        }
        if ($config === null && is_array($key)) {
            TransportFactory::setConfig($key);

            return null;
        }

        TransportFactory::setConfig($key, $config);
>>>>>>> 44f37782
    }

    /**
     * Returns an array containing the named transport configurations
     *
     * @return array Array of configurations.
     * @deprecated 3.7.0 Use TransportFactory::configured() instead.
     */
    public static function configuredTransport(): array
    {
        deprecationWarning('Email::configuredTransport() is deprecated. Use TransportFactory::configured().');

        return TransportFactory::configured();
    }

    /**
     * Delete transport configuration.
     *
     * @param string $key The transport name to remove.
     * @return void
     * @deprecated 3.7.0 Use TransportFactory::drop() instead.
     */
    public static function dropTransport($key): void
    {
        deprecationWarning('Email::dropTransport() is deprecated. Use TransportFactory::drop().');

        TransportFactory::drop($key);
    }

    /**
     * Sets the configuration profile to use for this instance.
     *
     * @param string|array $config String with configuration name, or
     *    an array with config.
     * @return $this
     */
    public function setProfile($config): self
    {
        $this->_applyConfig($config);

        return $this;
    }

    /**
     * Gets the configuration profile to use for this instance.
     *
     * @return array
     */
    public function getProfile(): array
    {
        return $this->_profile;
    }

    /**
     * Send an email using the specified content, template and layout
     *
     * @param string|array|null $content String with message or array with messages
     * @return array
     * @throws \BadMethodCallException
     */
    public function send($content = null): array
    {
        if (empty($this->_from)) {
            throw new BadMethodCallException('From is not specified.');
        }
        if (empty($this->_to) && empty($this->_cc) && empty($this->_bcc)) {
            throw new BadMethodCallException('You need specify one destination on to, cc or bcc.');
        }

        if (is_array($content)) {
            $content = implode("\n", $content) . "\n";
        }

        $this->_message = $this->_render($this->_wrap($content));

        $transport = $this->getTransport();
        if (!$transport) {
            $msg = 'Cannot send email, transport was not defined. Did you call transport() or define ' .
                ' a transport in the set profile?';
            throw new BadMethodCallException($msg);
        }
        $contents = $transport->send($this);
        $this->_logDelivery($contents);

        return $contents;
    }

    /**
     * Log the email message delivery.
     *
     * @param array $contents The content with 'headers' and 'message' keys.
     * @return void
     */
    protected function _logDelivery($contents)
    {
        if (empty($this->_profile['log'])) {
            return;
        }
        $config = [
            'level' => 'debug',
            'scope' => 'email',
        ];
        if ($this->_profile['log'] !== true) {
            if (!is_array($this->_profile['log'])) {
                $this->_profile['log'] = ['level' => $this->_profile['log']];
            }
            $config = $this->_profile['log'] + $config;
        }
        Log::write(
            $config['level'],
            PHP_EOL . $this->flatten($contents['headers']) . PHP_EOL . PHP_EOL . $this->flatten($contents['message']),
            $config['scope']
        );
    }

    /**
     * Converts given value to string
     *
     * @param string|array $value The value to convert
     * @return string
     */
    protected function flatten($value)
    {
        return is_array($value) ? implode(';', $value) : $value;
    }

    /**
     * Static method to fast create an instance of \Cake\Mailer\Email
     *
     * @param string|array|null $to Address to send (see Cake\Mailer\Email::to()). If null, will try to use 'to' from transport config
     * @param string|null $subject String of subject or null to use 'subject' from transport config
     * @param string|array|null $message String with message or array with variables to be used in render
     * @param string|array $config String to use Email delivery profile from app.php or array with configs
     * @param bool $send Send the email or just return the instance pre-configured
     * @return static Instance of Cake\Mailer\Email
     * @throws \InvalidArgumentException
     */
    public static function deliver($to = null, ?string $subject = null, $message = null, $config = 'default', bool $send = true): Email
    {
        $class = __CLASS__;

        if (is_array($config) && !isset($config['transport'])) {
            $config['transport'] = 'default';
        }
        /* @var \Cake\Mailer\Email $instance */
        $instance = new $class($config);
        if ($to !== null) {
            $instance->setTo($to);
        }
        if ($subject !== null) {
            $instance->setSubject($subject);
        }
        if (is_array($message)) {
            $instance->setViewVars($message);
            $message = null;
        } elseif ($message === null) {
            $config = $instance->getProfile();
            if (array_key_exists('message', $config)) {
                $message = $config['message'];
            }
        }

        if ($send === true) {
            $instance->send($message);
        }

        return $instance;
    }

    /**
     * Apply the config to an instance
     *
     * @param string|array $config Configuration options.
     * @return void
     * @throws \InvalidArgumentException When using a configuration that doesn't exist.
     */
    protected function _applyConfig($config)
    {
        if (is_string($config)) {
            $name = $config;
            $config = static::getConfig($name);
            if (empty($config)) {
                throw new InvalidArgumentException(sprintf('Unknown email configuration "%s".', $name));
            }
            unset($name);
        }

        $this->_profile = array_merge($this->_profile, $config);

        $simpleMethods = [
            'from', 'sender', 'to', 'replyTo', 'readReceipt', 'returnPath',
            'cc', 'bcc', 'messageId', 'domain', 'subject', 'attachments',
            'transport', 'emailFormat', 'emailPattern', 'charset', 'headerCharset',
        ];
        foreach ($simpleMethods as $method) {
            if (isset($config[$method])) {
                $this->{'set' . ucfirst($method)}($config[$method]);
            }
        }

        if (empty($this->headerCharset)) {
            $this->headerCharset = $this->charset;
        }
        if (isset($config['headers'])) {
            $this->setHeaders($config['headers']);
        }

        $viewBuilderMethods = [
            'template', 'layout', 'theme',
        ];
        foreach ($viewBuilderMethods as $method) {
            if (array_key_exists($method, $config)) {
                $this->viewBuilder()->{'set' . ucfirst($method)}($config[$method]);
            }
        }

        if (array_key_exists('helpers', $config)) {
            $this->viewBuilder()->setHelpers($config['helpers'], false);
        }
        if (array_key_exists('viewRender', $config)) {
            $this->viewBuilder()->setClassName($config['viewRender']);
        }
        if (array_key_exists('viewVars', $config)) {
            $this->set($config['viewVars']);
        }
    }

    /**
     * Reset all the internal variables to be able to send out a new email.
     *
     * @return $this
     */
    public function reset(): self
    {
        $this->_to = [];
        $this->_from = [];
        $this->_sender = [];
        $this->_replyTo = [];
        $this->_readReceipt = [];
        $this->_returnPath = [];
        $this->_cc = [];
        $this->_bcc = [];
        $this->_messageId = true;
        $this->_subject = '';
        $this->_headers = [];
        $this->_textMessage = '';
        $this->_htmlMessage = '';
        $this->_message = [];
        $this->_emailFormat = 'text';
        $this->_transport = null;
        $this->_priority = null;
        $this->charset = 'utf-8';
        $this->headerCharset = null;
        $this->transferEncoding = null;
        $this->_attachments = [];
        $this->_profile = [];
        $this->_emailPattern = self::EMAIL_PATTERN;

        $this->viewBuilder()->setLayout('default');
        $this->viewBuilder()->setTemplate('');
        $this->viewBuilder()->setClassName('Cake\View\View');
        $this->viewVars = [];
        $this->viewBuilder()->setTheme(null);
        $this->viewBuilder()->setHelpers(['Html'], false);

        return $this;
    }

    /**
     * Encode the specified string using the current charset
     *
     * @param string $text String to encode
     * @return string Encoded string
     */
    protected function _encode($text)
    {
        $restore = mb_internal_encoding();
        mb_internal_encoding($this->_appCharset);
        if (empty($this->headerCharset)) {
            $this->headerCharset = $this->charset;
        }
        $return = mb_encode_mimeheader($text, $this->headerCharset, 'B');
        mb_internal_encoding($restore);

        return $return;
    }

    /**
     * Decode the specified string
     *
     * @param string $text String to decode
     * @return string Decoded string
     */
    protected function _decode($text)
    {
        $restore = mb_internal_encoding();
        mb_internal_encoding($this->_appCharset);
        $return = mb_decode_mimeheader($text);
        mb_internal_encoding($restore);

        return $return;
    }

    /**
     * Translates a string for one charset to another if the App.encoding value
     * differs and the mb_convert_encoding function exists
     *
     * @param string $text The text to be converted
     * @param string $charset the target encoding
     * @return string
     */
    protected function _encodeString($text, $charset)
    {
        if ($this->_appCharset === $charset) {
            return $text;
        }

        return mb_convert_encoding($text, $charset, $this->_appCharset);
    }

    /**
     * Wrap the message to follow the RFC 2822 - 2.1.1
     *
     * @param string $message Message to wrap
     * @param int $wrapLength The line length
     * @return array Wrapped message
     */
    protected function _wrap($message, $wrapLength = Email::LINE_LENGTH_MUST)
    {
        if ($message === null || strlen($message) === 0) {
            return [''];
        }
        $message = str_replace(["\r\n", "\r"], "\n", $message);
        $lines = explode("\n", $message);
        $formatted = [];
        $cut = ($wrapLength === Email::LINE_LENGTH_MUST);

        foreach ($lines as $line) {
            if (empty($line) && $line !== '0') {
                $formatted[] = '';
                continue;
            }
            if (strlen($line) < $wrapLength) {
                $formatted[] = $line;
                continue;
            }
            if (!preg_match('/<[a-z]+.*>/i', $line)) {
                $formatted = array_merge(
                    $formatted,
                    explode("\n", Text::wordWrap($line, $wrapLength, "\n", $cut))
                );
                continue;
            }

            $tagOpen = false;
            $tmpLine = $tag = '';
            $tmpLineLength = 0;
            for ($i = 0, $count = strlen($line); $i < $count; $i++) {
                $char = $line[$i];
                if ($tagOpen) {
                    $tag .= $char;
                    if ($char === '>') {
                        $tagLength = strlen($tag);
                        if ($tagLength + $tmpLineLength < $wrapLength) {
                            $tmpLine .= $tag;
                            $tmpLineLength += $tagLength;
                        } else {
                            if ($tmpLineLength > 0) {
                                $formatted = array_merge(
                                    $formatted,
                                    explode("\n", Text::wordWrap(trim($tmpLine), $wrapLength, "\n", $cut))
                                );
                                $tmpLine = '';
                                $tmpLineLength = 0;
                            }
                            if ($tagLength > $wrapLength) {
                                $formatted[] = $tag;
                            } else {
                                $tmpLine = $tag;
                                $tmpLineLength = $tagLength;
                            }
                        }
                        $tag = '';
                        $tagOpen = false;
                    }
                    continue;
                }
                if ($char === '<') {
                    $tagOpen = true;
                    $tag = '<';
                    continue;
                }
                if ($char === ' ' && $tmpLineLength >= $wrapLength) {
                    $formatted[] = $tmpLine;
                    $tmpLineLength = 0;
                    continue;
                }
                $tmpLine .= $char;
                $tmpLineLength++;
                if ($tmpLineLength === $wrapLength) {
                    $nextChar = $line[$i + 1];
                    if ($nextChar === ' ' || $nextChar === '<') {
                        $formatted[] = trim($tmpLine);
                        $tmpLine = '';
                        $tmpLineLength = 0;
                        if ($nextChar === ' ') {
                            $i++;
                        }
                    } else {
                        $lastSpace = strrpos($tmpLine, ' ');
                        if ($lastSpace === false) {
                            continue;
                        }
                        $formatted[] = trim(substr($tmpLine, 0, $lastSpace));
                        $tmpLine = substr($tmpLine, $lastSpace + 1);

                        $tmpLineLength = strlen($tmpLine);
                    }
                }
            }
            if (!empty($tmpLine)) {
                $formatted[] = $tmpLine;
            }
        }
        $formatted[] = '';

        return $formatted;
    }

    /**
     * Create unique boundary identifier
     *
     * @return void
     */
    protected function _createBoundary()
    {
        if ($this->_attachments || $this->_emailFormat === 'both') {
            $this->_boundary = md5(Security::randomBytes(16));
        }
    }

    /**
     * Attach non-embedded files by adding file contents inside boundaries.
     *
     * @param string|null $boundary Boundary to use. If null, will default to $this->_boundary
     * @return array An array of lines to add to the message
     */
    protected function _attachFiles($boundary = null)
    {
        if ($boundary === null) {
            $boundary = $this->_boundary;
        }

        $msg = [];
        foreach ($this->_attachments as $filename => $fileInfo) {
            if (!empty($fileInfo['contentId'])) {
                continue;
            }
            $data = $fileInfo['data'] ?? $this->_readFile($fileInfo['file']);
            $hasDisposition = (
                !isset($fileInfo['contentDisposition']) ||
                $fileInfo['contentDisposition']
            );
            $part = new FormDataPart('', $data, '');

            if ($hasDisposition) {
                $part->disposition('attachment');
                $part->filename($filename);
            }
            $part->transferEncoding('base64');
            $part->type($fileInfo['mimetype']);

            $msg[] = '--' . $boundary;
            $msg[] = (string)$part;
            $msg[] = '';
        }

        return $msg;
    }

    /**
     * Read the file contents and return a base64 version of the file contents.
     *
     * @param string $path The absolute path to the file to read.
     * @return string File contents in base64 encoding
     */
    protected function _readFile($path)
    {
        $File = new File($path);

        return chunk_split(base64_encode($File->read()));
    }

    /**
     * Attach inline/embedded files to the message.
     *
     * @param string|null $boundary Boundary to use. If null, will default to $this->_boundary
     * @return array An array of lines to add to the message
     */
    protected function _attachInlineFiles($boundary = null)
    {
        if ($boundary === null) {
            $boundary = $this->_boundary;
        }

        $msg = [];
        foreach ($this->_attachments as $filename => $fileInfo) {
            if (empty($fileInfo['contentId'])) {
                continue;
            }
            $data = $fileInfo['data'] ?? $this->_readFile($fileInfo['file']);

            $msg[] = '--' . $boundary;
            $part = new FormDataPart('', $data, 'inline');
            $part->type($fileInfo['mimetype']);
            $part->transferEncoding('base64');
            $part->contentId($fileInfo['contentId']);
            $part->filename($filename);
            $msg[] = (string)$part;
            $msg[] = '';
        }

        return $msg;
    }

    /**
     * Render the body of the email.
     *
     * @param array $content Content to render
     * @return array Email body ready to be sent
     */
    protected function _render($content)
    {
        $this->_textMessage = $this->_htmlMessage = '';

        $content = implode("\n", $content);
        $rendered = $this->_renderTemplates($content);

        $this->_createBoundary();
        $msg = [];

        $contentIds = array_filter((array)Hash::extract($this->_attachments, '{s}.contentId'));
        $hasInlineAttachments = count($contentIds) > 0;
        $hasAttachments = !empty($this->_attachments);
        $hasMultipleTypes = count($rendered) > 1;
        $multiPart = ($hasAttachments || $hasMultipleTypes);

        $boundary = $relBoundary = $textBoundary = $this->_boundary;

        if ($hasInlineAttachments) {
            $msg[] = '--' . $boundary;
            $msg[] = 'Content-Type: multipart/related; boundary="rel-' . $boundary . '"';
            $msg[] = '';
            $relBoundary = $textBoundary = 'rel-' . $boundary;
        }

        if ($hasMultipleTypes && $hasAttachments) {
            $msg[] = '--' . $relBoundary;
            $msg[] = 'Content-Type: multipart/alternative; boundary="alt-' . $boundary . '"';
            $msg[] = '';
            $textBoundary = 'alt-' . $boundary;
        }

        if (isset($rendered['text'])) {
            if ($multiPart) {
                $msg[] = '--' . $textBoundary;
                $msg[] = 'Content-Type: text/plain; charset=' . $this->_getContentTypeCharset();
                $msg[] = 'Content-Transfer-Encoding: ' . $this->_getContentTransferEncoding();
                $msg[] = '';
            }
            $this->_textMessage = $rendered['text'];
            $content = explode("\n", $this->_textMessage);
            $msg = array_merge($msg, $content);
            $msg[] = '';
        }

        if (isset($rendered['html'])) {
            if ($multiPart) {
                $msg[] = '--' . $textBoundary;
                $msg[] = 'Content-Type: text/html; charset=' . $this->_getContentTypeCharset();
                $msg[] = 'Content-Transfer-Encoding: ' . $this->_getContentTransferEncoding();
                $msg[] = '';
            }
            $this->_htmlMessage = $rendered['html'];
            $content = explode("\n", $this->_htmlMessage);
            $msg = array_merge($msg, $content);
            $msg[] = '';
        }

        if ($textBoundary !== $relBoundary) {
            $msg[] = '--' . $textBoundary . '--';
            $msg[] = '';
        }

        if ($hasInlineAttachments) {
            $attachments = $this->_attachInlineFiles($relBoundary);
            $msg = array_merge($msg, $attachments);
            $msg[] = '';
            $msg[] = '--' . $relBoundary . '--';
            $msg[] = '';
        }

        if ($hasAttachments) {
            $attachments = $this->_attachFiles($boundary);
            $msg = array_merge($msg, $attachments);
        }
        if ($hasAttachments || $hasMultipleTypes) {
            $msg[] = '';
            $msg[] = '--' . $boundary . '--';
            $msg[] = '';
        }

        return $msg;
    }

    /**
     * Gets the text body types that are in this email message
     *
     * @return array Array of types. Valid types are 'text' and 'html'
     */
    protected function _getTypes()
    {
        $types = [$this->_emailFormat];
        if ($this->_emailFormat === 'both') {
            $types = ['html', 'text'];
        }

        return $types;
    }

    /**
     * Build and set all the view properties needed to render the templated emails.
     * If there is no template set, the $content will be returned in a hash
     * of the text content types for the email.
     *
     * @param string $content The content passed in from send() in most cases.
     * @return array The rendered content with html and text keys.
     */
    protected function _renderTemplates($content)
    {
        $types = $this->_getTypes();
        $rendered = [];
        $template = $this->viewBuilder()->getTemplate();
        if (empty($template)) {
            foreach ($types as $type) {
                $rendered[$type] = $this->_encodeString($content, $this->charset);
            }

            return $rendered;
        }

        $View = $this->createView();

        list($templatePlugin) = pluginSplit($View->getTemplate());
        list($layoutPlugin) = pluginSplit((string)$View->getLayout());
        if ($templatePlugin) {
            $View->setPlugin($templatePlugin);
        } elseif ($layoutPlugin) {
            $View->setPlugin($layoutPlugin);
        }

        if ($View->get('content') === null) {
            $View->set('content', $content);
        }

        foreach ($types as $type) {
            $View->setTemplatePath('Email' . DIRECTORY_SEPARATOR . $type);
            $View->setLayoutPath('Email' . DIRECTORY_SEPARATOR . $type);

            $render = $View->render();
            $render = str_replace(["\r\n", "\r"], "\n", $render);
            $rendered[$type] = $this->_encodeString($render, $this->charset);
        }

        foreach ($rendered as $type => $content) {
            $rendered[$type] = $this->_wrap($content);
            $rendered[$type] = implode("\n", $rendered[$type]);
            $rendered[$type] = rtrim($rendered[$type], "\n");
        }

        return $rendered;
    }

    /**
     * Return the Content-Transfer Encoding value based
     * on the set transferEncoding or set charset.
     *
     * @return string
     */
    protected function _getContentTransferEncoding()
    {
        if ($this->transferEncoding) {
            return $this->transferEncoding;
        }

        $charset = strtoupper($this->charset);
        if (in_array($charset, $this->_charset8bit)) {
            return '8bit';
        }

        return '7bit';
    }

    /**
     * Return charset value for Content-Type.
     *
     * Checks fallback/compatibility types which include workarounds
     * for legacy japanese character sets.
     *
     * @return string
     */
    protected function _getContentTypeCharset()
    {
        $charset = strtoupper($this->charset);
        if (array_key_exists($charset, $this->_contentTypeCharset)) {
            return strtoupper($this->_contentTypeCharset[$charset]);
        }

        return strtoupper($this->charset);
    }

    /**
     * Serializes the email object to a value that can be natively serialized and re-used
     * to clone this email instance.
     *
     * It has certain limitations for viewVars that are good to know:
     *
     *    - ORM\Query executed and stored as resultset
     *    - SimpleXMLElements stored as associative array
     *    - Exceptions stored as strings
     *    - Resources, \Closure and \PDO are not supported.
     *
     * @return array Serializable array of configuration properties.
     * @throws \Exception When a view var object can not be properly serialized.
     */
    public function jsonSerialize(): array
    {
        $properties = [
            '_to', '_from', '_sender', '_replyTo', '_cc', '_bcc', '_subject',
            '_returnPath', '_readReceipt', '_emailFormat', '_emailPattern', '_domain',
            '_attachments', '_messageId', '_headers', '_appCharset', 'viewVars', 'charset', 'headerCharset',
        ];

        $array = ['viewConfig' => $this->viewBuilder()->jsonSerialize()];

        foreach ($properties as $property) {
            $array[$property] = $this->{$property};
        }

        array_walk($array['_attachments'], function (&$item, $key) {
            if (!empty($item['file'])) {
                $item['data'] = $this->_readFile($item['file']);
                unset($item['file']);
            }
        });

        array_walk_recursive($array['viewVars'], [$this, '_checkViewVars']);

        return array_filter($array, function ($i) {
            return !is_array($i) && strlen($i) || !empty($i);
        });
    }

    /**
     * Iterates through hash to clean up and normalize.
     *
     * @param mixed $item Reference to the view var value.
     * @param string $key View var key.
     * @return void
     * @throws \RuntimeException
     */
    protected function _checkViewVars(&$item, $key)
    {
        if ($item instanceof Exception) {
            $item = (string)$item;
        }

        if (is_resource($item) ||
            $item instanceof Closure ||
            $item instanceof PDO
        ) {
            throw new RuntimeException(sprintf(
                'Failed serializing the `%s` %s in the `%s` view var',
                is_resource($item) ? get_resource_type($item) : get_class($item),
                is_resource($item) ? 'resource' : 'object',
                $key
            ));
        }
    }

    /**
     * Configures an email instance object from serialized config.
     *
     * @param array $config Email configuration array.
     * @return $this Configured email instance.
     */
    public function createFromArray(array $config): self
    {
        if (isset($config['viewConfig'])) {
            $this->viewBuilder()->createFromArray($config['viewConfig']);
            unset($config['viewConfig']);
        }

        foreach ($config as $property => $value) {
            $this->{$property} = $value;
        }

        return $this;
    }

    /**
     * Serializes the Email object.
     *
     * @return string
     */
    public function serialize(): string
    {
        $array = $this->jsonSerialize();
        array_walk_recursive($array, function (&$item, $key) {
            if ($item instanceof SimpleXMLElement) {
                $item = json_decode(json_encode((array)$item), true);
            }
        });

        return serialize($array);
    }

    /**
     * Unserializes the Email object.
     *
     * @param string $data Serialized string.
     * @return static Configured email instance.
     */
    public function unserialize($data): self
    {
        return $this->createFromArray(unserialize($data));
    }
}<|MERGE_RESOLUTION|>--- conflicted
+++ resolved
@@ -1221,47 +1221,6 @@
     }
 
     /**
-<<<<<<< HEAD
-     * Build a transport instance from configuration data.
-     *
-     * @param string $name The transport configuration name to build.
-     * @return \Cake\Mailer\AbstractTransport
-     * @throws \InvalidArgumentException When transport configuration is missing or invalid.
-     */
-    protected function _constructTransport($name)
-    {
-        if (!isset(static::$_transportConfig[$name])) {
-            throw new InvalidArgumentException(sprintf('Transport config "%s" is missing.', $name));
-        }
-
-        if (!isset(static::$_transportConfig[$name]['className'])) {
-            throw new InvalidArgumentException(
-                sprintf('Transport config "%s" is invalid, the required `className` option is missing', $name)
-            );
-        }
-
-        $config = static::$_transportConfig[$name];
-
-        if (is_object($config['className'])) {
-            if (!$config['className'] instanceof AbstractTransport) {
-                throw new InvalidArgumentException(sprintf(
-                    'Transport object must be of type "AbstractTransport". Found invalid type: "%s".',
-                    get_class($config['className'])
-                ));
-            }
-
-            return $config['className'];
-        }
-
-        $className = App::className($config['className'], 'Mailer/Transport', 'Transport');
-        if (!$className) {
-            throw new InvalidArgumentException(sprintf('Transport class "%s" not found.', $config['className']));
-        }
-
-        unset($config['className']);
-
-        return new $className($config);
-=======
      * Get/set the transport.
      *
      * When setting the transport you can either use the name
@@ -1283,7 +1242,6 @@
         }
 
         return $this->setTransport($name);
->>>>>>> 44f37782
     }
 
     /**
@@ -1532,12 +1490,7 @@
      * @return array|null Transport config.
      * @deprecated 3.7.0 Use TransportFactory::getConfig() instead.
      */
-<<<<<<< HEAD
     public static function getConfigTransport(string $key): ?array
-    {
-        return static::$_transportConfig[$key] ?? null;
-=======
-    public static function getConfigTransport($key)
     {
         deprecationWarning('Email::getConfigTransport() is deprecated. Use TransportFactory::getConfig() instead.');
 
@@ -1580,7 +1533,6 @@
         }
 
         TransportFactory::setConfig($key, $config);
->>>>>>> 44f37782
     }
 
     /**

--- conflicted
+++ resolved
@@ -68,11 +68,7 @@
      * ```
      *
      * @param array<string, mixed>|string $key The name of the configuration, or an array of multiple configs.
-<<<<<<< HEAD
-     * @param mixed $config The value for the config key. Generally an array of name => configuration data for adapter.
-=======
      * @param mixed $config Configuration value. Generally an array of name => configuration data for adapter.
->>>>>>> e07815ab
      * @throws \BadMethodCallException When trying to modify an existing config.
      * @throws \LogicException When trying to store an invalid structured config array.
      * @return void

<?php
declare(strict_types=1);

/**
 * CakePHP(tm) : Rapid Development Framework (https://cakephp.org)
 * Copyright (c) Cake Software Foundation, Inc. (https://cakefoundation.org)
 *
 * Licensed under The MIT License
 * For full copyright and license information, please see the LICENSE.txt
 * Redistributions of files must retain the above copyright notice.
 *
 * @copyright     Copyright (c) Cake Software Foundation, Inc. (https://cakefoundation.org)
 * @link          https://cakephp.org CakePHP(tm) Project
 * @since         3.0.0
 * @license       https://opensource.org/licenses/mit-license.php MIT License
 */
namespace Cake\Core;

use ArrayIterator;
use Cake\Event\EventDispatcherInterface;
use Cake\Event\EventListenerInterface;
use Countable;
use IteratorAggregate;
use RuntimeException;
use Traversable;

/**
 * Acts as a registry/factory for objects.
 *
 * Provides registry & factory functionality for object types. Used
 * as a super class for various composition based re-use features in CakePHP.
 *
 * Each subclass needs to implement the various abstract methods to complete
 * the template method load().
 *
 * The ObjectRegistry is EventManager aware, but each extending class will need to use
 * \Cake\Event\EventDispatcherTrait to attach and detach on set and bind
 *
 * @see \Cake\Controller\ComponentRegistry
 * @see \Cake\View\HelperRegistry
 * @see \Cake\Console\TaskRegistry
 * @template TObject
 */
abstract class ObjectRegistry implements Countable, IteratorAggregate
{
    /**
     * Map of loaded objects.
     *
     * @var array<object>
     * @psalm-var array<array-key, TObject>
     */
    protected array $_loaded = [];

    /**
     * Loads/constructs an object instance.
     *
     * Will return the instance in the registry if it already exists.
     * If a subclass provides event support, you can use `$config['enabled'] = false`
     * to exclude constructed objects from being registered for events.
     *
     * Using Cake\Controller\Controller::$components as an example. You can alias
     * an object by setting the 'className' key, i.e.,
     *
     * ```
     * protected $components = [
     *   'Email' => [
     *     'className' => 'App\Controller\Component\AliasedEmailComponent'
     *   ];
     * ];
     * ```
     *
     * All calls to the `Email` component would use `AliasedEmail` instead.
     *
     * @param string $name The name/class of the object to load.
<<<<<<< HEAD
     * @param array $config Additional settings to use when loading the object.
     * @return object
=======
     * @param array<string, mixed> $config Additional settings to use when loading the object.
     * @return mixed
>>>>>>> e2c8ffaf
     * @psalm-return TObject
     * @throws \Exception If the class cannot be found.
     */
    public function load(string $name, array $config = []): object
    {
        if (isset($config['className'])) {
            $objName = $name;
            $name = $config['className'];
        } else {
            [, $objName] = pluginSplit($name);
        }

        $loaded = isset($this->_loaded[$objName]);
        if ($loaded && !empty($config)) {
            $this->_checkDuplicate($objName, $config);
        }
        if ($loaded) {
            return $this->_loaded[$objName];
        }

        $className = $name;
        if (is_string($name)) {
            $className = $this->_resolveClassName($name);
            if ($className === null) {
                [$plugin, $name] = pluginSplit($name);
                $this->_throwMissingClassError($name, $plugin);
            }
        }

        /**
         * @psalm-var TObject $instance
         * @psalm-suppress PossiblyNullArgument
         **/
        $instance = $this->_create($className, $objName, $config);
        $this->_loaded[$objName] = $instance;

        return $instance;
    }

    /**
     * Check for duplicate object loading.
     *
     * If a duplicate is being loaded and has different configuration, that is
     * bad and an exception will be raised.
     *
     * An exception is raised, as replacing the object will not update any
     * references other objects may have. Additionally, simply updating the runtime
     * configuration is not a good option as we may be missing important constructor
     * logic dependent on the configuration.
     *
     * @param string $name The name of the alias in the registry.
     * @param array<string, mixed> $config The config data for the new instance.
     * @return void
     * @throws \RuntimeException When a duplicate is found.
     */
    protected function _checkDuplicate(string $name, array $config): void
    {
        $existing = $this->_loaded[$name];
        $msg = sprintf('The "%s" alias has already been loaded.', $name);
        $hasConfig = method_exists($existing, 'getConfig');
        if (!$hasConfig) {
            throw new RuntimeException($msg);
        }
        if (empty($config)) {
            return;
        }
        $existingConfig = $existing->getConfig();
        unset($config['enabled'], $existingConfig['enabled']);

        $failure = null;
        foreach ($config as $key => $value) {
            if (!array_key_exists($key, $existingConfig)) {
                $failure = " The `{$key}` was not defined in the previous configuration data.";
                break;
            }
            if (isset($existingConfig[$key]) && $existingConfig[$key] !== $value) {
                $failure = sprintf(
                    ' The `%s` key has a value of `%s` but previously had a value of `%s`',
                    $key,
                    json_encode($value),
                    json_encode($existingConfig[$key])
                );
                break;
            }
        }
        if ($failure) {
            throw new RuntimeException($msg . $failure);
        }
    }

    /**
     * Should resolve the classname for a given object type.
     *
     * @param string $class The class to resolve.
     * @return string|null The resolved name or null for failure.
     * @psalm-return class-string|null
     */
    abstract protected function _resolveClassName(string $class): ?string;

    /**
     * Throw an exception when the requested object name is missing.
     *
     * @param string $class The class that is missing.
     * @param string|null $plugin The plugin $class is missing from.
     * @return void
     * @throws \Exception
     */
    abstract protected function _throwMissingClassError(string $class, ?string $plugin): void;

    /**
     * Create an instance of a given classname.
     *
     * This method should construct and do any other initialization logic
     * required.
     *
     * @param object|string $class The class to build.
     * @param string $alias The alias of the object.
     * @param array<string, mixed> $config The Configuration settings for construction
     * @return object
     * @psalm-param TObject|string $class
     * @psalm-return TObject
     */
    abstract protected function _create(object|string $class, string $alias, array $config): object;

    /**
     * Get the list of loaded objects.
     *
     * @return array<string> List of object names.
     */
    public function loaded(): array
    {
        return array_keys($this->_loaded);
    }

    /**
     * Check whether or not a given object is loaded.
     *
     * @param string $name The object name to check for.
     * @return bool True is object is loaded else false.
     */
    public function has(string $name): bool
    {
        return isset($this->_loaded[$name]);
    }

    /**
     * Get loaded object instance.
     *
     * @param string $name Name of object.
     * @return object Object instance.
     * @throws \RuntimeException If not loaded or found.
     * @psalm-return TObject
     */
    public function get(string $name): object
    {
        if (!isset($this->_loaded[$name])) {
            throw new RuntimeException(sprintf('Unknown object "%s"', $name));
        }

        return $this->_loaded[$name];
    }

    /**
     * Provide public read access to the loaded objects
     *
     * @param string $name Name of property to read
     * @return object|null
     * @psalm-return TObject|null
     */
    public function __get(string $name): ?object
    {
        return $this->_loaded[$name] ?? null;
    }

    /**
     * Provide isset access to _loaded
     *
     * @param string $name Name of object being checked.
     * @return bool
     */
    public function __isset(string $name): bool
    {
        return $this->has($name);
    }

    /**
     * Sets an object.
     *
     * @param string $name Name of a property to set.
     * @param object $object Object to set.
     * @psalm-param TObject $object
     * @return void
     */
    public function __set(string $name, object $object): void
    {
        $this->set($name, $object);
    }

    /**
     * Unsets an object.
     *
     * @param string $name Name of a property to unset.
     * @return void
     */
    public function __unset(string $name): void
    {
        $this->unload($name);
    }

    /**
     * Normalizes an object array, creates an array that makes lazy loading
     * easier
     *
     * @param array $objects Array of child objects to normalize.
     * @return array<array> Array of normalized objects.
     */
    public function normalizeArray(array $objects): array
    {
        $normal = [];
        foreach ($objects as $i => $objectName) {
            $config = [];
            if (!is_int($i)) {
                $config = (array)$objectName;
                $objectName = $i;
            }
            [, $name] = pluginSplit($objectName);
            if (isset($config['class'])) {
                $normal[$name] = $config + ['config' => []];
            } else {
                $normal[$name] = ['class' => $objectName, 'config' => $config];
            }
        }

        return $normal;
    }

    /**
     * Clear loaded instances in the registry.
     *
     * If the registry subclass has an event manager, the objects will be detached from events as well.
     *
     * @return $this
     */
    public function reset()
    {
        foreach (array_keys($this->_loaded) as $name) {
            $this->unload((string)$name);
        }

        return $this;
    }

    /**
     * Set an object directly into the registry by name.
     *
     * If this collection implements events, the passed object will
     * be attached into the event manager
     *
     * @param string $name The name of the object to set in the registry.
     * @param object $object instance to store in the registry
     * @return $this
     * @psalm-param TObject $object
     * @psalm-suppress MoreSpecificReturnType
     */
    public function set(string $name, object $object)
    {
        [, $objName] = pluginSplit($name);

        // Just call unload if the object was loaded before
        if (array_key_exists($name, $this->_loaded)) {
            $this->unload($name);
        }
        if ($this instanceof EventDispatcherInterface && $object instanceof EventListenerInterface) {
            $this->getEventManager()->on($object);
        }
        $this->_loaded[$objName] = $object;

        /** @psalm-suppress LessSpecificReturnStatement */
        return $this;
    }

    /**
     * Remove an object from the registry.
     *
     * If this registry has an event manager, the object will be detached from any events as well.
     *
     * @param string $name The name of the object to remove from the registry.
     * @return $this
     * @psalm-suppress MoreSpecificReturnType
     */
    public function unload(string $name)
    {
        if (empty($this->_loaded[$name])) {
            [$plugin, $name] = pluginSplit($name);
            $this->_throwMissingClassError($name, $plugin);
        }

        $object = $this->_loaded[$name];
        if ($this instanceof EventDispatcherInterface && $object instanceof EventListenerInterface) {
            $this->getEventManager()->off($object);
        }
        unset($this->_loaded[$name]);

        /** @psalm-suppress LessSpecificReturnStatement */
        return $this;
    }

    /**
     * Returns an array iterator.
     *
     * @return \Traversable
     * @psalm-return \Traversable<string, TObject>
     */
    public function getIterator(): Traversable
    {
        return new ArrayIterator($this->_loaded);
    }

    /**
     * Returns the number of loaded objects.
     *
     * @return int
     */
    public function count(): int
    {
        return count($this->_loaded);
    }

    /**
     * Debug friendly object properties.
     *
     * @return array<string, mixed>
     */
    public function __debugInfo(): array
    {
        $properties = get_object_vars($this);
        if (isset($properties['_loaded'])) {
            $properties['_loaded'] = array_keys($properties['_loaded']);
        }

        return $properties;
    }
}<|MERGE_RESOLUTION|>--- conflicted
+++ resolved
@@ -72,13 +72,8 @@
      * All calls to the `Email` component would use `AliasedEmail` instead.
      *
      * @param string $name The name/class of the object to load.
-<<<<<<< HEAD
-     * @param array $config Additional settings to use when loading the object.
+     * @param array<string, mixed> $config Additional settings to use when loading the object.
      * @return object
-=======
-     * @param array<string, mixed> $config Additional settings to use when loading the object.
-     * @return mixed
->>>>>>> e2c8ffaf
      * @psalm-return TObject
      * @throws \Exception If the class cannot be found.
      */

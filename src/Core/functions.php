--- conflicted
+++ resolved
@@ -11,14 +11,12 @@
  *
  * @copyright     Copyright (c) Cake Software Foundation, Inc. (https://cakefoundation.org)
  * @link          https://cakephp.org CakePHP(tm) Project
- * @since         4.5.0
+ * @since         3.0.0
  * @license       https://opensource.org/licenses/mit-license.php MIT License
  */
-// phpcs:disable PSR1.Files.SideEffects
 namespace Cake\Core;
 
-<<<<<<< HEAD
-use Cake\Core\Configure;
+use Stringable;
 
 if (!defined('DS')) {
     /**
@@ -27,40 +25,6 @@
     define('DS', DIRECTORY_SEPARATOR);
 }
 
-if (!function_exists('h')) {
-    /**
-     * Convenience method for htmlspecialchars.
-     *
-     * @param mixed $text Text to wrap through htmlspecialchars. Also works with arrays, and objects.
-     *    Arrays will be mapped and have all their elements escaped. Objects will be string cast if they
-     *    implement a `__toString` method. Otherwise, the class name will be used.
-     *    Other scalar types will be returned unchanged.
-     * @param bool $double Encode existing html entities.
-     * @param string|null $charset Character set to use when escaping.
-     *   Defaults to config value in `mb_internal_encoding()` or 'UTF-8'.
-     * @return mixed Wrapped text.
-     * @link https://book.cakephp.org/4/en/core-libraries/global-constants-and-functions.html#h
-     */
-    function h(mixed $text, bool $double = true, ?string $charset = null): mixed
-    {
-        if (is_string($text)) {
-            //optimize for strings
-        } elseif (is_array($text)) {
-            $texts = [];
-            foreach ($text as $k => $t) {
-                $texts[$k] = h($t, $double, $charset);
-            }
-
-            return $texts;
-        } elseif (is_object($text)) {
-            if ($text instanceof Stringable) {
-                $text = (string)$text;
-            } else {
-                $text = '(object)' . $text::class;
-            }
-        } elseif ($text === null || is_scalar($text)) {
-            return $text;
-=======
 /**
  * Convenience method for htmlspecialchars.
  *
@@ -74,7 +38,7 @@
  * @return mixed Wrapped text.
  * @link https://book.cakephp.org/4/en/core-libraries/global-constants-and-functions.html#h
  */
-function h($text, bool $double = true, ?string $charset = null)
+function h(mixed $text, bool $double = true, ?string $charset = null): mixed
 {
     if (is_string($text)) {
         //optimize for strings
@@ -82,15 +46,14 @@
         $texts = [];
         foreach ($text as $k => $t) {
             $texts[$k] = h($t, $double, $charset);
->>>>>>> cf65a26c
         }
 
         return $texts;
     } elseif (is_object($text)) {
-        if (method_exists($text, '__toString')) {
-            $text = $text->__toString();
+        if ($text instanceof Stringable) {
+            $text = (string)$text;
         } else {
-            $text = '(object)' . get_class($text);
+            $text = '(object)' . $text::class;
         }
     } elseif ($text === null || is_scalar($text)) {
         return $text;
@@ -104,35 +67,6 @@
     return htmlspecialchars($text, ENT_QUOTES | ENT_SUBSTITUTE, $charset ?: $defaultCharset, $double);
 }
 
-<<<<<<< HEAD
-if (!function_exists('pluginSplit')) {
-    /**
-     * Splits a dot syntax plugin name into its plugin and class name.
-     * If $name does not have a dot, then index 0 will be null.
-     *
-     * Commonly used like
-     * ```
-     * list($plugin, $name) = pluginSplit($name);
-     * ```
-     *
-     * @param string $name The name you want to plugin split.
-     * @param bool $dotAppend Set to true if you want the plugin to have a '.' appended to it.
-     * @param string|null $plugin Optional default plugin to use if no plugin is found. Defaults to null.
-     * @return array Array with 2 indexes. 0 => plugin name, 1 => class name.
-     * @link https://book.cakephp.org/4/en/core-libraries/global-constants-and-functions.html#pluginSplit
-     * @psalm-return array{string|null, string}
-     */
-    function pluginSplit(string $name, bool $dotAppend = false, ?string $plugin = null): array
-    {
-        if (str_contains($name, '.')) {
-            $parts = explode('.', $name, 2);
-            if ($dotAppend) {
-                $parts[0] .= '.';
-            }
-
-            /** @psalm-var array{string, string}*/
-            return $parts;
-=======
 /**
  * Splits a dot syntax plugin name into its plugin and class name.
  * If $name does not have a dot, then index 0 will be null.
@@ -151,11 +85,10 @@
  */
 function pluginSplit(string $name, bool $dotAppend = false, ?string $plugin = null): array
 {
-    if (strpos($name, '.') !== false) {
+    if (str_contains($name, '.')) {
         $parts = explode('.', $name, 2);
         if ($dotAppend) {
             $parts[0] .= '.';
->>>>>>> cf65a26c
         }
 
         /** @psalm-var array{string, string}*/
@@ -183,59 +116,6 @@
     return [substr($class, 0, $pos), substr($class, $pos + 1)];
 }
 
-<<<<<<< HEAD
-if (!function_exists('pr')) {
-    /**
-     * print_r() convenience function.
-     *
-     * In terminals this will act similar to using print_r() directly, when not run on CLI
-     * print_r() will also wrap `<pre>` tags around the output of given variable. Similar to debug().
-     *
-     * This function returns the same variable that was passed.
-     *
-     * @param mixed $var Variable to print out.
-     * @return mixed the same $var that was passed to this function
-     * @link https://book.cakephp.org/4/en/core-libraries/global-constants-and-functions.html#pr
-     * @see debug()
-     */
-    function pr(mixed $var): mixed
-    {
-        if (!Configure::read('debug')) {
-            return $var;
-        }
-
-        $template = PHP_SAPI !== 'cli' && PHP_SAPI !== 'phpdbg' ? '<pre class="pr">%s</pre>' : "\n%s\n\n";
-        printf($template, trim(print_r($var, true)));
-
-        return $var;
-    }
-
-}
-
-if (!function_exists('pj')) {
-    /**
-     * JSON pretty print convenience function.
-     *
-     * In terminals this will act similar to using json_encode() with JSON_PRETTY_PRINT directly, when not run on CLI
-     * will also wrap `<pre>` tags around the output of given variable. Similar to pr().
-     *
-     * This function returns the same variable that was passed.
-     *
-     * @param mixed $var Variable to print out.
-     * @return mixed the same $var that was passed to this function
-     * @see pr()
-     * @link https://book.cakephp.org/4/en/core-libraries/global-constants-and-functions.html#pj
-     */
-    function pj(mixed $var): mixed
-    {
-        if (!Configure::read('debug')) {
-            return $var;
-        }
-
-        $template = PHP_SAPI !== 'cli' && PHP_SAPI !== 'phpdbg' ? '<pre class="pj">%s</pre>' : "\n%s\n\n";
-        $flags = JSON_PRETTY_PRINT | JSON_UNESCAPED_UNICODE | JSON_UNESCAPED_SLASHES;
-        printf($template, trim((string)json_encode($var, $flags)));
-=======
 /**
  * print_r() convenience function.
  *
@@ -249,7 +129,7 @@
  * @link https://book.cakephp.org/4/en/core-libraries/global-constants-and-functions.html#pr
  * @see debug()
  */
-function pr($var)
+function pr(mixed $var): mixed
 {
     if (!Configure::read('debug')) {
         return $var;
@@ -260,7 +140,6 @@
 
     return $var;
 }
->>>>>>> cf65a26c
 
 /**
  * JSON pretty print convenience function.
@@ -275,37 +154,16 @@
  * @see pr()
  * @link https://book.cakephp.org/4/en/core-libraries/global-constants-and-functions.html#pj
  */
-function pj($var)
+function pj(mixed $var): mixed
 {
     if (!Configure::read('debug')) {
         return $var;
     }
 
     $template = PHP_SAPI !== 'cli' && PHP_SAPI !== 'phpdbg' ? '<pre class="pj">%s</pre>' : "\n%s\n\n";
-    printf($template, trim(json_encode($var, JSON_PRETTY_PRINT | JSON_UNESCAPED_UNICODE | JSON_UNESCAPED_SLASHES)));
-
-<<<<<<< HEAD
-if (!function_exists('env')) {
-    /**
-     * Gets an environment variable from available sources, and provides emulation
-     * for unsupported or inconsistent environment variables (i.e. DOCUMENT_ROOT on
-     * IIS, or SCRIPT_NAME in CGI mode). Also exposes some additional custom
-     * environment information.
-     *
-     * @param string $key Environment variable name.
-     * @param string|bool|null $default Specify a default value in case the environment variable is not defined.
-     * @return string|float|int|bool|null Environment variable setting.
-     * @link https://book.cakephp.org/4/en/core-libraries/global-constants-and-functions.html#env
-     */
-    function env(string $key, string|float|int|bool|null $default = null): string|float|int|bool|null
-    {
-        if ($key === 'HTTPS') {
-            if (isset($_SERVER['HTTPS'])) {
-                return !empty($_SERVER['HTTPS']) && $_SERVER['HTTPS'] !== 'off';
-            }
-
-            return str_starts_with((string)env('SCRIPT_URI'), 'https://');
-=======
+    $flags = JSON_PRETTY_PRINT | JSON_UNESCAPED_UNICODE | JSON_UNESCAPED_SLASHES;
+    printf($template, trim((string)json_encode($var, $flags)));
+
     return $var;
 }
 
@@ -317,37 +175,27 @@
  *
  * @param string $key Environment variable name.
  * @param string|bool|null $default Specify a default value in case the environment variable is not defined.
- * @return string|bool|null Environment variable setting.
+ * @return string|float|int|bool|null Environment variable setting.
  * @link https://book.cakephp.org/4/en/core-libraries/global-constants-and-functions.html#env
  */
-function env(string $key, $default = null)
+function env(string $key, string|float|int|bool|null $default = null): string|float|int|bool|null
 {
     if ($key === 'HTTPS') {
         if (isset($_SERVER['HTTPS'])) {
             return !empty($_SERVER['HTTPS']) && $_SERVER['HTTPS'] !== 'off';
->>>>>>> cf65a26c
-        }
-
-        return strpos((string)env('SCRIPT_URI'), 'https://') === 0;
-    }
-
-<<<<<<< HEAD
-        $val = $_SERVER[$key] ?? $_ENV[$key] ?? null;
-        assert($val === null || is_scalar($val));
-        if ($val == null && getenv($key) !== false) {
-            $val = (string)getenv($key);
-        }
-=======
+        }
+
+        return str_starts_with((string)env('SCRIPT_URI'), 'https://');
+    }
+
     if ($key === 'SCRIPT_NAME' && env('CGI_MODE') && isset($_ENV['SCRIPT_URL'])) {
         $key = 'SCRIPT_URL';
     }
->>>>>>> cf65a26c
-
-    /** @var string|null $val */
+
     $val = $_SERVER[$key] ?? $_ENV[$key] ?? null;
+    assert($val === null || is_scalar($val));
     if ($val == null && getenv($key) !== false) {
-        /** @var string|false $val */
-        $val = getenv($key);
+        $val = (string)getenv($key);
     }
 
     if ($key === 'REMOTE_ADDR' && $val === env('SERVER_ADDR')) {
@@ -357,34 +205,16 @@
         }
     }
 
-<<<<<<< HEAD
-        switch ($key) {
-            case 'DOCUMENT_ROOT':
-                $name = (string)env('SCRIPT_NAME');
-                $filename = (string)env('SCRIPT_FILENAME');
-                $offset = 0;
-                if (!str_ends_with($name, '.php')) {
-                    $offset = 4;
-                }
-
-                return substr($filename, 0, -(strlen($name) + $offset));
-            case 'PHP_SELF':
-                return str_replace((string)env('DOCUMENT_ROOT'), '', (string)env('SCRIPT_FILENAME'));
-            case 'CGI_MODE':
-                return PHP_SAPI === 'cgi';
-        }
-=======
     if ($val !== null) {
         return $val;
     }
->>>>>>> cf65a26c
 
     switch ($key) {
         case 'DOCUMENT_ROOT':
             $name = (string)env('SCRIPT_NAME');
             $filename = (string)env('SCRIPT_FILENAME');
             $offset = 0;
-            if (!strpos($name, '.php')) {
+            if (!str_ends_with($name, '.php')) {
                 $offset = 4;
             }
 
@@ -420,37 +250,20 @@
     trigger_error($message, E_USER_WARNING);
 }
 
-<<<<<<< HEAD
-if (!function_exists('deprecationWarning')) {
-    /**
-     * Helper method for outputting deprecation warnings
-     *
-     * @param string $version The version that added this deprecation warning.
-     * @param string $message The message to output as a deprecation warning.
-     * @param int $stackFrame The stack frame to include in the error. Defaults to 1
-     *   as that should point to application/plugin code.
-     * @return void
-     */
-    function deprecationWarning(string $version, string $message, int $stackFrame = 1): void
-    {
-        if (!(error_reporting() & E_USER_DEPRECATED)) {
-            return;
-        }
-=======
 /**
  * Helper method for outputting deprecation warnings
  *
+ * @param string $version The version that added this deprecation warning.
  * @param string $message The message to output as a deprecation warning.
  * @param int $stackFrame The stack frame to include in the error. Defaults to 1
  *   as that should point to application/plugin code.
  * @return void
  */
-function deprecationWarning(string $message, int $stackFrame = 1): void
+function deprecationWarning(string $version, string $message, int $stackFrame = 1): void
 {
     if (!(error_reporting() & E_USER_DEPRECATED)) {
         return;
     }
->>>>>>> cf65a26c
 
     $trace = debug_backtrace();
     if (isset($trace[$stackFrame])) {
@@ -464,28 +277,14 @@
             if (fnmatch($pattern, $relative)) {
                 return;
             }
-<<<<<<< HEAD
-
-            $message = sprintf(
-                "Since %s: %s\n%s, line: %s\n" .
-                'You can disable all deprecation warnings by setting `Error.errorLevel` to ' .
-                '`E_ALL & ~E_USER_DEPRECATED`. Adding `%s` to `Error.ignoredDeprecationPaths` ' .
-                'in your `config/app.php` config will mute deprecations from that file only.',
-                $version,
-                $message,
-                $frame['file'],
-                $frame['line'],
-                $relative
-            );
-=======
->>>>>>> cf65a26c
         }
 
         $message = sprintf(
-            "%s\n%s, line: %s\n" .
+            "Since %s: %s\n%s, line: %s\n" .
             'You can disable all deprecation warnings by setting `Error.errorLevel` to ' .
             '`E_ALL & ~E_USER_DEPRECATED`. Adding `%s` to `Error.ignoredDeprecationPaths` ' .
             'in your `config/app.php` config will mute deprecations from that file only.',
+            $version,
             $message,
             $frame['file'],
             $frame['line'],
@@ -499,30 +298,9 @@
     if (isset($errors[$checksum]) && !$duplicate) {
         return;
     }
-<<<<<<< HEAD
-=======
     if (!$duplicate) {
         $errors[$checksum] = true;
     }
 
     trigger_error($message, E_USER_DEPRECATED);
-}
-
-/**
- * Returns the objects class or var type of it's not an object
- *
- * @param mixed $var Variable to check
- * @return string Returns the class name or variable type
- */
-function getTypeName($var): string
-{
-    return is_object($var) ? get_class($var) : gettype($var);
-}
-
-/**
- * Include global functions.
- */
-if (!getenv('CAKE_DISABLE_GLOBAL_FUNCS')) {
-    include 'functions_global.php';
->>>>>>> cf65a26c
 }
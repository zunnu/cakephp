<?php
declare(strict_types=1);

/**
 * CakePHP(tm) : Rapid Development Framework (https://cakephp.org)
 * Copyright (c) Cake Software Foundation, Inc. (https://cakefoundation.org)
 *
 * Licensed under The MIT License
 * For full copyright and license information, please see the LICENSE.txt
 * Redistributions of files must retain the above copyright notice.
 *
 * @copyright     Copyright (c) Cake Software Foundation, Inc. (https://cakefoundation.org)
 * @link          https://cakephp.org CakePHP(tm) Project
 * @since         3.0.0
 * @license       https://opensource.org/licenses/mit-license.php MIT License
 */
// phpcs:disable PSR1.Files.SideEffects

use function Cake\Core\deprecationWarning as cakeDeprecationWarning;
use function Cake\Core\env as cakeEnv;
use function Cake\Core\h as cakeH;
use function Cake\Core\namespaceSplit as cakeNamespaceSplit;
use function Cake\Core\pj as cakePj;
use function Cake\Core\pluginSplit as cakePluginSplit;
use function Cake\Core\pr as cakePr;
use function Cake\Core\triggerWarning as cakeTriggerWarning;

if (!function_exists('h')) {
    /**
     * Convenience method for htmlspecialchars.
     *
     * @param mixed $text Text to wrap through htmlspecialchars. Also works with arrays, and objects.
     *    Arrays will be mapped and have all their elements escaped. Objects will be string cast if they
     *    implement a `__toString` method. Otherwise, the class name will be used.
     *    Other scalar types will be returned unchanged.
     * @param bool $double Encode existing html entities.
     * @param string|null $charset Character set to use when escaping.
     *   Defaults to config value in `mb_internal_encoding()` or 'UTF-8'.
     * @return mixed Wrapped text.
     * @link https://book.cakephp.org/4/en/core-libraries/global-constants-and-functions.html#h
     */
    function h(mixed $text, bool $double = true, ?string $charset = null): mixed
    {
        return cakeH($text, $double, $charset);
    }
}

if (!function_exists('pluginSplit')) {
    /**
     * Splits a dot syntax plugin name into its plugin and class name.
     * If $name does not have a dot, then index 0 will be null.
     *
     * Commonly used like
     * ```
     * list($plugin, $name) = pluginSplit($name);
     * ```
     *
     * @param string $name The name you want to plugin split.
     * @param bool $dotAppend Set to true if you want the plugin to have a '.' appended to it.
     * @param string|null $plugin Optional default plugin to use if no plugin is found. Defaults to null.
     * @return array Array with 2 indexes. 0 => plugin name, 1 => class name.
     * @link https://book.cakephp.org/4/en/core-libraries/global-constants-and-functions.html#pluginSplit
     * @psalm-return array{string|null, string}
     */
    function pluginSplit(string $name, bool $dotAppend = false, ?string $plugin = null): array
    {
        return cakePluginSplit($name, $dotAppend, $plugin);
    }
}

if (!function_exists('namespaceSplit')) {
    /**
     * Split the namespace from the classname.
     *
     * Commonly used like `list($namespace, $className) = namespaceSplit($class);`.
     *
     * @param string $class The full class name, ie `Cake\Core\App`.
     * @return array<string> Array with 2 indexes. 0 => namespace, 1 => classname.
     */
    function namespaceSplit(string $class): array
    {
        return cakeNamespaceSplit($class);
    }
}

if (!function_exists('pr')) {
    /**
     * print_r() convenience function.
     *
     * In terminals this will act similar to using print_r() directly, when not run on CLI
     * print_r() will also wrap `<pre>` tags around the output of given variable. Similar to debug().
     *
     * This function returns the same variable that was passed.
     *
     * @param mixed $var Variable to print out.
     * @return mixed the same $var that was passed to this function
     * @link https://book.cakephp.org/4/en/core-libraries/global-constants-and-functions.html#pr
     * @see debug()
     */
    function pr(mixed $var): mixed
    {
        return cakePr($var);
    }
}

if (!function_exists('pj')) {
    /**
     * JSON pretty print convenience function.
     *
     * In terminals this will act similar to using json_encode() with JSON_PRETTY_PRINT directly, when not run on CLI
     * will also wrap `<pre>` tags around the output of given variable. Similar to pr().
     *
     * This function returns the same variable that was passed.
     *
     * @param mixed $var Variable to print out.
     * @return mixed the same $var that was passed to this function
     * @see pr()
     * @link https://book.cakephp.org/4/en/core-libraries/global-constants-and-functions.html#pj
     */
    function pj(mixed $var): mixed
    {
        return cakePj($var);
    }
}

if (!function_exists('env')) {
    /**
     * Gets an environment variable from available sources, and provides emulation
     * for unsupported or inconsistent environment variables (i.e. DOCUMENT_ROOT on
     * IIS, or SCRIPT_NAME in CGI mode). Also exposes some additional custom
     * environment information.
     *
     * @param string $key Environment variable name.
     * @param string|bool|null $default Specify a default value in case the environment variable is not defined.
     * @return string|float|int|bool|null Environment variable setting.
     * @link https://book.cakephp.org/4/en/core-libraries/global-constants-and-functions.html#env
     */
    function env(string $key, string|float|int|bool|null $default = null): string|float|int|bool|null
    {
        return cakeEnv($key, $default);
    }
}

if (!function_exists('triggerWarning')) {
    /**
     * Triggers an E_USER_WARNING.
     *
     * @param string $message The warning message.
     * @return void
     */
    function triggerWarning(string $message): void
    {
        cakeTriggerWarning($message);
    }
}

if (!function_exists('deprecationWarning')) {
    /**
     * Helper method for outputting deprecation warnings
     *
     * @param string $version The version that added this deprecation warning.
     * @param string $message The message to output as a deprecation warning.
     * @param int $stackFrame The stack frame to include in the error. Defaults to 1
     *   as that should point to application/plugin code.
     * @return void
     */
<<<<<<< HEAD
    function deprecationWarning(string $version, string $message, int $stackFrame = 1): void
=======
    function deprecationWarning(string $message, int $stackFrame = 1): void
    {
        cakeDeprecationWarning($message, $stackFrame + 1);
    }
}

if (!function_exists('getTypeName')) {
    /**
     * Returns the objects class or var type of it's not an object
     *
     * @param mixed $var Variable to check
     * @return string Returns the class name or variable type
     */
    function getTypeName($var): string
>>>>>>> 12d95dad
    {
        cakeDeprecationWarning($version, $message, $stackFrame);
    }
}<|MERGE_RESOLUTION|>--- conflicted
+++ resolved
@@ -164,25 +164,8 @@
      *   as that should point to application/plugin code.
      * @return void
      */
-<<<<<<< HEAD
     function deprecationWarning(string $version, string $message, int $stackFrame = 1): void
-=======
-    function deprecationWarning(string $message, int $stackFrame = 1): void
     {
-        cakeDeprecationWarning($message, $stackFrame + 1);
-    }
-}
-
-if (!function_exists('getTypeName')) {
-    /**
-     * Returns the objects class or var type of it's not an object
-     *
-     * @param mixed $var Variable to check
-     * @return string Returns the class name or variable type
-     */
-    function getTypeName($var): string
->>>>>>> 12d95dad
-    {
-        cakeDeprecationWarning($version, $message, $stackFrame);
+        cakeDeprecationWarning($version, $message, $stackFrame + 1);
     }
 }
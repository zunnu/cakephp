<?php
declare(strict_types=1);

/**
 * CakePHP(tm) : Rapid Development Framework (https://cakephp.org)
 * Copyright (c) Cake Software Foundation, Inc. (https://cakefoundation.org)
 *
 * Licensed under The MIT License
 * For full copyright and license information, please see the LICENSE.txt
 * Redistributions of files must retain the above copyright notice.
 *
 * @copyright     Copyright (c) Cake Software Foundation, Inc. (https://cakefoundation.org)
 * @link          https://cakephp.org CakePHP(tm) Project
 * @since         2.2.0
 * @license       https://opensource.org/licenses/mit-license.php MIT License
 */
namespace Cake\Validation;

use ArrayAccess;
use ArrayIterator;
use Closure;
use Countable;
use InvalidArgumentException;
use IteratorAggregate;
use Psr\Http\Message\UploadedFileInterface;
use Traversable;

/**
 * Validator object encapsulates all methods related to data validations for a model
 * It also provides an API to dynamically change validation rules for each model field.
 *
 * Implements ArrayAccess to easily modify rules in the set
 *
 * @link https://book.cakephp.org/4/en/core-libraries/validation.html
 * @template-implements \ArrayAccess<string, \Cake\Validation\ValidationSet>
 * @template-implements \IteratorAggregate<string, \Cake\Validation\ValidationSet>
 */
class Validator implements ArrayAccess, IteratorAggregate, Countable
{
    /**
     * By using 'create' you can make fields required when records are first created.
     *
     * @var string
     */
    public const WHEN_CREATE = 'create';

    /**
     * By using 'update', you can make fields required when they are updated.
     *
     * @var string
     */
    public const WHEN_UPDATE = 'update';

    /**
     * Used to flag nested rules created with addNested() and addNestedMany()
     *
     * @var string
     */
    public const NESTED = '_nested';

    /**
     * A flag for allowEmptyFor()
     *
     * When `null` is given, it will be recognized as empty.
     *
     * @var int
     */
    public const EMPTY_NULL = 0;

    /**
     * A flag for allowEmptyFor()
     *
     * When an empty string is given, it will be recognized as empty.
     *
     * @var int
     */
    public const EMPTY_STRING = 1;

    /**
     * A flag for allowEmptyFor()
     *
     * When an empty array is given, it will be recognized as empty.
     *
     * @var int
     */
    public const EMPTY_ARRAY = 2;

    /**
     * A flag for allowEmptyFor()
     *
     * The return value of \Psr\Http\Message\UploadedFileInterface::getError()
     * method must be equal to `UPLOAD_ERR_NO_FILE`.
     *
     * @var int
     */
    public const EMPTY_FILE = 4;

    /**
     * A flag for allowEmptyFor()
     *
     * When an array is given, if it contains the `year` key, and only empty strings
     * or null values, it will be recognized as empty.
     *
     * @var int
     */
    public const EMPTY_DATE = 8;

    /**
     * A flag for allowEmptyFor()
     *
     * When an array is given, if it contains the `hour` key, and only empty strings
     * or null values, it will be recognized as empty.
     *
     * @var int
     */
    public const EMPTY_TIME = 16;

    /**
     * A combination of the all EMPTY_* flags
     *
     * @var int
     */
    public const EMPTY_ALL = self::EMPTY_STRING
        | self::EMPTY_ARRAY
        | self::EMPTY_FILE
        | self::EMPTY_DATE
        | self::EMPTY_TIME;

    /**
     * Holds the ValidationSet objects array
     *
     * @var array<string, \Cake\Validation\ValidationSet>
     */
    protected array $_fields = [];

    /**
     * An associative array of objects or classes containing methods
     * used for validation
     *
     * @var array<string, object|string>
     * @psalm-var array<string, object|class-string>
     */
    protected array $_providers = [];

    /**
     * An associative array of objects or classes used as a default provider list
     *
     * @var array<string, object|string>
     * @psalm-var array<string, object|class-string>
     */
    protected static array $_defaultProviders = [];

    /**
     * Contains the validation messages associated with checking the presence
     * for each corresponding field.
     *
     * @var array<string, string>
     */
    protected array $_presenceMessages = [];

    /**
     * Whether to use I18n functions for translating default error messages
     *
     * @var bool
     */
    protected bool $_useI18n = false;

    /**
     * Contains the validation messages associated with checking the emptiness
     * for each corresponding field.
     *
     * @var array<string, string>
     */
    protected array $_allowEmptyMessages = [];

    /**
     * Contains the flags which specify what is empty for each corresponding field.
     *
     * @var array<string, int>
     */
    protected array $_allowEmptyFlags = [];

    /**
     * Whether to apply last flag to generated rule(s).
     *
     * @var bool
     */
    protected bool $_stopOnFailure = false;

    /**
     * Constructor
     */
    public function __construct()
    {
        $this->_useI18n = function_exists('__d');
        $this->_providers = self::$_defaultProviders;
    }

    /**
     * Whether to stop validation rule evaluation on the first failed rule.
     *
     * When enabled the first failing rule per field will cause validation to stop.
     * When disabled all rules will be run even if there are failures.
     *
     * @param bool $stopOnFailure If to apply last flag.
     * @return $this
     */
    public function setStopOnFailure(bool $stopOnFailure = true)
    {
        $this->_stopOnFailure = $stopOnFailure;

        return $this;
    }

    /**
     * Validates and returns an array of failed fields and their error messages.
     *
     * @param array $data The data to be checked for errors
     * @param bool $newRecord whether the data to be validated is new or to be updated.
     * @return array<array> Array of failed fields
<<<<<<< HEAD
=======
     * @deprecated 3.9.0 Renamed to {@link validate()}.
     */
    public function errors(array $data, bool $newRecord = true): array
    {
        deprecationWarning('`Validator::errors()` is deprecated. Use `Validator::validate()` instead.');

        return $this->validate($data, $newRecord);
    }

    /**
     * Validates and returns an array of failed fields and their error messages.
     *
     * @param array<string|int, mixed> $data The data to be checked for errors
     * @param bool $newRecord whether the data to be validated is new or to be updated.
     * @return array<array> Array of failed fields
>>>>>>> f1f6a23d
     */
    public function validate(array $data, bool $newRecord = true): array
    {
        $errors = [];

        foreach ($this->_fields as $name => $field) {
            $name = (string)$name;
            $keyPresent = array_key_exists($name, $data);

            $providers = $this->_providers;
            $context = compact('data', 'newRecord', 'field', 'providers');

            if (!$keyPresent && !$this->_checkPresence($field, $context)) {
                $errors[$name]['_required'] = $this->getRequiredMessage($name);
                continue;
            }
            if (!$keyPresent) {
                continue;
            }

            $canBeEmpty = $this->_canBeEmpty($field, $context);

            $flags = static::EMPTY_NULL;
            if (isset($this->_allowEmptyFlags[$name])) {
                $flags = $this->_allowEmptyFlags[$name];
            }

            $isEmpty = $this->isEmpty($data[$name], $flags);

            if (!$canBeEmpty && $isEmpty) {
                $errors[$name]['_empty'] = $this->getNotEmptyMessage($name);
                continue;
            }

            if ($isEmpty) {
                continue;
            }

            $result = $this->_processRules($name, $field, $data, $newRecord);
            if ($result) {
                $errors[$name] = $result;
            }
        }

        return $errors;
    }

    /**
     * Returns a ValidationSet object containing all validation rules for a field, if
     * passed a ValidationSet as second argument, it will replace any other rule set defined
     * before
     *
     * @param string $name [optional] The fieldname to fetch.
     * @param \Cake\Validation\ValidationSet|null $set The set of rules for field
     * @return \Cake\Validation\ValidationSet
     */
    public function field(string $name, ?ValidationSet $set = null): ValidationSet
    {
        if (empty($this->_fields[$name])) {
            $set = $set ?: new ValidationSet();
            $this->_fields[$name] = $set;
        }

        return $this->_fields[$name];
    }

    /**
     * Check whether a validator contains any rules for the given field.
     *
     * @param string $name The field name to check.
     * @return bool
     */
    public function hasField(string $name): bool
    {
        return isset($this->_fields[$name]);
    }

    /**
     * Associates an object to a name so it can be used as a provider. Providers are
     * objects or class names that can contain methods used during validation of for
     * deciding whether a validation rule can be applied. All validation methods,
     * when called will receive the full list of providers stored in this validator.
     *
     * @param string $name The name under which the provider should be set.
     * @param object|string $object Provider object or class name.
     * @psalm-param object|class-string $object
     * @return $this
     */
    public function setProvider(string $name, object|string $object)
    {
        $this->_providers[$name] = $object;

        return $this;
    }

    /**
     * Returns the provider stored under that name if it exists.
     *
     * @param string $name The name under which the provider should be set.
     * @return object|class-string|null
     */
    public function getProvider(string $name): object|string|null
    {
        if (isset($this->_providers[$name])) {
            return $this->_providers[$name];
        }
        if ($name !== 'default') {
            return null;
        }

        $this->_providers[$name] = new RulesProvider();

        return $this->_providers[$name];
    }

    /**
     * Returns the default provider stored under that name if it exists.
     *
     * @param string $name The name under which the provider should be retrieved.
     * @return object|class-string|null
     */
    public static function getDefaultProvider(string $name): object|string|null
    {
        return self::$_defaultProviders[$name] ?? null;
    }

    /**
     * Associates an object to a name so it can be used as a default provider.
     *
     * @param string $name The name under which the provider should be set.
     * @param object|string $object Provider object or class name.
     * @psalm-param object|class-string $object
     * @return void
     */
    public static function addDefaultProvider(string $name, object|string $object): void
    {
        self::$_defaultProviders[$name] = $object;
    }

    /**
     * Get the list of default providers.
     *
     * @return array<string>
     */
    public static function getDefaultProviders(): array
    {
        return array_keys(self::$_defaultProviders);
    }

    /**
     * Get the list of providers in this validator.
     *
     * @return array<string>
     */
    public function providers(): array
    {
        return array_keys($this->_providers);
    }

    /**
     * Returns whether a rule set is defined for a field or not
     *
     * @param string $field name of the field to check
     * @return bool
     */
    public function offsetExists(mixed $field): bool
    {
        return isset($this->_fields[$field]);
    }

    /**
     * Returns the rule set for a field
     *
     * @param string|int $field name of the field to check
     * @return \Cake\Validation\ValidationSet
     */
    public function offsetGet(mixed $field): ValidationSet
    {
        return $this->field((string)$field);
    }

    /**
     * Sets the rule set for a field
     *
     * @param string $field name of the field to set
     * @param \Cake\Validation\ValidationSet|array $rules set of rules to apply to field
     * @return void
     */
    public function offsetSet(mixed $field, mixed $rules): void
    {
        if (!$rules instanceof ValidationSet) {
            $set = new ValidationSet();
            foreach ($rules as $name => $rule) {
                $set->add($name, $rule);
            }
            $rules = $set;
        }
        $this->_fields[$field] = $rules;
    }

    /**
     * Unsets the rule set for a field
     *
     * @param string $field name of the field to unset
     * @return void
     */
    public function offsetUnset(mixed $field): void
    {
        unset($this->_fields[$field]);
    }

    /**
     * Returns an iterator for each of the fields to be validated
     *
     * @return \Traversable<string, \Cake\Validation\ValidationSet>
     */
    public function getIterator(): Traversable
    {
        return new ArrayIterator($this->_fields);
    }

    /**
     * Returns the number of fields having validation rules
     *
     * @return int
     */
    public function count(): int
    {
        return count($this->_fields);
    }

    /**
     * Adds a new rule to a field's rule set. If second argument is an array
     * then rules list for the field will be replaced with second argument and
     * third argument will be ignored.
     *
     * ### Example:
     *
     * ```
     *      $validator
     *          ->add('title', 'required', ['rule' => 'notBlank'])
     *          ->add('user_id', 'valid', ['rule' => 'numeric', 'message' => 'Invalid User'])
     *
     *      $validator->add('password', [
     *          'size' => ['rule' => ['lengthBetween', 8, 20]],
     *          'hasSpecialCharacter' => ['rule' => 'validateSpecialchar', 'message' => 'not valid']
     *      ]);
     * ```
     *
     * @param string $field The name of the field from which the rule will be added
     * @param array|string $name The alias for a single rule or multiple rules array
     * @param \Cake\Validation\ValidationRule|array $rule the rule to add
     * @throws \InvalidArgumentException If numeric index cannot be resolved to a string one
     * @return $this
     */
    public function add(string $field, array|string $name, ValidationRule|array $rule = [])
    {
        $validationSet = $this->field($field);

        if (!is_array($name)) {
            $rules = [$name => $rule];
        } else {
            $rules = $name;
        }

        foreach ($rules as $name => $rule) {
            if (is_array($rule)) {
                $rule += [
                    'rule' => $name,
                    'last' => $this->_stopOnFailure,
                ];
            }
            if (!is_string($name)) {
                throw new InvalidArgumentException(
                    'You cannot add validation rules without a `name` key. Update rules array to have string keys.'
                );
            }

            $validationSet->add($name, $rule);
        }

        return $this;
    }

    /**
     * Adds a nested validator.
     *
     * Nesting validators allows you to define validators for array
     * types. For example, nested validators are ideal when you want to validate a
     * sub-document, or complex array type.
     *
     * This method assumes that the sub-document has a 1:1 relationship with the parent.
     *
     * The providers of the parent validator will be synced into the nested validator, when
     * errors are checked. This ensures that any validation rule providers connected
     * in the parent will have the same values in the nested validator when rules are evaluated.
     *
     * @param string $field The root field for the nested validator.
     * @param \Cake\Validation\Validator $validator The nested validator.
     * @param string|null $message The error message when the rule fails.
     * @param \Closure|string|null $when Either 'create' or 'update' or a Closure that returns
     *   true when the validation rule should be applied.
     * @return $this
     */
    public function addNested(
        string $field,
        Validator $validator,
        ?string $message = null,
        Closure|string|null $when = null
    ) {
        $extra = array_filter(['message' => $message, 'on' => $when]);

        $validationSet = $this->field($field);
        $validationSet->add(static::NESTED, $extra + ['rule' => function ($value, $context) use ($validator, $message) {
            if (!is_array($value)) {
                return false;
            }
            foreach ($this->providers() as $name) {
                /** @var object|class-string $provider */
                $provider = $this->getProvider($name);
                $validator->setProvider($name, $provider);
            }
            $errors = $validator->validate($value, $context['newRecord']);

            $message = $message ? [static::NESTED => $message] : [];

            return empty($errors) ? true : $errors + $message;
        }]);

        return $this;
    }

    /**
     * Adds a nested validator.
     *
     * Nesting validators allows you to define validators for array
     * types. For example, nested validators are ideal when you want to validate many
     * similar sub-documents or complex array types.
     *
     * This method assumes that the sub-document has a 1:N relationship with the parent.
     *
     * The providers of the parent validator will be synced into the nested validator, when
     * errors are checked. This ensures that any validation rule providers connected
     * in the parent will have the same values in the nested validator when rules are evaluated.
     *
     * @param string $field The root field for the nested validator.
     * @param \Cake\Validation\Validator $validator The nested validator.
     * @param string|null $message The error message when the rule fails.
     * @param \Closure|string|null $when Either 'create' or 'update' or a Closure that returns
     *   true when the validation rule should be applied.
     * @return $this
     */
    public function addNestedMany(
        string $field,
        Validator $validator,
        ?string $message = null,
        Closure|string|null $when = null
    ) {
        $extra = array_filter(['message' => $message, 'on' => $when]);

        $validationSet = $this->field($field);
        $validationSet->add(static::NESTED, $extra + ['rule' => function ($value, $context) use ($validator, $message) {
            if (!is_array($value)) {
                return false;
            }
            foreach ($this->providers() as $name) {
                /** @var object|class-string $provider */
                $provider = $this->getProvider($name);
                $validator->setProvider($name, $provider);
            }
            $errors = [];
            foreach ($value as $i => $row) {
                if (!is_array($row)) {
                    return false;
                }
                $check = $validator->validate($row, $context['newRecord']);
                if (!empty($check)) {
                    $errors[$i] = $check;
                }
            }

            $message = $message ? [static::NESTED => $message] : [];

            return empty($errors) ? true : $errors + $message;
        }]);

        return $this;
    }

    /**
     * Removes a rule from the set by its name
     *
     * ### Example:
     *
     * ```
     *      $validator
     *          ->remove('title', 'required')
     *          ->remove('user_id')
     * ```
     *
     * @param string $field The name of the field from which the rule will be removed
     * @param string|null $rule the name of the rule to be removed
     * @return $this
     */
    public function remove(string $field, ?string $rule = null)
    {
        if ($rule === null) {
            unset($this->_fields[$field]);
        } else {
            $this->field($field)->remove($rule);
        }

        return $this;
    }

    /**
     * Sets whether a field is required to be present in data array.
     * You can also pass array. Using an array will let you provide the following
     * keys:
     *
     * - `mode` individual mode for field
     * - `message` individual error message for field
     *
     * You can also set mode and message for all passed fields, the individual
     * setting takes precedence over group settings.
     *
<<<<<<< HEAD
     * @param array|string $field the name of the field or list of fields.
     * @param \Closure|string|bool $mode Valid values are true, false, 'create', 'update'.
     *   If a Closure is passed then the field will be required only when the callback
=======
     * @param array<string|int, mixed>|string $field the name of the field or list of fields.
     * @param callable|string|bool $mode Valid values are true, false, 'create', 'update'.
     *   If a callable is passed then the field will be required only when the callback
>>>>>>> f1f6a23d
     *   returns true.
     * @param string|null $message The message to show if the field presence validation fails.
     * @return $this
     */
    public function requirePresence(array|string $field, Closure|string|bool $mode = true, ?string $message = null)
    {
        $defaults = [
            'mode' => $mode,
            'message' => $message,
        ];

        if (!is_array($field)) {
            $field = $this->_convertValidatorToArray($field, $defaults);
        }

        foreach ($field as $fieldName => $setting) {
            $settings = $this->_convertValidatorToArray((string)$fieldName, $defaults, $setting);
            /** @var string $fieldName */
            $fieldName = current(array_keys($settings));

            $this->field((string)$fieldName)->requirePresence($settings[$fieldName]['mode']);
            if ($settings[$fieldName]['message']) {
                $this->_presenceMessages[$fieldName] = $settings[$fieldName]['message'];
            }
        }

        return $this;
    }

    /**
     * Low-level method to indicate that a field can be empty.
     *
     * This method should generally not be used, and instead you should
     * use:
     *
     * - `allowEmptyString()`
     * - `allowEmptyArray()`
     * - `allowEmptyFile()`
     * - `allowEmptyDate()`
     * - `allowEmptyDatetime()`
     * - `allowEmptyTime()`
     *
     * Should be used as their APIs are simpler to operate and read.
     *
     * You can also set flags, when and message for all passed fields, the individual
     * setting takes precedence over group settings.
     *
     * ### Example:
     *
     * ```
     * // Email can be empty
     * $validator->allowEmptyFor('email', Validator::EMPTY_STRING);
     *
     * // Email can be empty on create
     * $validator->allowEmptyFor('email', Validator::EMPTY_STRING, Validator::WHEN_CREATE);
     *
     * // Email can be empty on update
     * $validator->allowEmptyFor('email', Validator::EMPTY_STRING, Validator::WHEN_UPDATE);
     * ```
     *
     * It is possible to conditionally allow emptiness on a field by passing a callback
     * as a second argument. The callback will receive the validation context array as
     * argument:
     *
     * ```
     * $validator->allowEmpty('email', Validator::EMPTY_STRING, function ($context) {
     *   return !$context['newRecord'] || $context['data']['role'] === 'admin';
     * });
     * ```
     *
     * If you want to allow other kind of empty data on a field, you need to pass other
     * flags:
     *
     * ```
     * $validator->allowEmptyFor('photo', Validator::EMPTY_FILE);
     * $validator->allowEmptyFor('published', Validator::EMPTY_STRING | Validator::EMPTY_DATE | Validator::EMPTY_TIME);
     * $validator->allowEmptyFor('items', Validator::EMPTY_STRING | Validator::EMPTY_ARRAY);
     * ```
     *
     * You can also use convenience wrappers of this method. The following calls are the
     * same as above:
     *
     * ```
     * $validator->allowEmptyFile('photo');
     * $validator->allowEmptyDateTime('published');
     * $validator->allowEmptyArray('items');
     * ```
     *
     * @param string $field The name of the field.
     * @param int|null $flags A bitmask of EMPTY_* flags which specify what is empty.
     *   If no flags/bitmask is provided only `null` will be allowed as empty value.
     * @param \Closure|string|bool $when Indicates when the field is allowed to be empty
     * Valid values are true, false, 'create', 'update'. If a Closure is passed then
     * the field will allowed to be empty only when the callback returns true.
     * @param string|null $message The message to show if the field is not
     * @since 3.7.0
     * @return $this
     */
    public function allowEmptyFor(
        string $field,
        ?int $flags = null,
        Closure|string|bool $when = true,
        ?string $message = null
    ) {
        $this->field($field)->allowEmpty($when);
        if ($message) {
            $this->_allowEmptyMessages[$field] = $message;
        }
        if ($flags !== null) {
            $this->_allowEmptyFlags[$field] = $flags;
        }

        return $this;
    }

    /**
     * Allows a field to be an empty string.
     *
     * This method is equivalent to calling allowEmptyFor() with EMPTY_STRING flag.
     *
     * @param string $field The name of the field.
     * @param string|null $message The message to show if the field is not
     * @param \Closure|string|bool $when Indicates when the field is allowed to be empty
     * Valid values are true, false, 'create', 'update'. If a Closure is passed then
     * the field will allowed to be empty only when the callback returns true.
     * @return $this
     * @see \Cake\Validation\Validator::allowEmptyFor() For detail usage
     */
    public function allowEmptyString(string $field, ?string $message = null, Closure|string|bool $when = true)
    {
        return $this->allowEmptyFor($field, self::EMPTY_STRING, $when, $message);
    }

    /**
     * Requires a field to not be an empty string.
     *
     * Opposite to allowEmptyString()
     *
     * @param string $field The name of the field.
     * @param string|null $message The message to show if the field is empty.
     * @param \Closure|string|bool $when Indicates when the field is not allowed
     *   to be empty. Valid values are false (never), 'create', 'update'. If a
     *   Closure is passed then the field will be required to be not empty when
     *   the callback returns true.
     * @return $this
     * @see \Cake\Validation\Validator::allowEmptyString()
     * @since 3.8.0
     */
    public function notEmptyString(string $field, ?string $message = null, Closure|string|bool $when = false)
    {
        $when = $this->invertWhenClause($when);

        return $this->allowEmptyFor($field, self::EMPTY_STRING, $when, $message);
    }

    /**
     * Allows a field to be an empty array.
     *
     * This method is equivalent to calling allowEmptyFor() with EMPTY_STRING +
     * EMPTY_ARRAY flags.
     *
     * @param string $field The name of the field.
     * @param string|null $message The message to show if the field is not
     * @param \Closure|string|bool $when Indicates when the field is allowed to be empty
     * Valid values are true, false, 'create', 'update'. If a Closure is passed then
     * the field will allowed to be empty only when the callback returns true.
     * @return $this
     * @since 3.7.0
     * @see \Cake\Validation\Validator::allowEmptyFor() for examples.
     */
    public function allowEmptyArray(string $field, ?string $message = null, Closure|string|bool $when = true)
    {
        return $this->allowEmptyFor($field, self::EMPTY_STRING | self::EMPTY_ARRAY, $when, $message);
    }

    /**
     * Require a field to be a non-empty array
     *
     * Opposite to allowEmptyArray()
     *
     * @param string $field The name of the field.
     * @param string|null $message The message to show if the field is empty.
     * @param \Closure|string|bool $when Indicates when the field is not allowed
     *   to be empty. Valid values are false (never), 'create', 'update'. If a
     *   Closure is passed then the field will be required to be not empty when
     *   the callback returns true.
     * @return $this
     * @see \Cake\Validation\Validator::allowEmptyArray()
     */
    public function notEmptyArray(string $field, ?string $message = null, Closure|string|bool $when = false)
    {
        $when = $this->invertWhenClause($when);

        return $this->allowEmptyFor($field, self::EMPTY_STRING | self::EMPTY_ARRAY, $when, $message);
    }

    /**
     * Allows a field to be an empty file.
     *
     * This method is equivalent to calling allowEmptyFor() with EMPTY_FILE flag.
     * File fields will not accept `''`, or `[]` as empty values. Only `null` and a file
     * upload with `error` equal to `UPLOAD_ERR_NO_FILE` will be treated as empty.
     *
     * @param string $field The name of the field.
     * @param string|null $message The message to show if the field is not
     * @param \Closure|string|bool $when Indicates when the field is allowed to be empty
     *   Valid values are true, 'create', 'update'. If a Closure is passed then
     *   the field will allowed to be empty only when the callback returns true.
     * @return $this
     * @since 3.7.0
     * @see \Cake\Validation\Validator::allowEmptyFor() For detail usage
     */
    public function allowEmptyFile(string $field, ?string $message = null, Closure|string|bool $when = true)
    {
        return $this->allowEmptyFor($field, self::EMPTY_FILE, $when, $message);
    }

    /**
     * Require a field to be a not-empty file.
     *
     * Opposite to allowEmptyFile()
     *
     * @param string $field The name of the field.
     * @param string|null $message The message to show if the field is empty.
     * @param \Closure|string|bool $when Indicates when the field is not allowed
     *   to be empty. Valid values are false (never), 'create', 'update'. If a
     *   Closure is passed then the field will be required to be not empty when
     *   the callback returns true.
     * @return $this
     * @since 3.8.0
     * @see \Cake\Validation\Validator::allowEmptyFile()
     */
    public function notEmptyFile(string $field, ?string $message = null, Closure|string|bool $when = false)
    {
        $when = $this->invertWhenClause($when);

        return $this->allowEmptyFor($field, self::EMPTY_FILE, $when, $message);
    }

    /**
     * Allows a field to be an empty date.
     *
     * Empty date values are `null`, `''`, `[]` and arrays where all values are `''`
     * and the `year` key is present.
     *
     * @param string $field The name of the field.
     * @param string|null $message The message to show if the field is not
     * @param \Closure|string|bool $when Indicates when the field is allowed to be empty
     * Valid values are true, false, 'create', 'update'. If a Closure is passed then
     * the field will allowed to be empty only when the callback returns true.
     * @return $this
     * @see \Cake\Validation\Validator::allowEmptyFor() for examples
     */
    public function allowEmptyDate(string $field, ?string $message = null, Closure|string|bool $when = true)
    {
        return $this->allowEmptyFor($field, self::EMPTY_STRING | self::EMPTY_DATE, $when, $message);
    }

    /**
     * Require a non-empty date value
     *
     * @param string $field The name of the field.
     * @param string|null $message The message to show if the field is empty.
     * @param \Closure|string|bool $when Indicates when the field is not allowed
     *   to be empty. Valid values are false (never), 'create', 'update'. If a
     *   Closure is passed then the field will be required to be not empty when
     *   the callback returns true.
     * @return $this
     * @see \Cake\Validation\Validator::allowEmptyDate() for examples
     */
    public function notEmptyDate(string $field, ?string $message = null, Closure|string|bool $when = false)
    {
        $when = $this->invertWhenClause($when);

        return $this->allowEmptyFor($field, self::EMPTY_STRING | self::EMPTY_DATE, $when, $message);
    }

    /**
     * Allows a field to be an empty time.
     *
     * Empty date values are `null`, `''`, `[]` and arrays where all values are `''`
     * and the `hour` key is present.
     *
     * This method is equivalent to calling allowEmptyFor() with EMPTY_STRING +
     * EMPTY_TIME flags.
     *
     * @param string $field The name of the field.
     * @param string|null $message The message to show if the field is not
     * @param \Closure|string|bool $when Indicates when the field is allowed to be empty
     * Valid values are true, false, 'create', 'update'. If a Closure is passed then
     * the field will allowed to be empty only when the callback returns true.
     * @return $this
     * @since 3.7.0
     * @see \Cake\Validation\Validator::allowEmptyFor() for examples.
     */
    public function allowEmptyTime(string $field, ?string $message = null, Closure|string|bool $when = true)
    {
        return $this->allowEmptyFor($field, self::EMPTY_STRING | self::EMPTY_TIME, $when, $message);
    }

    /**
     * Require a field to be a non-empty time.
     *
     * Opposite to allowEmptyTime()
     *
     * @param string $field The name of the field.
     * @param string|null $message The message to show if the field is empty.
     * @param \Closure|string|bool $when Indicates when the field is not allowed
     *   to be empty. Valid values are false (never), 'create', 'update'. If a
     *   Closure is passed then the field will be required to be not empty when
     *   the callback returns true.
     * @return $this
     * @since 3.8.0
     * @see \Cake\Validation\Validator::allowEmptyTime()
     */
    public function notEmptyTime(string $field, ?string $message = null, Closure|string|bool $when = false)
    {
        $when = $this->invertWhenClause($when);

        return $this->allowEmptyFor($field, self::EMPTY_STRING | self::EMPTY_TIME, $when, $message);
    }

    /**
     * Allows a field to be an empty date/time.
     *
     * Empty date values are `null`, `''`, `[]` and arrays where all values are `''`
     * and the `year` and `hour` keys are present.
     *
     * This method is equivalent to calling allowEmptyFor() with EMPTY_STRING +
     * EMPTY_DATE + EMPTY_TIME flags.
     *
     * @param string $field The name of the field.
     * @param string|null $message The message to show if the field is not
     * @param \Closure|string|bool $when Indicates when the field is allowed to be empty
     *   Valid values are true, false, 'create', 'update'. If a Closure is passed then
     *   the field will allowed to be empty only when the callback returns false.
     * @return $this
     * @since 3.7.0
     * @see \Cake\Validation\Validator::allowEmptyFor() for examples.
     */
    public function allowEmptyDateTime(string $field, ?string $message = null, Closure|string|bool $when = true)
    {
        return $this->allowEmptyFor($field, self::EMPTY_STRING | self::EMPTY_DATE | self::EMPTY_TIME, $when, $message);
    }

    /**
     * Require a field to be a non empty date/time.
     *
     * Opposite to allowEmptyDateTime
     *
     * @param string $field The name of the field.
     * @param string|null $message The message to show if the field is empty.
     * @param \Closure|string|bool $when Indicates when the field is not allowed
     *   to be empty. Valid values are false (never), 'create', 'update'. If a
     *   Closure is passed then the field will be required to be not empty when
     *   the callback returns true.
     * @return $this
     * @since 3.8.0
     * @see \Cake\Validation\Validator::allowEmptyDateTime()
     */
    public function notEmptyDateTime(string $field, ?string $message = null, Closure|string|bool $when = false)
    {
        $when = $this->invertWhenClause($when);

        return $this->allowEmptyFor($field, self::EMPTY_STRING | self::EMPTY_DATE | self::EMPTY_TIME, $when, $message);
    }

    /**
     * Converts validator to fieldName => $settings array
     *
     * @param string $fieldName name of field
     * @param array<string, mixed> $defaults default settings
<<<<<<< HEAD
     * @param array<string, mixed>|string $settings settings from data
     * @return array<string, array<string, mixed>>
     * @throws \InvalidArgumentException
     */
    protected function _convertValidatorToArray(
        string $fieldName,
        array $defaults = [],
        array|string $settings = []
    ): array {
=======
     * @param array<string|int, mixed>|string $settings settings from data
     * @return array<array>
     * @throws \InvalidArgumentException
     */
    protected function _convertValidatorToArray($fieldName, array $defaults = [], $settings = []): array
    {
        if (is_int($settings)) {
            $settings = (string)$settings;
        }
>>>>>>> f1f6a23d
        if (is_string($settings)) {
            $fieldName = $settings;
            $settings = [];
        }
        $settings += $defaults;

        return [$fieldName => $settings];
    }

    /**
<<<<<<< HEAD
=======
     * Sets a field to require a non-empty value. You can also pass array.
     * Using an array will let you provide the following keys:
     *
     * - `when` individual when condition for field
     * - `message` individual error message for field
     *
     * You can also set `when` and `message` for all passed fields, the individual setting
     * takes precedence over group settings.
     *
     * This is the opposite of `allowEmpty()` which allows a field to be empty.
     * By using $mode equal to 'create' or 'update', you can make fields required
     * when records are first created, or when they are updated.
     *
     * ### Example:
     *
     * ```
     * $message = 'This field cannot be empty';
     *
     * // Email cannot be empty
     * $validator->notEmpty('email');
     *
     * // Email can be empty on update, but not create
     * $validator->notEmpty('email', $message, 'create');
     *
     * // Email can be empty on create, but required on update.
     * $validator->notEmpty('email', $message, Validator::WHEN_UPDATE);
     *
     * // Email and title can be empty on create, but are required on update.
     * $validator->notEmpty(['email', 'title'], $message, Validator::WHEN_UPDATE);
     *
     * // Email can be empty on create, title must always be not empty
     * $validator->notEmpty(
     *      [
     *          'email',
     *          'title' => [
     *              'when' => true,
     *              'message' => 'Title cannot be empty'
     *          ]
     *      ],
     *      $message,
     *      Validator::WHEN_UPDATE
     * );
     * ```
     *
     * It is possible to conditionally disallow emptiness on a field by passing a callback
     * as the third argument. The callback will receive the validation context array as
     * argument:
     *
     * ```
     * $validator->notEmpty('email', 'Email is required', function ($context) {
     *   return $context['newRecord'] && $context['data']['role'] !== 'admin';
     * });
     * ```
     *
     * Because this and `allowEmpty()` modify the same internal state, the last
     * method called will take precedence.
     *
     * @deprecated 3.7.0 Use {@link notEmptyString()}, {@link notEmptyArray()}, {@link notEmptyFile()},
     *   {@link notEmptyDate()}, {@link notEmptyTime()} or {@link notEmptyDateTime()} instead.
     * @param array<string|int, mixed>|string $field the name of the field or list of fields
     * @param string|null $message The message to show if the field is not
     * @param callable|string|bool $when Indicates when the field is not allowed
     *   to be empty. Valid values are true (always), 'create', 'update'. If a
     *   callable is passed then the field will allowed to be empty only when
     *   the callback returns false.
     * @return $this
     */
    public function notEmpty($field, ?string $message = null, $when = false)
    {
        deprecationWarning(
            'notEmpty() is deprecated. '
            . 'Use notEmptyString(), notEmptyArray(), notEmptyFile(), notEmptyDate(), notEmptyTime() '
            . 'or notEmptyDateTime() instead.'
        );

        $defaults = [
            'when' => $when,
            'message' => $message,
        ];

        if (!is_array($field)) {
            $field = $this->_convertValidatorToArray($field, $defaults);
        }

        foreach ($field as $fieldName => $setting) {
            $settings = $this->_convertValidatorToArray($fieldName, $defaults, $setting);
            $fieldName = current(array_keys($settings));

            $whenSetting = $this->invertWhenClause($settings[$fieldName]['when']);

            $this->field((string)$fieldName)->allowEmpty($whenSetting);
            $this->_allowEmptyFlags[$fieldName] = static::EMPTY_ALL;
            if ($settings[$fieldName]['message']) {
                $this->_allowEmptyMessages[$fieldName] = $settings[$fieldName]['message'];
            }
        }

        return $this;
    }

    /**
>>>>>>> f1f6a23d
     * Invert a when clause for creating notEmpty rules
     *
     * @param \Closure|string|bool $when Indicates when the field is not allowed
     *   to be empty. Valid values are true (always), 'create', 'update'. If a
     *   Closure is passed then the field will allowed to be empty only when
     *   the callback returns false.
     * @return \Closure|string|bool
     */
    protected function invertWhenClause(Closure|string|bool $when): Closure|string|bool
    {
        if ($when === static::WHEN_CREATE || $when === static::WHEN_UPDATE) {
            return $when === static::WHEN_CREATE ? static::WHEN_UPDATE : static::WHEN_CREATE;
        }
        if ($when instanceof Closure) {
            return fn ($context) => !$when($context);
        }

        return $when;
    }

    /**
     * Add a notBlank rule to a field.
     *
     * @param string $field The field you want to apply the rule to.
     * @param string|null $message The error message when the rule fails.
     * @param \Closure|string|null $when Either 'create' or 'update' or a Closure that returns
     *   true when the validation rule should be applied.
     * @see \Cake\Validation\Validation::notBlank()
     * @return $this
     */
    public function notBlank(string $field, ?string $message = null, Closure|string|null $when = null)
    {
        $extra = array_filter(['on' => $when, 'message' => $message]);

        return $this->add($field, 'notBlank', $extra + [
            'rule' => 'notBlank',
        ]);
    }

    /**
     * Add an alphanumeric rule to a field.
     *
     * @param string $field The field you want to apply the rule to.
     * @param string|null $message The error message when the rule fails.
     * @param \Closure|string|null $when Either 'create' or 'update' or a Closure that returns
     *   true when the validation rule should be applied.
     * @see \Cake\Validation\Validation::alphaNumeric()
     * @return $this
     */
    public function alphaNumeric(string $field, ?string $message = null, Closure|string|null $when = null)
    {
        $extra = array_filter(['on' => $when, 'message' => $message]);

        return $this->add($field, 'alphaNumeric', $extra + [
            'rule' => 'alphaNumeric',
        ]);
    }

    /**
     * Add a non-alphanumeric rule to a field.
     *
     * @param string $field The field you want to apply the rule to.
     * @param string|null $message The error message when the rule fails.
     * @param \Closure|string|null $when Either 'create' or 'update' or a Closure that returns
     *   true when the validation rule should be applied.
     * @see \Cake\Validation\Validation::notAlphaNumeric()
     * @return $this
     */
    public function notAlphaNumeric(string $field, ?string $message = null, Closure|string|null $when = null)
    {
        $extra = array_filter(['on' => $when, 'message' => $message]);

        return $this->add($field, 'notAlphaNumeric', $extra + [
            'rule' => 'notAlphaNumeric',
        ]);
    }

    /**
     * Add an ascii-alphanumeric rule to a field.
     *
     * @param string $field The field you want to apply the rule to.
     * @param string|null $message The error message when the rule fails.
     * @param \Closure|string|null $when Either 'create' or 'update' or a Closure that returns
     *   true when the validation rule should be applied.
     * @see \Cake\Validation\Validation::asciiAlphaNumeric()
     * @return $this
     */
    public function asciiAlphaNumeric(string $field, ?string $message = null, Closure|string|null $when = null)
    {
        $extra = array_filter(['on' => $when, 'message' => $message]);

        return $this->add($field, 'asciiAlphaNumeric', $extra + [
            'rule' => 'asciiAlphaNumeric',
        ]);
    }

    /**
     * Add a non-ascii alphanumeric rule to a field.
     *
     * @param string $field The field you want to apply the rule to.
     * @param string|null $message The error message when the rule fails.
     * @param \Closure|string|null $when Either 'create' or 'update' or a Closure that returns
     *   true when the validation rule should be applied.
     * @see \Cake\Validation\Validation::notAlphaNumeric()
     * @return $this
     */
    public function notAsciiAlphaNumeric(string $field, ?string $message = null, Closure|string|null $when = null)
    {
        $extra = array_filter(['on' => $when, 'message' => $message]);

        return $this->add($field, 'notAsciiAlphaNumeric', $extra + [
            'rule' => 'notAsciiAlphaNumeric',
        ]);
    }

    /**
     * Add an rule that ensures a string length is within a range.
     *
     * @param string $field The field you want to apply the rule to.
     * @param array $range The inclusive minimum and maximum length you want permitted.
     * @param string|null $message The error message when the rule fails.
     * @param \Closure|string|null $when Either 'create' or 'update' or a Closure that returns
     *   true when the validation rule should be applied.
     * @see \Cake\Validation\Validation::alphaNumeric()
     * @return $this
     * @throws \InvalidArgumentException
     */
    public function lengthBetween(
        string $field,
        array $range,
        ?string $message = null,
        Closure|string|null $when = null
    ) {
        if (count($range) !== 2) {
            throw new InvalidArgumentException('The $range argument requires 2 numbers');
        }
        $extra = array_filter(['on' => $when, 'message' => $message]);

        return $this->add($field, 'lengthBetween', $extra + [
            'rule' => ['lengthBetween', array_shift($range), array_shift($range)],
        ]);
    }

    /**
     * Add a credit card rule to a field.
     *
     * @param string $field The field you want to apply the rule to.
     * @param string $type The type of cards you want to allow. Defaults to 'all'.
     *   You can also supply an array of accepted card types. e.g `['mastercard', 'visa', 'amex']`
     * @param string|null $message The error message when the rule fails.
     * @param \Closure|string|null $when Either 'create' or 'update' or a Closure that returns
     *   true when the validation rule should be applied.
     * @see \Cake\Validation\Validation::creditCard()
     * @return $this
     */
    public function creditCard(
        string $field,
        string $type = 'all',
        ?string $message = null,
        Closure|string|null $when = null
    ) {
        $extra = array_filter(['on' => $when, 'message' => $message]);

        return $this->add($field, 'creditCard', $extra + [
            'rule' => ['creditCard', $type, true],
        ]);
    }

    /**
     * Add a greater than comparison rule to a field.
     *
     * @param string $field The field you want to apply the rule to.
     * @param float|int $value The value user data must be greater than.
     * @param string|null $message The error message when the rule fails.
     * @param \Closure|string|null $when Either 'create' or 'update' or a Closure that returns
     *   true when the validation rule should be applied.
     * @see \Cake\Validation\Validation::comparison()
     * @return $this
     */
    public function greaterThan(
        string $field,
        float|int $value,
        ?string $message = null,
        Closure|string|null $when = null
    ) {
        $extra = array_filter(['on' => $when, 'message' => $message]);

        return $this->add($field, 'greaterThan', $extra + [
            'rule' => ['comparison', Validation::COMPARE_GREATER, $value],
        ]);
    }

    /**
     * Add a greater than or equal to comparison rule to a field.
     *
     * @param string $field The field you want to apply the rule to.
     * @param float|int $value The value user data must be greater than or equal to.
     * @param string|null $message The error message when the rule fails.
     * @param \Closure|string|null $when Either 'create' or 'update' or a Closure that returns
     *   true when the validation rule should be applied.
     * @see \Cake\Validation\Validation::comparison()
     * @return $this
     */
    public function greaterThanOrEqual(
        string $field,
        float|int $value,
        ?string $message = null,
        Closure|string|null $when = null
    ) {
        $extra = array_filter(['on' => $when, 'message' => $message]);

        return $this->add($field, 'greaterThanOrEqual', $extra + [
            'rule' => ['comparison', Validation::COMPARE_GREATER_OR_EQUAL, $value],
        ]);
    }

    /**
     * Add a less than comparison rule to a field.
     *
     * @param string $field The field you want to apply the rule to.
     * @param float|int $value The value user data must be less than.
     * @param string|null $message The error message when the rule fails.
     * @param \Closure|string|null $when Either 'create' or 'update' or a Closure that returns
     *   true when the validation rule should be applied.
     * @see \Cake\Validation\Validation::comparison()
     * @return $this
     */
    public function lessThan(
        string $field,
        float|int $value,
        ?string $message = null,
        Closure|string|null $when = null
    ) {
        $extra = array_filter(['on' => $when, 'message' => $message]);

        return $this->add($field, 'lessThan', $extra + [
            'rule' => ['comparison', Validation::COMPARE_LESS, $value],
        ]);
    }

    /**
     * Add a less than or equal comparison rule to a field.
     *
     * @param string $field The field you want to apply the rule to.
     * @param float|int $value The value user data must be less than or equal to.
     * @param string|null $message The error message when the rule fails.
     * @param \Closure|string|null $when Either 'create' or 'update' or a Closure that returns
     *   true when the validation rule should be applied.
     * @see \Cake\Validation\Validation::comparison()
     * @return $this
     */
    public function lessThanOrEqual(
        string $field,
        float|int $value,
        ?string $message = null,
        Closure|string|null $when = null
    ) {
        $extra = array_filter(['on' => $when, 'message' => $message]);

        return $this->add($field, 'lessThanOrEqual', $extra + [
            'rule' => ['comparison', Validation::COMPARE_LESS_OR_EQUAL, $value],
        ]);
    }

    /**
     * Add a equal to comparison rule to a field.
     *
     * @param string $field The field you want to apply the rule to.
     * @param float|int $value The value user data must be equal to.
     * @param string|null $message The error message when the rule fails.
     * @param \Closure|string|null $when Either 'create' or 'update' or a Closure that returns
     *   true when the validation rule should be applied.
     * @see \Cake\Validation\Validation::comparison()
     * @return $this
     */
    public function equals(
        string $field,
        float|int $value,
        ?string $message = null,
        Closure|string|null $when = null
    ) {
        $extra = array_filter(['on' => $when, 'message' => $message]);

        return $this->add($field, 'equals', $extra + [
            'rule' => ['comparison', Validation::COMPARE_EQUAL, $value],
        ]);
    }

    /**
     * Add a not equal to comparison rule to a field.
     *
     * @param string $field The field you want to apply the rule to.
     * @param float|int $value The value user data must be not be equal to.
     * @param string|null $message The error message when the rule fails.
     * @param \Closure|string|null $when Either 'create' or 'update' or a Closure that returns
     *   true when the validation rule should be applied.
     * @see \Cake\Validation\Validation::comparison()
     * @return $this
     */
    public function notEquals(
        string $field,
        float|int $value,
        ?string $message = null,
        Closure|string|null $when = null
    ) {
        $extra = array_filter(['on' => $when, 'message' => $message]);

        return $this->add($field, 'notEquals', $extra + [
            'rule' => ['comparison', Validation::COMPARE_NOT_EQUAL, $value],
        ]);
    }

    /**
     * Add a rule to compare two fields to each other.
     *
     * If both fields have the exact same value the rule will pass.
     *
     * @param string $field The field you want to apply the rule to.
     * @param string $secondField The field you want to compare against.
     * @param string|null $message The error message when the rule fails.
     * @param \Closure|string|null $when Either 'create' or 'update' or a Closure that returns
     *   true when the validation rule should be applied.
     * @see \Cake\Validation\Validation::compareFields()
     * @return $this
     */
    public function sameAs(
        string $field,
        string $secondField,
        ?string $message = null,
        Closure|string|null $when = null
    ) {
        $extra = array_filter(['on' => $when, 'message' => $message]);

        return $this->add($field, 'sameAs', $extra + [
            'rule' => ['compareFields', $secondField, Validation::COMPARE_SAME],
        ]);
    }

    /**
     * Add a rule to compare that two fields have different values.
     *
     * @param string $field The field you want to apply the rule to.
     * @param string $secondField The field you want to compare against.
     * @param string|null $message The error message when the rule fails.
     * @param \Closure|string|null $when Either 'create' or 'update' or a Closure that returns
     *   true when the validation rule should be applied.
     * @see \Cake\Validation\Validation::compareFields()
     * @return $this
     * @since 3.6.0
     */
    public function notSameAs(
        string $field,
        string $secondField,
        ?string $message = null,
        Closure|string|null $when = null
    ) {
        $extra = array_filter(['on' => $when, 'message' => $message]);

        return $this->add($field, 'notSameAs', $extra + [
            'rule' => ['compareFields', $secondField, Validation::COMPARE_NOT_SAME],
        ]);
    }

    /**
     * Add a rule to compare one field is equal to another.
     *
     * @param string $field The field you want to apply the rule to.
     * @param string $secondField The field you want to compare against.
     * @param string|null $message The error message when the rule fails.
     * @param \Closure|string|null $when Either 'create' or 'update' or a Closure that returns
     *   true when the validation rule should be applied.
     * @see \Cake\Validation\Validation::compareFields()
     * @return $this
     * @since 3.6.0
     */
    public function equalToField(
        string $field,
        string $secondField,
        ?string $message = null,
        Closure|string|null $when = null
    ) {
        $extra = array_filter(['on' => $when, 'message' => $message]);

        return $this->add($field, 'equalToField', $extra + [
            'rule' => ['compareFields', $secondField, Validation::COMPARE_EQUAL],
        ]);
    }

    /**
     * Add a rule to compare one field is not equal to another.
     *
     * @param string $field The field you want to apply the rule to.
     * @param string $secondField The field you want to compare against.
     * @param string|null $message The error message when the rule fails.
     * @param \Closure|string|null $when Either 'create' or 'update' or a Closure that returns
     *   true when the validation rule should be applied.
     * @see \Cake\Validation\Validation::compareFields()
     * @return $this
     * @since 3.6.0
     */
    public function notEqualToField(
        string $field,
        string $secondField,
        ?string $message = null,
        Closure|string|null $when = null
    ) {
        $extra = array_filter(['on' => $when, 'message' => $message]);

        return $this->add($field, 'notEqualToField', $extra + [
            'rule' => ['compareFields', $secondField, Validation::COMPARE_NOT_EQUAL],
        ]);
    }

    /**
     * Add a rule to compare one field is greater than another.
     *
     * @param string $field The field you want to apply the rule to.
     * @param string $secondField The field you want to compare against.
     * @param string|null $message The error message when the rule fails.
     * @param \Closure|string|null $when Either 'create' or 'update' or a Closure that returns
     *   true when the validation rule should be applied.
     * @see \Cake\Validation\Validation::compareFields()
     * @return $this
     * @since 3.6.0
     */
    public function greaterThanField(
        string $field,
        string $secondField,
        ?string $message = null,
        Closure|string|null $when = null
    ) {
        $extra = array_filter(['on' => $when, 'message' => $message]);

        return $this->add($field, 'greaterThanField', $extra + [
            'rule' => ['compareFields', $secondField, Validation::COMPARE_GREATER],
        ]);
    }

    /**
     * Add a rule to compare one field is greater than or equal to another.
     *
     * @param string $field The field you want to apply the rule to.
     * @param string $secondField The field you want to compare against.
     * @param string|null $message The error message when the rule fails.
     * @param \Closure|string|null $when Either 'create' or 'update' or a Closure that returns
     *   true when the validation rule should be applied.
     * @see \Cake\Validation\Validation::compareFields()
     * @return $this
     * @since 3.6.0
     */
    public function greaterThanOrEqualToField(
        string $field,
        string $secondField,
        ?string $message = null,
        Closure|string|null $when = null
    ) {
        $extra = array_filter(['on' => $when, 'message' => $message]);

        return $this->add($field, 'greaterThanOrEqualToField', $extra + [
            'rule' => ['compareFields', $secondField, Validation::COMPARE_GREATER_OR_EQUAL],
        ]);
    }

    /**
     * Add a rule to compare one field is less than another.
     *
     * @param string $field The field you want to apply the rule to.
     * @param string $secondField The field you want to compare against.
     * @param string|null $message The error message when the rule fails.
     * @param \Closure|string|null $when Either 'create' or 'update' or a Closure that returns
     *   true when the validation rule should be applied.
     * @see \Cake\Validation\Validation::compareFields()
     * @return $this
     * @since 3.6.0
     */
    public function lessThanField(
        string $field,
        string $secondField,
        ?string $message = null,
        Closure|string|null $when = null
    ) {
        $extra = array_filter(['on' => $when, 'message' => $message]);

        return $this->add($field, 'lessThanField', $extra + [
            'rule' => ['compareFields', $secondField, Validation::COMPARE_LESS],
        ]);
    }

    /**
     * Add a rule to compare one field is less than or equal to another.
     *
     * @param string $field The field you want to apply the rule to.
     * @param string $secondField The field you want to compare against.
     * @param string|null $message The error message when the rule fails.
     * @param \Closure|string|null $when Either 'create' or 'update' or a Closure that returns
     *   true when the validation rule should be applied.
     * @see \Cake\Validation\Validation::compareFields()
     * @return $this
     * @since 3.6.0
     */
    public function lessThanOrEqualToField(
        string $field,
        string $secondField,
        ?string $message = null,
        Closure|string|null $when = null
    ) {
        $extra = array_filter(['on' => $when, 'message' => $message]);

        return $this->add($field, 'lessThanOrEqualToField', $extra + [
            'rule' => ['compareFields', $secondField, Validation::COMPARE_LESS_OR_EQUAL],
        ]);
    }

    /**
     * Add a date format validation rule to a field.
     *
     * @param string $field The field you want to apply the rule to.
     * @param array<string> $formats A list of accepted date formats.
     * @param string|null $message The error message when the rule fails.
     * @param \Closure|string|null $when Either 'create' or 'update' or a Closure that returns
     *   true when the validation rule should be applied.
     * @see \Cake\Validation\Validation::date()
     * @return $this
     */
    public function date(
        string $field,
        array $formats = ['ymd'],
        ?string $message = null,
        Closure|string|null $when = null
    ) {
        $extra = array_filter(['on' => $when, 'message' => $message]);

        return $this->add($field, 'date', $extra + [
            'rule' => ['date', $formats],
        ]);
    }

    /**
     * Add a date time format validation rule to a field.
     *
     * @param string $field The field you want to apply the rule to.
     * @param array<string> $formats A list of accepted date formats.
     * @param string|null $message The error message when the rule fails.
     * @param \Closure|string|null $when Either 'create' or 'update' or a Closure that returns
     *   true when the validation rule should be applied.
     * @see \Cake\Validation\Validation::datetime()
     * @return $this
     */
    public function dateTime(
        string $field,
        array $formats = ['ymd'],
        ?string $message = null,
        Closure|string|null $when = null
    ) {
        $extra = array_filter(['on' => $when, 'message' => $message]);

        return $this->add($field, 'dateTime', $extra + [
            'rule' => ['datetime', $formats],
        ]);
    }

    /**
     * Add a time format validation rule to a field.
     *
     * @param string $field The field you want to apply the rule to.
     * @param string|null $message The error message when the rule fails.
     * @param \Closure|string|null $when Either 'create' or 'update' or a Closure that returns
     *   true when the validation rule should be applied.
     * @see \Cake\Validation\Validation::time()
     * @return $this
     */
    public function time(string $field, ?string $message = null, Closure|string|null $when = null)
    {
        $extra = array_filter(['on' => $when, 'message' => $message]);

        return $this->add($field, 'time', $extra + [
            'rule' => 'time',
        ]);
    }

    /**
     * Add a localized time, date or datetime format validation rule to a field.
     *
     * @param string $field The field you want to apply the rule to.
     * @param string $type Parser type, one out of 'date', 'time', and 'datetime'
     * @param string|null $message The error message when the rule fails.
     * @param \Closure|string|null $when Either 'create' or 'update' or a Closure that returns
     *   true when the validation rule should be applied.
     * @see \Cake\Validation\Validation::localizedTime()
     * @return $this
     */
    public function localizedTime(
        string $field,
        string $type = 'datetime',
        ?string $message = null,
        Closure|string|null $when = null
    ) {
        $extra = array_filter(['on' => $when, 'message' => $message]);

        return $this->add($field, 'localizedTime', $extra + [
            'rule' => ['localizedTime', $type],
        ]);
    }

    /**
     * Add a boolean validation rule to a field.
     *
     * @param string $field The field you want to apply the rule to.
     * @param string|null $message The error message when the rule fails.
     * @param \Closure|string|null $when Either 'create' or 'update' or a Closure that returns
     *   true when the validation rule should be applied.
     * @see \Cake\Validation\Validation::boolean()
     * @return $this
     */
    public function boolean(string $field, ?string $message = null, Closure|string|null $when = null)
    {
        $extra = array_filter(['on' => $when, 'message' => $message]);

        return $this->add($field, 'boolean', $extra + [
            'rule' => 'boolean',
        ]);
    }

    /**
     * Add a decimal validation rule to a field.
     *
     * @param string $field The field you want to apply the rule to.
     * @param int|null $places The number of decimal places to require.
     * @param string|null $message The error message when the rule fails.
     * @param \Closure|string|null $when Either 'create' or 'update' or a Closure that returns
     *   true when the validation rule should be applied.
     * @see \Cake\Validation\Validation::decimal()
     * @return $this
     */
    public function decimal(
        string $field,
        ?int $places = null,
        ?string $message = null,
        Closure|string|null $when = null
    ) {
        $extra = array_filter(['on' => $when, 'message' => $message]);

        return $this->add($field, 'decimal', $extra + [
            'rule' => ['decimal', $places],
        ]);
    }

    /**
     * Add an email validation rule to a field.
     *
     * @param string $field The field you want to apply the rule to.
     * @param bool $checkMX Whether to check the MX records.
     * @param string|null $message The error message when the rule fails.
     * @param \Closure|string|null $when Either 'create' or 'update' or a Closure that returns
     *   true when the validation rule should be applied.
     * @see \Cake\Validation\Validation::email()
     * @return $this
     */
    public function email(
        string $field,
        bool $checkMX = false,
        ?string $message = null,
        Closure|string|null $when = null
    ) {
        $extra = array_filter(['on' => $when, 'message' => $message]);

        return $this->add($field, 'email', $extra + [
            'rule' => ['email', $checkMX],
        ]);
    }

    /**
     * Add an IP validation rule to a field.
     *
     * This rule will accept both IPv4 and IPv6 addresses.
     *
     * @param string $field The field you want to apply the rule to.
     * @param string|null $message The error message when the rule fails.
     * @param \Closure|string|null $when Either 'create' or 'update' or a Closure that returns
     *   true when the validation rule should be applied.
     * @see \Cake\Validation\Validation::ip()
     * @return $this
     */
    public function ip(string $field, ?string $message = null, Closure|string|null $when = null)
    {
        $extra = array_filter(['on' => $when, 'message' => $message]);

        return $this->add($field, 'ip', $extra + [
            'rule' => 'ip',
        ]);
    }

    /**
     * Add an IPv4 validation rule to a field.
     *
     * @param string $field The field you want to apply the rule to.
     * @param string|null $message The error message when the rule fails.
     * @param \Closure|string|null $when Either 'create' or 'update' or a Closure that returns
     *   true when the validation rule should be applied.
     * @see \Cake\Validation\Validation::ip()
     * @return $this
     */
    public function ipv4(string $field, ?string $message = null, Closure|string|null $when = null)
    {
        $extra = array_filter(['on' => $when, 'message' => $message]);

        return $this->add($field, 'ipv4', $extra + [
            'rule' => ['ip', 'ipv4'],
        ]);
    }

    /**
     * Add an IPv6 validation rule to a field.
     *
     * @param string $field The field you want to apply the rule to.
     * @param string|null $message The error message when the rule fails.
     * @param \Closure|string|null $when Either 'create' or 'update' or a Closure that returns
     *   true when the validation rule should be applied.
     * @see \Cake\Validation\Validation::ip()
     * @return $this
     */
    public function ipv6(string $field, ?string $message = null, Closure|string|null $when = null)
    {
        $extra = array_filter(['on' => $when, 'message' => $message]);

        return $this->add($field, 'ipv6', $extra + [
            'rule' => ['ip', 'ipv6'],
        ]);
    }

    /**
     * Add a string length validation rule to a field.
     *
     * @param string $field The field you want to apply the rule to.
     * @param int $min The minimum length required.
     * @param string|null $message The error message when the rule fails.
     * @param \Closure|string|null $when Either 'create' or 'update' or a Closure that returns
     *   true when the validation rule should be applied.
     * @see \Cake\Validation\Validation::minLength()
     * @return $this
     */
    public function minLength(string $field, int $min, ?string $message = null, Closure|string|null $when = null)
    {
        $extra = array_filter(['on' => $when, 'message' => $message]);

        return $this->add($field, 'minLength', $extra + [
            'rule' => ['minLength', $min],
        ]);
    }

    /**
     * Add a string length validation rule to a field.
     *
     * @param string $field The field you want to apply the rule to.
     * @param int $min The minimum length required.
     * @param string|null $message The error message when the rule fails.
     * @param \Closure|string|null $when Either 'create' or 'update' or a Closure that returns
     *   true when the validation rule should be applied.
     * @see \Cake\Validation\Validation::minLengthBytes()
     * @return $this
     */
    public function minLengthBytes(string $field, int $min, ?string $message = null, Closure|string|null $when = null)
    {
        $extra = array_filter(['on' => $when, 'message' => $message]);

        return $this->add($field, 'minLengthBytes', $extra + [
            'rule' => ['minLengthBytes', $min],
        ]);
    }

    /**
     * Add a string length validation rule to a field.
     *
     * @param string $field The field you want to apply the rule to.
     * @param int $max The maximum length allowed.
     * @param string|null $message The error message when the rule fails.
     * @param \Closure|string|null $when Either 'create' or 'update' or a Closure that returns
     *   true when the validation rule should be applied.
     * @see \Cake\Validation\Validation::maxLength()
     * @return $this
     */
    public function maxLength(string $field, int $max, ?string $message = null, Closure|string|null $when = null)
    {
        $extra = array_filter(['on' => $when, 'message' => $message]);

        return $this->add($field, 'maxLength', $extra + [
            'rule' => ['maxLength', $max],
        ]);
    }

    /**
     * Add a string length validation rule to a field.
     *
     * @param string $field The field you want to apply the rule to.
     * @param int $max The maximum length allowed.
     * @param string|null $message The error message when the rule fails.
     * @param \Closure|string|null $when Either 'create' or 'update' or a Closure that returns
     *   true when the validation rule should be applied.
     * @see \Cake\Validation\Validation::maxLengthBytes()
     * @return $this
     */
    public function maxLengthBytes(string $field, int $max, ?string $message = null, Closure|string|null $when = null)
    {
        $extra = array_filter(['on' => $when, 'message' => $message]);

        return $this->add($field, 'maxLengthBytes', $extra + [
            'rule' => ['maxLengthBytes', $max],
        ]);
    }

    /**
     * Add a numeric value validation rule to a field.
     *
     * @param string $field The field you want to apply the rule to.
     * @param string|null $message The error message when the rule fails.
     * @param \Closure|string|null $when Either 'create' or 'update' or a Closure that returns
     *   true when the validation rule should be applied.
     * @see \Cake\Validation\Validation::numeric()
     * @return $this
     */
    public function numeric(string $field, ?string $message = null, Closure|string|null $when = null)
    {
        $extra = array_filter(['on' => $when, 'message' => $message]);

        return $this->add($field, 'numeric', $extra + [
            'rule' => 'numeric',
        ]);
    }

    /**
     * Add a natural number validation rule to a field.
     *
     * @param string $field The field you want to apply the rule to.
     * @param string|null $message The error message when the rule fails.
     * @param \Closure|string|null $when Either 'create' or 'update' or a Closure that returns
     *   true when the validation rule should be applied.
     * @see \Cake\Validation\Validation::naturalNumber()
     * @return $this
     */
    public function naturalNumber(string $field, ?string $message = null, Closure|string|null $when = null)
    {
        $extra = array_filter(['on' => $when, 'message' => $message]);

        return $this->add($field, 'naturalNumber', $extra + [
            'rule' => ['naturalNumber', false],
        ]);
    }

    /**
     * Add a validation rule to ensure a field is a non negative integer.
     *
     * @param string $field The field you want to apply the rule to.
     * @param string|null $message The error message when the rule fails.
     * @param \Closure|string|null $when Either 'create' or 'update' or a Closure that returns
     *   true when the validation rule should be applied.
     * @see \Cake\Validation\Validation::naturalNumber()
     * @return $this
     */
    public function nonNegativeInteger(string $field, ?string $message = null, Closure|string|null $when = null)
    {
        $extra = array_filter(['on' => $when, 'message' => $message]);

        return $this->add($field, 'nonNegativeInteger', $extra + [
            'rule' => ['naturalNumber', true],
        ]);
    }

    /**
     * Add a validation rule to ensure a field is within a numeric range
     *
     * @param string $field The field you want to apply the rule to.
     * @param array $range The inclusive upper and lower bounds of the valid range.
     * @param string|null $message The error message when the rule fails.
     * @param \Closure|string|null $when Either 'create' or 'update' or a Closure that returns
     *   true when the validation rule should be applied.
     * @see \Cake\Validation\Validation::range()
     * @return $this
     * @throws \InvalidArgumentException
     */
    public function range(string $field, array $range, ?string $message = null, Closure|string|null $when = null)
    {
        if (count($range) !== 2) {
            throw new InvalidArgumentException('The $range argument requires 2 numbers');
        }
        $extra = array_filter(['on' => $when, 'message' => $message]);

        return $this->add($field, 'range', $extra + [
            'rule' => ['range', array_shift($range), array_shift($range)],
        ]);
    }

    /**
     * Add a validation rule to ensure a field is a URL.
     *
     * This validator does not require a protocol.
     *
     * @param string $field The field you want to apply the rule to.
     * @param string|null $message The error message when the rule fails.
     * @param \Closure|string|null $when Either 'create' or 'update' or a Closure that returns
     *   true when the validation rule should be applied.
     * @see \Cake\Validation\Validation::url()
     * @return $this
     */
    public function url(string $field, ?string $message = null, Closure|string|null $when = null)
    {
        $extra = array_filter(['on' => $when, 'message' => $message]);

        return $this->add($field, 'url', $extra + [
            'rule' => ['url', false],
        ]);
    }

    /**
     * Add a validation rule to ensure a field is a URL.
     *
     * This validator requires the URL to have a protocol.
     *
     * @param string $field The field you want to apply the rule to.
     * @param string|null $message The error message when the rule fails.
     * @param \Closure|string|null $when Either 'create' or 'update' or a Closure that returns
     *   true when the validation rule should be applied.
     * @see \Cake\Validation\Validation::url()
     * @return $this
     */
    public function urlWithProtocol(string $field, ?string $message = null, Closure|string|null $when = null)
    {
        $extra = array_filter(['on' => $when, 'message' => $message]);

        return $this->add($field, 'urlWithProtocol', $extra + [
            'rule' => ['url', true],
        ]);
    }

    /**
     * Add a validation rule to ensure the field value is within an allowed list.
     *
     * @param string $field The field you want to apply the rule to.
     * @param array $list The list of valid options.
     * @param string|null $message The error message when the rule fails.
     * @param \Closure|string|null $when Either 'create' or 'update' or a Closure that returns
     *   true when the validation rule should be applied.
     * @see \Cake\Validation\Validation::inList()
     * @return $this
     */
    public function inList(string $field, array $list, ?string $message = null, Closure|string|null $when = null)
    {
        $extra = array_filter(['on' => $when, 'message' => $message]);

        return $this->add($field, 'inList', $extra + [
            'rule' => ['inList', $list],
        ]);
    }

    /**
     * Add a validation rule to ensure the field is a UUID
     *
     * @param string $field The field you want to apply the rule to.
     * @param string|null $message The error message when the rule fails.
     * @param \Closure|string|null $when Either 'create' or 'update' or a Closure that returns
     *   true when the validation rule should be applied.
     * @see \Cake\Validation\Validation::uuid()
     * @return $this
     */
    public function uuid(string $field, ?string $message = null, Closure|string|null $when = null)
    {
        $extra = array_filter(['on' => $when, 'message' => $message]);

        return $this->add($field, 'uuid', $extra + [
            'rule' => 'uuid',
        ]);
    }

    /**
     * Add a validation rule to ensure the field is an uploaded file
     *
     * @param string $field The field you want to apply the rule to.
     * @param array<string, mixed> $options An array of options.
     * @param string|null $message The error message when the rule fails.
     * @param \Closure|string|null $when Either 'create' or 'update' or a Closure that returns
     *   true when the validation rule should be applied.
     * @see \Cake\Validation\Validation::uploadedFile() For options
     * @return $this
     */
    public function uploadedFile(
        string $field,
        array $options,
        ?string $message = null,
        Closure|string|null $when = null
    ) {
        $extra = array_filter(['on' => $when, 'message' => $message]);

        return $this->add($field, 'uploadedFile', $extra + [
            'rule' => ['uploadedFile', $options],
        ]);
    }

    /**
     * Add a validation rule to ensure the field is a lat/long tuple.
     *
     * e.g. `<lat>, <lng>`
     *
     * @param string $field The field you want to apply the rule to.
     * @param string|null $message The error message when the rule fails.
     * @param \Closure|string|null $when Either 'create' or 'update' or a Closure that returns
     *   true when the validation rule should be applied.
     * @see \Cake\Validation\Validation::uuid()
     * @return $this
     */
    public function latLong(string $field, ?string $message = null, Closure|string|null $when = null)
    {
        $extra = array_filter(['on' => $when, 'message' => $message]);

        return $this->add($field, 'latLong', $extra + [
            'rule' => 'geoCoordinate',
        ]);
    }

    /**
     * Add a validation rule to ensure the field is a latitude.
     *
     * @param string $field The field you want to apply the rule to.
     * @param string|null $message The error message when the rule fails.
     * @param \Closure|string|null $when Either 'create' or 'update' or a Closure that returns
     *   true when the validation rule should be applied.
     * @see \Cake\Validation\Validation::latitude()
     * @return $this
     */
    public function latitude(string $field, ?string $message = null, Closure|string|null $when = null)
    {
        $extra = array_filter(['on' => $when, 'message' => $message]);

        return $this->add($field, 'latitude', $extra + [
            'rule' => 'latitude',
        ]);
    }

    /**
     * Add a validation rule to ensure the field is a longitude.
     *
     * @param string $field The field you want to apply the rule to.
     * @param string|null $message The error message when the rule fails.
     * @param \Closure|string|null $when Either 'create' or 'update' or a Closure that returns
     *   true when the validation rule should be applied.
     * @see \Cake\Validation\Validation::longitude()
     * @return $this
     */
    public function longitude(string $field, ?string $message = null, Closure|string|null $when = null)
    {
        $extra = array_filter(['on' => $when, 'message' => $message]);

        return $this->add($field, 'longitude', $extra + [
            'rule' => 'longitude',
        ]);
    }

    /**
     * Add a validation rule to ensure a field contains only ascii bytes
     *
     * @param string $field The field you want to apply the rule to.
     * @param string|null $message The error message when the rule fails.
     * @param \Closure|string|null $when Either 'create' or 'update' or a Closure that returns
     *   true when the validation rule should be applied.
     * @see \Cake\Validation\Validation::ascii()
     * @return $this
     */
    public function ascii(string $field, ?string $message = null, Closure|string|null $when = null)
    {
        $extra = array_filter(['on' => $when, 'message' => $message]);

        return $this->add($field, 'ascii', $extra + [
            'rule' => 'ascii',
        ]);
    }

    /**
     * Add a validation rule to ensure a field contains only BMP utf8 bytes
     *
     * @param string $field The field you want to apply the rule to.
     * @param string|null $message The error message when the rule fails.
     * @param \Closure|string|null $when Either 'create' or 'update' or a Closure that returns
     *   true when the validation rule should be applied.
     * @see \Cake\Validation\Validation::utf8()
     * @return $this
     */
    public function utf8(string $field, ?string $message = null, Closure|string|null $when = null)
    {
        $extra = array_filter(['on' => $when, 'message' => $message]);

        return $this->add($field, 'utf8', $extra + [
            'rule' => ['utf8', ['extended' => false]],
        ]);
    }

    /**
     * Add a validation rule to ensure a field contains only utf8 bytes.
     *
     * This rule will accept 3 and 4 byte UTF8 sequences, which are necessary for emoji.
     *
     * @param string $field The field you want to apply the rule to.
     * @param string|null $message The error message when the rule fails.
     * @param \Closure|string|null $when Either 'create' or 'update' or a Closure that returns
     *   true when the validation rule should be applied.
     * @see \Cake\Validation\Validation::utf8()
     * @return $this
     */
    public function utf8Extended(string $field, ?string $message = null, Closure|string|null $when = null)
    {
        $extra = array_filter(['on' => $when, 'message' => $message]);

        return $this->add($field, 'utf8Extended', $extra + [
            'rule' => ['utf8', ['extended' => true]],
        ]);
    }

    /**
     * Add a validation rule to ensure a field is an integer value.
     *
     * @param string $field The field you want to apply the rule to.
     * @param string|null $message The error message when the rule fails.
     * @param \Closure|string|null $when Either 'create' or 'update' or a Closure that returns
     *   true when the validation rule should be applied.
     * @see \Cake\Validation\Validation::isInteger()
     * @return $this
     */
    public function integer(string $field, ?string $message = null, Closure|string|null $when = null)
    {
        $extra = array_filter(['on' => $when, 'message' => $message]);

        return $this->add($field, 'integer', $extra + [
            'rule' => 'isInteger',
        ]);
    }

    /**
     * Add a validation rule to ensure that a field contains an array.
     *
     * @param string $field The field you want to apply the rule to.
     * @param string|null $message The error message when the rule fails.
     * @param \Closure|string|null $when Either 'create' or 'update' or a Closure that returns
     *   true when the validation rule should be applied.
     * @see \Cake\Validation\Validation::isArray()
     * @return $this
     */
    public function isArray(string $field, ?string $message = null, Closure|string|null $when = null)
    {
        $extra = array_filter(['on' => $when, 'message' => $message]);

        return $this->add($field, 'isArray', $extra + [
                'rule' => 'isArray',
            ]);
    }

    /**
     * Add a validation rule to ensure that a field contains a scalar.
     *
     * @param string $field The field you want to apply the rule to.
     * @param string|null $message The error message when the rule fails.
     * @param \Closure|string|null $when Either 'create' or 'update' or a Closure that returns
     *   true when the validation rule should be applied.
     * @see \Cake\Validation\Validation::isScalar()
     * @return $this
     */
    public function scalar(string $field, ?string $message = null, Closure|string|null $when = null)
    {
        $extra = array_filter(['on' => $when, 'message' => $message]);

        return $this->add($field, 'scalar', $extra + [
                'rule' => 'isScalar',
            ]);
    }

    /**
     * Add a validation rule to ensure a field is a 6 digits hex color value.
     *
     * @param string $field The field you want to apply the rule to.
     * @param string|null $message The error message when the rule fails.
     * @param \Closure|string|null $when Either 'create' or 'update' or a Closure that returns
     *   true when the validation rule should be applied.
     * @see \Cake\Validation\Validation::hexColor()
     * @return $this
     */
    public function hexColor(string $field, ?string $message = null, Closure|string|null $when = null)
    {
        $extra = array_filter(['on' => $when, 'message' => $message]);

        return $this->add($field, 'hexColor', $extra + [
            'rule' => 'hexColor',
        ]);
    }

    /**
     * Add a validation rule for a multiple select. Comparison is case sensitive by default.
     *
     * @param string $field The field you want to apply the rule to.
     * @param array<string, mixed> $options The options for the validator. Includes the options defined in
     *   \Cake\Validation\Validation::multiple() and the `caseInsensitive` parameter.
     * @param string|null $message The error message when the rule fails.
     * @param \Closure|string|null $when Either 'create' or 'update' or a Closure that returns
     *   true when the validation rule should be applied.
     * @see \Cake\Validation\Validation::multiple()
     * @return $this
     */
    public function multipleOptions(
        string $field,
        array $options = [],
        ?string $message = null,
        Closure|string|null $when = null
    ) {
        $extra = array_filter(['on' => $when, 'message' => $message]);
        $caseInsensitive = $options['caseInsensitive'] ?? false;
        unset($options['caseInsensitive']);

        return $this->add($field, 'multipleOptions', $extra + [
            'rule' => ['multiple', $options, $caseInsensitive],
        ]);
    }

    /**
     * Add a validation rule to ensure that a field is an array containing at least
     * the specified amount of elements
     *
     * @param string $field The field you want to apply the rule to.
     * @param int $count The number of elements the array should at least have
     * @param string|null $message The error message when the rule fails.
     * @param \Closure|string|null $when Either 'create' or 'update' or a Closure that returns
     *   true when the validation rule should be applied.
     * @see \Cake\Validation\Validation::numElements()
     * @return $this
     */
    public function hasAtLeast(string $field, int $count, ?string $message = null, Closure|string|null $when = null)
    {
        $extra = array_filter(['on' => $when, 'message' => $message]);

        return $this->add($field, 'hasAtLeast', $extra + [
            'rule' => function ($value) use ($count) {
                if (is_array($value) && isset($value['_ids'])) {
                    $value = $value['_ids'];
                }

                return Validation::numElements($value, Validation::COMPARE_GREATER_OR_EQUAL, $count);
            },
        ]);
    }

    /**
     * Add a validation rule to ensure that a field is an array containing at most
     * the specified amount of elements
     *
     * @param string $field The field you want to apply the rule to.
     * @param int $count The number maximum amount of elements the field should have
     * @param string|null $message The error message when the rule fails.
     * @param \Closure|string|null $when Either 'create' or 'update' or a Closure that returns
     *   true when the validation rule should be applied.
     * @see \Cake\Validation\Validation::numElements()
     * @return $this
     */
    public function hasAtMost(string $field, int $count, ?string $message = null, Closure|string|null $when = null)
    {
        $extra = array_filter(['on' => $when, 'message' => $message]);

        return $this->add($field, 'hasAtMost', $extra + [
            'rule' => function ($value) use ($count) {
                if (is_array($value) && isset($value['_ids'])) {
                    $value = $value['_ids'];
                }

                return Validation::numElements($value, Validation::COMPARE_LESS_OR_EQUAL, $count);
            },
        ]);
    }

    /**
     * Returns whether a field can be left empty for a new or already existing
     * record.
     *
     * @param string $field Field name.
     * @param bool $newRecord whether the data to be validated is new or to be updated.
     * @return bool
     */
    public function isEmptyAllowed(string $field, bool $newRecord): bool
    {
        $providers = $this->_providers;
        $data = [];
        $context = compact('data', 'newRecord', 'field', 'providers');

        return $this->_canBeEmpty($this->field($field), $context);
    }

    /**
     * Returns whether a field can be left out for a new or already existing
     * record.
     *
     * @param string $field Field name.
     * @param bool $newRecord Whether the data to be validated is new or to be updated.
     * @return bool
     */
    public function isPresenceRequired(string $field, bool $newRecord): bool
    {
        $providers = $this->_providers;
        $data = [];
        $context = compact('data', 'newRecord', 'field', 'providers');

        return !$this->_checkPresence($this->field($field), $context);
    }

    /**
     * Returns whether a field matches against a regular expression.
     *
     * @param string $field Field name.
     * @param string $regex Regular expression.
     * @param string|null $message The error message when the rule fails.
     * @param \Closure|string|null $when Either 'create' or 'update' or a Closure that returns
     *   true when the validation rule should be applied.
     * @return $this
     */
    public function regex(string $field, string $regex, ?string $message = null, Closure|string|null $when = null)
    {
        $extra = array_filter(['on' => $when, 'message' => $message]);

        return $this->add($field, 'regex', $extra + [
            'rule' => ['custom', $regex],
        ]);
    }

    /**
     * Gets the required message for a field
     *
     * @param string $field Field name
     * @return string|null
     */
    public function getRequiredMessage(string $field): ?string
    {
        if (!isset($this->_fields[$field])) {
            return null;
        }

        $defaultMessage = 'This field is required';
        if ($this->_useI18n) {
            $defaultMessage = __d('cake', 'This field is required');
        }

        return $this->_presenceMessages[$field] ?? $defaultMessage;
    }

    /**
     * Gets the notEmpty message for a field
     *
     * @param string $field Field name
     * @return string|null
     */
    public function getNotEmptyMessage(string $field): ?string
    {
        if (!isset($this->_fields[$field])) {
            return null;
        }

        $defaultMessage = 'This field cannot be left empty';
        if ($this->_useI18n) {
            $defaultMessage = __d('cake', 'This field cannot be left empty');
        }

        foreach ($this->_fields[$field] as $rule) {
            if ($rule->get('rule') === 'notBlank' && $rule->get('message')) {
                return $rule->get('message');
            }
        }

        return $this->_allowEmptyMessages[$field] ?? $defaultMessage;
    }

    /**
     * Returns false if any validation for the passed rule set should be stopped
     * due to the field missing in the data array
     *
     * @param \Cake\Validation\ValidationSet $field The set of rules for a field.
     * @param array<string, mixed> $context A key value list of data containing the validation context.
     * @return bool
     */
    protected function _checkPresence(ValidationSet $field, array $context): bool
    {
        $required = $field->isPresenceRequired();

        if ($required instanceof Closure) {
            return !$required($context);
        }

        $newRecord = $context['newRecord'];
        if (in_array($required, [static::WHEN_CREATE, static::WHEN_UPDATE], true)) {
            return ($required === static::WHEN_CREATE && !$newRecord) ||
                ($required === static::WHEN_UPDATE && $newRecord);
        }

        return !$required;
    }

    /**
     * Returns whether the field can be left blank according to `allowEmpty`
     *
     * @param \Cake\Validation\ValidationSet $field the set of rules for a field
     * @param array<string, mixed> $context a key value list of data containing the validation context.
     * @return bool
     */
    protected function _canBeEmpty(ValidationSet $field, array $context): bool
    {
        $allowed = $field->isEmptyAllowed();

        if ($allowed instanceof Closure) {
            return $allowed($context);
        }

        $newRecord = $context['newRecord'];
        if (in_array($allowed, [static::WHEN_CREATE, static::WHEN_UPDATE], true)) {
            $allowed = ($allowed === static::WHEN_CREATE && $newRecord) ||
                ($allowed === static::WHEN_UPDATE && !$newRecord);
        }

        return (bool)$allowed;
    }

    /**
     * Returns true if the field is empty in the passed data array
     *
     * @param mixed $data Value to check against.
     * @param int $flags A bitmask of EMPTY_* flags which specify what is empty
     * @return bool
     */
    protected function isEmpty(mixed $data, int $flags): bool
    {
        if ($data === null) {
            return true;
        }

        if ($data === '' && ($flags & self::EMPTY_STRING)) {
            return true;
        }

        $arrayTypes = self::EMPTY_ARRAY | self::EMPTY_DATE | self::EMPTY_TIME;
        if ($data === [] && ($flags & $arrayTypes)) {
            return true;
        }

        if (is_array($data)) {
            $allFieldsAreEmpty = true;
            foreach ($data as $field) {
                if ($field !== null && $field !== '') {
                    $allFieldsAreEmpty = false;
                    break;
                }
            }

            if ($allFieldsAreEmpty) {
                if (($flags & self::EMPTY_DATE) && isset($data['year'])) {
                    return true;
                }

                if (($flags & self::EMPTY_TIME) && isset($data['hour'])) {
                    return true;
                }
            }
        }

        if (
            ($flags & self::EMPTY_FILE)
            && $data instanceof UploadedFileInterface
            && $data->getError() === UPLOAD_ERR_NO_FILE
        ) {
            return true;
        }

        return false;
    }

    /**
     * Iterates over each rule in the validation set and collects the errors resulting
     * from executing them
     *
     * @param string $field The name of the field that is being processed
     * @param \Cake\Validation\ValidationSet $rules the list of rules for a field
     * @param array $data the full data passed to the validator
     * @param bool $newRecord whether is it a new record or an existing one
     * @return array<string, mixed>
     */
    protected function _processRules(string $field, ValidationSet $rules, array $data, bool $newRecord): array
    {
        $errors = [];
        // Loading default provider in case there is none
        $this->getProvider('default');
        $message = 'The provided value is invalid';

        if ($this->_useI18n) {
            $message = __d('cake', 'The provided value is invalid');
        }

        foreach ($rules as $name => $rule) {
            $result = $rule->process($data[$field], $this->_providers, compact('newRecord', 'data', 'field'));
            if ($result === true) {
                continue;
            }

            $errors[$name] = $message;
            if (is_array($result) && $name === static::NESTED) {
                $errors = $result;
            }
            if (is_string($result)) {
                $errors[$name] = $result;
            }

            if ($rule->isLast()) {
                break;
            }
        }

        return $errors;
    }

    /**
     * Get the printable version of this object.
     *
     * @return array<string, mixed>
     */
    public function __debugInfo(): array
    {
        $fields = [];
        foreach ($this->_fields as $name => $fieldSet) {
            $fields[$name] = [
                'isPresenceRequired' => $fieldSet->isPresenceRequired(),
                'isEmptyAllowed' => $fieldSet->isEmptyAllowed(),
                'rules' => array_keys($fieldSet->rules()),
            ];
        }

        return [
            '_presenceMessages' => $this->_presenceMessages,
            '_allowEmptyMessages' => $this->_allowEmptyMessages,
            '_allowEmptyFlags' => $this->_allowEmptyFlags,
            '_useI18n' => $this->_useI18n,
            '_stopOnFailure' => $this->_stopOnFailure,
            '_providers' => array_keys($this->_providers),
            '_fields' => $fields,
        ];
    }
}<|MERGE_RESOLUTION|>--- conflicted
+++ resolved
@@ -218,24 +218,6 @@
      * @param array $data The data to be checked for errors
      * @param bool $newRecord whether the data to be validated is new or to be updated.
      * @return array<array> Array of failed fields
-<<<<<<< HEAD
-=======
-     * @deprecated 3.9.0 Renamed to {@link validate()}.
-     */
-    public function errors(array $data, bool $newRecord = true): array
-    {
-        deprecationWarning('`Validator::errors()` is deprecated. Use `Validator::validate()` instead.');
-
-        return $this->validate($data, $newRecord);
-    }
-
-    /**
-     * Validates and returns an array of failed fields and their error messages.
-     *
-     * @param array<string|int, mixed> $data The data to be checked for errors
-     * @param bool $newRecord whether the data to be validated is new or to be updated.
-     * @return array<array> Array of failed fields
->>>>>>> f1f6a23d
      */
     public function validate(array $data, bool $newRecord = true): array
     {
@@ -662,15 +644,9 @@
      * You can also set mode and message for all passed fields, the individual
      * setting takes precedence over group settings.
      *
-<<<<<<< HEAD
-     * @param array|string $field the name of the field or list of fields.
+     * @param array<string|int, mixed>|string $field the name of the field or list of fields.
      * @param \Closure|string|bool $mode Valid values are true, false, 'create', 'update'.
      *   If a Closure is passed then the field will be required only when the callback
-=======
-     * @param array<string|int, mixed>|string $field the name of the field or list of fields.
-     * @param callable|string|bool $mode Valid values are true, false, 'create', 'update'.
-     *   If a callable is passed then the field will be required only when the callback
->>>>>>> f1f6a23d
      *   returns true.
      * @param string|null $message The message to show if the field presence validation fails.
      * @return $this
@@ -1043,9 +1019,8 @@
      *
      * @param string $fieldName name of field
      * @param array<string, mixed> $defaults default settings
-<<<<<<< HEAD
-     * @param array<string, mixed>|string $settings settings from data
-     * @return array<string, array<string, mixed>>
+     * @param array<string|int, mixed>|string $settings settings from data
+     * @return array<string, array<string|int, mixed>>
      * @throws \InvalidArgumentException
      */
     protected function _convertValidatorToArray(
@@ -1053,17 +1028,6 @@
         array $defaults = [],
         array|string $settings = []
     ): array {
-=======
-     * @param array<string|int, mixed>|string $settings settings from data
-     * @return array<array>
-     * @throws \InvalidArgumentException
-     */
-    protected function _convertValidatorToArray($fieldName, array $defaults = [], $settings = []): array
-    {
-        if (is_int($settings)) {
-            $settings = (string)$settings;
-        }
->>>>>>> f1f6a23d
         if (is_string($settings)) {
             $fieldName = $settings;
             $settings = [];
@@ -1074,110 +1038,6 @@
     }
 
     /**
-<<<<<<< HEAD
-=======
-     * Sets a field to require a non-empty value. You can also pass array.
-     * Using an array will let you provide the following keys:
-     *
-     * - `when` individual when condition for field
-     * - `message` individual error message for field
-     *
-     * You can also set `when` and `message` for all passed fields, the individual setting
-     * takes precedence over group settings.
-     *
-     * This is the opposite of `allowEmpty()` which allows a field to be empty.
-     * By using $mode equal to 'create' or 'update', you can make fields required
-     * when records are first created, or when they are updated.
-     *
-     * ### Example:
-     *
-     * ```
-     * $message = 'This field cannot be empty';
-     *
-     * // Email cannot be empty
-     * $validator->notEmpty('email');
-     *
-     * // Email can be empty on update, but not create
-     * $validator->notEmpty('email', $message, 'create');
-     *
-     * // Email can be empty on create, but required on update.
-     * $validator->notEmpty('email', $message, Validator::WHEN_UPDATE);
-     *
-     * // Email and title can be empty on create, but are required on update.
-     * $validator->notEmpty(['email', 'title'], $message, Validator::WHEN_UPDATE);
-     *
-     * // Email can be empty on create, title must always be not empty
-     * $validator->notEmpty(
-     *      [
-     *          'email',
-     *          'title' => [
-     *              'when' => true,
-     *              'message' => 'Title cannot be empty'
-     *          ]
-     *      ],
-     *      $message,
-     *      Validator::WHEN_UPDATE
-     * );
-     * ```
-     *
-     * It is possible to conditionally disallow emptiness on a field by passing a callback
-     * as the third argument. The callback will receive the validation context array as
-     * argument:
-     *
-     * ```
-     * $validator->notEmpty('email', 'Email is required', function ($context) {
-     *   return $context['newRecord'] && $context['data']['role'] !== 'admin';
-     * });
-     * ```
-     *
-     * Because this and `allowEmpty()` modify the same internal state, the last
-     * method called will take precedence.
-     *
-     * @deprecated 3.7.0 Use {@link notEmptyString()}, {@link notEmptyArray()}, {@link notEmptyFile()},
-     *   {@link notEmptyDate()}, {@link notEmptyTime()} or {@link notEmptyDateTime()} instead.
-     * @param array<string|int, mixed>|string $field the name of the field or list of fields
-     * @param string|null $message The message to show if the field is not
-     * @param callable|string|bool $when Indicates when the field is not allowed
-     *   to be empty. Valid values are true (always), 'create', 'update'. If a
-     *   callable is passed then the field will allowed to be empty only when
-     *   the callback returns false.
-     * @return $this
-     */
-    public function notEmpty($field, ?string $message = null, $when = false)
-    {
-        deprecationWarning(
-            'notEmpty() is deprecated. '
-            . 'Use notEmptyString(), notEmptyArray(), notEmptyFile(), notEmptyDate(), notEmptyTime() '
-            . 'or notEmptyDateTime() instead.'
-        );
-
-        $defaults = [
-            'when' => $when,
-            'message' => $message,
-        ];
-
-        if (!is_array($field)) {
-            $field = $this->_convertValidatorToArray($field, $defaults);
-        }
-
-        foreach ($field as $fieldName => $setting) {
-            $settings = $this->_convertValidatorToArray($fieldName, $defaults, $setting);
-            $fieldName = current(array_keys($settings));
-
-            $whenSetting = $this->invertWhenClause($settings[$fieldName]['when']);
-
-            $this->field((string)$fieldName)->allowEmpty($whenSetting);
-            $this->_allowEmptyFlags[$fieldName] = static::EMPTY_ALL;
-            if ($settings[$fieldName]['message']) {
-                $this->_allowEmptyMessages[$fieldName] = $settings[$fieldName]['message'];
-            }
-        }
-
-        return $this;
-    }
-
-    /**
->>>>>>> f1f6a23d
      * Invert a when clause for creating notEmpty rules
      *
      * @param \Closure|string|bool $when Indicates when the field is not allowed

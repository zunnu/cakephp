<?php
declare(strict_types=1);

/**
 * CakePHP(tm) : Rapid Development Framework (https://cakephp.org)
 * Copyright (c) Cake Software Foundation, Inc. (https://cakefoundation.org)
 *
 * Licensed under The MIT License
 * For full copyright and license information, please see the LICENSE.txt
 * Redistributions of files must retain the above copyright notice.
 *
 * @copyright     Copyright (c) Cake Software Foundation, Inc. (https://cakefoundation.org)
 * @link          https://cakephp.org CakePHP(tm) Project
 * @since         2.2.0
 * @license       https://opensource.org/licenses/mit-license.php MIT License
 */
namespace Cake\Validation;

use ArrayAccess;
use ArrayIterator;
use Countable;
use InvalidArgumentException;
use IteratorAggregate;
use Psr\Http\Message\UploadedFileInterface;
use Traversable;

/**
 * Validator object encapsulates all methods related to data validations for a model
 * It also provides an API to dynamically change validation rules for each model field.
 *
 * Implements ArrayAccess to easily modify rules in the set
 *
 * @link https://book.cakephp.org/4/en/core-libraries/validation.html
 */
class Validator implements ArrayAccess, IteratorAggregate, Countable
{
    /**
     * By using 'create' you can make fields required when records are first created.
     *
     * @var string
     */
    public const WHEN_CREATE = 'create';

    /**
     * By using 'update', you can make fields required when they are updated.
     *
     * @var string
     */
    public const WHEN_UPDATE = 'update';

    /**
     * Used to flag nested rules created with addNested() and addNestedMany()
     *
     * @var string
     */
    public const NESTED = '_nested';

    /**
     * A flag for allowEmptyFor()
     *
     * When `null` is given, it will be recognized as empty.
     *
     * @var int
     */
    public const EMPTY_NULL = 0;

    /**
     * A flag for allowEmptyFor()
     *
     * When an empty string is given, it will be recognized as empty.
     *
     * @var int
     */
    public const EMPTY_STRING = 1;

    /**
     * A flag for allowEmptyFor()
     *
     * When an empty array is given, it will be recognized as empty.
     *
     * @var int
     */
    public const EMPTY_ARRAY = 2;

    /**
     * A flag for allowEmptyFor()
     *
     * When an array is given, if it has at least the `name`, `type`, `tmp_name` and `error` keys,
     * and the value of `error` is equal to `UPLOAD_ERR_NO_FILE`, the value will be recognized as
     * empty.
     *
     * When an instance of \Psr\Http\Message\UploadedFileInterface is given the
     * return value of it's getError() method must be equal to `UPLOAD_ERR_NO_FILE`.
     *
     * @var int
     */
    public const EMPTY_FILE = 4;

    /**
     * A flag for allowEmptyFor()
     *
     * When an array is given, if it contains the `year` key, and only empty strings
     * or null values, it will be recognized as empty.
     *
     * @var int
     */
    public const EMPTY_DATE = 8;

    /**
     * A flag for allowEmptyFor()
     *
     * When an array is given, if it contains the `hour` key, and only empty strings
     * or null values, it will be recognized as empty.
     *
     * @var int
     */
    public const EMPTY_TIME = 16;

    /**
     * A combination of the all EMPTY_* flags
     *
     * @var int
     */
    public const EMPTY_ALL = self::EMPTY_STRING
        | self::EMPTY_ARRAY
        | self::EMPTY_FILE
        | self::EMPTY_DATE
        | self::EMPTY_TIME;

    /**
     * Holds the ValidationSet objects array
     *
     * @var \Cake\Validation\ValidationSet[]
     * @psalm-var array<string, \Cake\Validation\ValidationSet>
     */
    protected $_fields = [];

    /**
     * An associative array of objects or classes containing methods
     * used for validation
     *
     * @var array
     */
    protected $_providers = [];

    /**
     * An associative array of objects or classes used as a default provider list
     *
     * @var array
     */
    protected static $_defaultProviders = [];

    /**
     * Contains the validation messages associated with checking the presence
     * for each corresponding field.
     *
     * @var array
     */
    protected $_presenceMessages = [];

    /**
     * Whether or not to use I18n functions for translating default error messages
     *
     * @var bool
     */
    protected $_useI18n = false;

    /**
     * Contains the validation messages associated with checking the emptiness
     * for each corresponding field.
     *
     * @var array
     */
    protected $_allowEmptyMessages = [];

    /**
     * Contains the flags which specify what is empty for each corresponding field.
     *
     * @var array
     */
    protected $_allowEmptyFlags = [];

    /**
     * Whether to apply last flag to generated rule(s).
     *
     * @var bool
     */
    protected $_stopOnFailure = false;

    /**
     * Constructor
     */
    public function __construct()
    {
        $this->_useI18n = function_exists('__d');
        $this->_providers = self::$_defaultProviders;
    }

    /**
     * Whether to stop validation rule evaluation on the first failed rule.
     *
     * When enabled the first failing rule per field will cause validation to stop.
     * When disabled all rules will be run even if there are failures.
     *
     * @param bool $stopOnFailure If to apply last flag.
     * @return $this
     */
    public function setStopOnFailure(bool $stopOnFailure = true)
    {
        $this->_stopOnFailure = $stopOnFailure;

        return $this;
    }

    /**
     * Validates and returns an array of failed fields and their error messages.
     *
     * @param array $data The data to be checked for errors
     * @param bool $newRecord whether the data to be validated is new or to be updated.
     * @return array[] Array of failed fields
     */
    public function validate(array $data, bool $newRecord = true): array
    {
        $errors = [];

        foreach ($this->_fields as $name => $field) {
            $keyPresent = array_key_exists($name, $data);

            $providers = $this->_providers;
            $context = compact('data', 'newRecord', 'field', 'providers');

            if (!$keyPresent && !$this->_checkPresence($field, $context)) {
                $errors[$name]['_required'] = $this->getRequiredMessage($name);
                continue;
            }
            if (!$keyPresent) {
                continue;
            }

            $canBeEmpty = $this->_canBeEmpty($field, $context);

            $flags = static::EMPTY_NULL;
            if (isset($this->_allowEmptyFlags[$name])) {
                $flags = $this->_allowEmptyFlags[$name];
            }

            $isEmpty = $this->isEmpty($data[$name], $flags);

            if (!$canBeEmpty && $isEmpty) {
                $errors[$name]['_empty'] = $this->getNotEmptyMessage($name);
                continue;
            }

            if ($isEmpty) {
                continue;
            }

            $result = $this->_processRules($name, $field, $data, $newRecord);
            if ($result) {
                $errors[$name] = $result;
            }
        }

        return $errors;
    }

    /**
     * Returns a ValidationSet object containing all validation rules for a field, if
     * passed a ValidationSet as second argument, it will replace any other rule set defined
     * before
     *
     * @param string $name [optional] The fieldname to fetch.
     * @param \Cake\Validation\ValidationSet|null $set The set of rules for field
     * @return \Cake\Validation\ValidationSet
     */
    public function field(string $name, ?ValidationSet $set = null): ValidationSet
    {
        if (empty($this->_fields[$name])) {
            $set = $set ?: new ValidationSet();
            $this->_fields[$name] = $set;
        }

        return $this->_fields[$name];
    }

    /**
     * Check whether or not a validator contains any rules for the given field.
     *
     * @param string $name The field name to check.
     * @return bool
     */
    public function hasField(string $name): bool
    {
        return isset($this->_fields[$name]);
    }

    /**
     * Associates an object to a name so it can be used as a provider. Providers are
     * objects or class names that can contain methods used during validation of for
     * deciding whether a validation rule can be applied. All validation methods,
     * when called will receive the full list of providers stored in this validator.
     *
     * @param string $name The name under which the provider should be set.
     * @param object|string $object Provider object or class name.
     * @psalm-param object|class-string $object
     * @return $this
     */
    public function setProvider(string $name, $object)
    {
        if (!is_string($object) && !is_object($object)) {
            deprecationWarning(sprintf(
                'The provider must be an object or class name string. Got `%s` instead.',
                getTypeName($object)
            ));
        }

        $this->_providers[$name] = $object;

        return $this;
    }

    /**
     * Returns the provider stored under that name if it exists.
     *
     * @param string $name The name under which the provider should be set.
     * @return object|string|null
     * @psalm-return object|class-string|null
     */
    public function getProvider(string $name)
    {
        if (isset($this->_providers[$name])) {
            return $this->_providers[$name];
        }
        if ($name !== 'default') {
            return null;
        }

        $this->_providers[$name] = new RulesProvider();

        return $this->_providers[$name];
    }

    /**
     * Returns the default provider stored under that name if it exists.
     *
     * @param string $name The name under which the provider should be retrieved.
     * @return object|string|null
     * @psalm-return object|class-string|null
     */
    public static function getDefaultProvider(string $name)
    {
        return self::$_defaultProviders[$name] ?? null;
    }

    /**
     * Associates an object to a name so it can be used as a default provider.
     *
     * @param string $name The name under which the provider should be set.
     * @param object|string $object Provider object or class name.
     * @psalm-param object|class-string $object
     * @return void
     */
    public static function addDefaultProvider(string $name, $object): void
    {
        if (!is_string($object) && !is_object($object)) {
            deprecationWarning(sprintf(
                'The provider must be an object or class name string. Got `%s` instead.',
                getTypeName($object)
            ));
        }

        self::$_defaultProviders[$name] = $object;
    }

    /**
     * Get the list of default providers.
     *
     * @return string[]
     */
    public static function getDefaultProviders(): array
    {
        return array_keys(self::$_defaultProviders);
    }

    /**
     * Get the list of providers in this validator.
     *
     * @return string[]
     */
    public function providers(): array
    {
        return array_keys($this->_providers);
    }

    /**
     * Returns whether a rule set is defined for a field or not
     *
     * @param string $field name of the field to check
     * @return bool
     */
    public function offsetExists($field): bool
    {
        return isset($this->_fields[$field]);
    }

    /**
     * Returns the rule set for a field
     *
     * @param string $field name of the field to check
     * @return \Cake\Validation\ValidationSet
     */
    public function offsetGet($field): ValidationSet
    {
        return $this->field($field);
    }

    /**
     * Sets the rule set for a field
     *
     * @param string $field name of the field to set
     * @param \Cake\Validation\ValidationSet|array $rules set of rules to apply to field
     * @return void
     */
    public function offsetSet($field, $rules): void
    {
        if (!$rules instanceof ValidationSet) {
            $set = new ValidationSet();
            foreach ($rules as $name => $rule) {
                $set->add($name, $rule);
            }
            $rules = $set;
        }
        $this->_fields[$field] = $rules;
    }

    /**
     * Unsets the rule set for a field
     *
     * @param string $field name of the field to unset
     * @return void
     */
    public function offsetUnset($field): void
    {
        unset($this->_fields[$field]);
    }

    /**
     * Returns an iterator for each of the fields to be validated
     *
     * @return \Cake\Validation\ValidationSet[]
     * @psalm-return \Traversable<string, \Cake\Validation\ValidationSet>
     */
    public function getIterator(): Traversable
    {
        return new ArrayIterator($this->_fields);
    }

    /**
     * Returns the number of fields having validation rules
     *
     * @return int
     */
    public function count(): int
    {
        return count($this->_fields);
    }

    /**
     * Adds a new rule to a field's rule set. If second argument is an array
     * then rules list for the field will be replaced with second argument and
     * third argument will be ignored.
     *
     * ### Example:
     *
     * ```
     *      $validator
     *          ->add('title', 'required', ['rule' => 'notBlank'])
     *          ->add('user_id', 'valid', ['rule' => 'numeric', 'message' => 'Invalid User'])
     *
     *      $validator->add('password', [
     *          'size' => ['rule' => ['lengthBetween', 8, 20]],
     *          'hasSpecialCharacter' => ['rule' => 'validateSpecialchar', 'message' => 'not valid']
     *      ]);
     * ```
     *
     * @param string $field The name of the field from which the rule will be added
     * @param array|string $name The alias for a single rule or multiple rules array
     * @param \Cake\Validation\ValidationRule|array $rule the rule to add
     * @throws \InvalidArgumentException If numeric index cannot be resolved to a string one
     * @return $this
     */
    public function add(string $field, $name, $rule = [])
    {
        $validationSet = $this->field($field);

        if (!is_array($name)) {
            $rules = [$name => $rule];
        } else {
            $rules = $name;
        }

        foreach ($rules as $name => $rule) {
            if (is_array($rule)) {
                $rule += [
                    'rule' => $name,
                    'last' => $this->_stopOnFailure,
                ];
            }
            if (!is_string($name)) {
                /** @psalm-suppress PossiblyUndefinedMethod */
                $name = $rule['rule'];
                if (is_array($name)) {
                    $name = array_shift($name);
                }

                if ($validationSet->offsetExists($name)) {
                    $message = 'You cannot add a rule without a unique name, already existing rule found: ' . $name;
                    throw new InvalidArgumentException($message);
                }

                deprecationWarning(
                    'Adding validation rules without a name key is deprecated. Update rules array to have string keys.'
                );
            }

            $validationSet->add($name, $rule);
        }

        return $this;
    }

    /**
     * Adds a nested validator.
     *
     * Nesting validators allows you to define validators for array
     * types. For example, nested validators are ideal when you want to validate a
     * sub-document, or complex array type.
     *
     * This method assumes that the sub-document has a 1:1 relationship with the parent.
     *
     * The providers of the parent validator will be synced into the nested validator, when
     * errors are checked. This ensures that any validation rule providers connected
     * in the parent will have the same values in the nested validator when rules are evaluated.
     *
     * @param string $field The root field for the nested validator.
     * @param \Cake\Validation\Validator $validator The nested validator.
     * @param string|null $message The error message when the rule fails.
     * @param callable|string|null $when Either 'create' or 'update' or a callable that returns
     *   true when the validation rule should be applied.
     * @return $this
     */
    public function addNested(string $field, Validator $validator, ?string $message = null, $when = null)
    {
        $extra = array_filter(['message' => $message, 'on' => $when]);

        $validationSet = $this->field($field);
        $validationSet->add(static::NESTED, $extra + ['rule' => function ($value, $context) use ($validator, $message) {
            if (!is_array($value)) {
                return false;
            }
            foreach ($this->providers() as $provider) {
                /** @psalm-suppress PossiblyNullArgument */
                $validator->setProvider($provider, $this->getProvider($provider));
            }
            $errors = $validator->validate($value, $context['newRecord']);

            $message = $message ? [static::NESTED => $message] : [];

            return empty($errors) ? true : $errors + $message;
        }]);

        return $this;
    }

    /**
     * Adds a nested validator.
     *
     * Nesting validators allows you to define validators for array
     * types. For example, nested validators are ideal when you want to validate many
     * similar sub-documents or complex array types.
     *
     * This method assumes that the sub-document has a 1:N relationship with the parent.
     *
     * The providers of the parent validator will be synced into the nested validator, when
     * errors are checked. This ensures that any validation rule providers connected
     * in the parent will have the same values in the nested validator when rules are evaluated.
     *
     * @param string $field The root field for the nested validator.
     * @param \Cake\Validation\Validator $validator The nested validator.
     * @param string|null $message The error message when the rule fails.
     * @param callable|string|null $when Either 'create' or 'update' or a callable that returns
     *   true when the validation rule should be applied.
     * @return $this
     */
    public function addNestedMany(string $field, Validator $validator, ?string $message = null, $when = null)
    {
        $extra = array_filter(['message' => $message, 'on' => $when]);

        $validationSet = $this->field($field);
        $validationSet->add(static::NESTED, $extra + ['rule' => function ($value, $context) use ($validator, $message) {
            if (!is_array($value)) {
                return false;
            }
            foreach ($this->providers() as $provider) {
                /** @psalm-suppress PossiblyNullArgument */
                $validator->setProvider($provider, $this->getProvider($provider));
            }
            $errors = [];
            foreach ($value as $i => $row) {
                if (!is_array($row)) {
                    return false;
                }
                $check = $validator->validate($row, $context['newRecord']);
                if (!empty($check)) {
                    $errors[$i] = $check;
                }
            }

            $message = $message ? [static::NESTED => $message] : [];

            return empty($errors) ? true : $errors + $message;
        }]);

        return $this;
    }

    /**
     * Removes a rule from the set by its name
     *
     * ### Example:
     *
     * ```
     *      $validator
     *          ->remove('title', 'required')
     *          ->remove('user_id')
     * ```
     *
     * @param string $field The name of the field from which the rule will be removed
     * @param string|null $rule the name of the rule to be removed
     * @return $this
     */
    public function remove(string $field, ?string $rule = null)
    {
        if ($rule === null) {
            unset($this->_fields[$field]);
        } else {
            $this->field($field)->remove($rule);
        }

        return $this;
    }

    /**
     * Sets whether a field is required to be present in data array.
     * You can also pass array. Using an array will let you provide the following
     * keys:
     *
     * - `mode` individual mode for field
     * - `message` individual error message for field
     *
     * You can also set mode and message for all passed fields, the individual
     * setting takes precedence over group settings.
     *
     * @param array|string $field the name of the field or list of fields.
     * @param callable|string|bool $mode Valid values are true, false, 'create', 'update'.
     *   If a callable is passed then the field will be required only when the callback
     *   returns true.
     * @param string|null $message The message to show if the field presence validation fails.
     * @return $this
     */
    public function requirePresence($field, $mode = true, ?string $message = null)
    {
        $defaults = [
            'mode' => $mode,
            'message' => $message,
        ];

        if (!is_array($field)) {
            $field = $this->_convertValidatorToArray($field, $defaults);
        }

        foreach ($field as $fieldName => $setting) {
            $settings = $this->_convertValidatorToArray($fieldName, $defaults, $setting);
            $fieldName = current(array_keys($settings));

            $this->field($fieldName)->requirePresence($settings[$fieldName]['mode']);
            if ($settings[$fieldName]['message']) {
                $this->_presenceMessages[$fieldName] = $settings[$fieldName]['message'];
            }
        }

        return $this;
    }

    /**
<<<<<<< HEAD
=======
     * Allows a field to be empty. You can also pass array.
     * Using an array will let you provide the following keys:
     *
     * - `when` individual when condition for field
     * - 'message' individual message for field
     *
     * You can also set when and message for all passed fields, the individual setting
     * takes precedence over group settings.
     *
     * This is the opposite of notEmpty() which requires a field to not be empty.
     * By using $mode equal to 'create' or 'update', you can allow fields to be empty
     * when records are first created, or when they are updated.
     *
     * ### Example:
     *
     * ```
     * // Email can be empty
     * $validator->allowEmpty('email');
     *
     * // Email can be empty on create
     * $validator->allowEmpty('email', Validator::WHEN_CREATE);
     *
     * // Email can be empty on update
     * $validator->allowEmpty('email', Validator::WHEN_UPDATE);
     *
     * // Email and subject can be empty on update
     * $validator->allowEmpty(['email', 'subject'], Validator::WHEN_UPDATE;
     *
     * // Email can be always empty, subject and content can be empty on update.
     * $validator->allowEmpty(
     *      [
     *          'email' => [
     *              'when' => true
     *          ],
     *          'content' => [
     *              'message' => 'Content cannot be empty'
     *          ],
     *          'subject'
     *      ],
     *      Validator::WHEN_UPDATE
     * );
     * ```
     *
     * It is possible to conditionally allow emptiness on a field by passing a callback
     * as a second argument. The callback will receive the validation context array as
     * argument:
     *
     * ```
     * $validator->allowEmpty('email', function ($context) {
     *  return !$context['newRecord'] || $context['data']['role'] === 'admin';
     * });
     * ```
     *
     * This method will correctly detect empty file uploads and date/time/datetime fields.
     *
     * Because this and `notEmpty()` modify the same internal state, the last
     * method called will take precedence.
     *
     * @deprecated 3.7.0 Use {@link allowEmptyString()}, {@link allowEmptyArray()}, {@link allowEmptyFile()},
     *   {@link allowEmptyDate()}, {@link allowEmptyTime()}, {@link allowEmptyDateTime()} or {@link allowEmptyFor()} instead.
     * @param array|string $field the name of the field or a list of fields
     * @param callable|string|bool $when Indicates when the field is allowed to be empty
     * Valid values are true (always), 'create', 'update'. If a callable is passed then
     * the field will allowed to be empty only when the callback returns true.
     * @param string|null $message The message to show if the field is not
     * @return $this
     */
    public function allowEmpty($field, $when = true, $message = null)
    {
        deprecationWarning(
            'allowEmpty() is deprecated. '
            . 'Use allowEmptyString(), allowEmptyArray(), allowEmptyFile(), allowEmptyDate(), allowEmptyTime(), '
            . 'allowEmptyDateTime() or allowEmptyFor() instead.'
        );

        $defaults = [
            'when' => $when,
            'message' => $message,
        ];
        if (!is_array($field)) {
            $field = $this->_convertValidatorToArray($field, $defaults);
        }

        foreach ($field as $fieldName => $setting) {
            $settings = $this->_convertValidatorToArray($fieldName, $defaults, $setting);
            $fieldName = array_keys($settings)[0];
            $this->allowEmptyFor(
                $fieldName,
                static::EMPTY_ALL,
                $settings[$fieldName]['when'],
                $settings[$fieldName]['message']
            );
        }

        return $this;
    }

    /**
>>>>>>> be745ba2
     * Low-level method to indicate that a field can be empty.
     *
     * This method should generally not be used and instead you should
     * use:
     *
     * - `allowEmptyString()`
     * - `allowEmptyArray()`
     * - `allowEmptyFile()`
     * - `allowEmptyDate()`
     * - `allowEmptyDatetime()`
     * - `allowEmptyTime()`
     *
     * Should be used as their APIs are simpler to operate and read.
     *
     * You can also set flags, when and message for all passed fields, the individual
     * setting takes precedence over group settings.
     *
     * ### Example:
     *
     * ```
     * // Email can be empty
     * $validator->allowEmptyFor('email', Validator::EMPTY_STRING);
     *
     * // Email can be empty on create
     * $validator->allowEmptyFor('email', Validator::EMPTY_STRING, Validator::WHEN_CREATE);
     *
     * // Email can be empty on update
     * $validator->allowEmptyFor('email', Validator::EMPTY_STRING, Validator::WHEN_UPDATE);
     * ```
     *
     * It is possible to conditionally allow emptiness on a field by passing a callback
     * as a second argument. The callback will receive the validation context array as
     * argument:
     *
     * ```
     * $validator->allowEmpty('email', Validator::EMPTY_STRING, function ($context) {
     *   return !$context['newRecord'] || $context['data']['role'] === 'admin';
     * });
     * ```
     *
     * If you want to allow other kind of empty data on a field, you need to pass other
     * flags:
     *
     * ```
     * $validator->allowEmptyFor('photo', Validator::EMPTY_FILE);
     * $validator->allowEmptyFor('published', Validator::EMPTY_STRING | Validator::EMPTY_DATE | Validator::EMPTY_TIME);
     * $validator->allowEmptyFor('items', Validator::EMPTY_STRING | Validator::EMPTY_ARRAY);
     * ```
     *
     * You can also use convenience wrappers of this method. The following calls are the
     * same as above:
     *
     * ```
     * $validator->allowEmptyFile('photo');
     * $validator->allowEmptyDateTime('published');
     * $validator->allowEmptyArray('items');
     * ```
     *
     * @param string $field The name of the field.
     * @param int|null $flags A bitmask of EMPTY_* flags which specify what is empty.
     *   If no flags/bitmask is provided only `null` will be allowed as empty value.
     * @param callable|string|bool $when Indicates when the field is allowed to be empty
     * Valid values are true, false, 'create', 'update'. If a callable is passed then
     * the field will allowed to be empty only when the callback returns true.
     * @param string|null $message The message to show if the field is not
     * @since 3.7.0
     * @return $this
     */
    public function allowEmptyFor(string $field, ?int $flags = null, $when = true, ?string $message = null)
    {
        $this->field($field)->allowEmpty($when);
        if ($message) {
            $this->_allowEmptyMessages[$field] = $message;
        }
        if ($flags !== null) {
            $this->_allowEmptyFlags[$field] = $flags;
        }

        return $this;
    }

    /**
     * Allows a field to be an empty string.
     *
     * This method is equivalent to calling allowEmptyFor() with EMPTY_STRING flag.
     *
     * @param string $field The name of the field.
     * @param string|null $message The message to show if the field is not
     * @param callable|string|bool $when Indicates when the field is allowed to be empty
     * Valid values are true, false, 'create', 'update'. If a callable is passed then
     * the field will allowed to be empty only when the callback returns true.
     * @return $this
     * @see \Cake\Validation\Validator::allowEmptyFor() For detail usage
     */
    public function allowEmptyString(string $field, ?string $message = null, $when = true)
    {
        return $this->allowEmptyFor($field, self::EMPTY_STRING, $when, $message);
    }

    /**
     * Requires a field to be not be an empty string.
     *
     * Opposite to allowEmptyString()
     *
     * @param string $field The name of the field.
     * @param string|null $message The message to show if the field is empty.
     * @param callable|string|bool $when Indicates when the field is not allowed
     *   to be empty. Valid values are false (never), 'create', 'update'. If a
     *   callable is passed then the field will be required to be not empty when
     *   the callback returns true.
     * @return $this
     * @see \Cake\Validation\Validator::allowEmptyString()
     * @since 3.8.0
     */
    public function notEmptyString(string $field, ?string $message = null, $when = false)
    {
        $when = $this->invertWhenClause($when);

        return $this->allowEmptyFor($field, self::EMPTY_STRING, $when, $message);
    }

    /**
     * Allows a field to be an empty array.
     *
     * This method is equivalent to calling allowEmptyFor() with EMPTY_STRING +
     * EMPTY_ARRAY flags.
     *
     * @param string $field The name of the field.
     * @param string|null $message The message to show if the field is not
     * @param callable|string|bool $when Indicates when the field is allowed to be empty
     * Valid values are true, false, 'create', 'update'. If a callable is passed then
     * the field will allowed to be empty only when the callback returns true.
     * @return $this
     * @since 3.7.0
     * @see \Cake\Validation\Validator::allowEmptyFor() for examples.
     */
    public function allowEmptyArray(string $field, ?string $message = null, $when = true)
    {
        return $this->allowEmptyFor($field, self::EMPTY_STRING | self::EMPTY_ARRAY, $when, $message);
    }

    /**
     * Require a field to be a non-empty array
     *
     * Opposite to allowEmptyArray()
     *
     * @param string $field The name of the field.
     * @param string|null $message The message to show if the field is empty.
     * @param callable|string|bool $when Indicates when the field is not allowed
     *   to be empty. Valid values are false (never), 'create', 'update'. If a
     *   callable is passed then the field will be required to be not empty when
     *   the callback returns true.
     * @return $this
     * @see \Cake\Validation\Validator::allowEmptyArray()
     */
    public function notEmptyArray(string $field, ?string $message = null, $when = false)
    {
        $when = $this->invertWhenClause($when);

        return $this->allowEmptyFor($field, self::EMPTY_STRING | self::EMPTY_ARRAY, $when, $message);
    }

    /**
     * Allows a field to be an empty file.
     *
     * This method is equivalent to calling allowEmptyFor() with EMPTY_FILE flag.
     * File fields will not accept `''`, or `[]` as empty values. Only `null` and a file
     * upload with `error` equal to `UPLOAD_ERR_NO_FILE` will be treated as empty.
     *
     * @param string $field The name of the field.
     * @param string|null $message The message to show if the field is not
     * @param callable|string|bool $when Indicates when the field is allowed to be empty
     *   Valid values are true, 'create', 'update'. If a callable is passed then
     *   the field will allowed to be empty only when the callback returns true.
     * @return $this
     * @since 3.7.0
     * @see \Cake\Validation\Validator::allowEmptyFor() For detail usage
     */
    public function allowEmptyFile(string $field, ?string $message = null, $when = true)
    {
        return $this->allowEmptyFor($field, self::EMPTY_FILE, $when, $message);
    }

    /**
     * Require a field to be a not-empty file.
     *
     * Opposite to allowEmptyFile()
     *
     * @param string $field The name of the field.
     * @param string|null $message The message to show if the field is empty.
     * @param callable|string|bool $when Indicates when the field is not allowed
     *   to be empty. Valid values are false (never), 'create', 'update'. If a
     *   callable is passed then the field will be required to be not empty when
     *   the callback returns true.
     * @return $this
     * @since 3.8.0
     * @see \Cake\Validation\Validator::allowEmptyFile()
     */
    public function notEmptyFile(string $field, ?string $message = null, $when = false)
    {
        $when = $this->invertWhenClause($when);

        return $this->allowEmptyFor($field, self::EMPTY_FILE, $when, $message);
    }

    /**
     * Allows a field to be an empty date.
     *
     * Empty date values are `null`, `''`, `[]` and arrays where all values are `''`
     * and the `year` key is present.
     *
     * @param string $field The name of the field.
     * @param string|null $message The message to show if the field is not
     * @param callable|string|bool $when Indicates when the field is allowed to be empty
     * Valid values are true, false, 'create', 'update'. If a callable is passed then
     * the field will allowed to be empty only when the callback returns true.
     * @return $this
     * @see \Cake\Validation\Validator::allowEmptyFor() for examples
     */
    public function allowEmptyDate(string $field, ?string $message = null, $when = true)
    {
        return $this->allowEmptyFor($field, self::EMPTY_STRING | self::EMPTY_DATE, $when, $message);
    }

    /**
     * Require a non-empty date value
     *
     * @param string $field The name of the field.
     * @param string|null $message The message to show if the field is empty.
     * @param callable|string|bool $when Indicates when the field is not allowed
     *   to be empty. Valid values are false (never), 'create', 'update'. If a
     *   callable is passed then the field will be required to be not empty when
     *   the callback returns true.
     * @return $this
     * @see \Cake\Validation\Validator::allowEmptyDate() for examples
     */
    public function notEmptyDate(string $field, ?string $message = null, $when = false)
    {
        $when = $this->invertWhenClause($when);

        return $this->allowEmptyFor($field, self::EMPTY_STRING | self::EMPTY_DATE, $when, $message);
    }

    /**
     * Allows a field to be an empty time.
     *
     * Empty date values are `null`, `''`, `[]` and arrays where all values are `''`
     * and the `hour` key is present.
     *
     * This method is equivalent to calling allowEmptyFor() with EMPTY_STRING +
     * EMPTY_TIME flags.
     *
     * @param string $field The name of the field.
     * @param string|null $message The message to show if the field is not
     * @param callable|string|bool $when Indicates when the field is allowed to be empty
     * Valid values are true, false, 'create', 'update'. If a callable is passed then
     * the field will allowed to be empty only when the callback returns true.
     * @return $this
     * @since 3.7.0
     * @see \Cake\Validation\Validator::allowEmptyFor() for examples.
     */
    public function allowEmptyTime(string $field, ?string $message = null, $when = true)
    {
        return $this->allowEmptyFor($field, self::EMPTY_STRING | self::EMPTY_TIME, $when, $message);
    }

    /**
     * Require a field to be a non-empty time.
     *
     * Opposite to allowEmptyTime()
     *
     * @param string $field The name of the field.
     * @param string|null $message The message to show if the field is empty.
     * @param callable|string|bool $when Indicates when the field is not allowed
     *   to be empty. Valid values are false (never), 'create', 'update'. If a
     *   callable is passed then the field will be required to be not empty when
     *   the callback returns true.
     * @return $this
     * @since 3.8.0
     * @see \Cake\Validation\Validator::allowEmptyTime()
     */
    public function notEmptyTime(string $field, ?string $message = null, $when = false)
    {
        $when = $this->invertWhenClause($when);

        return $this->allowEmptyFor($field, self::EMPTY_STRING | self::EMPTY_TIME, $when, $message);
    }

    /**
     * Allows a field to be an empty date/time.
     *
     * Empty date values are `null`, `''`, `[]` and arrays where all values are `''`
     * and the `year` and `hour` keys are present.
     *
     * This method is equivalent to calling allowEmptyFor() with EMPTY_STRING +
     * EMPTY_DATE + EMPTY_TIME flags.
     *
     * @param string $field The name of the field.
     * @param string|null $message The message to show if the field is not
     * @param callable|string|bool $when Indicates when the field is allowed to be empty
     *   Valid values are true, false, 'create', 'update'. If a callable is passed then
     *   the field will allowed to be empty only when the callback returns false.
     * @return $this
     * @since 3.7.0
     * @see \Cake\Validation\Validator::allowEmptyFor() for examples.
     */
    public function allowEmptyDateTime(string $field, ?string $message = null, $when = true)
    {
        return $this->allowEmptyFor($field, self::EMPTY_STRING | self::EMPTY_DATE | self::EMPTY_TIME, $when, $message);
    }

    /**
     * Require a field to be a non empty date/time.
     *
     * Opposite to allowEmptyDateTime
     *
     * @param string $field The name of the field.
     * @param string|null $message The message to show if the field is empty.
     * @param callable|string|bool $when Indicates when the field is not allowed
     *   to be empty. Valid values are false (never), 'create', 'update'. If a
     *   callable is passed then the field will be required to be not empty when
     *   the callback returns true.
     * @return $this
     * @since 3.8.0
     * @see \Cake\Validation\Validator::allowEmptyDateTime()
     */
    public function notEmptyDateTime(string $field, ?string $message = null, $when = false)
    {
        $when = $this->invertWhenClause($when);

        return $this->allowEmptyFor($field, self::EMPTY_STRING | self::EMPTY_DATE | self::EMPTY_TIME, $when, $message);
    }

    /**
     * Converts validator to fieldName => $settings array
     *
     * @param string|int $fieldName name of field
     * @param array $defaults default settings
     * @param array|string $settings settings from data
     * @return array[]
     * @throws \InvalidArgumentException
     */
    protected function _convertValidatorToArray($fieldName, array $defaults = [], $settings = []): array
    {
        if (is_string($settings)) {
            $fieldName = $settings;
            $settings = [];
        }
        if (!is_array($settings)) {
            throw new InvalidArgumentException(
                sprintf('Invalid settings for "%s". Settings must be an array.', $fieldName)
            );
        }
        $settings += $defaults;

        return [$fieldName => $settings];
    }

    /**
<<<<<<< HEAD
=======
     * Sets a field to require a non-empty value. You can also pass array.
     * Using an array will let you provide the following keys:
     *
     * - `when` individual when condition for field
     * - `message` individual error message for field
     *
     * You can also set `when` and `message` for all passed fields, the individual setting
     * takes precedence over group settings.
     *
     * This is the opposite of `allowEmpty()` which allows a field to be empty.
     * By using $mode equal to 'create' or 'update', you can make fields required
     * when records are first created, or when they are updated.
     *
     * ### Example:
     *
     * ```
     * $message = 'This field cannot be empty';
     *
     * // Email cannot be empty
     * $validator->notEmpty('email');
     *
     * // Email can be empty on update, but not create
     * $validator->notEmpty('email', $message, 'create');
     *
     * // Email can be empty on create, but required on update.
     * $validator->notEmpty('email', $message, Validator::WHEN_UPDATE);
     *
     * // Email and title can be empty on create, but are required on update.
     * $validator->notEmpty(['email', 'title'], $message, Validator::WHEN_UPDATE);
     *
     * // Email can be empty on create, title must always be not empty
     * $validator->notEmpty(
     *      [
     *          'email',
     *          'title' => [
     *              'when' => true,
     *              'message' => 'Title cannot be empty'
     *          ]
     *      ],
     *      $message,
     *      Validator::WHEN_UPDATE
     * );
     * ```
     *
     * It is possible to conditionally disallow emptiness on a field by passing a callback
     * as the third argument. The callback will receive the validation context array as
     * argument:
     *
     * ```
     * $validator->notEmpty('email', 'Email is required', function ($context) {
     *   return $context['newRecord'] && $context['data']['role'] !== 'admin';
     * });
     * ```
     *
     * Because this and `allowEmpty()` modify the same internal state, the last
     * method called will take precedence.
     *
     * @deprecated 3.7.0 Use {@link notEmptyString()}, {@link notEmptyArray()}, {@link notEmptyFile()},
     *   {@link notEmptyDate()}, {@link notEmptyTime()} or {@link notEmptyDateTime()} instead.
     * @param array|string $field the name of the field or list of fields
     * @param string|null $message The message to show if the field is not
     * @param callable|string|bool $when Indicates when the field is not allowed
     *   to be empty. Valid values are true (always), 'create', 'update'. If a
     *   callable is passed then the field will allowed to be empty only when
     *   the callback returns false.
     * @return $this
     */
    public function notEmpty($field, ?string $message = null, $when = false)
    {
        deprecationWarning(
            'notEmpty() is deprecated. '
            . 'Use notEmptyString(), notEmptyArray(), notEmptyFile(), notEmptyDate(), notEmptyTime() '
            . 'or notEmptyDateTime() instead.'
        );

        $defaults = [
            'when' => $when,
            'message' => $message,
        ];

        if (!is_array($field)) {
            $field = $this->_convertValidatorToArray($field, $defaults);
        }

        foreach ($field as $fieldName => $setting) {
            $settings = $this->_convertValidatorToArray($fieldName, $defaults, $setting);
            $fieldName = current(array_keys($settings));

            $whenSetting = $this->invertWhenClause($settings[$fieldName]['when']);

            $this->field($fieldName)->allowEmpty($whenSetting);
            $this->_allowEmptyFlags[$fieldName] = static::EMPTY_ALL;
            if ($settings[$fieldName]['message']) {
                $this->_allowEmptyMessages[$fieldName] = $settings[$fieldName]['message'];
            }
        }

        return $this;
    }

    /**
>>>>>>> be745ba2
     * Invert a when clause for creating notEmpty rules
     *
     * @param callable|string|bool $when Indicates when the field is not allowed
     *   to be empty. Valid values are true (always), 'create', 'update'. If a
     *   callable is passed then the field will allowed to be empty only when
     *   the callback returns false.
     * @return callable|string|bool
     */
    protected function invertWhenClause($when)
    {
        if ($when === static::WHEN_CREATE || $when === static::WHEN_UPDATE) {
            return $when === static::WHEN_CREATE ? static::WHEN_UPDATE : static::WHEN_CREATE;
        }
        if (is_callable($when)) {
            return function ($context) use ($when) {
                return !$when($context);
            };
        }

        return $when;
    }

    /**
     * Add a notBlank rule to a field.
     *
     * @param string $field The field you want to apply the rule to.
     * @param string|null $message The error message when the rule fails.
     * @param callable|string|null $when Either 'create' or 'update' or a callable that returns
     *   true when the validation rule should be applied.
     * @see \Cake\Validation\Validation::notBlank()
     * @return $this
     */
    public function notBlank(string $field, ?string $message = null, $when = null)
    {
        $extra = array_filter(['on' => $when, 'message' => $message]);

        return $this->add($field, 'notBlank', $extra + [
            'rule' => 'notBlank',
        ]);
    }

    /**
     * Add an alphanumeric rule to a field.
     *
     * @param string $field The field you want to apply the rule to.
     * @param string|null $message The error message when the rule fails.
     * @param callable|string|null $when Either 'create' or 'update' or a callable that returns
     *   true when the validation rule should be applied.
     * @see \Cake\Validation\Validation::alphaNumeric()
     * @return $this
     */
    public function alphaNumeric(string $field, ?string $message = null, $when = null)
    {
        $extra = array_filter(['on' => $when, 'message' => $message]);

        return $this->add($field, 'alphaNumeric', $extra + [
            'rule' => 'alphaNumeric',
        ]);
    }

    /**
     * Add a non-alphanumeric rule to a field.
     *
     * @param string $field The field you want to apply the rule to.
     * @param string|null $message The error message when the rule fails.
     * @param callable|string|null $when Either 'create' or 'update' or a callable that returns
     *   true when the validation rule should be applied.
     * @see \Cake\Validation\Validation::notAlphaNumeric()
     * @return $this
     */
    public function notAlphaNumeric(string $field, ?string $message = null, $when = null)
    {
        $extra = array_filter(['on' => $when, 'message' => $message]);

        return $this->add($field, 'notAlphaNumeric', $extra + [
            'rule' => 'notAlphaNumeric',
        ]);
    }

    /**
     * Add an ascii-alphanumeric rule to a field.
     *
     * @param string $field The field you want to apply the rule to.
     * @param string|null $message The error message when the rule fails.
     * @param callable|string|null $when Either 'create' or 'update' or a callable that returns
     *   true when the validation rule should be applied.
     * @see \Cake\Validation\Validation::asciiAlphaNumeric()
     * @return $this
     */
    public function asciiAlphaNumeric(string $field, ?string $message = null, $when = null)
    {
        $extra = array_filter(['on' => $when, 'message' => $message]);

        return $this->add($field, 'asciiAlphaNumeric', $extra + [
            'rule' => 'asciiAlphaNumeric',
        ]);
    }

    /**
     * Add a non-ascii alphanumeric rule to a field.
     *
     * @param string $field The field you want to apply the rule to.
     * @param string|null $message The error message when the rule fails.
     * @param callable|string|null $when Either 'create' or 'update' or a callable that returns
     *   true when the validation rule should be applied.
     * @see \Cake\Validation\Validation::notAlphaNumeric()
     * @return $this
     */
    public function notAsciiAlphaNumeric(string $field, ?string $message = null, $when = null)
    {
        $extra = array_filter(['on' => $when, 'message' => $message]);

        return $this->add($field, 'notAsciiAlphaNumeric', $extra + [
            'rule' => 'notAsciiAlphaNumeric',
        ]);
    }

    /**
     * Add an rule that ensures a string length is within a range.
     *
     * @param string $field The field you want to apply the rule to.
     * @param array $range The inclusive minimum and maximum length you want permitted.
     * @param string|null $message The error message when the rule fails.
     * @param callable|string|null $when Either 'create' or 'update' or a callable that returns
     *   true when the validation rule should be applied.
     * @see \Cake\Validation\Validation::alphaNumeric()
     * @return $this
     * @throws \InvalidArgumentException
     */
    public function lengthBetween(string $field, array $range, ?string $message = null, $when = null)
    {
        if (count($range) !== 2) {
            throw new InvalidArgumentException('The $range argument requires 2 numbers');
        }
        $extra = array_filter(['on' => $when, 'message' => $message]);

        return $this->add($field, 'lengthBetween', $extra + [
            'rule' => ['lengthBetween', array_shift($range), array_shift($range)],
        ]);
    }

    /**
     * Add a credit card rule to a field.
     *
     * @param string $field The field you want to apply the rule to.
     * @param string $type The type of cards you want to allow. Defaults to 'all'.
     *   You can also supply an array of accepted card types. e.g `['mastercard', 'visa', 'amex']`
     * @param string|null $message The error message when the rule fails.
     * @param callable|string|null $when Either 'create' or 'update' or a callable that returns
     *   true when the validation rule should be applied.
     * @see \Cake\Validation\Validation::creditCard()
     * @return $this
     */
    public function creditCard(string $field, string $type = 'all', ?string $message = null, $when = null)
    {
        $extra = array_filter(['on' => $when, 'message' => $message]);

        return $this->add($field, 'creditCard', $extra + [
            'rule' => ['creditCard', $type, true],
        ]);
    }

    /**
     * Add a greater than comparison rule to a field.
     *
     * @param string $field The field you want to apply the rule to.
     * @param float|int $value The value user data must be greater than.
     * @param string|null $message The error message when the rule fails.
     * @param callable|string|null $when Either 'create' or 'update' or a callable that returns
     *   true when the validation rule should be applied.
     * @see \Cake\Validation\Validation::comparison()
     * @return $this
     */
    public function greaterThan(string $field, $value, ?string $message = null, $when = null)
    {
        $extra = array_filter(['on' => $when, 'message' => $message]);

        return $this->add($field, 'greaterThan', $extra + [
            'rule' => ['comparison', Validation::COMPARE_GREATER, $value],
        ]);
    }

    /**
     * Add a greater than or equal to comparison rule to a field.
     *
     * @param string $field The field you want to apply the rule to.
     * @param float|int $value The value user data must be greater than or equal to.
     * @param string|null $message The error message when the rule fails.
     * @param callable|string|null $when Either 'create' or 'update' or a callable that returns
     *   true when the validation rule should be applied.
     * @see \Cake\Validation\Validation::comparison()
     * @return $this
     */
    public function greaterThanOrEqual(string $field, $value, ?string $message = null, $when = null)
    {
        $extra = array_filter(['on' => $when, 'message' => $message]);

        return $this->add($field, 'greaterThanOrEqual', $extra + [
            'rule' => ['comparison', Validation::COMPARE_GREATER_OR_EQUAL, $value],
        ]);
    }

    /**
     * Add a less than comparison rule to a field.
     *
     * @param string $field The field you want to apply the rule to.
     * @param float|int $value The value user data must be less than.
     * @param string|null $message The error message when the rule fails.
     * @param callable|string|null $when Either 'create' or 'update' or a callable that returns
     *   true when the validation rule should be applied.
     * @see \Cake\Validation\Validation::comparison()
     * @return $this
     */
    public function lessThan(string $field, $value, ?string $message = null, $when = null)
    {
        $extra = array_filter(['on' => $when, 'message' => $message]);

        return $this->add($field, 'lessThan', $extra + [
            'rule' => ['comparison', Validation::COMPARE_LESS, $value],
        ]);
    }

    /**
     * Add a less than or equal comparison rule to a field.
     *
     * @param string $field The field you want to apply the rule to.
     * @param float|int $value The value user data must be less than or equal to.
     * @param string|null $message The error message when the rule fails.
     * @param callable|string|null $when Either 'create' or 'update' or a callable that returns
     *   true when the validation rule should be applied.
     * @see \Cake\Validation\Validation::comparison()
     * @return $this
     */
    public function lessThanOrEqual(string $field, $value, ?string $message = null, $when = null)
    {
        $extra = array_filter(['on' => $when, 'message' => $message]);

        return $this->add($field, 'lessThanOrEqual', $extra + [
            'rule' => ['comparison', Validation::COMPARE_LESS_OR_EQUAL, $value],
        ]);
    }

    /**
     * Add a equal to comparison rule to a field.
     *
     * @param string $field The field you want to apply the rule to.
     * @param float|int $value The value user data must be equal to.
     * @param string|null $message The error message when the rule fails.
     * @param callable|string|null $when Either 'create' or 'update' or a callable that returns
     *   true when the validation rule should be applied.
     * @see \Cake\Validation\Validation::comparison()
     * @return $this
     */
    public function equals(string $field, $value, ?string $message = null, $when = null)
    {
        $extra = array_filter(['on' => $when, 'message' => $message]);

        return $this->add($field, 'equals', $extra + [
            'rule' => ['comparison', Validation::COMPARE_EQUAL, $value],
        ]);
    }

    /**
     * Add a not equal to comparison rule to a field.
     *
     * @param string $field The field you want to apply the rule to.
     * @param float|int $value The value user data must be not be equal to.
     * @param string|null $message The error message when the rule fails.
     * @param callable|string|null $when Either 'create' or 'update' or a callable that returns
     *   true when the validation rule should be applied.
     * @see \Cake\Validation\Validation::comparison()
     * @return $this
     */
    public function notEquals(string $field, $value, ?string $message = null, $when = null)
    {
        $extra = array_filter(['on' => $when, 'message' => $message]);

        return $this->add($field, 'notEquals', $extra + [
            'rule' => ['comparison', Validation::COMPARE_NOT_EQUAL, $value],
        ]);
    }

    /**
     * Add a rule to compare two fields to each other.
     *
     * If both fields have the exact same value the rule will pass.
     *
     * @param string $field The field you want to apply the rule to.
     * @param string $secondField The field you want to compare against.
     * @param string|null $message The error message when the rule fails.
     * @param callable|string|null $when Either 'create' or 'update' or a callable that returns
     *   true when the validation rule should be applied.
     * @see \Cake\Validation\Validation::compareFields()
     * @return $this
     */
    public function sameAs(string $field, string $secondField, ?string $message = null, $when = null)
    {
        $extra = array_filter(['on' => $when, 'message' => $message]);

        return $this->add($field, 'sameAs', $extra + [
            'rule' => ['compareFields', $secondField, Validation::COMPARE_SAME],
        ]);
    }

    /**
     * Add a rule to compare that two fields have different values.
     *
     * @param string $field The field you want to apply the rule to.
     * @param string $secondField The field you want to compare against.
     * @param string|null $message The error message when the rule fails.
     * @param callable|string|null $when Either 'create' or 'update' or a callable that returns
     *   true when the validation rule should be applied.
     * @see \Cake\Validation\Validation::compareFields()
     * @return $this
     * @since 3.6.0
     */
    public function notSameAs(string $field, string $secondField, ?string $message = null, $when = null)
    {
        $extra = array_filter(['on' => $when, 'message' => $message]);

        return $this->add($field, 'notSameAs', $extra + [
            'rule' => ['compareFields', $secondField, Validation::COMPARE_NOT_SAME],
        ]);
    }

    /**
     * Add a rule to compare one field is equal to another.
     *
     * @param string $field The field you want to apply the rule to.
     * @param string $secondField The field you want to compare against.
     * @param string|null $message The error message when the rule fails.
     * @param callable|string|null $when Either 'create' or 'update' or a callable that returns
     *   true when the validation rule should be applied.
     * @see \Cake\Validation\Validation::compareFields()
     * @return $this
     * @since 3.6.0
     */
    public function equalToField(string $field, string $secondField, ?string $message = null, $when = null)
    {
        $extra = array_filter(['on' => $when, 'message' => $message]);

        return $this->add($field, 'equalToField', $extra + [
            'rule' => ['compareFields', $secondField, Validation::COMPARE_EQUAL],
        ]);
    }

    /**
     * Add a rule to compare one field is not equal to another.
     *
     * @param string $field The field you want to apply the rule to.
     * @param string $secondField The field you want to compare against.
     * @param string|null $message The error message when the rule fails.
     * @param callable|string|null $when Either 'create' or 'update' or a callable that returns
     *   true when the validation rule should be applied.
     * @see \Cake\Validation\Validation::compareFields()
     * @return $this
     * @since 3.6.0
     */
    public function notEqualToField(string $field, string $secondField, ?string $message = null, $when = null)
    {
        $extra = array_filter(['on' => $when, 'message' => $message]);

        return $this->add($field, 'notEqualToField', $extra + [
            'rule' => ['compareFields', $secondField, Validation::COMPARE_NOT_EQUAL],
        ]);
    }

    /**
     * Add a rule to compare one field is greater than another.
     *
     * @param string $field The field you want to apply the rule to.
     * @param string $secondField The field you want to compare against.
     * @param string|null $message The error message when the rule fails.
     * @param callable|string|null $when Either 'create' or 'update' or a callable that returns
     *   true when the validation rule should be applied.
     * @see \Cake\Validation\Validation::compareFields()
     * @return $this
     * @since 3.6.0
     */
    public function greaterThanField(string $field, string $secondField, ?string $message = null, $when = null)
    {
        $extra = array_filter(['on' => $when, 'message' => $message]);

        return $this->add($field, 'greaterThanField', $extra + [
            'rule' => ['compareFields', $secondField, Validation::COMPARE_GREATER],
        ]);
    }

    /**
     * Add a rule to compare one field is greater than or equal to another.
     *
     * @param string $field The field you want to apply the rule to.
     * @param string $secondField The field you want to compare against.
     * @param string|null $message The error message when the rule fails.
     * @param callable|string|null $when Either 'create' or 'update' or a callable that returns
     *   true when the validation rule should be applied.
     * @see \Cake\Validation\Validation::compareFields()
     * @return $this
     * @since 3.6.0
     */
    public function greaterThanOrEqualToField(string $field, string $secondField, ?string $message = null, $when = null)
    {
        $extra = array_filter(['on' => $when, 'message' => $message]);

        return $this->add($field, 'greaterThanOrEqualToField', $extra + [
            'rule' => ['compareFields', $secondField, Validation::COMPARE_GREATER_OR_EQUAL],
        ]);
    }

    /**
     * Add a rule to compare one field is less than another.
     *
     * @param string $field The field you want to apply the rule to.
     * @param string $secondField The field you want to compare against.
     * @param string|null $message The error message when the rule fails.
     * @param callable|string|null $when Either 'create' or 'update' or a callable that returns
     *   true when the validation rule should be applied.
     * @see \Cake\Validation\Validation::compareFields()
     * @return $this
     * @since 3.6.0
     */
    public function lessThanField(string $field, string $secondField, ?string $message = null, $when = null)
    {
        $extra = array_filter(['on' => $when, 'message' => $message]);

        return $this->add($field, 'lessThanField', $extra + [
            'rule' => ['compareFields', $secondField, Validation::COMPARE_LESS],
        ]);
    }

    /**
     * Add a rule to compare one field is less than or equal to another.
     *
     * @param string $field The field you want to apply the rule to.
     * @param string $secondField The field you want to compare against.
     * @param string|null $message The error message when the rule fails.
     * @param callable|string|null $when Either 'create' or 'update' or a callable that returns
     *   true when the validation rule should be applied.
     * @see \Cake\Validation\Validation::compareFields()
     * @return $this
     * @since 3.6.0
     */
    public function lessThanOrEqualToField(string $field, string $secondField, ?string $message = null, $when = null)
    {
        $extra = array_filter(['on' => $when, 'message' => $message]);

        return $this->add($field, 'lessThanOrEqualToField', $extra + [
            'rule' => ['compareFields', $secondField, Validation::COMPARE_LESS_OR_EQUAL],
        ]);
    }

    /**
     * Add a date format validation rule to a field.
     *
     * @param string $field The field you want to apply the rule to.
     * @param array $formats A list of accepted date formats.
     * @param string|null $message The error message when the rule fails.
     * @param callable|string|null $when Either 'create' or 'update' or a callable that returns
     *   true when the validation rule should be applied.
     * @see \Cake\Validation\Validation::date()
     * @return $this
     */
    public function date(string $field, array $formats = ['ymd'], ?string $message = null, $when = null)
    {
        $extra = array_filter(['on' => $when, 'message' => $message]);

        return $this->add($field, 'date', $extra + [
            'rule' => ['date', $formats],
        ]);
    }

    /**
     * Add a date time format validation rule to a field.
     *
     * @param string $field The field you want to apply the rule to.
     * @param array $formats A list of accepted date formats.
     * @param string|null $message The error message when the rule fails.
     * @param callable|string|null $when Either 'create' or 'update' or a callable that returns
     *   true when the validation rule should be applied.
     * @see \Cake\Validation\Validation::datetime()
     * @return $this
     */
    public function dateTime(string $field, array $formats = ['ymd'], ?string $message = null, $when = null)
    {
        $extra = array_filter(['on' => $when, 'message' => $message]);

        return $this->add($field, 'dateTime', $extra + [
            'rule' => ['datetime', $formats],
        ]);
    }

    /**
     * Add a time format validation rule to a field.
     *
     * @param string $field The field you want to apply the rule to.
     * @param string|null $message The error message when the rule fails.
     * @param callable|string|null $when Either 'create' or 'update' or a callable that returns
     *   true when the validation rule should be applied.
     * @see \Cake\Validation\Validation::time()
     * @return $this
     */
    public function time(string $field, ?string $message = null, $when = null)
    {
        $extra = array_filter(['on' => $when, 'message' => $message]);

        return $this->add($field, 'time', $extra + [
            'rule' => 'time',
        ]);
    }

    /**
     * Add a localized time, date or datetime format validation rule to a field.
     *
     * @param string $field The field you want to apply the rule to.
     * @param string $type Parser type, one out of 'date', 'time', and 'datetime'
     * @param string|null $message The error message when the rule fails.
     * @param callable|string|null $when Either 'create' or 'update' or a callable that returns
     *   true when the validation rule should be applied.
     * @see \Cake\Validation\Validation::localizedTime()
     * @return $this
     */
    public function localizedTime(string $field, string $type = 'datetime', ?string $message = null, $when = null)
    {
        $extra = array_filter(['on' => $when, 'message' => $message]);

        return $this->add($field, 'localizedTime', $extra + [
            'rule' => ['localizedTime', $type],
        ]);
    }

    /**
     * Add a boolean validation rule to a field.
     *
     * @param string $field The field you want to apply the rule to.
     * @param string|null $message The error message when the rule fails.
     * @param callable|string|null $when Either 'create' or 'update' or a callable that returns
     *   true when the validation rule should be applied.
     * @see \Cake\Validation\Validation::boolean()
     * @return $this
     */
    public function boolean(string $field, ?string $message = null, $when = null)
    {
        $extra = array_filter(['on' => $when, 'message' => $message]);

        return $this->add($field, 'boolean', $extra + [
            'rule' => 'boolean',
        ]);
    }

    /**
     * Add a decimal validation rule to a field.
     *
     * @param string $field The field you want to apply the rule to.
     * @param int|null $places The number of decimal places to require.
     * @param string|null $message The error message when the rule fails.
     * @param callable|string|null $when Either 'create' or 'update' or a callable that returns
     *   true when the validation rule should be applied.
     * @see \Cake\Validation\Validation::decimal()
     * @return $this
     */
    public function decimal(string $field, ?int $places = null, ?string $message = null, $when = null)
    {
        $extra = array_filter(['on' => $when, 'message' => $message]);

        return $this->add($field, 'decimal', $extra + [
            'rule' => ['decimal', $places],
        ]);
    }

    /**
     * Add an email validation rule to a field.
     *
     * @param string $field The field you want to apply the rule to.
     * @param bool $checkMX Whether or not to check the MX records.
     * @param string|null $message The error message when the rule fails.
     * @param callable|string|null $when Either 'create' or 'update' or a callable that returns
     *   true when the validation rule should be applied.
     * @see \Cake\Validation\Validation::email()
     * @return $this
     */
    public function email(string $field, bool $checkMX = false, ?string $message = null, $when = null)
    {
        $extra = array_filter(['on' => $when, 'message' => $message]);

        return $this->add($field, 'email', $extra + [
            'rule' => ['email', $checkMX],
        ]);
    }

    /**
     * Add an IP validation rule to a field.
     *
     * This rule will accept both IPv4 and IPv6 addresses.
     *
     * @param string $field The field you want to apply the rule to.
     * @param string|null $message The error message when the rule fails.
     * @param callable|string|null $when Either 'create' or 'update' or a callable that returns
     *   true when the validation rule should be applied.
     * @see \Cake\Validation\Validation::ip()
     * @return $this
     */
    public function ip(string $field, ?string $message = null, $when = null)
    {
        $extra = array_filter(['on' => $when, 'message' => $message]);

        return $this->add($field, 'ip', $extra + [
            'rule' => 'ip',
        ]);
    }

    /**
     * Add an IPv4 validation rule to a field.
     *
     * @param string $field The field you want to apply the rule to.
     * @param string|null $message The error message when the rule fails.
     * @param callable|string|null $when Either 'create' or 'update' or a callable that returns
     *   true when the validation rule should be applied.
     * @see \Cake\Validation\Validation::ip()
     * @return $this
     */
    public function ipv4(string $field, ?string $message = null, $when = null)
    {
        $extra = array_filter(['on' => $when, 'message' => $message]);

        return $this->add($field, 'ipv4', $extra + [
            'rule' => ['ip', 'ipv4'],
        ]);
    }

    /**
     * Add an IPv6 validation rule to a field.
     *
     * @param string $field The field you want to apply the rule to.
     * @param string|null $message The error message when the rule fails.
     * @param callable|string|null $when Either 'create' or 'update' or a callable that returns
     *   true when the validation rule should be applied.
     * @see \Cake\Validation\Validation::ip()
     * @return $this
     */
    public function ipv6(string $field, ?string $message = null, $when = null)
    {
        $extra = array_filter(['on' => $when, 'message' => $message]);

        return $this->add($field, 'ipv6', $extra + [
            'rule' => ['ip', 'ipv6'],
        ]);
    }

    /**
     * Add a string length validation rule to a field.
     *
     * @param string $field The field you want to apply the rule to.
     * @param int $min The minimum length required.
     * @param string|null $message The error message when the rule fails.
     * @param callable|string|null $when Either 'create' or 'update' or a callable that returns
     *   true when the validation rule should be applied.
     * @see \Cake\Validation\Validation::minLength()
     * @return $this
     */
    public function minLength(string $field, int $min, ?string $message = null, $when = null)
    {
        $extra = array_filter(['on' => $when, 'message' => $message]);

        return $this->add($field, 'minLength', $extra + [
            'rule' => ['minLength', $min],
        ]);
    }

    /**
     * Add a string length validation rule to a field.
     *
     * @param string $field The field you want to apply the rule to.
     * @param int $min The minimum length required.
     * @param string|null $message The error message when the rule fails.
     * @param callable|string|null $when Either 'create' or 'update' or a callable that returns
     *   true when the validation rule should be applied.
     * @see \Cake\Validation\Validation::minLengthBytes()
     * @return $this
     */
    public function minLengthBytes(string $field, int $min, ?string $message = null, $when = null)
    {
        $extra = array_filter(['on' => $when, 'message' => $message]);

        return $this->add($field, 'minLengthBytes', $extra + [
            'rule' => ['minLengthBytes', $min],
        ]);
    }

    /**
     * Add a string length validation rule to a field.
     *
     * @param string $field The field you want to apply the rule to.
     * @param int $max The maximum length allowed.
     * @param string|null $message The error message when the rule fails.
     * @param callable|string|null $when Either 'create' or 'update' or a callable that returns
     *   true when the validation rule should be applied.
     * @see \Cake\Validation\Validation::maxLength()
     * @return $this
     */
    public function maxLength(string $field, int $max, ?string $message = null, $when = null)
    {
        $extra = array_filter(['on' => $when, 'message' => $message]);

        return $this->add($field, 'maxLength', $extra + [
            'rule' => ['maxLength', $max],
        ]);
    }

    /**
     * Add a string length validation rule to a field.
     *
     * @param string $field The field you want to apply the rule to.
     * @param int $max The maximum length allowed.
     * @param string|null $message The error message when the rule fails.
     * @param callable|string|null $when Either 'create' or 'update' or a callable that returns
     *   true when the validation rule should be applied.
     * @see \Cake\Validation\Validation::maxLengthBytes()
     * @return $this
     */
    public function maxLengthBytes(string $field, int $max, ?string $message = null, $when = null)
    {
        $extra = array_filter(['on' => $when, 'message' => $message]);

        return $this->add($field, 'maxLengthBytes', $extra + [
            'rule' => ['maxLengthBytes', $max],
        ]);
    }

    /**
     * Add a numeric value validation rule to a field.
     *
     * @param string $field The field you want to apply the rule to.
     * @param string|null $message The error message when the rule fails.
     * @param callable|string|null $when Either 'create' or 'update' or a callable that returns
     *   true when the validation rule should be applied.
     * @see \Cake\Validation\Validation::numeric()
     * @return $this
     */
    public function numeric(string $field, ?string $message = null, $when = null)
    {
        $extra = array_filter(['on' => $when, 'message' => $message]);

        return $this->add($field, 'numeric', $extra + [
            'rule' => 'numeric',
        ]);
    }

    /**
     * Add a natural number validation rule to a field.
     *
     * @param string $field The field you want to apply the rule to.
     * @param string|null $message The error message when the rule fails.
     * @param callable|string|null $when Either 'create' or 'update' or a callable that returns
     *   true when the validation rule should be applied.
     * @see \Cake\Validation\Validation::naturalNumber()
     * @return $this
     */
    public function naturalNumber(string $field, ?string $message = null, $when = null)
    {
        $extra = array_filter(['on' => $when, 'message' => $message]);

        return $this->add($field, 'naturalNumber', $extra + [
            'rule' => ['naturalNumber', false],
        ]);
    }

    /**
     * Add a validation rule to ensure a field is a non negative integer.
     *
     * @param string $field The field you want to apply the rule to.
     * @param string|null $message The error message when the rule fails.
     * @param callable|string|null $when Either 'create' or 'update' or a callable that returns
     *   true when the validation rule should be applied.
     * @see \Cake\Validation\Validation::naturalNumber()
     * @return $this
     */
    public function nonNegativeInteger(string $field, ?string $message = null, $when = null)
    {
        $extra = array_filter(['on' => $when, 'message' => $message]);

        return $this->add($field, 'nonNegativeInteger', $extra + [
            'rule' => ['naturalNumber', true],
        ]);
    }

    /**
     * Add a validation rule to ensure a field is within a numeric range
     *
     * @param string $field The field you want to apply the rule to.
     * @param array $range The inclusive upper and lower bounds of the valid range.
     * @param string|null $message The error message when the rule fails.
     * @param callable|string|null $when Either 'create' or 'update' or a callable that returns
     *   true when the validation rule should be applied.
     * @see \Cake\Validation\Validation::range()
     * @return $this
     * @throws \InvalidArgumentException
     */
    public function range(string $field, array $range, ?string $message = null, $when = null)
    {
        if (count($range) !== 2) {
            throw new InvalidArgumentException('The $range argument requires 2 numbers');
        }
        $extra = array_filter(['on' => $when, 'message' => $message]);

        return $this->add($field, 'range', $extra + [
            'rule' => ['range', array_shift($range), array_shift($range)],
        ]);
    }

    /**
     * Add a validation rule to ensure a field is a URL.
     *
     * This validator does not require a protocol.
     *
     * @param string $field The field you want to apply the rule to.
     * @param string|null $message The error message when the rule fails.
     * @param callable|string|null $when Either 'create' or 'update' or a callable that returns
     *   true when the validation rule should be applied.
     * @see \Cake\Validation\Validation::url()
     * @return $this
     */
    public function url(string $field, ?string $message = null, $when = null)
    {
        $extra = array_filter(['on' => $when, 'message' => $message]);

        return $this->add($field, 'url', $extra + [
            'rule' => ['url', false],
        ]);
    }

    /**
     * Add a validation rule to ensure a field is a URL.
     *
     * This validator requires the URL to have a protocol.
     *
     * @param string $field The field you want to apply the rule to.
     * @param string|null $message The error message when the rule fails.
     * @param callable|string|null $when Either 'create' or 'update' or a callable that returns
     *   true when the validation rule should be applied.
     * @see \Cake\Validation\Validation::url()
     * @return $this
     */
    public function urlWithProtocol(string $field, ?string $message = null, $when = null)
    {
        $extra = array_filter(['on' => $when, 'message' => $message]);

        return $this->add($field, 'urlWithProtocol', $extra + [
            'rule' => ['url', true],
        ]);
    }

    /**
     * Add a validation rule to ensure the field value is within an allowed list.
     *
     * @param string $field The field you want to apply the rule to.
     * @param array $list The list of valid options.
     * @param string|null $message The error message when the rule fails.
     * @param callable|string|null $when Either 'create' or 'update' or a callable that returns
     *   true when the validation rule should be applied.
     * @see \Cake\Validation\Validation::inList()
     * @return $this
     */
    public function inList(string $field, array $list, ?string $message = null, $when = null)
    {
        $extra = array_filter(['on' => $when, 'message' => $message]);

        return $this->add($field, 'inList', $extra + [
            'rule' => ['inList', $list],
        ]);
    }

    /**
     * Add a validation rule to ensure the field is a UUID
     *
     * @param string $field The field you want to apply the rule to.
     * @param string|null $message The error message when the rule fails.
     * @param callable|string|null $when Either 'create' or 'update' or a callable that returns
     *   true when the validation rule should be applied.
     * @see \Cake\Validation\Validation::uuid()
     * @return $this
     */
    public function uuid(string $field, ?string $message = null, $when = null)
    {
        $extra = array_filter(['on' => $when, 'message' => $message]);

        return $this->add($field, 'uuid', $extra + [
            'rule' => 'uuid',
        ]);
    }

    /**
     * Add a validation rule to ensure the field is an uploaded file
     *
     * For options see Cake\Validation\Validation::uploadedFile()
     *
     * @param string $field The field you want to apply the rule to.
     * @param array $options An array of options.
     * @param string|null $message The error message when the rule fails.
     * @param callable|string|null $when Either 'create' or 'update' or a callable that returns
     *   true when the validation rule should be applied.
     * @see \Cake\Validation\Validation::uploadedFile()
     * @return $this
     */
    public function uploadedFile(string $field, array $options, ?string $message = null, $when = null)
    {
        $extra = array_filter(['on' => $when, 'message' => $message]);

        return $this->add($field, 'uploadedFile', $extra + [
            'rule' => ['uploadedFile', $options],
        ]);
    }

    /**
     * Add a validation rule to ensure the field is a lat/long tuple.
     *
     * e.g. `<lat>, <lng>`
     *
     * @param string $field The field you want to apply the rule to.
     * @param string|null $message The error message when the rule fails.
     * @param callable|string|null $when Either 'create' or 'update' or a callable that returns
     *   true when the validation rule should be applied.
     * @see \Cake\Validation\Validation::uuid()
     * @return $this
     */
    public function latLong(string $field, ?string $message = null, $when = null)
    {
        $extra = array_filter(['on' => $when, 'message' => $message]);

        return $this->add($field, 'latLong', $extra + [
            'rule' => 'geoCoordinate',
        ]);
    }

    /**
     * Add a validation rule to ensure the field is a latitude.
     *
     * @param string $field The field you want to apply the rule to.
     * @param string|null $message The error message when the rule fails.
     * @param callable|string|null $when Either 'create' or 'update' or a callable that returns
     *   true when the validation rule should be applied.
     * @see \Cake\Validation\Validation::latitude()
     * @return $this
     */
    public function latitude(string $field, ?string $message = null, $when = null)
    {
        $extra = array_filter(['on' => $when, 'message' => $message]);

        return $this->add($field, 'latitude', $extra + [
            'rule' => 'latitude',
        ]);
    }

    /**
     * Add a validation rule to ensure the field is a longitude.
     *
     * @param string $field The field you want to apply the rule to.
     * @param string|null $message The error message when the rule fails.
     * @param callable|string|null $when Either 'create' or 'update' or a callable that returns
     *   true when the validation rule should be applied.
     * @see \Cake\Validation\Validation::longitude()
     * @return $this
     */
    public function longitude(string $field, ?string $message = null, $when = null)
    {
        $extra = array_filter(['on' => $when, 'message' => $message]);

        return $this->add($field, 'longitude', $extra + [
            'rule' => 'longitude',
        ]);
    }

    /**
     * Add a validation rule to ensure a field contains only ascii bytes
     *
     * @param string $field The field you want to apply the rule to.
     * @param string|null $message The error message when the rule fails.
     * @param callable|string|null $when Either 'create' or 'update' or a callable that returns
     *   true when the validation rule should be applied.
     * @see \Cake\Validation\Validation::ascii()
     * @return $this
     */
    public function ascii(string $field, ?string $message = null, $when = null)
    {
        $extra = array_filter(['on' => $when, 'message' => $message]);

        return $this->add($field, 'ascii', $extra + [
            'rule' => 'ascii',
        ]);
    }

    /**
     * Add a validation rule to ensure a field contains only BMP utf8 bytes
     *
     * @param string $field The field you want to apply the rule to.
     * @param string|null $message The error message when the rule fails.
     * @param callable|string|null $when Either 'create' or 'update' or a callable that returns
     *   true when the validation rule should be applied.
     * @see \Cake\Validation\Validation::utf8()
     * @return $this
     */
    public function utf8(string $field, ?string $message = null, $when = null)
    {
        $extra = array_filter(['on' => $when, 'message' => $message]);

        return $this->add($field, 'utf8', $extra + [
            'rule' => ['utf8', ['extended' => false]],
        ]);
    }

    /**
     * Add a validation rule to ensure a field contains only utf8 bytes.
     *
     * This rule will accept 3 and 4 byte UTF8 sequences, which are necessary for emoji.
     *
     * @param string $field The field you want to apply the rule to.
     * @param string|null $message The error message when the rule fails.
     * @param callable|string|null $when Either 'create' or 'update' or a callable that returns
     *   true when the validation rule should be applied.
     * @see \Cake\Validation\Validation::utf8()
     * @return $this
     */
    public function utf8Extended(string $field, ?string $message = null, $when = null)
    {
        $extra = array_filter(['on' => $when, 'message' => $message]);

        return $this->add($field, 'utf8Extended', $extra + [
            'rule' => ['utf8', ['extended' => true]],
        ]);
    }

    /**
     * Add a validation rule to ensure a field is an integer value.
     *
     * @param string $field The field you want to apply the rule to.
     * @param string|null $message The error message when the rule fails.
     * @param callable|string|null $when Either 'create' or 'update' or a callable that returns
     *   true when the validation rule should be applied.
     * @see \Cake\Validation\Validation::isInteger()
     * @return $this
     */
    public function integer(string $field, ?string $message = null, $when = null)
    {
        $extra = array_filter(['on' => $when, 'message' => $message]);

        return $this->add($field, 'integer', $extra + [
            'rule' => 'isInteger',
        ]);
    }

    /**
     * Add a validation rule to ensure that a field contains an array.
     *
     * @param string $field The field you want to apply the rule to.
     * @param string|null $message The error message when the rule fails.
     * @param callable|string|null $when Either 'create' or 'update' or a callable that returns
     *   true when the validation rule should be applied.
     * @see \Cake\Validation\Validation::isArray()
     * @return $this
     */
    public function isArray(string $field, ?string $message = null, $when = null)
    {
        $extra = array_filter(['on' => $when, 'message' => $message]);

        return $this->add($field, 'isArray', $extra + [
                'rule' => 'isArray',
            ]);
    }

    /**
     * Add a validation rule to ensure that a field contains a scalar.
     *
     * @param string $field The field you want to apply the rule to.
     * @param string|null $message The error message when the rule fails.
     * @param callable|string|null $when Either 'create' or 'update' or a callable that returns
     *   true when the validation rule should be applied.
     * @see \Cake\Validation\Validation::isScalar()
     * @return $this
     */
    public function scalar(string $field, ?string $message = null, $when = null)
    {
        $extra = array_filter(['on' => $when, 'message' => $message]);

        return $this->add($field, 'scalar', $extra + [
                'rule' => 'isScalar',
            ]);
    }

    /**
     * Add a validation rule to ensure a field is a 6 digits hex color value.
     *
     * @param string $field The field you want to apply the rule to.
     * @param string|null $message The error message when the rule fails.
     * @param callable|string|null $when Either 'create' or 'update' or a callable that returns
     *   true when the validation rule should be applied.
     * @see \Cake\Validation\Validation::hexColor()
     * @return $this
     */
    public function hexColor(string $field, ?string $message = null, $when = null)
    {
        $extra = array_filter(['on' => $when, 'message' => $message]);

        return $this->add($field, 'hexColor', $extra + [
            'rule' => 'hexColor',
        ]);
    }

    /**
     * Add a validation rule for a multiple select. Comparison is case sensitive by default.
     *
     * @param string $field The field you want to apply the rule to.
     * @param array $options The options for the validator. Includes the options defined in
     *   \Cake\Validation\Validation::multiple() and the `caseInsensitive` parameter.
     * @param string|null $message The error message when the rule fails.
     * @param callable|string|null $when Either 'create' or 'update' or a callable that returns
     *   true when the validation rule should be applied.
     * @see \Cake\Validation\Validation::multiple()
     * @return $this
     */
    public function multipleOptions(string $field, array $options = [], ?string $message = null, $when = null)
    {
        $extra = array_filter(['on' => $when, 'message' => $message]);
        $caseInsensitive = $options['caseInsensitive'] ?? false;
        unset($options['caseInsensitive']);

        return $this->add($field, 'multipleOptions', $extra + [
            'rule' => ['multiple', $options, $caseInsensitive],
        ]);
    }

    /**
     * Add a validation rule to ensure that a field is an array containing at least
     * the specified amount of elements
     *
     * @param string $field The field you want to apply the rule to.
     * @param int $count The number of elements the array should at least have
     * @param string|null $message The error message when the rule fails.
     * @param callable|string|null $when Either 'create' or 'update' or a callable that returns
     *   true when the validation rule should be applied.
     * @see \Cake\Validation\Validation::numElements()
     * @return $this
     */
    public function hasAtLeast(string $field, int $count, ?string $message = null, $when = null)
    {
        $extra = array_filter(['on' => $when, 'message' => $message]);

        return $this->add($field, 'hasAtLeast', $extra + [
            'rule' => function ($value) use ($count) {
                if (is_array($value) && isset($value['_ids'])) {
                    $value = $value['_ids'];
                }

                return Validation::numElements($value, Validation::COMPARE_GREATER_OR_EQUAL, $count);
            },
        ]);
    }

    /**
     * Add a validation rule to ensure that a field is an array containing at most
     * the specified amount of elements
     *
     * @param string $field The field you want to apply the rule to.
     * @param int $count The number maximum amount of elements the field should have
     * @param string|null $message The error message when the rule fails.
     * @param callable|string|null $when Either 'create' or 'update' or a callable that returns
     *   true when the validation rule should be applied.
     * @see \Cake\Validation\Validation::numElements()
     * @return $this
     */
    public function hasAtMost(string $field, int $count, ?string $message = null, $when = null)
    {
        $extra = array_filter(['on' => $when, 'message' => $message]);

        return $this->add($field, 'hasAtMost', $extra + [
            'rule' => function ($value) use ($count) {
                if (is_array($value) && isset($value['_ids'])) {
                    $value = $value['_ids'];
                }

                return Validation::numElements($value, Validation::COMPARE_LESS_OR_EQUAL, $count);
            },
        ]);
    }

    /**
     * Returns whether or not a field can be left empty for a new or already existing
     * record.
     *
     * @param string $field Field name.
     * @param bool $newRecord whether the data to be validated is new or to be updated.
     * @return bool
     */
    public function isEmptyAllowed(string $field, bool $newRecord): bool
    {
        $providers = $this->_providers;
        $data = [];
        $context = compact('data', 'newRecord', 'field', 'providers');

        return $this->_canBeEmpty($this->field($field), $context);
    }

    /**
     * Returns whether or not a field can be left out for a new or already existing
     * record.
     *
     * @param string $field Field name.
     * @param bool $newRecord Whether the data to be validated is new or to be updated.
     * @return bool
     */
    public function isPresenceRequired(string $field, bool $newRecord): bool
    {
        $providers = $this->_providers;
        $data = [];
        $context = compact('data', 'newRecord', 'field', 'providers');

        return !$this->_checkPresence($this->field($field), $context);
    }

    /**
     * Returns whether or not a field matches against a regular expression.
     *
     * @param string $field Field name.
     * @param string $regex Regular expression.
     * @param string|null $message The error message when the rule fails.
     * @param callable|string|null $when Either 'create' or 'update' or a callable that returns
     *   true when the validation rule should be applied.
     * @return $this
     */
    public function regex(string $field, string $regex, ?string $message = null, $when = null)
    {
        $extra = array_filter(['on' => $when, 'message' => $message]);

        return $this->add($field, 'regex', $extra + [
            'rule' => ['custom', $regex],
        ]);
    }

    /**
     * Gets the required message for a field
     *
     * @param string $field Field name
     * @return string|null
     */
    public function getRequiredMessage(string $field): ?string
    {
        if (!isset($this->_fields[$field])) {
            return null;
        }

        $defaultMessage = 'This field is required';
        if ($this->_useI18n) {
            $defaultMessage = __d('cake', 'This field is required');
        }

        return $this->_presenceMessages[$field] ?? $defaultMessage;
    }

    /**
     * Gets the notEmpty message for a field
     *
     * @param string $field Field name
     * @return string|null
     */
    public function getNotEmptyMessage(string $field): ?string
    {
        if (!isset($this->_fields[$field])) {
            return null;
        }

        $defaultMessage = 'This field cannot be left empty';
        if ($this->_useI18n) {
            $defaultMessage = __d('cake', 'This field cannot be left empty');
        }

        foreach ($this->_fields[$field] as $rule) {
            if ($rule->get('rule') === 'notBlank' && $rule->get('message')) {
                return $rule->get('message');
            }
        }

        return $this->_allowEmptyMessages[$field] ?? $defaultMessage;
    }

    /**
     * Returns false if any validation for the passed rule set should be stopped
     * due to the field missing in the data array
     *
     * @param \Cake\Validation\ValidationSet $field The set of rules for a field.
     * @param array $context A key value list of data containing the validation context.
     * @return bool
     */
    protected function _checkPresence(ValidationSet $field, array $context): bool
    {
        $required = $field->isPresenceRequired();

        if (!is_string($required) && is_callable($required)) {
            return !$required($context);
        }

        $newRecord = $context['newRecord'];
        if (in_array($required, [static::WHEN_CREATE, static::WHEN_UPDATE], true)) {
            return ($required === static::WHEN_CREATE && !$newRecord) ||
                ($required === static::WHEN_UPDATE && $newRecord);
        }

        return !$required;
    }

    /**
     * Returns whether the field can be left blank according to `allowEmpty`
     *
     * @param \Cake\Validation\ValidationSet $field the set of rules for a field
     * @param array $context a key value list of data containing the validation context.
     * @return bool
     */
    protected function _canBeEmpty(ValidationSet $field, array $context): bool
    {
        $allowed = $field->isEmptyAllowed();

        if (!is_string($allowed) && is_callable($allowed)) {
            return $allowed($context);
        }

        $newRecord = $context['newRecord'];
        if (in_array($allowed, [static::WHEN_CREATE, static::WHEN_UPDATE], true)) {
            $allowed = ($allowed === static::WHEN_CREATE && $newRecord) ||
                ($allowed === static::WHEN_UPDATE && !$newRecord);
        }

        return (bool)$allowed;
    }

    /**
     * Returns true if the field is empty in the passed data array
     *
     * @param mixed $data Value to check against.
     * @param int $flags A bitmask of EMPTY_* flags which specify what is empty
     * @return bool
     */
    protected function isEmpty($data, int $flags): bool
    {
        if ($data === null) {
            return true;
        }

        if ($data === '' && ($flags & self::EMPTY_STRING)) {
            return true;
        }

        $arrayTypes = self::EMPTY_ARRAY | self::EMPTY_DATE | self::EMPTY_TIME;
        if ($data === [] && ($flags & $arrayTypes)) {
            return true;
        }

        if (is_array($data)) {
            if (
                ($flags & self::EMPTY_FILE)
                && isset($data['name'], $data['type'], $data['tmp_name'], $data['error'])
                && (int)$data['error'] === UPLOAD_ERR_NO_FILE
            ) {
                return true;
            }

            $allFieldsAreEmpty = true;
            foreach ($data as $field) {
                if ($field !== null && $field !== '') {
                    $allFieldsAreEmpty = false;
                    break;
                }
            }

            if ($allFieldsAreEmpty) {
                if (($flags & self::EMPTY_DATE) && isset($data['year'])) {
                    return true;
                }

                if (($flags & self::EMPTY_TIME) && isset($data['hour'])) {
                    return true;
                }
            }
        }

        if (
            ($flags & self::EMPTY_FILE)
            && $data instanceof UploadedFileInterface
            && $data->getError() === UPLOAD_ERR_NO_FILE
        ) {
            return true;
        }

        return false;
    }

    /**
     * Iterates over each rule in the validation set and collects the errors resulting
     * from executing them
     *
     * @param string $field The name of the field that is being processed
     * @param \Cake\Validation\ValidationSet $rules the list of rules for a field
     * @param array $data the full data passed to the validator
     * @param bool $newRecord whether is it a new record or an existing one
     * @return array
     */
    protected function _processRules(string $field, ValidationSet $rules, array $data, bool $newRecord): array
    {
        $errors = [];
        // Loading default provider in case there is none
        $this->getProvider('default');
        $message = 'The provided value is invalid';

        if ($this->_useI18n) {
            $message = __d('cake', 'The provided value is invalid');
        }

        foreach ($rules as $name => $rule) {
            $result = $rule->process($data[$field], $this->_providers, compact('newRecord', 'data', 'field'));
            if ($result === true) {
                continue;
            }

            $errors[$name] = $message;
            if (is_array($result) && $name === static::NESTED) {
                $errors = $result;
            }
            if (is_string($result)) {
                $errors[$name] = $result;
            }

            if ($rule->isLast()) {
                break;
            }
        }

        return $errors;
    }

    /**
     * Get the printable version of this object.
     *
     * @return array
     */
    public function __debugInfo(): array
    {
        $fields = [];
        foreach ($this->_fields as $name => $fieldSet) {
            $fields[$name] = [
                'isPresenceRequired' => $fieldSet->isPresenceRequired(),
                'isEmptyAllowed' => $fieldSet->isEmptyAllowed(),
                'rules' => array_keys($fieldSet->rules()),
            ];
        }

        return [
            '_presenceMessages' => $this->_presenceMessages,
            '_allowEmptyMessages' => $this->_allowEmptyMessages,
            '_allowEmptyFlags' => $this->_allowEmptyFlags,
            '_useI18n' => $this->_useI18n,
            '_stopOnFailure' => $this->_stopOnFailure,
            '_providers' => array_keys($this->_providers),
            '_fields' => $fields,
        ];
    }
}<|MERGE_RESOLUTION|>--- conflicted
+++ resolved
@@ -693,107 +693,6 @@
     }
 
     /**
-<<<<<<< HEAD
-=======
-     * Allows a field to be empty. You can also pass array.
-     * Using an array will let you provide the following keys:
-     *
-     * - `when` individual when condition for field
-     * - 'message' individual message for field
-     *
-     * You can also set when and message for all passed fields, the individual setting
-     * takes precedence over group settings.
-     *
-     * This is the opposite of notEmpty() which requires a field to not be empty.
-     * By using $mode equal to 'create' or 'update', you can allow fields to be empty
-     * when records are first created, or when they are updated.
-     *
-     * ### Example:
-     *
-     * ```
-     * // Email can be empty
-     * $validator->allowEmpty('email');
-     *
-     * // Email can be empty on create
-     * $validator->allowEmpty('email', Validator::WHEN_CREATE);
-     *
-     * // Email can be empty on update
-     * $validator->allowEmpty('email', Validator::WHEN_UPDATE);
-     *
-     * // Email and subject can be empty on update
-     * $validator->allowEmpty(['email', 'subject'], Validator::WHEN_UPDATE;
-     *
-     * // Email can be always empty, subject and content can be empty on update.
-     * $validator->allowEmpty(
-     *      [
-     *          'email' => [
-     *              'when' => true
-     *          ],
-     *          'content' => [
-     *              'message' => 'Content cannot be empty'
-     *          ],
-     *          'subject'
-     *      ],
-     *      Validator::WHEN_UPDATE
-     * );
-     * ```
-     *
-     * It is possible to conditionally allow emptiness on a field by passing a callback
-     * as a second argument. The callback will receive the validation context array as
-     * argument:
-     *
-     * ```
-     * $validator->allowEmpty('email', function ($context) {
-     *  return !$context['newRecord'] || $context['data']['role'] === 'admin';
-     * });
-     * ```
-     *
-     * This method will correctly detect empty file uploads and date/time/datetime fields.
-     *
-     * Because this and `notEmpty()` modify the same internal state, the last
-     * method called will take precedence.
-     *
-     * @deprecated 3.7.0 Use {@link allowEmptyString()}, {@link allowEmptyArray()}, {@link allowEmptyFile()},
-     *   {@link allowEmptyDate()}, {@link allowEmptyTime()}, {@link allowEmptyDateTime()} or {@link allowEmptyFor()} instead.
-     * @param array|string $field the name of the field or a list of fields
-     * @param callable|string|bool $when Indicates when the field is allowed to be empty
-     * Valid values are true (always), 'create', 'update'. If a callable is passed then
-     * the field will allowed to be empty only when the callback returns true.
-     * @param string|null $message The message to show if the field is not
-     * @return $this
-     */
-    public function allowEmpty($field, $when = true, $message = null)
-    {
-        deprecationWarning(
-            'allowEmpty() is deprecated. '
-            . 'Use allowEmptyString(), allowEmptyArray(), allowEmptyFile(), allowEmptyDate(), allowEmptyTime(), '
-            . 'allowEmptyDateTime() or allowEmptyFor() instead.'
-        );
-
-        $defaults = [
-            'when' => $when,
-            'message' => $message,
-        ];
-        if (!is_array($field)) {
-            $field = $this->_convertValidatorToArray($field, $defaults);
-        }
-
-        foreach ($field as $fieldName => $setting) {
-            $settings = $this->_convertValidatorToArray($fieldName, $defaults, $setting);
-            $fieldName = array_keys($settings)[0];
-            $this->allowEmptyFor(
-                $fieldName,
-                static::EMPTY_ALL,
-                $settings[$fieldName]['when'],
-                $settings[$fieldName]['message']
-            );
-        }
-
-        return $this;
-    }
-
-    /**
->>>>>>> be745ba2
      * Low-level method to indicate that a field can be empty.
      *
      * This method should generally not be used and instead you should
@@ -1153,110 +1052,6 @@
     }
 
     /**
-<<<<<<< HEAD
-=======
-     * Sets a field to require a non-empty value. You can also pass array.
-     * Using an array will let you provide the following keys:
-     *
-     * - `when` individual when condition for field
-     * - `message` individual error message for field
-     *
-     * You can also set `when` and `message` for all passed fields, the individual setting
-     * takes precedence over group settings.
-     *
-     * This is the opposite of `allowEmpty()` which allows a field to be empty.
-     * By using $mode equal to 'create' or 'update', you can make fields required
-     * when records are first created, or when they are updated.
-     *
-     * ### Example:
-     *
-     * ```
-     * $message = 'This field cannot be empty';
-     *
-     * // Email cannot be empty
-     * $validator->notEmpty('email');
-     *
-     * // Email can be empty on update, but not create
-     * $validator->notEmpty('email', $message, 'create');
-     *
-     * // Email can be empty on create, but required on update.
-     * $validator->notEmpty('email', $message, Validator::WHEN_UPDATE);
-     *
-     * // Email and title can be empty on create, but are required on update.
-     * $validator->notEmpty(['email', 'title'], $message, Validator::WHEN_UPDATE);
-     *
-     * // Email can be empty on create, title must always be not empty
-     * $validator->notEmpty(
-     *      [
-     *          'email',
-     *          'title' => [
-     *              'when' => true,
-     *              'message' => 'Title cannot be empty'
-     *          ]
-     *      ],
-     *      $message,
-     *      Validator::WHEN_UPDATE
-     * );
-     * ```
-     *
-     * It is possible to conditionally disallow emptiness on a field by passing a callback
-     * as the third argument. The callback will receive the validation context array as
-     * argument:
-     *
-     * ```
-     * $validator->notEmpty('email', 'Email is required', function ($context) {
-     *   return $context['newRecord'] && $context['data']['role'] !== 'admin';
-     * });
-     * ```
-     *
-     * Because this and `allowEmpty()` modify the same internal state, the last
-     * method called will take precedence.
-     *
-     * @deprecated 3.7.0 Use {@link notEmptyString()}, {@link notEmptyArray()}, {@link notEmptyFile()},
-     *   {@link notEmptyDate()}, {@link notEmptyTime()} or {@link notEmptyDateTime()} instead.
-     * @param array|string $field the name of the field or list of fields
-     * @param string|null $message The message to show if the field is not
-     * @param callable|string|bool $when Indicates when the field is not allowed
-     *   to be empty. Valid values are true (always), 'create', 'update'. If a
-     *   callable is passed then the field will allowed to be empty only when
-     *   the callback returns false.
-     * @return $this
-     */
-    public function notEmpty($field, ?string $message = null, $when = false)
-    {
-        deprecationWarning(
-            'notEmpty() is deprecated. '
-            . 'Use notEmptyString(), notEmptyArray(), notEmptyFile(), notEmptyDate(), notEmptyTime() '
-            . 'or notEmptyDateTime() instead.'
-        );
-
-        $defaults = [
-            'when' => $when,
-            'message' => $message,
-        ];
-
-        if (!is_array($field)) {
-            $field = $this->_convertValidatorToArray($field, $defaults);
-        }
-
-        foreach ($field as $fieldName => $setting) {
-            $settings = $this->_convertValidatorToArray($fieldName, $defaults, $setting);
-            $fieldName = current(array_keys($settings));
-
-            $whenSetting = $this->invertWhenClause($settings[$fieldName]['when']);
-
-            $this->field($fieldName)->allowEmpty($whenSetting);
-            $this->_allowEmptyFlags[$fieldName] = static::EMPTY_ALL;
-            if ($settings[$fieldName]['message']) {
-                $this->_allowEmptyMessages[$fieldName] = $settings[$fieldName]['message'];
-            }
-        }
-
-        return $this;
-    }
-
-    /**
->>>>>>> be745ba2
      * Invert a when clause for creating notEmpty rules
      *
      * @param callable|string|bool $when Indicates when the field is not allowed

<?php
declare(strict_types=1);
/**
 * CakePHP(tm) : Rapid Development Framework (https://cakephp.org)
 * Copyright (c) Cake Software Foundation, Inc. (https://cakefoundation.org)
 *
 * Licensed under The MIT License
 * For full copyright and license information, please see the LICENSE.txt
 * Redistributions of files must retain the above copyright notice.
 *
 * @copyright     Copyright (c) Cake Software Foundation, Inc. (https://cakefoundation.org)
 * @link          https://cakephp.org CakePHP(tm) Project
 * @since         1.2.0
 * @license       https://opensource.org/licenses/mit-license.php MIT License
 */
namespace Cake\Validation;

use Cake\I18n\Time;
use Cake\Utility\Text;
use DateTimeInterface;
use InvalidArgumentException;
use LogicException;
use NumberFormatter;
use Psr\Http\Message\UploadedFileInterface;
use RuntimeException;

/**
 * Validation Class. Used for validation of model data
 *
 * Offers different validation methods.
 */
class Validation
{
    /**
     * Default locale
     */
    public const DEFAULT_LOCALE = 'en_US';

    /**
     * Same as operator.
     */
    public const COMPARE_SAME = '===';

    /**
     * Not same as comparison operator.
     */
    public const COMPARE_NOT_SAME = '!==';

    /**
     * Equal to comparison operator.
     */
    public const COMPARE_EQUAL = '==';

    /**
     * Not equal to comparison operator.
     */
    public const COMPARE_NOT_EQUAL = '!=';

    /**
     * Greater than comparison operator.
     */
    public const COMPARE_GREATER = '>';

    /**
     * Greater than or equal to comparison operator.
     */
    public const COMPARE_GREATER_OR_EQUAL = '>=';

    /**
     * Less than comparison operator.
     */
    public const COMPARE_LESS = '<';

    /**
     * Less than or equal to comparison operator.
     */
    public const COMPARE_LESS_OR_EQUAL = '<=';

    /**
     * Some complex patterns needed in multiple places
     *
     * @var array
     */
    protected static $_pattern = [
        'hostname' => '(?:[_\p{L}0-9][-_\p{L}0-9]*\.)*(?:[\p{L}0-9][-\p{L}0-9]{0,62})\.(?:(?:[a-z]{2}\.)?[a-z]{2,})',
        'latitude' => '[-+]?([1-8]?\d(\.\d+)?|90(\.0+)?)',
        'longitude' => '[-+]?(180(\.0+)?|((1[0-7]\d)|([1-9]?\d))(\.\d+)?)',
    ];

    /**
     * Holds an array of errors messages set in this class.
     * These are used for debugging purposes
     *
     * @var array
     */
    public static $errors = [];

    /**
     * Checks that a string contains something other than whitespace
     *
     * Returns true if string contains something other than whitespace
     *
     * @param mixed $check Value to check
     * @return bool Success
     */
    public static function notBlank($check): bool
    {
        if (empty($check) && !is_bool($check) && !is_numeric($check)) {
            return false;
        }

        return static::_check($check, '/[^\s]+/m');
    }

    /**
     * Checks that a string contains only integer or letters
     *
     * Returns true if string contains only integer or letters
     *
     * @param mixed $check Value to check
     * @return bool Success
     */
    public static function alphaNumeric($check): bool
    {
        if ((empty($check) && $check !== '0') || !is_scalar($check)) {
            return false;
        }

        return self::_check($check, '/^[\p{Ll}\p{Lm}\p{Lo}\p{Lt}\p{Lu}\p{Nd}]+$/Du');
    }

    /**
     * Checks that a string length is within specified range.
     * Spaces are included in the character count.
     * Returns true if string matches value min, max, or between min and max,
     *
     * @param mixed $check Value to check for length
     * @param int $min Minimum value in range (inclusive)
     * @param int $max Maximum value in range (inclusive)
     * @return bool Success
     */
    public static function lengthBetween($check, int $min, int $max): bool
    {
        if (!is_scalar($check)) {
            return false;
        }
        $length = mb_strlen((string)$check);

        return $length >= $min && $length <= $max;
    }

    /**
     * Validation of credit card numbers.
     * Returns true if $check is in the proper credit card format.
     *
     * @param mixed $check credit card number to validate
     * @param string|array $type 'all' may be passed as a string, defaults to fast which checks format of
     *     most major credit cards if an array is used only the values of the array are checked.
     *    Example: ['amex', 'bankcard', 'maestro']
     * @param bool $deep set to true this will check the Luhn algorithm of the credit card.
     * @param string|null $regex A custom regex, this will be used instead of the defined regex values.
     * @return bool Success
     * @see \Cake\Validation\Validation::luhn()
     */
    public static function creditCard($check, $type = 'fast', bool $deep = false, ?string $regex = null): bool
    {
        if (!(is_string($check) || is_int($check))) {
            return false;
        }

        $check = str_replace(['-', ' '], '', (string)$check);
        if (mb_strlen($check) < 13) {
            return false;
        }

        if ($regex !== null && static::_check($check, $regex)) {
            return !$deep || static::luhn($check);
        }
        $cards = [
            'all' => [
                'amex' => '/^3[47]\\d{13}$/',
                'bankcard' => '/^56(10\\d\\d|022[1-5])\\d{10}$/',
                'diners' => '/^(?:3(0[0-5]|[68]\\d)\\d{11})|(?:5[1-5]\\d{14})$/',
                'disc' => '/^(?:6011|650\\d)\\d{12}$/',
                'electron' => '/^(?:417500|4917\\d{2}|4913\\d{2})\\d{10}$/',
                'enroute' => '/^2(?:014|149)\\d{11}$/',
                'jcb' => '/^(3\\d{4}|2131|1800)\\d{11}$/',
                'maestro' => '/^(?:5020|6\\d{3})\\d{12}$/',
                'mc' => '/^(5[1-5]\\d{14})|(2(?:22[1-9]|2[3-9][0-9]|[3-6][0-9]{2}|7[0-1][0-9]|720)\\d{12})$/',
                'solo' => '/^(6334[5-9][0-9]|6767[0-9]{2})\\d{10}(\\d{2,3})?$/',
                // phpcs:ignore Generic.Files.LineLength
                'switch' => '/^(?:49(03(0[2-9]|3[5-9])|11(0[1-2]|7[4-9]|8[1-2])|36[0-9]{2})\\d{10}(\\d{2,3})?)|(?:564182\\d{10}(\\d{2,3})?)|(6(3(33[0-4][0-9])|759[0-9]{2})\\d{10}(\\d{2,3})?)$/',
                'visa' => '/^4\\d{12}(\\d{3})?$/',
                'voyager' => '/^8699[0-9]{11}$/',
            ],
            // phpcs:ignore Generic.Files.LineLength
            'fast' => '/^(?:4[0-9]{12}(?:[0-9]{3})?|5[1-5][0-9]{14}|6011[0-9]{12}|3(?:0[0-5]|[68][0-9])[0-9]{11}|3[47][0-9]{13})$/',
        ];

        if (is_array($type)) {
            foreach ($type as $value) {
                $regex = $cards['all'][strtolower($value)];

                if (static::_check($check, $regex)) {
                    return static::luhn($check);
                }
            }
        } elseif ($type === 'all') {
            foreach ($cards['all'] as $value) {
                $regex = $value;

                if (static::_check($check, $regex)) {
                    return static::luhn($check);
                }
            }
        } else {
            $regex = $cards['fast'];

            if (static::_check($check, $regex)) {
                return static::luhn($check);
            }
        }

        return false;
    }

    /**
     * Used to check the count of a given value of type array or Countable.
     *
     * @param array|\Countable $check The value to check the count on.
     * @param string $operator Can be either a word or operand
     *    is greater >, is less <, greater or equal >=
     *    less or equal <=, is less <, equal to ==, not equal !=
     * @param int $expectedCount The expected count value.
     * @return bool Success
     */
    public static function numElements($check, string $operator, int $expectedCount): bool
    {
        if (!is_array($check) && !$check instanceof \Countable) {
            return false;
        }

        return self::comparison(count($check), $operator, $expectedCount);
    }

    /**
     * Used to compare 2 numeric values.
     *
     * @param string|int $check1 The left value to compare.
     * @param string $operator Can be either a word or operand
     *    is greater >, is less <, greater or equal >=
     *    less or equal <=, is less <, equal to ==, not equal !=
     * @param string|int $check2 The right value to compare.
     * @return bool Success
     */
    public static function comparison($check1, string $operator, $check2): bool
    {
        if ((float)$check1 != $check1) {
            return false;
        }

        $operator = str_replace([' ', "\t", "\n", "\r", "\0", "\x0B"], '', strtolower($operator));
        switch ($operator) {
            case static::COMPARE_GREATER:
                if ($check1 > $check2) {
                    return true;
                }
                break;
            case static::COMPARE_LESS:
                if ($check1 < $check2) {
                    return true;
                }
                break;
            case static::COMPARE_GREATER_OR_EQUAL:
                if ($check1 >= $check2) {
                    return true;
                }
                break;
            case static::COMPARE_LESS_OR_EQUAL:
                if ($check1 <= $check2) {
                    return true;
                }
                break;
            case static::COMPARE_EQUAL:
                if ($check1 === $check2) {
                    return true;
                }
                break;
            case static::COMPARE_NOT_EQUAL:
                if ($check1 !== $check2) {
                    return true;
                }
                break;
            case static::COMPARE_SAME:
                if ($check1 === $check2) {
                    return true;
                }
                break;
            case static::COMPARE_NOT_SAME:
                if ($check1 !== $check2) {
                    return true;
                }
                break;
            default:
                static::$errors[] = 'You must define the $operator parameter for Validation::comparison()';
        }

        return false;
    }

    /**
     * Compare one field to another.
     *
     * If both fields have exactly the same value this method will return true.
     *
     * @param mixed $check The value to find in $field.
     * @param string $field The field to check $check against. This field must be present in $context.
     * @param array $context The validation context.
     * @return bool
     */
    public static function compareWith($check, string $field, array $context): bool
    {
        return self::compareFields($check, $field, static::COMPARE_SAME, $context);
    }

    /**
     * Compare one field to another.
     *
     * Return true if the comparison matches the expected result.
     *
     * @param mixed $check The value to find in $field.
     * @param string $field The field to check $check against. This field must be present in $context.
     * @param string $operator Comparison operator.
     * @param array $context The validation context.
     * @return bool
     * @since 3.6.0
     */
    public static function compareFields($check, string $field, string $operator, array $context): bool
    {
        if (!isset($context['data'][$field])) {
            return false;
        }

        return static::comparison($check, $operator, $context['data'][$field]);
    }

    /**
     * Checks if a string contains one or more non-alphanumeric characters.
     *
     * Returns true if string contains at least the specified number of non-alphanumeric characters
     *
     * @param mixed $check Value to check
     * @param int $count Number of non-alphanumerics to check for
     * @return bool Success
     */
    public static function containsNonAlphaNumeric($check, int $count = 1): bool
    {
        if (!is_string($check)) {
            return false;
        }

        $matches = preg_match_all('/[^a-zA-Z0-9]/', $check);

        return $matches >= $count;
    }

    /**
     * Used when a custom regular expression is needed.
     *
     * @param string $check The value to check.
     * @param string|null $regex If $check is passed as a string, $regex must also be set to valid regular expression
     * @return bool Success
     */
    public static function custom($check, ?string $regex = null): bool
    {
        if ($regex === null) {
            static::$errors[] = 'You must define a regular expression for Validation::custom()';

            return false;
        }

        return static::_check($check, $regex);
    }

    /**
     * Date validation, determines if the string passed is a valid date.
     * keys that expect full month, day and year will validate leap years.
     *
     * Years are valid from 1800 to 2999.
     *
     * ### Formats:
     *
     * - `dmy` 27-12-2006 or 27-12-06 separators can be a space, period, dash, forward slash
     * - `mdy` 12-27-2006 or 12-27-06 separators can be a space, period, dash, forward slash
     * - `ymd` 2006-12-27 or 06-12-27 separators can be a space, period, dash, forward slash
     * - `dMy` 27 December 2006 or 27 Dec 2006
     * - `Mdy` December 27, 2006 or Dec 27, 2006 comma is optional
     * - `My` December 2006 or Dec 2006
     * - `my` 12/2006 or 12/06 separators can be a space, period, dash, forward slash
     * - `ym` 2006/12 or 06/12 separators can be a space, period, dash, forward slash
     * - `y` 2006 just the year without any separators
     *
     * @param string|\DateTimeInterface $check a valid date string/object
     * @param string|array $format Use a string or an array of the keys above.
     *    Arrays should be passed as ['dmy', 'mdy', etc]
     * @param string|null $regex If a custom regular expression is used this is the only validation that will occur.
     * @return bool Success
     */
    public static function date($check, $format = 'ymd', ?string $regex = null): bool
    {
        if ($check instanceof DateTimeInterface) {
            return true;
        }
        if (is_object($check)) {
            return false;
        }
        if (is_array($check)) {
            $check = static::_getDateString($check);
            $format = 'ymd';
        }

        if ($regex !== null) {
            return static::_check($check, $regex);
        }
        $month = '(0[123456789]|10|11|12)';
        $separator = '([- /.])';
        $fourDigitYear = '(([1][8-9][0-9][0-9])|([2][0-9][0-9][0-9]))';
        $twoDigitYear = '([0-9]{2})';
        $year = '(?:' . $fourDigitYear . '|' . $twoDigitYear . ')';

        // phpcs:disable Generic.Files.LineLength
        $regex['dmy'] = '%^(?:(?:31(\\/|-|\\.|\\x20)(?:0?[13578]|1[02]))\\1|(?:(?:29|30)' .
            $separator . '(?:0?[1,3-9]|1[0-2])\\2))(?:(?:1[6-9]|[2-9]\\d)?\\d{2})$|^(?:29' .
            $separator . '0?2\\3(?:(?:(?:1[6-9]|[2-9]\\d)?(?:0[48]|[2468][048]|[13579][26])|(?:(?:16|[2468][048]|[3579][26])00))))$|^(?:0?[1-9]|1\\d|2[0-8])' .
            $separator . '(?:(?:0?[1-9])|(?:1[0-2]))\\4(?:(?:1[6-9]|[2-9]\\d)?\\d{2})$%';

        $regex['mdy'] = '%^(?:(?:(?:0?[13578]|1[02])(\\/|-|\\.|\\x20)31)\\1|(?:(?:0?[13-9]|1[0-2])' .
            $separator . '(?:29|30)\\2))(?:(?:1[6-9]|[2-9]\\d)?\\d{2})$|^(?:0?2' . $separator . '29\\3(?:(?:(?:1[6-9]|[2-9]\\d)?(?:0[48]|[2468][048]|[13579][26])|(?:(?:16|[2468][048]|[3579][26])00))))$|^(?:(?:0?[1-9])|(?:1[0-2]))' .
            $separator . '(?:0?[1-9]|1\\d|2[0-8])\\4(?:(?:1[6-9]|[2-9]\\d)?\\d{2})$%';

        $regex['ymd'] = '%^(?:(?:(?:(?:(?:1[6-9]|[2-9]\\d)?(?:0[48]|[2468][048]|[13579][26])|(?:(?:16|[2468][048]|[3579][26])00)))' .
            $separator . '(?:0?2\\1(?:29)))|(?:(?:(?:1[6-9]|[2-9]\\d)?\\d{2})' .
            $separator . '(?:(?:(?:0?[13578]|1[02])\\2(?:31))|(?:(?:0?[1,3-9]|1[0-2])\\2(29|30))|(?:(?:0?[1-9])|(?:1[0-2]))\\2(?:0?[1-9]|1\\d|2[0-8]))))$%';

        $regex['dMy'] = '/^((31(?!\\ (Feb(ruary)?|Apr(il)?|June?|(Sep(?=\\b|t)t?|Nov)(ember)?)))|((30|29)(?!\\ Feb(ruary)?))|(29(?=\\ Feb(ruary)?\\ (((1[6-9]|[2-9]\\d)(0[48]|[2468][048]|[13579][26])|((16|[2468][048]|[3579][26])00)))))|(0?[1-9])|1\\d|2[0-8])\\ (Jan(uary)?|Feb(ruary)?|Ma(r(ch)?|y)|Apr(il)?|Ju((ly?)|(ne?))|Aug(ust)?|Oct(ober)?|(Sep(?=\\b|t)t?|Nov|Dec)(ember)?)\\ ((1[6-9]|[2-9]\\d)\\d{2})$/';

        $regex['Mdy'] = '/^(?:(((Jan(uary)?|Ma(r(ch)?|y)|Jul(y)?|Aug(ust)?|Oct(ober)?|Dec(ember)?)\\ 31)|((Jan(uary)?|Ma(r(ch)?|y)|Apr(il)?|Ju((ly?)|(ne?))|Aug(ust)?|Oct(ober)?|(Sep)(tember)?|(Nov|Dec)(ember)?)\\ (0?[1-9]|([12]\\d)|30))|(Feb(ruary)?\\ (0?[1-9]|1\\d|2[0-8]|(29(?=,?\\ ((1[6-9]|[2-9]\\d)(0[48]|[2468][048]|[13579][26])|((16|[2468][048]|[3579][26])00)))))))\\,?\\ ((1[6-9]|[2-9]\\d)\\d{2}))$/';

        $regex['My'] = '%^(Jan(uary)?|Feb(ruary)?|Ma(r(ch)?|y)|Apr(il)?|Ju((ly?)|(ne?))|Aug(ust)?|Oct(ober)?|(Sep(?=\\b|t)t?|Nov|Dec)(ember)?)' .
            $separator . '((1[6-9]|[2-9]\\d)\\d{2})$%';
        // phpcs:enable Generic.Files.LineLength

        $regex['my'] = '%^(' . $month . $separator . $year . ')$%';
        $regex['ym'] = '%^(' . $year . $separator . $month . ')$%';
        $regex['y'] = '%^(' . $fourDigitYear . ')$%';

        $format = is_array($format) ? array_values($format) : [$format];
        foreach ($format as $key) {
            if (static::_check($check, $regex[$key]) === true) {
                return true;
            }
        }

        return false;
    }

    /**
     * Validates a datetime value
     *
     * All values matching the "date" core validation rule, and the "time" one will be valid
     *
     * @param string|\DateTimeInterface $check Value to check
     * @param string|array $dateFormat Format of the date part. See Validation::date() for more information.
     * @param string|null $regex Regex for the date part. If a custom regular expression is used
     *   this is the only validation that will occur.
     * @return bool True if the value is valid, false otherwise
     * @see \Cake\Validation\Validation::date()
     * @see \Cake\Validation\Validation::time()
     */
    public static function datetime($check, $dateFormat = 'ymd', ?string $regex = null): bool
    {
        if ($check instanceof DateTimeInterface) {
            return true;
        }
        if (is_object($check)) {
            return false;
        }
        $valid = false;
        if (is_array($check)) {
            $check = static::_getDateString($check);
            $dateFormat = 'ymd';
        }
        $parts = explode(' ', $check);
        if (count($parts) > 1) {
            $date = rtrim(array_shift($parts), ',');
            $time = implode(' ', $parts);
            $valid = static::date($date, $dateFormat, $regex) && static::time($time);
        }

        return $valid;
    }

    /**
     * Time validation, determines if the string passed is a valid time.
     * Validates time as 24hr (HH:MM) or am/pm ([H]H:MM[a|p]m)
     * Does not allow/validate seconds.
     *
     * @param string|\DateTimeInterface $check a valid time string/object
     * @return bool Success
     */
    public static function time($check): bool
    {
        if ($check instanceof DateTimeInterface) {
            return true;
        }
        if (is_array($check)) {
            $check = static::_getDateString($check);
        }

        if (!is_scalar($check)) {
            return false;
        }

        return static::_check(
            $check,
            '%^((0?[1-9]|1[012])(:[0-5]\d){0,2} ?([AP]M|[ap]m))$|^([01]\d|2[0-3])(:[0-5]\d){0,2}$%'
        );
    }

    /**
     * Date and/or time string validation.
     * Uses `I18n::Time` to parse the date. This means parsing is locale dependent.
     *
     * @param string|\DateTime $check a date string or object (will always pass)
     * @param string $type Parser type, one out of 'date', 'time', and 'datetime'
     * @param string|int|null $format any format accepted by IntlDateFormatter
     * @return bool Success
     * @throws \InvalidArgumentException when unsupported $type given
     * @see \Cake\I18n\Time::parseDate(), \Cake\I18n\Time::parseTime(), \Cake\I18n\Time::parseDateTime()
     */
    public static function localizedTime($check, string $type = 'datetime', $format = null): bool
    {
        if ($check instanceof DateTimeInterface) {
            return true;
        }
        if (is_object($check)) {
            return false;
        }
        static $methods = [
            'date' => 'parseDate',
            'time' => 'parseTime',
            'datetime' => 'parseDateTime',
        ];
        if (empty($methods[$type])) {
            throw new InvalidArgumentException('Unsupported parser type given.');
        }
        $method = $methods[$type];

        return Time::$method($check, $format) !== null;
    }

    /**
     * Validates if passed value is boolean-like.
     *
     * The list of what is considered to be boolean values, may be set via $booleanValues.
     *
     * @param bool|int|string $check Value to check.
     * @param array $booleanValues List of valid boolean values, defaults to `[true, false, 0, 1, '0', '1']`.
     * @return bool Success.
     */
    public static function boolean($check, array $booleanValues = []): bool
    {
        if (!$booleanValues) {
            $booleanValues = [true, false, 0, 1, '0', '1'];
        }

        return in_array($check, $booleanValues, true);
    }

    /**
     * Validates if given value is truthy.
     *
     * The list of what is considered to be truthy values, may be set via $truthyValues.
     *
     * @param bool|int|string $check Value to check.
     * @param array $truthyValues List of valid truthy values, defaults to `[true, 1, '1']`.
     * @return bool Success.
     */
    public static function truthy($check, array $truthyValues = []): bool
    {
        if (!$truthyValues) {
            $truthyValues = [true, 1, '1'];
        }

        return in_array($check, $truthyValues, true);
    }

    /**
     * Validates if given value is falsey.
     *
     * The list of what is considered to be falsey values, may be set via $falseyValues.
     *
     * @param bool|int|string $check Value to check.
     * @param array $falseyValues List of valid falsey values, defaults to `[false, 0, '0']`.
     * @return bool Success.
     */
    public static function falsey($check, array $falseyValues = []): bool
    {
        if (!$falseyValues) {
            $falseyValues = [false, 0, '0'];
        }

        return in_array($check, $falseyValues, true);
    }

    /**
     * Checks that a value is a valid decimal. Both the sign and exponent are optional.
     *
     * Valid Places:
     *
     * - null => Any number of decimal places, including none. The '.' is not required.
     * - true => Any number of decimal places greater than 0, or a float|double. The '.' is required.
     * - 1..N => Exactly that many number of decimal places. The '.' is required.
     *
     * @param mixed $check The value the test for decimal.
     * @param int|bool|null $places Decimal places.
     * @param string|null $regex If a custom regular expression is used, this is the only validation that will occur.
     * @return bool Success
     */
    public static function decimal($check, $places = null, ?string $regex = null): bool
    {
        if (!is_scalar($check)) {
            return false;
        }

        if ($regex === null) {
            $lnum = '[0-9]+';
            $dnum = "[0-9]*[\.]{$lnum}";
            $sign = '[+-]?';
            $exp = "(?:[eE]{$sign}{$lnum})?";

            if ($places === null) {
                $regex = "/^{$sign}(?:{$lnum}|{$dnum}){$exp}$/";
            } elseif ($places === true) {
                if (is_float($check) && floor($check) === $check) {
                    $check = sprintf('%.1f', $check);
                }
                $regex = "/^{$sign}{$dnum}{$exp}$/";
            } elseif (is_numeric($places)) {
                $places = '[0-9]{' . $places . '}';
                $dnum = "(?:[0-9]*[\.]{$places}|{$lnum}[\.]{$places})";
                $regex = "/^{$sign}{$dnum}{$exp}$/";
            } else {
                return false;
            }
        }

        // account for localized floats.
        $locale = ini_get('intl.default_locale') ?: static::DEFAULT_LOCALE;
        $formatter = new NumberFormatter($locale, NumberFormatter::DECIMAL);
        $decimalPoint = $formatter->getSymbol(NumberFormatter::DECIMAL_SEPARATOR_SYMBOL);
        $groupingSep = $formatter->getSymbol(NumberFormatter::GROUPING_SEPARATOR_SYMBOL);

        $check = str_replace([$groupingSep, $decimalPoint], ['', '.'], (string)$check);

        return static::_check($check, $regex);
    }

    /**
     * Validates for an email address.
     *
     * Only uses getmxrr() checking for deep validation, or
     * any PHP version on a non-windows distribution
     *
     * @param mixed $check Value to check
     * @param bool $deep Perform a deeper validation (if true), by also checking availability of host
     * @param string|null $regex Regex to use (if none it will use built in regex)
     * @return bool Success
     */
    public static function email($check, ?bool $deep = false, ?string $regex = null): bool
    {
        if (!is_string($check)) {
            return false;
        }

        if ($regex === null) {
            // phpcs:ignore Generic.Files.LineLength
            $regex = '/^[\p{L}0-9!#$%&\'*+\/=?^_`{|}~-]+(?:\.[\p{L}0-9!#$%&\'*+\/=?^_`{|}~-]+)*@' . self::$_pattern['hostname'] . '$/ui';
        }
        $return = static::_check($check, $regex);
        if ($deep === false || $deep === null) {
            return $return;
        }

        if ($return === true && preg_match('/@(' . static::$_pattern['hostname'] . ')$/i', $check, $regs)) {
            if (function_exists('getmxrr') && getmxrr($regs[1], $mxhosts)) {
                return true;
            }
            if (function_exists('checkdnsrr') && checkdnsrr($regs[1], 'MX')) {
                return true;
            }

            return is_array(gethostbynamel($regs[1] . '.'));
        }

        return false;
    }

    /**
     * Checks that value is exactly $comparedTo.
     *
     * @param mixed $check Value to check
     * @param mixed $comparedTo Value to compare
     * @return bool Success
     */
    public static function equalTo($check, $comparedTo): bool
    {
        return $check === $comparedTo;
    }

    /**
     * Checks that value has a valid file extension.
     *
     * @param string|array|\Psr\Http\Message\UploadedFileInterface $check Value to check
     * @param array $extensions file extensions to allow. By default extensions are 'gif', 'jpeg', 'png', 'jpg'
     * @return bool Success
     */
    public static function extension($check, array $extensions = ['gif', 'jpeg', 'png', 'jpg']): bool
    {
        if ($check instanceof UploadedFileInterface) {
            return static::extension($check->getClientFilename(), $extensions);
        }
        if (is_array($check)) {
            $check = $check['name'] ?? array_shift($check);

            return static::extension($check, $extensions);
        }
        $extension = strtolower(pathinfo($check, PATHINFO_EXTENSION));
        foreach ($extensions as $value) {
            if ($extension === strtolower($value)) {
                return true;
            }
        }

        return false;
    }

    /**
     * Validation of an IP address.
     *
     * @param mixed $check The string to test.
     * @param string $type The IP Protocol version to validate against
     * @return bool Success
     */
    public static function ip($check, string $type = 'both'): bool
    {
        if (!is_string($check)) {
            return false;
        }

        $type = strtolower($type);
        $flags = 0;
        if ($type === 'ipv4') {
            $flags = FILTER_FLAG_IPV4;
        }
        if ($type === 'ipv6') {
            $flags = FILTER_FLAG_IPV6;
        }

        return (bool)filter_var($check, FILTER_VALIDATE_IP, ['flags' => $flags]);
    }

    /**
     * Checks whether the length of a string (in characters) is greater or equal to a minimal length.
     *
     * @param mixed $check The string to test
     * @param int $min The minimal string length
     * @return bool Success
     */
    public static function minLength($check, int $min): bool
    {
        if (!is_scalar($check)) {
            return false;
        }

        return mb_strlen((string)$check) >= $min;
    }

    /**
     * Checks whether the length of a string (in characters) is smaller or equal to a maximal length.
     *
     * @param mixed $check The string to test
     * @param int $max The maximal string length
     * @return bool Success
     */
    public static function maxLength($check, int $max): bool
    {
        if (!is_scalar($check)) {
            return false;
        }

        return mb_strlen((string)$check) <= $max;
    }

    /**
     * Checks whether the length of a string (in bytes) is greater or equal to a minimal length.
     *
     * @param mixed $check The string to test
     * @param int $min The minimal string length (in bytes)
     * @return bool Success
     */
    public static function minLengthBytes($check, int $min): bool
    {
        if (!is_scalar($check)) {
            return false;
        }

        return strlen((string)$check) >= $min;
    }

    /**
     * Checks whether the length of a string (in bytes) is smaller or equal to a maximal length.
     *
     * @param mixed $check The string to test
     * @param int $max The maximal string length
     * @return bool Success
     */
    public static function maxLengthBytes($check, int $max): bool
    {
        if (!is_scalar($check)) {
            return false;
        }

        return strlen((string)$check) <= $max;
    }

    /**
     * Checks that a value is a monetary amount.
     *
     * @param mixed $check Value to check
     * @param string $symbolPosition Where symbol is located (left/right)
     * @return bool Success
     */
    public static function money($check, string $symbolPosition = 'left'): bool
    {
        $money = '(?!0,?\d)(?:\d{1,3}(?:([, .])\d{3})?(?:\1\d{3})*|(?:\d+))((?!\1)[,.]\d{1,2})?';
        if ($symbolPosition === 'right') {
            $regex = '/^' . $money . '(?<!\x{00a2})\p{Sc}?$/u';
        } else {
            $regex = '/^(?!\x{00a2})\p{Sc}?' . $money . '$/u';
        }

        return static::_check($check, $regex);
    }

    /**
     * Validates a multiple select. Comparison is case sensitive by default.
     *
     * Valid Options
     *
     * - in => provide a list of choices that selections must be made from
     * - max => maximum number of non-zero choices that can be made
     * - min => minimum number of non-zero choices that can be made
     *
     * @param mixed $check Value to check
     * @param array $options Options for the check.
     * @param bool $caseInsensitive Set to true for case insensitive comparison.
     * @return bool Success
     */
    public static function multiple($check, array $options = [], bool $caseInsensitive = false): bool
    {
        $defaults = ['in' => null, 'max' => null, 'min' => null];
        $options += $defaults;

        $check = array_filter((array)$check, function ($value) {
            return $value || is_numeric($value);
        });
        if (empty($check)) {
            return false;
        }
        if ($options['max'] && count($check) > $options['max']) {
            return false;
        }
        if ($options['min'] && count($check) < $options['min']) {
            return false;
        }
        if ($options['in'] && is_array($options['in'])) {
            if ($caseInsensitive) {
                $options['in'] = array_map('mb_strtolower', $options['in']);
            }
            foreach ($check as $val) {
                $strict = !is_numeric($val);
                if ($caseInsensitive) {
                    $val = mb_strtolower($val);
                }
                if (!in_array((string)$val, $options['in'], $strict)) {
                    return false;
                }
            }
        }

        return true;
    }

    /**
     * Checks if a value is numeric.
     *
     * @param mixed $check Value to check
     * @return bool Success
     */
    public static function numeric($check): bool
    {
        return is_numeric($check);
    }

    /**
     * Checks if a value is a natural number.
     *
     * @param mixed $check Value to check
     * @param bool $allowZero Set true to allow zero, defaults to false
     * @return bool Success
     * @see https://en.wikipedia.org/wiki/Natural_number
     */
    public static function naturalNumber($check, bool $allowZero = false): bool
    {
        $regex = $allowZero ? '/^(?:0|[1-9][0-9]*)$/' : '/^[1-9][0-9]*$/';

        return static::_check($check, $regex);
    }

    /**
     * Validates that a number is in specified range.
     *
     * If $lower and $upper are set, the range is inclusive.
     * If they are not set, will return true if $check is a
     * legal finite on this platform.
     *
     * @param mixed $check Value to check
     * @param float|null $lower Lower limit
     * @param float|null $upper Upper limit
     * @return bool Success
     */
    public static function range($check, ?float $lower = null, ?float $upper = null): bool
    {
        if (!is_numeric($check)) {
            return false;
        }
        if ((float)$check != $check) {
            return false;
        }
        if (isset($lower, $upper)) {
            return $check >= $lower && $check <= $upper;
        }

        return is_finite((float)$check);
    }

    /**
     * Checks that a value is a valid URL according to https://www.w3.org/Addressing/URL/url-spec.txt
     *
     * The regex checks for the following component parts:
     *
     * - a valid, optional, scheme
     * - a valid ip address OR
     *   a valid domain name as defined by section 2.3.1 of https://www.ietf.org/rfc/rfc1035.txt
     *   with an optional port number
     * - an optional valid path
     * - an optional query string (get parameters)
     * - an optional fragment (anchor tag) as defined in RFC 3986
     *
     * @param mixed $check Value to check
     * @param bool $strict Require URL to be prefixed by a valid scheme (one of http(s)/ftp(s)/file/news/gopher)
     * @return bool Success
     * @link https://tools.ietf.org/html/rfc3986
     */
    public static function url($check, bool $strict = false): bool
    {
        if (!is_string($check)) {
            return false;
        }

        static::_populateIp();

        $emoji = '\x{1F190}-\x{1F9EF}';
        $alpha = '0-9\p{L}\p{N}' . $emoji;
        $hex = '(%[0-9a-f]{2})';
        $subDelimiters = preg_quote('/!"$&\'()*+,-.@_:;=~[]', '/');
        $path = '([' . $subDelimiters . $alpha . ']|' . $hex . ')';
        $fragmentAndQuery = '([\?' . $subDelimiters . $alpha . ']|' . $hex . ')';
        // phpcs:disable Generic.Files.LineLength
        $regex = '/^(?:(?:https?|ftps?|sftp|file|news|gopher):\/\/)' . (!empty($strict) ? '' : '?') .
            '(?:' . static::$_pattern['IPv4'] . '|\[' . static::$_pattern['IPv6'] . '\]|' . static::$_pattern['hostname'] . ')(?::[1-9][0-9]{0,4})?' .
            '(?:\/' . $path . '*)?' .
            '(?:\?' . $fragmentAndQuery . '*)?' .
            '(?:#' . $fragmentAndQuery . '*)?$/iu';
        // phpcs:enable Generic.Files.LineLength

        return static::_check($check, $regex);
    }

    /**
     * Checks if a value is in a given list. Comparison is case sensitive by default.
     *
     * @param mixed $check Value to check.
     * @param array $list List to check against.
     * @param bool $caseInsensitive Set to true for case insensitive comparison.
     * @return bool Success.
     */
    public static function inList($check, array $list, bool $caseInsensitive = false): bool
    {
        if ($caseInsensitive) {
            $list = array_map('mb_strtolower', $list);
            $check = mb_strtolower($check);
        } else {
            $list = array_map('strval', $list);
        }

        return in_array((string)$check, $list, true);
    }

    /**
     * Checks that a value is a valid UUID - https://tools.ietf.org/html/rfc4122
     *
     * @param mixed $check Value to check
     * @return bool Success
     */
    public static function uuid($check): bool
    {
        $regex = '/^[a-fA-F0-9]{8}-[a-fA-F0-9]{4}-[0-5][a-fA-F0-9]{3}-[089aAbB][a-fA-F0-9]{3}-[a-fA-F0-9]{12}$/';

        return self::_check($check, $regex);
    }

    /**
     * Runs a regular expression match.
     *
     * @param mixed $check Value to check against the $regex expression
     * @param string $regex Regular expression
     * @return bool Success of match
     */
    protected static function _check($check, string $regex): bool
    {
        return is_scalar($check) && preg_match($regex, (string)$check);
    }

    /**
     * Luhn algorithm
     *
     * @param mixed $check Value to check.
     * @return bool Success
     * @see https://en.wikipedia.org/wiki/Luhn_algorithm
     */
    public static function luhn($check): bool
    {
        if (!is_scalar($check) || (int)$check === 0) {
            return false;
        }
        $sum = 0;
        $check = (string)$check;
        $length = strlen($check);

        for ($position = 1 - ($length % 2); $position < $length; $position += 2) {
            $sum += $check[$position];
        }

        for ($position = ($length % 2); $position < $length; $position += 2) {
            $number = (int)$check[$position] * 2;
            $sum += $number < 10 ? $number : $number - 9;
        }

        return $sum % 10 === 0;
    }

    /**
     * Checks the mime type of a file.
     *
     * Will check the mimetype of files/UploadedFileInterface instances
     * by checking the using finfo on the file, not relying on the content-type
     * sent by the client.
     *
     * @param string|array|\Psr\Http\Message\UploadedFileInterface $check Value to check.
     * @param array|string $mimeTypes Array of mime types or regex pattern to check.
     * @return bool Success
     * @throws \RuntimeException when mime type can not be determined.
     * @throws \LogicException when ext/fileinfo is missing
     */
    public static function mimeType($check, $mimeTypes = []): bool
    {
        $file = static::getFilename($check);
        if ($file === false) {
            return false;
        }

        if (!function_exists('finfo_open')) {
            throw new LogicException('ext/fileinfo is required for validating file mime types');
        }

        if (!is_file($file)) {
            throw new RuntimeException('Cannot validate mimetype for a missing file');
        }

        $finfo = finfo_open(FILEINFO_MIME);
        $finfo = finfo_file($finfo, $file);

        if (!$finfo) {
            throw new RuntimeException('Can not determine the mimetype.');
        }

        [$mime] = explode(';', $finfo);

        if (is_string($mimeTypes)) {
            return self::_check($mime, $mimeTypes);
        }

        foreach ($mimeTypes as $key => $val) {
            $mimeTypes[$key] = strtolower($val);
        }

        return in_array($mime, $mimeTypes);
    }

    /**
     * Helper for reading the file out of the various file implementations
     * we accept.
     *
     * @param string|array|\Psr\Http\Message\UploadedFileInterface $check The data to read a filename out of.
     * @return string|bool Either the filename or false on failure.
     */
    protected static function getFilename($check)
    {
        if ($check instanceof UploadedFileInterface) {
            try {
                // Uploaded files throw exceptions on upload errors.
                return $check->getStream()->getMetadata('uri');
            } catch (RuntimeException $e) {
                return false;
            }
        }
        if (is_array($check) && isset($check['tmp_name'])) {
            return $check['tmp_name'];
        }

        if (is_string($check)) {
            return $check;
        }

        return false;
    }

    /**
     * Checks the filesize
     *
     * Will check the filesize of files/UploadedFileInterface instances
     * by checking the filesize() on disk and not relying on the length
     * reported by the client.
     *
     * @param string|array|\Psr\Http\Message\UploadedFileInterface $check Value to check.
     * @param string|null $operator See `Validation::comparison()`.
     * @param int|string|null $size Size in bytes or human readable string like '5MB'.
     * @return bool Success
     */
    public static function fileSize($check, ?string $operator = null, $size = null): bool
    {
        $file = static::getFilename($check);
        if ($file === false) {
            return false;
        }

        if (is_string($size)) {
            $size = Text::parseFileSize($size);
        }
        $filesize = filesize($file);

        return static::comparison($filesize, $operator, $size);
    }

    /**
     * Checking for upload errors
     *
     * @param string|array|\Psr\Http\Message\UploadedFileInterface $check Value to check.
     * @param bool $allowNoFile Set to true to allow UPLOAD_ERR_NO_FILE as a pass.
     * @return bool
     * @see https://secure.php.net/manual/en/features.file-upload.errors.php
     */
    public static function uploadError($check, bool $allowNoFile = false): bool
    {
        if ($check instanceof UploadedFileInterface) {
            $code = $check->getError();
        } elseif (is_array($check) && isset($check['error'])) {
            $code = $check['error'];
        } else {
            $code = $check;
        }
        if ($allowNoFile) {
            return in_array((int)$code, [UPLOAD_ERR_OK, UPLOAD_ERR_NO_FILE], true);
        }

        return (int)$code === UPLOAD_ERR_OK;
    }

    /**
     * Validate an uploaded file.
     *
     * Helps join `uploadError`, `fileSize` and `mimeType` into
     * one higher level validation method.
     *
     * ### Options
     *
     * - `types` - An array of valid mime types. If empty all types
     *   will be accepted. The `type` will not be looked at, instead
     *   the file type will be checked with ext/finfo.
     * - `minSize` - The minimum file size in bytes. Defaults to not checking.
     * - `maxSize` - The maximum file size in bytes. Defaults to not checking.
     * - `optional` - Whether or not this file is optional. Defaults to false.
     *   If true a missing file will pass the validator regardless of other constraints.
     *
     * @param array|\Psr\Http\Message\UploadedFileInterface $file The uploaded file data from PHP.
     * @param array $options An array of options for the validation.
     * @return bool
     */
    public static function uploadedFile($file, array $options = []): bool
    {
        $options += [
            'minSize' => null,
            'maxSize' => null,
            'types' => null,
            'optional' => false,
        ];
        if (!is_array($file) && !($file instanceof UploadedFileInterface)) {
            return false;
        }
        $error = $isUploaded = false;
        if ($file instanceof UploadedFileInterface) {
            $error = $file->getError();
            $isUploaded = true;
        }
        if (is_array($file)) {
            $keys = ['error', 'name', 'size', 'tmp_name', 'type'];
            ksort($file);
            if (array_keys($file) !== $keys) {
                return false;
            }
            $error = (int)$file['error'];
            $isUploaded = is_uploaded_file($file['tmp_name']);
        }

        if (!static::uploadError($file, $options['optional'])) {
            return false;
        }
        if ($options['optional'] && $error === UPLOAD_ERR_NO_FILE) {
            return true;
        }
        if (isset($options['minSize'])
            && !static::fileSize($file, static::COMPARE_GREATER_OR_EQUAL, $options['minSize'])
        ) {
            return false;
        }
        if (isset($options['maxSize'])
            && !static::fileSize($file, static::COMPARE_LESS_OR_EQUAL, $options['maxSize'])
        ) {
            return false;
        }
        if (isset($options['types']) && !static::mimeType($file, $options['types'])) {
            return false;
        }

        return $isUploaded;
    }

    /**
     * Validates the size of an uploaded image.
     *
     * @param array|\Psr\Http\Message\UploadedFileInterface $file The uploaded file data from PHP.
     * @param array $options Options to validate width and height.
     * @return bool
     * @throws \InvalidArgumentException
     */
    public static function imageSize($file, array $options): bool
    {
        if (!isset($options['height']) && !isset($options['width'])) {
            throw new InvalidArgumentException(
                'Invalid image size validation parameters! Missing `width` and / or `height`.'
            );
        }

        $filename = static::getFilename($file);

        list($width, $height) = getimagesize($filename);

<<<<<<< HEAD
        [$width, $height] = getimagesize($file);
        $validHeight = null;
        $validWidth = null;
=======
        $validHeight = $validWidth = null;
>>>>>>> dd18cc06

        if (isset($options['height'])) {
            $validHeight = self::comparison($height, $options['height'][0], $options['height'][1]);
        }
        if (isset($options['width'])) {
            $validWidth = self::comparison($width, $options['width'][0], $options['width'][1]);
        }
<<<<<<< HEAD
        if (isset($validHeight, $validWidth)) {
            return $validHeight && $validWidth;
=======
        if ($validHeight !== null && $validWidth !== null) {
            return ($validHeight && $validWidth);
>>>>>>> dd18cc06
        }
        if ($validHeight !== null) {
            return $validHeight;
        }
        if ($validWidth !== null) {
            return $validWidth;
        }

        throw new InvalidArgumentException('The 2nd argument is missing the `width` and / or `height` options.');
    }

    /**
     * Validates the image width.
     *
     * @param array $file The uploaded file data from PHP.
     * @param string $operator Comparison operator.
     * @param int $width Min or max width.
     * @return bool
     */
    public static function imageWidth(array $file, string $operator, int $width): bool
    {
        return self::imageSize($file, [
            'width' => [
                $operator,
                $width,
            ],
        ]);
    }

    /**
     * Validates the image width.
     *
     * @param array $file The uploaded file data from PHP.
     * @param string $operator Comparison operator.
     * @param int $height Min or max width.
     * @return bool
     */
    public static function imageHeight(array $file, string $operator, int $height): bool
    {
        return self::imageSize($file, [
            'height' => [
                $operator,
                $height,
            ],
        ]);
    }

    /**
     * Validates a geographic coordinate.
     *
     * Supported formats:
     *
     * - `<latitude>, <longitude>` Example: `-25.274398, 133.775136`
     *
     * ### Options
     *
     * - `type` - A string of the coordinate format, right now only `latLong`.
     * - `format` - By default `both`, can be `long` and `lat` as well to validate
     *   only a part of the coordinate.
     *
     * @param mixed $value Geographic location as string
     * @param array $options Options for the validation logic.
     * @return bool
     */
    public static function geoCoordinate($value, array $options = []): bool
    {
        if (!is_scalar($value)) {
            return false;
        }

        $options += [
            'format' => 'both',
            'type' => 'latLong',
        ];
        if ($options['type'] !== 'latLong') {
            throw new RuntimeException(sprintf(
                'Unsupported coordinate type "%s". Use "latLong" instead.',
                $options['type']
            ));
        }
        $pattern = '/^' . self::$_pattern['latitude'] . ',\s*' . self::$_pattern['longitude'] . '$/';
        if ($options['format'] === 'long') {
            $pattern = '/^' . self::$_pattern['longitude'] . '$/';
        }
        if ($options['format'] === 'lat') {
            $pattern = '/^' . self::$_pattern['latitude'] . '$/';
        }

        return (bool)preg_match($pattern, (string)$value);
    }

    /**
     * Convenience method for latitude validation.
     *
     * @param mixed $value Latitude as string
     * @param array $options Options for the validation logic.
     * @return bool
     * @link https://en.wikipedia.org/wiki/Latitude
     * @see \Cake\Validation\Validation::geoCoordinate()
     */
    public static function latitude($value, array $options = []): bool
    {
        $options['format'] = 'lat';

        return self::geoCoordinate($value, $options);
    }

    /**
     * Convenience method for longitude validation.
     *
     * @param mixed $value Latitude as string
     * @param array $options Options for the validation logic.
     * @return bool
     * @link https://en.wikipedia.org/wiki/Longitude
     * @see \Cake\Validation\Validation::geoCoordinate()
     */
    public static function longitude($value, array $options = []): bool
    {
        $options['format'] = 'long';

        return self::geoCoordinate($value, $options);
    }

    /**
     * Check that the input value is within the ascii byte range.
     *
     * This method will reject all non-string values.
     *
     * @param mixed $value The value to check
     * @return bool
     */
    public static function ascii($value): bool
    {
        if (!is_string($value)) {
            return false;
        }

        return strlen($value) <= mb_strlen($value, 'utf-8');
    }

    /**
     * Check that the input value is a utf8 string.
     *
     * This method will reject all non-string values.
     *
     * # Options
     *
     * - `extended` - Disallow bytes higher within the basic multilingual plane.
     *   MySQL's older utf8 encoding type does not allow characters above
     *   the basic multilingual plane. Defaults to false.
     *
     * @param mixed $value The value to check
     * @param array $options An array of options. See above for the supported options.
     * @return bool
     */
    public static function utf8($value, array $options = []): bool
    {
        if (!is_string($value)) {
            return false;
        }
        $options += ['extended' => false];
        if ($options['extended']) {
            return true;
        }

        return preg_match('/[\x{10000}-\x{10FFFF}]/u', $value) === 0;
    }

    /**
     * Check that the input value is an integer
     *
     * This method will accept strings that contain only integer data
     * as well.
     *
     * @param mixed $value The value to check
     * @return bool
     */
    public static function isInteger($value): bool
    {
        if (!is_scalar($value) || is_float($value)) {
            return false;
        }
        if (is_int($value)) {
            return true;
        }

        return (bool)preg_match('/^-?[0-9]+$/', $value);
    }

    /**
     * Check that the input value is an array.
     *
     * @param mixed $value The value to check
     * @return bool
     */
    public static function isArray($value): bool
    {
        return is_array($value);
    }

    /**
     * Check that the input value is a scalar.
     *
     * This method will accept integers, floats, strings and booleans, but
     * not accept arrays, objects, resources and nulls.
     *
     * @param mixed $value The value to check
     * @return bool
     */
    public static function isScalar($value): bool
    {
        return is_scalar($value);
    }

    /**
     * Check that the input value is a 6 digits hex color.
     *
     * @param mixed $check The value to check
     * @return bool Success
     */
    public static function hexColor($check): bool
    {
        return static::_check($check, '/^#[0-9a-f]{6}$/iD');
    }

    /**
     * Check that the input value has a valid International Bank Account Number IBAN syntax
     * Requirements are uppercase, no whitespaces, max length 34, country code and checksum exist at right spots,
     * body matches against checksum via Mod97-10 algorithm
     *
     * @param mixed $check The value to check
     *
     * @return bool Success
     */
    public static function iban($check): bool
    {
        if (!is_string($check) ||
            !preg_match('/^[A-Z]{2}[0-9]{2}[A-Z0-9]{1,30}$/', $check)
        ) {
            return false;
        }

        $country = substr($check, 0, 2);
        $checkInt = intval(substr($check, 2, 2));
        $account = substr($check, 4);
        $search = range('A', 'Z');
        $replace = [];
        foreach (range(10, 35) as $tmp) {
            $replace[] = strval($tmp);
        }
        $numStr = str_replace($search, $replace, $account . $country . '00');
        $checksum = intval(substr($numStr, 0, 1));
        $numStrLength = strlen($numStr);
        for ($pos = 1; $pos < $numStrLength; $pos++) {
            $checksum *= 10;
            $checksum += intval(substr($numStr, $pos, 1));
            $checksum %= 97;
        }

        return (98 - $checksum) === $checkInt;
    }

    /**
     * Converts an array representing a date or datetime into a ISO string.
     * The arrays are typically sent for validation from a form generated by
     * the CakePHP FormHelper.
     *
     * @param array $value The array representing a date or datetime.
     * @return string
     */
    protected static function _getDateString(array $value): string
    {
        $formatted = '';
        if (isset($value['year'], $value['month'], $value['day']) &&
            (is_numeric($value['year']) && is_numeric($value['month']) && is_numeric($value['day']))
        ) {
            $formatted .= sprintf('%d-%02d-%02d ', $value['year'], $value['month'], $value['day']);
        }

        if (isset($value['hour'])) {
            if (isset($value['meridian']) && (int)$value['hour'] === 12) {
                $value['hour'] = 0;
            }
            if (isset($value['meridian'])) {
                $value['hour'] = strtolower($value['meridian']) === 'am' ? $value['hour'] : $value['hour'] + 12;
            }
            $value += ['minute' => 0, 'second' => 0];
            if (is_numeric($value['hour']) && is_numeric($value['minute']) && is_numeric($value['second'])) {
                $formatted .= sprintf('%02d:%02d:%02d', $value['hour'], $value['minute'], $value['second']);
            }
        }

        return trim($formatted);
    }

    /**
     * Lazily populate the IP address patterns used for validations
     *
     * @return void
     */
    protected static function _populateIp(): void
    {
        // phpcs:disable Generic.Files.LineLength
        if (!isset(static::$_pattern['IPv6'])) {
            $pattern = '((([0-9A-Fa-f]{1,4}:){7}(([0-9A-Fa-f]{1,4})|:))|(([0-9A-Fa-f]{1,4}:){6}';
            $pattern .= '(:|((25[0-5]|2[0-4]\d|[01]?\d{1,2})(\.(25[0-5]|2[0-4]\d|[01]?\d{1,2})){3})';
            $pattern .= '|(:[0-9A-Fa-f]{1,4})))|(([0-9A-Fa-f]{1,4}:){5}((:((25[0-5]|2[0-4]\d|[01]?\d{1,2})';
            $pattern .= '(\.(25[0-5]|2[0-4]\d|[01]?\d{1,2})){3})?)|((:[0-9A-Fa-f]{1,4}){1,2})))|(([0-9A-Fa-f]{1,4}:)';
            $pattern .= '{4}(:[0-9A-Fa-f]{1,4}){0,1}((:((25[0-5]|2[0-4]\d|[01]?\d{1,2})(\.(25[0-5]|2[0-4]\d|[01]?\d{1,2}))';
            $pattern .= '{3})?)|((:[0-9A-Fa-f]{1,4}){1,2})))|(([0-9A-Fa-f]{1,4}:){3}(:[0-9A-Fa-f]{1,4}){0,2}';
            $pattern .= '((:((25[0-5]|2[0-4]\d|[01]?\d{1,2})(\.(25[0-5]|2[0-4]\d|[01]?\d{1,2})){3})?)|';
            $pattern .= '((:[0-9A-Fa-f]{1,4}){1,2})))|(([0-9A-Fa-f]{1,4}:){2}(:[0-9A-Fa-f]{1,4}){0,3}';
            $pattern .= '((:((25[0-5]|2[0-4]\d|[01]?\d{1,2})(\.(25[0-5]|2[0-4]\d|[01]?\d{1,2}))';
            $pattern .= '{3})?)|((:[0-9A-Fa-f]{1,4}){1,2})))|(([0-9A-Fa-f]{1,4}:)(:[0-9A-Fa-f]{1,4})';
            $pattern .= '{0,4}((:((25[0-5]|2[0-4]\d|[01]?\d{1,2})(\.(25[0-5]|2[0-4]\d|[01]?\d{1,2})){3})?)';
            $pattern .= '|((:[0-9A-Fa-f]{1,4}){1,2})))|(:(:[0-9A-Fa-f]{1,4}){0,5}((:((25[0-5]|2[0-4]';
            $pattern .= '\d|[01]?\d{1,2})(\.(25[0-5]|2[0-4]\d|[01]?\d{1,2})){3})?)|((:[0-9A-Fa-f]{1,4})';
            $pattern .= '{1,2})))|(((25[0-5]|2[0-4]\d|[01]?\d{1,2})(\.(25[0-5]|2[0-4]\d|[01]?\d{1,2})){3})))(%.+)?';

            static::$_pattern['IPv6'] = $pattern;
        }
        if (!isset(static::$_pattern['IPv4'])) {
            $pattern = '(?:(?:25[0-5]|2[0-4][0-9]|(?:(?:1[0-9])?|[1-9]?)[0-9])\.){3}(?:25[0-5]|2[0-4][0-9]|(?:(?:1[0-9])?|[1-9]?)[0-9])';
            static::$_pattern['IPv4'] = $pattern;
        }
        // phpcs:enable Generic.Files.LineLength
    }

    /**
     * Reset internal variables for another validation run.
     *
     * @return void
     */
    protected static function _reset(): void
    {
        static::$errors = [];
    }
}<|MERGE_RESOLUTION|>--- conflicted
+++ resolved
@@ -1283,17 +1283,11 @@
             );
         }
 
-        $filename = static::getFilename($file);
-
-        list($width, $height) = getimagesize($filename);
-
-<<<<<<< HEAD
+        $file = static::getFilename($file);
+
         [$width, $height] = getimagesize($file);
         $validHeight = null;
         $validWidth = null;
-=======
-        $validHeight = $validWidth = null;
->>>>>>> dd18cc06
 
         if (isset($options['height'])) {
             $validHeight = self::comparison($height, $options['height'][0], $options['height'][1]);
@@ -1301,13 +1295,8 @@
         if (isset($options['width'])) {
             $validWidth = self::comparison($width, $options['width'][0], $options['width'][1]);
         }
-<<<<<<< HEAD
-        if (isset($validHeight, $validWidth)) {
+        if ($validHeight !== null && $validWidth !== null) {
             return $validHeight && $validWidth;
-=======
-        if ($validHeight !== null && $validWidth !== null) {
-            return ($validHeight && $validWidth);
->>>>>>> dd18cc06
         }
         if ($validHeight !== null) {
             return $validHeight;

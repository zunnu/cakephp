--- conflicted
+++ resolved
@@ -130,11 +130,7 @@
      *
      * @var string
      */
-<<<<<<< HEAD
-    protected $template = '';
-=======
     protected string $template = '';
->>>>>>> 3e828ee5
 
     /**
      * The name of the layout file to render the template inside of. The name specified

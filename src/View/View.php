<?php
declare(strict_types=1);

/**
 * CakePHP(tm) : Rapid Development Framework (https://cakephp.org)
 * Copyright (c) Cake Software Foundation, Inc. (https://cakefoundation.org)
 *
 * Licensed under The MIT License
 * For full copyright and license information, please see the LICENSE.txt
 * Redistributions of files must retain the above copyright notice.
 *
 * @copyright     Copyright (c) Cake Software Foundation, Inc. (https://cakefoundation.org)
 * @link          https://cakephp.org CakePHP(tm) Project
 * @since         0.10.0
 * @license       https://www.opensource.org/licenses/mit-license.php MIT License
 */
namespace Cake\View;

use Cake\Cache\Cache;
use Cake\Core\App;
use Cake\Core\Exception\CakeException;
use Cake\Core\InstanceConfigTrait;
use Cake\Core\Plugin;
use Cake\Event\EventDispatcherInterface;
use Cake\Event\EventDispatcherTrait;
use Cake\Event\EventManager;
use Cake\Http\Response;
use Cake\Http\ServerRequest;
use Cake\Log\LogTrait;
use Cake\Routing\Router;
use Cake\Utility\Inflector;
use Cake\View\Exception\MissingElementException;
use Cake\View\Exception\MissingLayoutException;
use Cake\View\Exception\MissingTemplateException;
use Generator;
use InvalidArgumentException;
use LogicException;
use Throwable;

/**
 * View, the V in the MVC triad. View interacts with Helpers and view variables passed
 * in from the controller to render the results of the controller action. Often this is HTML,
 * but can also take the form of JSON, XML, PDF's or streaming files.
 *
 * CakePHP uses a two-step-view pattern. This means that the template content is rendered first,
 * and then inserted into the selected layout. This also means you can pass data from the template to the
 * layout using `$this->set()`
 *
 * View class supports using plugins as themes. You can set
 *
 * ```
 * public function beforeRender(\Cake\Event\EventInterface $event)
 * {
 *      $this->viewBuilder()->setTheme('SuperHot');
 * }
 * ```
 *
 * in your Controller to use plugin `SuperHot` as a theme. Eg. If current action
 * is PostsController::index() then View class will look for template file
 * `plugins/SuperHot/templates/Posts/index.php`. If a theme template
 * is not found for the current action the default app template file is used.
 *
 * @property \Cake\View\Helper\BreadcrumbsHelper $Breadcrumbs
 * @property \Cake\View\Helper\FlashHelper $Flash
 * @property \Cake\View\Helper\FormHelper $Form
 * @property \Cake\View\Helper\HtmlHelper $Html
 * @property \Cake\View\Helper\NumberHelper $Number
 * @property \Cake\View\Helper\PaginatorHelper $Paginator
 * @property \Cake\View\Helper\TextHelper $Text
 * @property \Cake\View\Helper\TimeHelper $Time
 * @property \Cake\View\Helper\UrlHelper $Url
 * @property \Cake\View\ViewBlock $Blocks
 * @implements \Cake\Event\EventDispatcherInterface<\Cake\View\View>
 */
class View implements EventDispatcherInterface
{
    use CellTrait {
        cell as public;
    }
    /**
     * @use \Cake\Event\EventDispatcherTrait<\Cake\View\View>
     */
    use EventDispatcherTrait;
    use InstanceConfigTrait {
        getConfig as protected;
    }
    use LogTrait;

    /**
     * Helpers collection
     *
     * @var \Cake\View\HelperRegistry|null
     */
    protected ?HelperRegistry $_helpers = null;

    /**
     * ViewBlock instance.
     *
     * @var \Cake\View\ViewBlock
     */
    protected ViewBlock $Blocks;

    /**
     * The name of the plugin.
     *
     * @var string|null
     */
    protected ?string $plugin = null;

    /**
     * Name of the controller that created the View if any.
     *
     * @var string
     */
    protected string $name = '';

    /**
     * A configuration array for helpers to be loaded.
     *
     * @var array<string, array<string, mixed>>
     */
    protected array $helpers = [];

    /**
     * The name of the subfolder containing templates for this View.
     *
     * @var string
     */
    protected string $templatePath = '';

    /**
     * The name of the template file to render. The name specified
     * is the filename in `templates/<SubFolder>/` without the .php extension.
     *
     * @var string
     */
    protected string $template = '';

    /**
     * The name of the layout file to render the template inside of. The name specified
     * is the filename of the layout in `templates/layout/` without the .php
     * extension.
     *
     * @var string
     */
    protected string $layout = 'default';

    /**
     * The name of the layouts subfolder containing layouts for this View.
     *
     * @var string
     */
    protected string $layoutPath = '';

    /**
     * Turns on or off CakePHP's conventional mode of applying layout files. On by default.
     * Setting to off means that layouts will not be automatically applied to rendered templates.
     *
     * @var bool
     */
    protected bool $autoLayout = true;

    /**
     * An array of variables
     *
     * @var array<string, mixed>
     */
    protected array $viewVars = [];

    /**
     * File extension. Defaults to ".php".
     *
     * @var string
     */
    protected string $_ext = '.php';

    /**
     * Sub-directory for this template file. This is often used for extension based routing.
     * Eg. With an `xml` extension, $subDir would be `xml/`
     *
     * @var string
     */
    protected string $subDir = '';

    /**
     * The view theme to use.
     *
     * @var string|null
     */
    protected ?string $theme = null;

    /**
     * An instance of a \Cake\Http\ServerRequest object that contains information about the current request.
     * This object contains all the information about a request and several methods for reading
     * additional information about the request.
     *
     * @var \Cake\Http\ServerRequest
     */
    protected ServerRequest $request;

    /**
     * Reference to the Response object
     *
     * @var \Cake\Http\Response
     */
    protected Response $response;

    /**
     * The Cache configuration View will use to store cached elements. Changing this will change
     * the default configuration elements are stored under. You can also choose a cache config
     * per element.
     *
     * @var string
     * @see \Cake\View\View::element()
     */
    protected string $elementCache = 'default';

    /**
     * List of variables to collect from the associated controller.
     *
     * @var array<string>
     */
    protected array $_passedVars = [
        'viewVars', 'autoLayout', 'helpers', 'template', 'layout', 'name', 'theme',
        'layoutPath', 'templatePath', 'plugin',
    ];

    /**
     * Default custom config options.
     *
     * @var array<string, mixed>
     */
    protected array $_defaultConfig = [];

    /**
     * Holds an array of paths.
     *
     * @var array<string>
     */
    protected array $_paths = [];

    /**
     * Holds an array of plugin paths.
     *
     * @var array<string[]>
     */
    protected array $_pathsForPlugin = [];

    /**
     * The names of views and their parents used with View::extend();
     *
     * @var array<string>
     */
    protected array $_parents = [];

    /**
     * The currently rendering view file. Used for resolving parent files.
     *
     * @var string
     */
    protected string $_current = '';

    /**
     * Currently rendering an element. Used for finding parent fragments
     * for elements.
     *
     * @var string
     */
    protected string $_currentType = '';

    /**
     * Content stack, used for nested templates that all use View::extend();
     *
     * @var array<string>
     */
    protected array $_stack = [];

    /**
     * ViewBlock class.
     *
     * @var string
     * @psalm-var class-string<\Cake\View\ViewBlock>
     */
    protected string $_viewBlockClass = ViewBlock::class;

    /**
     * Constant for view file type 'template'.
     *
     * @var string
     */
    public const TYPE_TEMPLATE = 'template';

    /**
     * Constant for view file type 'element'
     *
     * @var string
     */
    public const TYPE_ELEMENT = 'element';

    /**
     * Constant for view file type 'layout'
     *
     * @var string
     */
    public const TYPE_LAYOUT = 'layout';

    /**
     * Constant for type used for App::path().
     *
     * @var string
     */
    public const NAME_TEMPLATE = 'templates';

    /**
     * Constant for folder name containing files for overriding plugin templates.
     *
     * @var string
     */
    public const PLUGIN_TEMPLATE_FOLDER = 'plugin';

    /**
     * The magic 'match-all' content type that views can use to
     * behave as a fallback during content-type negotiation.
     *
     * @var string
     */
    public const TYPE_MATCH_ALL = '_match_all_';

    /**
     * Constructor
     *
     * @param \Cake\Http\ServerRequest|null $request Request instance.
     * @param \Cake\Http\Response|null $response Response instance.
     * @param \Cake\Event\EventManager|null $eventManager Event manager instance.
     * @param array<string, mixed> $viewOptions View options. See {@link View::$_passedVars} for list of
     *   options which get set as class properties.
     */
    public function __construct(
        ?ServerRequest $request = null,
        ?Response $response = null,
        ?EventManager $eventManager = null,
        array $viewOptions = []
    ) {
        if ($eventManager !== null) {
            // Set the event manager before accessing the helper registry below
            // to ensure that helpers are registered as listeners with the manager when loaded.
            $this->setEventManager($eventManager);
        }

        foreach ($this->_passedVars as $var) {
            if (isset($viewOptions[$var])) {
                $this->{$var} = $viewOptions[$var];
            }
        }
        if ($this->helpers) {
            $this->helpers = $this->helpers()->normalizeArray($this->helpers);
        }

        $this->setConfig(array_diff_key(
            $viewOptions,
            array_flip($this->_passedVars)
        ));

        $request ??= Router::getRequest() ?: new ServerRequest(['base' => '', 'url' => '', 'webroot' => '/']);
        $this->request = $request;
        $this->response = $response ?: new Response();
        $this->Blocks = new $this->_viewBlockClass();
        $this->initialize();
        $this->loadHelpers();
    }

    /**
     * Initialization hook method.
     *
     * Properties like $helpers etc. cannot be initialized statically in your custom
     * view class as they are overwritten by values from controller in constructor.
     * So this method allows you to manipulate them as required after view instance
     * is constructed.
     *
     * Helpers can be added using {@link addHelper()} method.
     *
     * @return void
     */
    public function initialize(): void
    {
        $this->setContentType();
    }

    /**
     * Set the response content-type based on the view's contentType()
     *
     * @return void
     */
    protected function setContentType(): void
    {
        $viewContentType = $this->contentType();
        if (!$viewContentType || $viewContentType == static::TYPE_MATCH_ALL) {
            return;
        }
        $response = $this->getResponse();
        $responseType = $response->getHeaderLine('Content-Type');
        if ($responseType === '' || str_starts_with($responseType, 'text/html')) {
            $response = $response->withType($viewContentType);
        }
        $this->setResponse($response);
    }

    /**
     * Mime-type this view class renders as.
     *
     * @return string Either the content type or '' which means no type.
     */
    public static function contentType(): string
    {
        return '';
    }

    /**
     * Gets the request instance.
     *
     * @return \Cake\Http\ServerRequest
     * @since 3.7.0
     */
    public function getRequest(): ServerRequest
    {
        return $this->request;
    }

    /**
     * Sets the request objects and configures a number of controller properties
     * based on the contents of the request. The properties that get set are:
     *
     * - $this->request - To the $request parameter
     * - $this->plugin - To the value returned by $request->getParam('plugin')
     *
     * @param \Cake\Http\ServerRequest $request Request instance.
     * @return $this
     */
    public function setRequest(ServerRequest $request)
    {
        $this->request = $request;
        $this->plugin = $request->getParam('plugin');

        return $this;
    }

    /**
     * Gets the response instance.
     *
     * @return \Cake\Http\Response
     */
    public function getResponse(): Response
    {
        return $this->response;
    }

    /**
     * Sets the response instance.
     *
     * @param \Cake\Http\Response $response Response instance.
     * @return $this
     */
    public function setResponse(Response $response)
    {
        $this->response = $response;

        return $this;
    }

    /**
     * Get path for templates files.
     *
     * @return string
     */
    public function getTemplatePath(): string
    {
        return $this->templatePath;
    }

    /**
     * Set path for templates files.
     *
     * @param string $path Path for template files.
     * @return $this
     */
    public function setTemplatePath(string $path)
    {
        $this->templatePath = $path;

        return $this;
    }

    /**
     * Get path for layout files.
     *
     * @return string
     */
    public function getLayoutPath(): string
    {
        return $this->layoutPath;
    }

    /**
     * Set path for layout files.
     *
     * @param string $path Path for layout files.
     * @return $this
     */
    public function setLayoutPath(string $path)
    {
        $this->layoutPath = $path;

        return $this;
    }

    /**
     * Returns if CakePHP's conventional mode of applying layout files is enabled.
     * Disabled means that layouts will not be automatically applied to rendered views.
     *
     * @return bool
     */
    public function isAutoLayoutEnabled(): bool
    {
        return $this->autoLayout;
    }

    /**
     * Turns on or off CakePHP's conventional mode of applying layout files.
     * On by default. Setting to off means that layouts will not be
     * automatically applied to rendered views.
     *
     * @param bool $enable Boolean to turn on/off.
     * @return $this
     */
    public function enableAutoLayout(bool $enable = true)
    {
        $this->autoLayout = $enable;

        return $this;
    }

    /**
     * Turns off CakePHP's conventional mode of applying layout files.
     * Layouts will not be automatically applied to rendered views.
     *
     * @return $this
     */
    public function disableAutoLayout()
    {
        $this->autoLayout = false;

        return $this;
    }

    /**
     * Get the current view theme.
     *
     * @return string|null
     */
    public function getTheme(): ?string
    {
        return $this->theme;
    }

    /**
     * Set the view theme to use.
     *
     * @param string|null $theme Theme name.
     * @return $this
     */
    public function setTheme(?string $theme)
    {
        $this->theme = $theme;

        return $this;
    }

    /**
     * Get the name of the template file to render. The name specified is the
     * filename in `templates/<SubFolder>/` without the .php extension.
     *
     * @return string
     */
    public function getTemplate(): string
    {
        return $this->template;
    }

    /**
     * Set the name of the template file to render. The name specified is the
     * filename in `templates/<SubFolder>/` without the .php extension.
     *
     * @param string $name Template file name to set.
     * @return $this
     */
    public function setTemplate(string $name)
    {
        $this->template = $name;

        return $this;
    }

    /**
     * Get the name of the layout file to render the template inside of.
     * The name specified is the filename of the layout in `templates/layout/`
     * without the .php extension.
     *
     * @return string
     */
    public function getLayout(): string
    {
        return $this->layout;
    }

    /**
     * Set the name of the layout file to render the template inside of.
     * The name specified is the filename of the layout in `templates/layout/`
     * without the .php extension.
     *
     * @param string $name Layout file name to set.
     * @return $this
     */
    public function setLayout(string $name)
    {
        $this->layout = $name;

        return $this;
    }

    /**
     * Renders a piece of PHP with provided parameters and returns HTML, XML, or any other string.
     *
     * This realizes the concept of Elements, (or "partial layouts") and the $params array is used to send
     * data to be used in the element. Elements can be cached improving performance by using the `cache` option.
     *
     * @param string $name Name of template file in the `templates/element/` folder,
     *   or `MyPlugin.template` to use the template element from MyPlugin. If the element
     *   is not found in the plugin, the normal view path cascade will be searched.
     * @param array $data Array of data to be made available to the rendered view (i.e. the Element)
     * @param array<string, mixed> $options Array of options. Possible keys are:
     *
     * - `cache` - Can either be `true`, to enable caching using the config in View::$elementCache. Or an array
     *   If an array, the following keys can be used:
     *
     *   - `config` - Used to store the cached element in a custom cache configuration.
     *   - `key` - Used to define the key used in the Cache::write(). It will be prefixed with `element_`
     *
     * - `callbacks` - Set to true to fire beforeRender and afterRender helper callbacks for this element.
     *   Defaults to false.
     * - `ignoreMissing` - Used to allow missing elements. Set to true to not throw exceptions.
     * - `plugin` - setting to false will force to use the application's element from plugin templates, when the
     *   plugin has element with same name. Defaults to true
     * @return string Rendered Element
     * @throws \Cake\View\Exception\MissingElementException When an element is missing and `ignoreMissing`
     *   is false.
     * @psalm-param array{cache?:array|true, callbacks?:bool, plugin?:string|false, ignoreMissing?:bool} $options
     */
    public function element(string $name, array $data = [], array $options = []): string
    {
        $options += ['callbacks' => false, 'cache' => null, 'plugin' => null, 'ignoreMissing' => false];
        if (isset($options['cache'])) {
            $options['cache'] = $this->_elementCache(
                $name,
                $data,
                array_diff_key($options, ['callbacks' => false, 'plugin' => null, 'ignoreMissing' => null])
            );
        }

        $pluginCheck = $options['plugin'] !== false;
        $file = $this->_getElementFileName($name, $pluginCheck);
        if ($file && $options['cache']) {
            return $this->cache(function () use ($file, $data, $options): void {
                echo $this->_renderElement($file, $data, $options);
            }, $options['cache']);
        }
        if ($file) {
            return $this->_renderElement($file, $data, $options);
        }

        if ($options['ignoreMissing']) {
            return '';
        }

        [$plugin, $elementName] = $this->pluginSplit($name, $pluginCheck);
        $paths = iterator_to_array($this->getElementPaths($plugin));
        throw new MissingElementException([$name . $this->_ext, $elementName . $this->_ext], $paths);
    }

    /**
     * Create a cached block of view logic.
     *
     * This allows you to cache a block of view output into the cache
     * defined in `elementCache`.
     *
     * This method will attempt to read the cache first. If the cache
     * is empty, the $block will be run and the output stored.
     *
     * @param callable $block The block of code that you want to cache the output of.
     * @param array<string, mixed> $options The options defining the cache key etc.
     * @return string The rendered content.
     * @throws \InvalidArgumentException When $options is lacking a 'key' option.
     */
    public function cache(callable $block, array $options = []): string
    {
        $options += ['key' => '', 'config' => $this->elementCache];
        if (empty($options['key'])) {
            throw new InvalidArgumentException('Cannot cache content with an empty key');
        }
        $result = Cache::read($options['key'], $options['config']);
        if ($result) {
            return $result;
        }

        $bufferLevel = ob_get_level();
        ob_start();

        try {
            $block();
        } catch (Throwable $exception) {
            while (ob_get_level() > $bufferLevel) {
                ob_end_clean();
            }

            throw $exception;
        }

        $result = (string)ob_get_clean();

        Cache::write($options['key'], $result, $options['config']);

        return $result;
    }

    /**
     * Checks if an element exists
     *
     * @param string $name Name of template file in the `templates/element/` folder,
     *   or `MyPlugin.template` to check the template element from MyPlugin. If the element
     *   is not found in the plugin, the normal view path cascade will be searched.
     * @return bool Success
     */
    public function elementExists(string $name): bool
    {
        return (bool)$this->_getElementFileName($name);
    }

    /**
     * Renders view for given template file and layout.
     *
     * Render triggers helper callbacks, which are fired before and after the template are rendered,
     * as well as before and after the layout. The helper callbacks are called:
     *
     * - `beforeRender`
     * - `afterRender`
     * - `beforeLayout`
     * - `afterLayout`
     *
     * If View::$autoLayout is set to `false`, the template will be returned bare.
     *
     * Template and layout names can point to plugin templates or layouts. Using the `Plugin.template` syntax
     * a plugin template/layout/ can be used instead of the app ones. If the chosen plugin is not found
     * the template will be located along the regular view path cascade.
     *
     * @param string|null $template Name of template file to use
     * @param string|false|null $layout Layout to use. False to disable.
     * @return string Rendered content.
     * @throws \Cake\Core\Exception\CakeException If there is an error in the view.
     * @triggers View.beforeRender $this, [$templateFileName]
     * @triggers View.afterRender $this, [$templateFileName]
     */
    public function render(?string $template = null, string|false|null $layout = null): string
    {
        $defaultLayout = '';
        $defaultAutoLayout = null;
        if ($layout === false) {
            $defaultAutoLayout = $this->autoLayout;
            $this->autoLayout = false;
        } elseif ($layout !== null) {
            $defaultLayout = $this->layout;
            $this->layout = $layout;
        }

        $templateFileName = $this->_getTemplateFileName($template);
        $this->_currentType = static::TYPE_TEMPLATE;
        $this->dispatchEvent('View.beforeRender', [$templateFileName]);
        $this->Blocks->set('content', $this->_render($templateFileName));
        $this->dispatchEvent('View.afterRender', [$templateFileName]);

        if ($this->autoLayout) {
            if (empty($this->layout)) {
                throw new CakeException(
                    'View::$layout must be a non-empty string.' .
                    'To disable layout rendering use method `View::disableAutoLayout()` instead.'
                );
            }

            $this->Blocks->set('content', $this->renderLayout('', $this->layout));
        }
        if ($layout !== null) {
            $this->layout = $defaultLayout;
        }
        if ($defaultAutoLayout !== null) {
            $this->autoLayout = $defaultAutoLayout;
        }

        return $this->Blocks->get('content');
    }

    /**
     * Renders a layout. Returns output from _render().
     *
     * Several variables are created for use in layout.
     *
     * @param string $content Content to render in a template, wrapped by the surrounding layout.
     * @param string|null $layout Layout name
     * @return string Rendered output.
     * @throws \Cake\Core\Exception\CakeException if there is an error in the view.
     * @triggers View.beforeLayout $this, [$layoutFileName]
     * @triggers View.afterLayout $this, [$layoutFileName]
     */
    public function renderLayout(string $content, ?string $layout = null): string
    {
        $layoutFileName = $this->_getLayoutFileName($layout);

        if (!empty($content)) {
            $this->Blocks->set('content', $content);
        }

        $this->dispatchEvent('View.beforeLayout', [$layoutFileName]);

        $title = $this->Blocks->get('title');
        if ($title === '') {
            $title = Inflector::humanize(str_replace(DIRECTORY_SEPARATOR, '/', $this->templatePath));
            $this->Blocks->set('title', $title);
        }

        $this->_currentType = static::TYPE_LAYOUT;
        $this->Blocks->set('content', $this->_render($layoutFileName));

        $this->dispatchEvent('View.afterLayout', [$layoutFileName]);

        return $this->Blocks->get('content');
    }

    /**
     * Returns a list of variables available in the current View context
     *
     * @return array<string> Array of the set view variable names.
     */
    public function getVars(): array
    {
        return array_keys($this->viewVars);
    }

    /**
     * Returns the contents of the given View variable.
     *
     * @param string $var The view var you want the contents of.
     * @param mixed $default The default/fallback content of $var.
     * @return mixed The content of the named var if its set, otherwise $default.
     */
    public function get(string $var, mixed $default = null): mixed
    {
        return $this->viewVars[$var] ?? $default;
    }

    /**
     * Saves a variable or an associative array of variables for use inside a template.
     *
     * @param array|string $name A string or an array of data.
     * @param mixed $value Value in case $name is a string (which then works as the key).
     *   Unused if $name is an associative array, otherwise serves as the values to $name's keys.
     * @return $this
     * @throws \Cake\Core\Exception\CakeException If the array combine operation failed.
     */
    public function set(array|string $name, mixed $value = null)
    {
        if (is_array($name)) {
            if (is_array($value)) {
                /** @var array|false $data Coerce phpstan to accept failure case */
                $data = array_combine($name, $value);
                if ($data === false) {
                    throw new CakeException(
                        'Invalid data provided for array_combine() to work: Both $name and $value require same count.'
                    );
                }
            } else {
                $data = $name;
            }
        } else {
            $data = [$name => $value];
        }
        $this->viewVars = $data + $this->viewVars;

        return $this;
    }

    /**
     * Get the names of all the existing blocks.
     *
     * @return array<string> An array containing the blocks.
     * @see \Cake\View\ViewBlock::keys()
     */
    public function blocks(): array
    {
        return $this->Blocks->keys();
    }

    /**
     * Start capturing output for a 'block'
     *
     * You can use start on a block multiple times to
     * append or prepend content in a capture mode.
     *
     * ```
     * // Append content to an existing block.
     * $this->start('content');
     * echo $this->fetch('content');
     * echo 'Some new content';
     * $this->end();
     *
     * // Prepend content to an existing block
     * $this->start('content');
     * echo 'Some new content';
     * echo $this->fetch('content');
     * $this->end();
     * ```
     *
     * @param string $name The name of the block to capture for.
     * @return $this
     * @see \Cake\View\ViewBlock::start()
     */
    public function start(string $name)
    {
        $this->Blocks->start($name);

        return $this;
    }

    /**
     * Append to an existing or new block.
     *
     * Appending to a new block will create the block.
     *
     * @param string $name Name of the block
     * @param mixed $value The content for the block. Value will be type cast
     *   to string.
     * @return $this
     * @see \Cake\View\ViewBlock::concat()
     */
    public function append(string $name, mixed $value = null)
    {
        $this->Blocks->concat($name, $value);

        return $this;
    }

    /**
     * Prepend to an existing or new block.
     *
     * Prepending to a new block will create the block.
     *
     * @param string $name Name of the block
     * @param mixed $value The content for the block. Value will be type cast
     *   to string.
     * @return $this
     * @see \Cake\View\ViewBlock::concat()
     */
    public function prepend(string $name, mixed $value)
    {
        $this->Blocks->concat($name, $value, ViewBlock::PREPEND);

        return $this;
    }

    /**
     * Set the content for a block. This will overwrite any
     * existing content.
     *
     * @param string $name Name of the block
     * @param mixed $value The content for the block. Value will be type cast
     *   to string.
     * @return $this
     * @see \Cake\View\ViewBlock::set()
     */
    public function assign(string $name, mixed $value)
    {
        $this->Blocks->set($name, $value);

        return $this;
    }

    /**
     * Reset the content for a block. This will overwrite any
     * existing content.
     *
     * @param string $name Name of the block
     * @return $this
     * @see \Cake\View\ViewBlock::set()
     */
    public function reset(string $name)
    {
        $this->assign($name, '');

        return $this;
    }

    /**
     * Fetch the content for a block. If a block is
     * empty or undefined '' will be returned.
     *
     * @param string $name Name of the block
     * @param string $default Default text
     * @return string The block content or $default if the block does not exist.
     * @see \Cake\View\ViewBlock::get()
     */
    public function fetch(string $name, string $default = ''): string
    {
        return $this->Blocks->get($name, $default);
    }

    /**
     * End a capturing block. The compliment to View::start()
     *
     * @return $this
     * @see \Cake\View\ViewBlock::end()
     */
    public function end()
    {
        $this->Blocks->end();

        return $this;
    }

    /**
     * Check if a block exists
     *
     * @param string $name Name of the block
     * @return bool
     */
    public function exists(string $name): bool
    {
        return $this->Blocks->exists($name);
    }

    /**
     * Provides template or element extension/inheritance. Templates can extends a
     * parent template and populate blocks in the parent template.
     *
     * @param string $name The template or element to 'extend' the current one with.
     * @return $this
     * @throws \LogicException when you extend a template with itself or make extend loops.
     * @throws \LogicException when you extend an element which doesn't exist
     */
    public function extend(string $name)
    {
        $type = $name[0] === '/' ? static::TYPE_TEMPLATE : $this->_currentType;
        switch ($type) {
            case static::TYPE_ELEMENT:
                $parent = $this->_getElementFileName($name);
                if (!$parent) {
                    [$plugin, $name] = $this->pluginSplit($name);
                    $paths = $this->_paths($plugin);
                    $defaultPath = $paths[0] . static::TYPE_ELEMENT . DIRECTORY_SEPARATOR;
                    throw new LogicException(sprintf(
                        'You cannot extend an element which does not exist (%s).',
                        $defaultPath . $name . $this->_ext
                    ));
                }
                break;
            case static::TYPE_LAYOUT:
                $parent = $this->_getLayoutFileName($name);
                break;
            default:
                $parent = $this->_getTemplateFileName($name);
        }

        if ($parent === $this->_current) {
            throw new LogicException('You cannot have templates extend themselves.');
        }
        if (isset($this->_parents[$parent]) && $this->_parents[$parent] === $this->_current) {
            throw new LogicException('You cannot have templates extend in a loop.');
        }
        $this->_parents[$this->_current] = $parent;

        return $this;
    }

    /**
     * Retrieve the current template type
     *
     * @return string
     */
    public function getCurrentType(): string
    {
        return $this->_currentType;
    }

    /**
     * Magic accessor for helpers.
     *
     * @param string $name Name of the attribute to get.
     * @return \Cake\View\Helper|null
     */
    public function __get(string $name): mixed
    {
        return $this->helpers()->{$name};
    }

    /**
     * Interact with the HelperRegistry to load all the helpers.
     *
     * @return $this
     */
    public function loadHelpers()
    {
        foreach ($this->helpers as $name => $config) {
            $this->loadHelper($name, $config);
        }

        return $this;
    }

    /**
     * Renders and returns output for given template filename with its
     * array of data. Handles parent/extended templates.
     *
     * @param string $templateFile Filename of the template
     * @param array $data Data to include in rendered view. If empty the current
     *   View::$viewVars will be used.
     * @return string Rendered output
     * @throws \LogicException When a block is left open.
     * @triggers View.beforeRenderFile $this, [$templateFile]
     * @triggers View.afterRenderFile $this, [$templateFile, $content]
     */
    protected function _render(string $templateFile, array $data = []): string
    {
        if (empty($data)) {
            $data = $this->viewVars;
        }
        $this->_current = $templateFile;
        $initialBlocks = count($this->Blocks->unclosed());

        $this->dispatchEvent('View.beforeRenderFile', [$templateFile]);

        $content = $this->_evaluate($templateFile, $data);

        $afterEvent = $this->dispatchEvent('View.afterRenderFile', [$templateFile, $content]);
        if ($afterEvent->getResult() !== null) {
            $content = $afterEvent->getResult();
        }

        if (isset($this->_parents[$templateFile])) {
            $this->_stack[] = $this->fetch('content');
            $this->assign('content', $content);

            $content = $this->_render($this->_parents[$templateFile]);
            $this->assign('content', array_pop($this->_stack));
        }

        $remainingBlocks = count($this->Blocks->unclosed());

        if ($initialBlocks !== $remainingBlocks) {
            throw new LogicException(sprintf(
                'The `%s` block was left open. Blocks are not allowed to cross files.',
                (string)$this->Blocks->active()
            ));
        }

        return $content;
    }

    /**
     * Sandbox method to evaluate a template / view script in.
     *
     * @param string $templateFile Filename of the template.
     * @param array $dataForView Data to include in rendered view.
     * @return string Rendered output
     */
    protected function _evaluate(string $templateFile, array $dataForView): string
    {
        extract($dataForView);

        $bufferLevel = ob_get_level();
        ob_start();

        try {
            // Avoiding $templateFile here due to collision with extract() vars.
            include func_get_arg(0);
        } catch (Throwable $exception) {
            while (ob_get_level() > $bufferLevel) {
                ob_end_clean();
            }

            throw $exception;
        }

        return (string)ob_get_clean();
    }

    /**
     * Get the helper registry in use by this View class.
     *
     * @return \Cake\View\HelperRegistry
     */
    public function helpers(): HelperRegistry
    {
        return $this->_helpers ??= new HelperRegistry($this);
    }

    /**
     * Adds a helper from within `initialize()` method.
     *
     * @param string $helper Helper.
     * @param array<string, mixed> $config Config.
     * @return void
     */
    protected function addHelper(string $helper, array $config = []): void
    {
        [$plugin, $name] = pluginSplit($helper);
        if ($plugin) {
            $config['className'] = $helper;
        }

        $this->helpers[$name] = $config;
    }

    /**
     * Loads a helper. Delegates to the `HelperRegistry::load()` to load the helper.
     *
     * You should use `addHelper()` instead of this method from the `initialize()` hook of `AppView` or other custom View classes.
     *
     * @param string $name Name of the helper to load.
     * @param array<string, mixed> $config Settings for the helper
     * @return \Cake\View\Helper a constructed helper object.
     * @see \Cake\View\HelperRegistry::load()
     */
    public function loadHelper(string $name, array $config = []): Helper
    {
        /** @var \Cake\View\Helper */
        return $this->helpers()->load($name, $config);
    }

    /**
     * Set sub-directory for this template files.
     *
     * @param string $subDir Sub-directory name.
     * @return $this
     * @see \Cake\View\View::$subDir
     * @since 3.7.0
     */
    public function setSubDir(string $subDir)
    {
        $this->subDir = $subDir;

        return $this;
    }

    /**
     * Get sub-directory for this template files.
     *
     * @return string
     * @see \Cake\View\View::$subDir
     * @since 3.7.0
     */
    public function getSubDir(): string
    {
        return $this->subDir;
    }

    /**
     * Returns the View's controller name.
     *
     * @return string
     * @since 3.7.7
     */
    public function getName(): string
    {
        return $this->name;
    }

    /**
     * Returns the plugin name.
     *
     * @return string|null
     * @since 3.7.0
     */
    public function getPlugin(): ?string
    {
        return $this->plugin;
    }

    /**
     * Sets the plugin name.
     *
     * @param string|null $name Plugin name.
     * @return $this
     * @since 3.7.0
     */
    public function setPlugin(?string $name)
    {
        $this->plugin = $name;

        return $this;
    }

    /**
     * Set The cache configuration View will use to store cached elements
     *
     * @param string $elementCache Cache config name.
     * @return $this
     * @see \Cake\View\View::$elementCache
     * @since 3.7.0
     */
    public function setElementCache(string $elementCache)
    {
        $this->elementCache = $elementCache;

        return $this;
    }

    /**
     * Returns filename of given action's template file as a string.
     * CamelCased action names will be under_scored by default.
     * This means that you can have LongActionNames that refer to
     * long_action_names.php templates. You can change the inflection rule by
     * overriding _inflectTemplateFileName.
     *
     * @param string|null $name Controller action to find template filename for
     * @return string Template filename
     * @throws \Cake\View\Exception\MissingTemplateException when a template file could not be found.
     * @throws \Cake\Core\Exception\CakeException When template name not provided.
     */
    protected function _getTemplateFileName(?string $name = null): string
    {
        $templatePath = $subDir = '';

        if ($this->templatePath) {
            $templatePath = $this->templatePath . DIRECTORY_SEPARATOR;
        }
        if ($this->subDir !== '') {
            $subDir = $this->subDir . DIRECTORY_SEPARATOR;
            // Check if templatePath already terminates with subDir
            if ($templatePath != $subDir && str_ends_with($templatePath, $subDir)) {
                $subDir = '';
            }
        }

        $name ??= $this->template;

        if (empty($name)) {
            throw new CakeException('Template name not provided');
        }

        [$plugin, $name] = $this->pluginSplit($name);
        $name = str_replace('/', DIRECTORY_SEPARATOR, $name);

        if (!str_contains($name, DIRECTORY_SEPARATOR) && $name !== '' && !str_starts_with($name, '.')) {
            $name = $templatePath . $subDir . $this->_inflectTemplateFileName($name);
        } elseif (str_contains($name, DIRECTORY_SEPARATOR)) {
            if ($name[0] === DIRECTORY_SEPARATOR || $name[1] === ':') {
                $name = trim($name, DIRECTORY_SEPARATOR);
            } elseif (!$plugin || $this->templatePath !== $this->name) {
                $name = $templatePath . $subDir . $name;
            } else {
                $name = $subDir . $name;
            }
        }

        $name .= $this->_ext;
        $paths = $this->_paths($plugin);
        foreach ($paths as $path) {
            if (is_file($path . $name)) {
                return $this->_checkFilePath($path . $name, $path);
            }
        }

        throw new MissingTemplateException($name, $paths);
    }

    /**
     * Change the name of a view template file into underscored format.
     *
     * @param string $name Name of file which should be inflected.
     * @return string File name after conversion
     */
    protected function _inflectTemplateFileName(string $name): string
    {
        return Inflector::underscore($name);
    }

    /**
     * Check that a view file path does not go outside of the defined template paths.
     *
     * Only paths that contain `..` will be checked, as they are the ones most likely to
     * have the ability to resolve to files outside of the template paths.
     *
     * @param string $file The path to the template file.
     * @param string $path Base path that $file should be inside of.
     * @return string The file path
     * @throws \InvalidArgumentException
     */
    protected function _checkFilePath(string $file, string $path): string
    {
        if (!str_contains($file, '..')) {
            return $file;
        }
        $absolute = realpath($file);
        if ($absolute === false || !str_starts_with($absolute, $path)) {
            throw new InvalidArgumentException(sprintf(
                'Cannot use `%s` as a template, it is not within any view template path.',
                $file
            ));
        }

        return $absolute;
    }

    /**
     * Splits a dot syntax plugin name into its plugin and filename.
     * If $name does not have a dot, then index 0 will be null.
     * It checks if the plugin is loaded, else filename will stay unchanged for filenames containing dot
     *
     * @param string $name The name you want to plugin split.
     * @param bool $fallback If true uses the plugin set in the current Request when parsed plugin is not loaded
     * @return array Array with 2 indexes. 0 => plugin name, 1 => filename.
     * @psalm-return array{string|null, string}
     */
    public function pluginSplit(string $name, bool $fallback = true): array
    {
        $plugin = null;
        [$first, $second] = pluginSplit($name);
        if ($first && Plugin::isLoaded($first)) {
            $name = $second;
            $plugin = $first;
        }
        if (isset($this->plugin) && !$plugin && $fallback) {
            $plugin = $this->plugin;
        }

        return [$plugin, $name];
    }

    /**
     * Returns layout filename for this template as a string.
     *
     * @param string|null $name The name of the layout to find.
     * @return string Filename for layout file.
     * @throws \Cake\View\Exception\MissingLayoutException when a layout cannot be located
     * @throws \Cake\Core\Exception\CakeException
     */
    protected function _getLayoutFileName(?string $name = null): string
    {
        if ($name === null) {
            if (empty($this->layout)) {
                throw new CakeException(
                    'View::$layout must be a non-empty string.' .
                    'To disable layout rendering use method `View::disableAutoLayout()` instead.'
                );
            }
            $name = $this->layout;
        }
        [$plugin, $name] = $this->pluginSplit($name);
        $name .= $this->_ext;

        foreach ($this->getLayoutPaths($plugin) as $path) {
            if (is_file($path . $name)) {
                return $this->_checkFilePath($path . $name, $path);
            }
        }

        $paths = iterator_to_array($this->getLayoutPaths($plugin));
        throw new MissingLayoutException($name, $paths);
    }

    /**
     * Get an iterator for layout paths.
     *
     * @param string|null $plugin The plugin to fetch paths for.
     * @return \Generator
     */
    protected function getLayoutPaths(?string $plugin): Generator
    {
        $subDir = '';
        if ($this->layoutPath) {
            $subDir = $this->layoutPath . DIRECTORY_SEPARATOR;
        }
        $layoutPaths = $this->_getSubPaths(static::TYPE_LAYOUT . DIRECTORY_SEPARATOR . $subDir);

        foreach ($this->_paths($plugin) as $path) {
            foreach ($layoutPaths as $layoutPath) {
                yield $path . $layoutPath;
            }
        }
    }

    /**
     * Finds an element filename, returns false on failure.
     *
     * @param string $name The name of the element to find.
     * @param bool $pluginCheck - if false will ignore the request's plugin if parsed plugin is not loaded
     * @return string|false Either a string to the element filename or false when one can't be found.
     */
    protected function _getElementFileName(string $name, bool $pluginCheck = true): string|false
    {
        [$plugin, $name] = $this->pluginSplit($name, $pluginCheck);

        $name .= $this->_ext;
        foreach ($this->getElementPaths($plugin) as $path) {
            if (is_file($path . $name)) {
                return $path . $name;
            }
        }

        return false;
    }

    /**
     * Get an iterator for element paths.
     *
     * @param string|null $plugin The plugin to fetch paths for.
     * @return \Generator
     */
    protected function getElementPaths(?string $plugin): Generator
    {
        $elementPaths = $this->_getSubPaths(static::TYPE_ELEMENT);
        foreach ($this->_paths($plugin) as $path) {
            foreach ($elementPaths as $subdir) {
                yield $path . $subdir . DIRECTORY_SEPARATOR;
            }
        }
    }

    /**
     * Find all sub templates path, based on $basePath
     * If a prefix is defined in the current request, this method will prepend
     * the prefixed template path to the $basePath, cascading up in case the prefix
     * is nested.
     * This is essentially used to find prefixed template paths for elements
     * and layouts.
     *
     * @param string $basePath Base path on which to get the prefixed one.
     * @return array<string> Array with all the templates paths.
     */
    protected function _getSubPaths(string $basePath): array
    {
        $paths = [$basePath];
        if ($this->request->getParam('prefix')) {
            $prefixPath = explode('/', $this->request->getParam('prefix'));
            $path = '';
            foreach ($prefixPath as $prefixPart) {
                $path .= Inflector::camelize($prefixPart) . DIRECTORY_SEPARATOR;

                array_unshift(
                    $paths,
                    $path . $basePath
                );
            }
        }

        return $paths;
    }

    /**
     * Return all possible paths to find view files in order
     *
     * @param string|null $plugin Optional plugin name to scan for view files.
     * @param bool $cached Set to false to force a refresh of view paths. Default true.
     * @return array<string> paths
     */
    protected function _paths(?string $plugin = null, bool $cached = true): array
    {
        if ($cached === true) {
            if ($plugin === null && !empty($this->_paths)) {
                return $this->_paths;
            }
            if ($plugin !== null && isset($this->_pathsForPlugin[$plugin])) {
                return $this->_pathsForPlugin[$plugin];
            }
        }
        $templatePaths = App::path(static::NAME_TEMPLATE);
        $pluginPaths = $themePaths = [];
        if (!empty($plugin)) {
            foreach ($templatePaths as $templatePath) {
                $pluginPaths[] = $templatePath
                    . static::PLUGIN_TEMPLATE_FOLDER
                    . DIRECTORY_SEPARATOR
                    . $plugin
                    . DIRECTORY_SEPARATOR;
            }
            $pluginPaths[] = Plugin::templatePath($plugin);
        }

        if (!empty($this->theme)) {
            $themePath = Plugin::templatePath(Inflector::camelize($this->theme));

            if ($plugin) {
<<<<<<< HEAD
                $themePaths[] = $themePath
                    . static::PLUGIN_TEMPLATE_FOLDER
                    . DIRECTORY_SEPARATOR
                    . $plugin
                    . DIRECTORY_SEPARATOR;
=======
                array_unshift(
                    $themePaths,
                    $themePaths[0]
                        . static::PLUGIN_TEMPLATE_FOLDER
                        . DIRECTORY_SEPARATOR
                        . $plugin
                        . DIRECTORY_SEPARATOR
                );
>>>>>>> 9d42bacf
            }

            $themePaths[] = $themePath;
        }

        $paths = array_merge(
            $themePaths,
            $pluginPaths,
            $templatePaths,
            App::core('templates')
        );

        if ($plugin !== null) {
            return $this->_pathsForPlugin[$plugin] = $paths;
        }

        return $this->_paths = $paths;
    }

    /**
     * Generate the cache configuration options for an element.
     *
     * @param string $name Element name
     * @param array $data Data
     * @param array<string, mixed> $options Element options
     * @return array Element Cache configuration.
     * @psalm-return array{key:string, config:string}
     */
    protected function _elementCache(string $name, array $data, array $options): array
    {
        if (isset($options['cache']['key'], $options['cache']['config'])) {
            /** @psalm-var array{key:string, config:string}*/
            $cache = $options['cache'];
            $cache['key'] = 'element_' . $cache['key'];

            return $cache;
        }

        [$plugin, $name] = $this->pluginSplit($name);

        $pluginKey = null;
        if ($plugin) {
            $pluginKey = str_replace('/', '_', Inflector::underscore($plugin));
        }
        $elementKey = str_replace(['\\', '/'], '_', $name);

        $cache = $options['cache'];
        unset($options['cache']);
        $keys = array_merge(
            [$pluginKey, $elementKey],
            array_keys($options),
            array_keys($data)
        );
        $config = [
            'config' => $this->elementCache,
            'key' => implode('_', $keys),
        ];
        if (is_array($cache)) {
            $config = $cache + $config;
        }
        $config['key'] = 'element_' . $config['key'];

        /** @var array{config: string, key: string} */
        return $config;
    }

    /**
     * Renders an element and fires the before and afterRender callbacks for it
     * and writes to the cache if a cache is used
     *
     * @param string $file Element file path
     * @param array $data Data to render
     * @param array<string, mixed> $options Element options
     * @return string
     * @triggers View.beforeRender $this, [$file]
     * @triggers View.afterRender $this, [$file, $element]
     */
    protected function _renderElement(string $file, array $data, array $options): string
    {
        $current = $this->_current;
        $restore = $this->_currentType;
        $this->_currentType = static::TYPE_ELEMENT;

        if ($options['callbacks']) {
            $this->dispatchEvent('View.beforeRender', [$file]);
        }

        $element = $this->_render($file, array_merge($this->viewVars, $data));

        if ($options['callbacks']) {
            $this->dispatchEvent('View.afterRender', [$file, $element]);
        }

        $this->_currentType = $restore;
        $this->_current = $current;

        return $element;
    }
}<|MERGE_RESOLUTION|>--- conflicted
+++ resolved
@@ -1595,13 +1595,6 @@
             $themePath = Plugin::templatePath(Inflector::camelize($this->theme));
 
             if ($plugin) {
-<<<<<<< HEAD
-                $themePaths[] = $themePath
-                    . static::PLUGIN_TEMPLATE_FOLDER
-                    . DIRECTORY_SEPARATOR
-                    . $plugin
-                    . DIRECTORY_SEPARATOR;
-=======
                 array_unshift(
                     $themePaths,
                     $themePaths[0]
@@ -1610,7 +1603,6 @@
                         . $plugin
                         . DIRECTORY_SEPARATOR
                 );
->>>>>>> 9d42bacf
             }
 
             $themePaths[] = $themePath;

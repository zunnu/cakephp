--- conflicted
+++ resolved
@@ -1343,16 +1343,9 @@
         if ($options['required'] && $message) {
             $options['templateVars']['customValidityMessage'] = $message;
 
-<<<<<<< HEAD
             if ($this->getConfig('autoSetCustomValidity')) {
-                $options['oninvalid'] = "this.setCustomValidity('$message')";
-                $options['onvalid'] = "this.setCustomValidity('')";
-=======
-                if ($this->getConfig('autoSetCustomValidity')) {
-                    $options['oninvalid'] = "this.setCustomValidity(''); if (!this.validity.valid) this.setCustomValidity('$message')";
-                    $options['oninput'] = "this.setCustomValidity('')";
-                }
->>>>>>> bb06ced5
+                $options['oninvalid'] = "this.setCustomValidity(''); if (!this.validity.valid) this.setCustomValidity('$message')";
+                $options['oninput'] = "this.setCustomValidity('')";
             }
         }
 

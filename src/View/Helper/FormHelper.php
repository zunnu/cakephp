<?php
declare(strict_types=1);

/**
 * CakePHP(tm) : Rapid Development Framework (https://cakephp.org)
 * Copyright (c) Cake Software Foundation, Inc. (https://cakefoundation.org)
 *
 * Licensed under The MIT License
 * For full copyright and license information, please see the LICENSE.txt
 * Redistributions of files must retain the above copyright notice.
 *
 * @copyright     Copyright (c) Cake Software Foundation, Inc. (https://cakefoundation.org)
 * @link          https://cakephp.org CakePHP(tm) Project
 * @since         0.10.0
 * @license       https://opensource.org/licenses/mit-license.php MIT License
 */
namespace Cake\View\Helper;

use Cake\Core\Configure;
use Cake\Core\Exception\CakeException;
use Cake\Form\FormProtector;
use Cake\Routing\Router;
use Cake\Utility\Hash;
use Cake\Utility\Inflector;
use Cake\View\Form\ContextFactory;
use Cake\View\Form\ContextInterface;
use Cake\View\Helper;
use Cake\View\StringTemplateTrait;
use Cake\View\View;
use Cake\View\Widget\WidgetLocator;
use InvalidArgumentException;
use RuntimeException;
use function Cake\Core\deprecationWarning;
use function Cake\Core\h;
use function Cake\I18n\__;
use function Cake\I18n\__d;

/**
 * Form helper library.
 *
 * Automatic generation of HTML FORMs from given data.
 *
 * @method string text(string $fieldName, array $options = []) Creates input of type text.
 * @method string number(string $fieldName, array $options = []) Creates input of type number.
 * @method string email(string $fieldName, array $options = []) Creates input of type email.
 * @method string password(string $fieldName, array $options = []) Creates input of type password.
 * @method string search(string $fieldName, array $options = []) Creates input of type search.
 * @property \Cake\View\Helper\HtmlHelper $Html
 * @property \Cake\View\Helper\UrlHelper $Url
 * @link https://book.cakephp.org/4/en/views/helpers/form.html
 */
class FormHelper extends Helper
{
    use IdGeneratorTrait;
    use StringTemplateTrait;

    /**
     * Other helpers used by FormHelper
     *
     * @var array
     */
    protected $helpers = ['Url', 'Html'];

    /**
     * Default config for the helper.
     *
     * @var array<string, mixed>
     */
    protected $_defaultConfig = [
        'idPrefix' => null,
        'errorClass' => 'form-error',
        'typeMap' => [
            'string' => 'text',
            'text' => 'textarea',
            'uuid' => 'string',
            'datetime' => 'datetime',
            'datetimefractional' => 'datetime',
            'timestamp' => 'datetime',
            'timestampfractional' => 'datetime',
            'timestamptimezone' => 'datetime',
            'date' => 'date',
            'time' => 'time',
            'year' => 'year',
            'boolean' => 'checkbox',
            'float' => 'number',
            'integer' => 'number',
            'tinyinteger' => 'number',
            'smallinteger' => 'number',
            'decimal' => 'number',
            'binary' => 'file',
        ],
        'templates' => [
            // Used for button elements in button().
            'button' => '<button{{attrs}}>{{text}}</button>',
            // Used for checkboxes in checkbox() and multiCheckbox().
            'checkbox' => '<input type="checkbox" name="{{name}}" value="{{value}}"{{attrs}}>',
            // Input group wrapper for checkboxes created via control().
            'checkboxFormGroup' => '{{label}}',
            // Wrapper container for checkboxes.
            'checkboxWrapper' => '<div class="checkbox">{{label}}</div>',
            // Error message wrapper elements.
            'error' => '<div class="error-message" id="{{id}}">{{content}}</div>',
            // Container for error items.
            'errorList' => '<ul>{{content}}</ul>',
            // Error item wrapper.
            'errorItem' => '<li>{{text}}</li>',
            // File input used by file().
            'file' => '<input type="file" name="{{name}}"{{attrs}}>',
            // Fieldset element used by allControls().
            'fieldset' => '<fieldset{{attrs}}>{{content}}</fieldset>',
            // Open tag used by create().
            'formStart' => '<form{{attrs}}>',
            // Close tag used by end().
            'formEnd' => '</form>',
            // General grouping container for control(). Defines input/label ordering.
            'formGroup' => '{{label}}{{input}}',
            // Wrapper content used to hide other content.
            'hiddenBlock' => '<div style="display:none;">{{content}}</div>',
            // Generic input element.
            'input' => '<input type="{{type}}" name="{{name}}"{{attrs}}>',
            // Submit input element.
            'inputSubmit' => '<input type="{{type}}"{{attrs}}>',
            // Container element used by control().
            'inputContainer' => '<div class="input {{type}}{{required}}">{{content}}</div>',
            // Container element used by control() when a field has an error.
            'inputContainerError' => '<div class="input {{type}}{{required}} error">{{content}}{{error}}</div>',
            // Label element when inputs are not nested inside the label.
            'label' => '<label{{attrs}}>{{text}}</label>',
            // Label element used for radio and multi-checkbox inputs.
            'nestingLabel' => '{{hidden}}<label{{attrs}}>{{input}}{{text}}</label>',
            // Legends created by allControls()
            'legend' => '<legend>{{text}}</legend>',
            // Multi-Checkbox input set title element.
            'multicheckboxTitle' => '<legend>{{text}}</legend>',
            // Multi-Checkbox wrapping container.
            'multicheckboxWrapper' => '<fieldset{{attrs}}>{{content}}</fieldset>',
            // Option element used in select pickers.
            'option' => '<option value="{{value}}"{{attrs}}>{{text}}</option>',
            // Option group element used in select pickers.
            'optgroup' => '<optgroup label="{{label}}"{{attrs}}>{{content}}</optgroup>',
            // Select element,
            'select' => '<select name="{{name}}"{{attrs}}>{{content}}</select>',
            // Multi-select element,
            'selectMultiple' => '<select name="{{name}}[]" multiple="multiple"{{attrs}}>{{content}}</select>',
            // Radio input element,
            'radio' => '<input type="radio" name="{{name}}" value="{{value}}"{{attrs}}>',
            // Wrapping container for radio input/label,
            'radioWrapper' => '{{label}}',
            // Textarea input element,
            'textarea' => '<textarea name="{{name}}"{{attrs}}>{{value}}</textarea>',
            // Container for submit buttons.
            'submitContainer' => '<div class="submit">{{content}}</div>',
            // Confirm javascript template for postLink()
            'confirmJs' => '{{confirm}}',
            // selected class
            'selectedClass' => 'selected',
            // required class
            'requiredClass' => 'required',
        ],
        // set HTML5 validation message to custom required/empty messages
        'autoSetCustomValidity' => true,
    ];

    /**
     * Default widgets
     *
     * @var array<string, array<string>>
     */
    protected $_defaultWidgets = [
        'button' => ['Button'],
        'checkbox' => ['Checkbox'],
        'file' => ['File'],
        'label' => ['Label'],
        'nestingLabel' => ['NestingLabel'],
        'multicheckbox' => ['MultiCheckbox', 'nestingLabel'],
        'radio' => ['Radio', 'nestingLabel'],
        'select' => ['SelectBox'],
        'textarea' => ['Textarea'],
        'datetime' => ['DateTime', 'select'],
        'year' => ['Year', 'select'],
        '_default' => ['Basic'],
    ];

    /**
     * Constant used internally to skip the securing process,
     * and neither add the field to the hash or to the unlocked fields.
     *
     * @var string
     */
    public const SECURE_SKIP = 'skip';

    /**
     * Defines the type of form being created. Set by FormHelper::create().
     *
     * @var string|null
     */
    public $requestType;

    /**
     * Locator for input widgets.
     *
     * @var \Cake\View\Widget\WidgetLocator
     */
    protected $_locator;

    /**
     * Context for the current form.
     *
     * @var \Cake\View\Form\ContextInterface|null
     */
    protected $_context;

    /**
     * Context factory.
     *
     * @var \Cake\View\Form\ContextFactory|null
     */
    protected $_contextFactory;

    /**
     * The action attribute value of the last created form.
     * Used to make form/request specific hashes for form tampering protection.
     *
     * @var string
     */
    protected $_lastAction = '';

    /**
     * The supported sources that can be used to populate input values.
     *
     * `context` - Corresponds to `ContextInterface` instances.
     * `data` - Corresponds to request data (POST/PUT).
     * `query` - Corresponds to request's query string.
     *
     * @var array<string>
     */
    protected $supportedValueSources = ['context', 'data', 'query'];

    /**
     * The default sources.
     *
     * @see FormHelper::$supportedValueSources for valid values.
     * @var array<string>
     */
    protected $_valueSources = ['data', 'context'];

    /**
     * Grouped input types.
     *
     * @var array<string>
     */
    protected $_groupedInputTypes = ['radio', 'multicheckbox'];

    /**
     * Form protector
     *
     * @var \Cake\Form\FormProtector|null
     */
    protected $formProtector;

    /**
     * Construct the widgets and binds the default context providers
     *
     * @param \Cake\View\View $view The View this helper is being attached to.
     * @param array<string, mixed> $config Configuration settings for the helper.
     */
    public function __construct(View $view, array $config = [])
    {
        $locator = null;
        $widgets = $this->_defaultWidgets;
        if (isset($config['locator'])) {
            $locator = $config['locator'];
            unset($config['locator']);
        }
        if (isset($config['widgets'])) {
            if (is_string($config['widgets'])) {
                $config['widgets'] = (array)$config['widgets'];
            }
            $widgets = $config['widgets'] + $widgets;
            unset($config['widgets']);
        }

        if (isset($config['groupedInputTypes'])) {
            $this->_groupedInputTypes = $config['groupedInputTypes'];
            unset($config['groupedInputTypes']);
        }

        parent::__construct($view, $config);

        if (!$locator) {
            $locator = new WidgetLocator($this->templater(), $this->_View, $widgets);
        }
        $this->setWidgetLocator($locator);
        $this->_idPrefix = $this->getConfig('idPrefix');
    }

    /**
     * Get the widget locator currently used by the helper.
     *
     * @return \Cake\View\Widget\WidgetLocator Current locator instance
     * @since 3.6.0
     */
    public function getWidgetLocator(): WidgetLocator
    {
        return $this->_locator;
    }

    /**
     * Set the widget locator the helper will use.
     *
     * @param \Cake\View\Widget\WidgetLocator $instance The locator instance to set.
     * @return $this
     * @since 3.6.0
     */
    public function setWidgetLocator(WidgetLocator $instance)
    {
        $this->_locator = $instance;

        return $this;
    }

    /**
     * Set the context factory the helper will use.
     *
     * @param \Cake\View\Form\ContextFactory|null $instance The context factory instance to set.
     * @param array $contexts An array of context providers.
     * @return \Cake\View\Form\ContextFactory
     */
    public function contextFactory(?ContextFactory $instance = null, array $contexts = []): ContextFactory
    {
        if ($instance === null) {
            if ($this->_contextFactory === null) {
                $this->_contextFactory = ContextFactory::createWithDefaults($contexts);
            }

            return $this->_contextFactory;
        }
        $this->_contextFactory = $instance;

        return $this->_contextFactory;
    }

    /**
     * Returns an HTML form element.
     *
     * ### Options:
     *
     * - `type` Form method defaults to autodetecting based on the form context. If
     *   the form context's isCreate() method returns false, a PUT request will be done.
     * - `method` Set the form's method attribute explicitly.
     * - `url` The URL the form submits to. Can be a string or a URL array.
     * - `encoding` Set the accept-charset encoding for the form. Defaults to `Configure::read('App.encoding')`
     * - `enctype` Set the form encoding explicitly. By default `type => file` will set `enctype`
     *   to `multipart/form-data`.
     * - `templates` The templates you want to use for this form. Any templates will be merged on top of
     *   the already loaded templates. This option can either be a filename in /config that contains
     *   the templates you want to load, or an array of templates to use.
     * - `context` Additional options for the context class. For example the EntityContext accepts a 'table'
     *   option that allows you to set the specific Table class the form should be based on.
     * - `idPrefix` Prefix for generated ID attributes.
     * - `valueSources` The sources that values should be read from. See FormHelper::setValueSources()
     * - `templateVars` Provide template variables for the formStart template.
     *
     * @param mixed $context The context for which the form is being defined.
     *   Can be a ContextInterface instance, ORM entity, ORM resultset, or an
     *   array of meta data. You can use `null` to make a context-less form.
     * @param array<string, mixed> $options An array of html attributes and options.
     * @return string An formatted opening FORM tag.
     * @link https://book.cakephp.org/4/en/views/helpers/form.html#Cake\View\Helper\FormHelper::create
     */
    public function create($context = null, array $options = []): string
    {
        $append = '';

        if ($context instanceof ContextInterface) {
            $this->context($context);
        } else {
            if (empty($options['context'])) {
                $options['context'] = [];
            }
            $options['context']['entity'] = $context;
            $context = $this->_getContext($options['context']);
            unset($options['context']);
        }

        $isCreate = $context->isCreate();

        $options += [
            'type' => $isCreate ? 'post' : 'put',
            'url' => null,
            'encoding' => strtolower(Configure::read('App.encoding')),
            'templates' => null,
            'idPrefix' => null,
            'valueSources' => null,
        ];

        if (isset($options['valueSources'])) {
            $this->setValueSources($options['valueSources']);
            unset($options['valueSources']);
        }

        if ($options['idPrefix'] !== null) {
            $this->_idPrefix = $options['idPrefix'];
        }
        $templater = $this->templater();

        if (!empty($options['templates'])) {
            $templater->push();
            $method = is_string($options['templates']) ? 'load' : 'add';
            $templater->{$method}($options['templates']);
        }
        unset($options['templates']);

        if ($options['url'] === false) {
            $url = $this->_View->getRequest()->getRequestTarget();
            $action = null;
        } else {
            $url = $this->_formUrl($context, $options);
            $action = $this->Url->build($url);
        }

        $this->_lastAction($url);
        unset($options['url'], $options['idPrefix']);

        $htmlAttributes = [];
        switch (strtolower($options['type'])) {
            case 'get':
                $htmlAttributes['method'] = 'get';
                break;
            // Set enctype for form
            case 'file':
                $htmlAttributes['enctype'] = 'multipart/form-data';
                $options['type'] = $isCreate ? 'post' : 'put';
            // Move on
            case 'put':
            // Move on
            case 'delete':
            // Set patch method
            case 'patch':
                $append .= $this->hidden('_method', [
                    'name' => '_method',
                    'value' => strtoupper($options['type']),
                    'secure' => static::SECURE_SKIP,
                ]);
            // Default to post method
            default:
                $htmlAttributes['method'] = 'post';
        }
        if (isset($options['method'])) {
            $htmlAttributes['method'] = strtolower($options['method']);
        }
        if (isset($options['enctype'])) {
            $htmlAttributes['enctype'] = strtolower($options['enctype']);
        }

        $this->requestType = strtolower($options['type']);

        if (!empty($options['encoding'])) {
            $htmlAttributes['accept-charset'] = $options['encoding'];
        }
        unset($options['type'], $options['encoding']);

        $htmlAttributes += $options;

        if ($this->requestType !== 'get') {
            $formTokenData = $this->_View->getRequest()->getAttribute('formTokenData');
            if ($formTokenData !== null) {
                $this->formProtector = $this->createFormProtector($formTokenData);
            }

            $append .= $this->_csrfField();
        }

        if (!empty($append)) {
            $append = $templater->format('hiddenBlock', ['content' => $append]);
        }

        $actionAttr = $templater->formatAttributes(['action' => $action, 'escape' => false]);

        return $this->formatTemplate('formStart', [
            'attrs' => $templater->formatAttributes($htmlAttributes) . $actionAttr,
            'templateVars' => $options['templateVars'] ?? [],
        ]) . $append;
    }

    /**
     * Create the URL for a form based on the options.
     *
     * @param \Cake\View\Form\ContextInterface $context The context object to use.
     * @param array<string, mixed> $options An array of options from create()
     * @return array|string The action attribute for the form.
     */
    protected function _formUrl(ContextInterface $context, array $options)
    {
        $request = $this->_View->getRequest();

        if ($options['url'] === null) {
            return $request->getRequestTarget();
        }

        if (
            is_string($options['url']) ||
            (is_array($options['url']) &&
            isset($options['url']['_name']))
        ) {
            return $options['url'];
        }

        $actionDefaults = [
            'plugin' => $this->_View->getPlugin(),
            'controller' => $request->getParam('controller'),
            'action' => $request->getParam('action'),
        ];

        return (array)$options['url'] + $actionDefaults;
    }

    /**
     * Correctly store the last created form action URL.
     *
     * @param array|string|null $url The URL of the last form.
     * @return void
     */
    protected function _lastAction($url = null): void
    {
        $action = Router::url($url, true);
        $query = parse_url($action, PHP_URL_QUERY);
        $query = $query ? '?' . $query : '';

        $path = parse_url($action, PHP_URL_PATH) ?: '';
        $this->_lastAction = $path . $query;
    }

    /**
     * Return a CSRF input if the request data is present.
     * Used to secure forms in conjunction with CsrfMiddleware.
     *
     * @return string
     */
    protected function _csrfField(): string
    {
        $request = $this->_View->getRequest();

        $csrfToken = $request->getAttribute('csrfToken');
        if (!$csrfToken) {
            return '';
        }

        return $this->hidden('_csrfToken', [
            'value' => $csrfToken,
            'secure' => static::SECURE_SKIP,
            'autocomplete' => 'off',
        ]);
    }

    /**
     * Closes an HTML form, cleans up values set by FormHelper::create(), and writes hidden
     * input fields where appropriate.
     *
     * Resets some parts of the state, shared among multiple FormHelper::create() calls, to defaults.
     *
     * @param array<string, mixed> $secureAttributes Secure attributes which will be passed as HTML attributes
     *   into the hidden input elements generated for the Security Component.
     * @return string A closing FORM tag.
     * @link https://book.cakephp.org/4/en/views/helpers/form.html#closing-the-form
     */
    public function end(array $secureAttributes = []): string
    {
        $out = '';

        if ($this->requestType !== 'get' && $this->_View->getRequest()->getAttribute('formTokenData') !== null) {
            $out .= $this->secure([], $secureAttributes);
        }
        $out .= $this->formatTemplate('formEnd', []);

        $this->templater()->pop();
        $this->requestType = null;
        $this->_context = null;
        $this->_valueSources = ['data', 'context'];
        $this->_idPrefix = $this->getConfig('idPrefix');
        $this->formProtector = null;

        return $out;
    }

    /**
     * Generates a hidden field with a security hash based on the fields used in
     * the form.
     *
     * If $secureAttributes is set, these HTML attributes will be merged into
     * the hidden input tags generated for the Security Component. This is
     * especially useful to set HTML5 attributes like 'form'.
     *
     * @param array $fields If set specifies the list of fields to be added to
     *    FormProtector for generating the hash.
     * @param array<string, mixed> $secureAttributes will be passed as HTML attributes into the hidden
     *    input elements generated for the Security Component.
     * @return string A hidden input field with a security hash, or empty string when
     *   secured forms are not in use.
     */
    public function secure(array $fields = [], array $secureAttributes = []): string
    {
        if (!$this->formProtector) {
            return '';
        }

        foreach ($fields as $field => $value) {
            if (is_int($field)) {
                $field = $value;
                $value = null;
            }
            $this->formProtector->addField($field, true, $value);
        }

        $debugSecurity = (bool)Configure::read('debug');
        if (isset($secureAttributes['debugSecurity'])) {
            $debugSecurity = $debugSecurity && $secureAttributes['debugSecurity'];
            unset($secureAttributes['debugSecurity']);
        }
        $secureAttributes['secure'] = static::SECURE_SKIP;
        $secureAttributes['autocomplete'] = 'off';

        $tokenData = $this->formProtector->buildTokenData(
            $this->_lastAction,
            $this->_View->getRequest()->getSession()->id()
        );
        $tokenFields = array_merge($secureAttributes, [
            'value' => $tokenData['fields'],
        ]);
        $out = $this->hidden('_Token.fields', $tokenFields);
        $tokenUnlocked = array_merge($secureAttributes, [
            'value' => $tokenData['unlocked'],
        ]);
        $out .= $this->hidden('_Token.unlocked', $tokenUnlocked);
        if ($debugSecurity) {
            $tokenDebug = array_merge($secureAttributes, [
                'value' => $tokenData['debug'],
            ]);
            $out .= $this->hidden('_Token.debug', $tokenDebug);
        }

        return $this->formatTemplate('hiddenBlock', ['content' => $out]);
    }

    /**
     * Add to the list of fields that are currently unlocked.
     *
     * Unlocked fields are not included in the form protection field hash.
     *
     * @param string $name The dot separated name for the field.
     * @return $this
     */
    public function unlockField(string $name)
    {
        $this->getFormProtector()->unlockField($name);

        return $this;
    }

    /**
     * Create FormProtector instance.
     *
     * @param array<string, mixed> $formTokenData Token data.
     * @return \Cake\Form\FormProtector
     */
    protected function createFormProtector(array $formTokenData): FormProtector
    {
        $session = $this->_View->getRequest()->getSession();
        $session->start();

        return new FormProtector(
            $formTokenData
        );
    }

    /**
     * Get form protector instance.
     *
     * @return \Cake\Form\FormProtector
     * @throws \Cake\Core\Exception\CakeException
     */
    public function getFormProtector(): FormProtector
    {
        if ($this->formProtector === null) {
            throw new CakeException(
                '`FormProtector` instance has not been created. Ensure you have loaded the `FormProtectionComponent`'
                . ' in your controller and called `FormHelper::create()` before calling `FormHelper::unlockField()`.'
            );
        }

        return $this->formProtector;
    }

    /**
     * Returns true if there is an error for the given field, otherwise false
     *
     * @param string $field This should be "modelname.fieldname"
     * @return bool If there are errors this method returns true, else false.
     * @link https://book.cakephp.org/4/en/views/helpers/form.html#displaying-and-checking-errors
     */
    public function isFieldError(string $field): bool
    {
        return $this->_getContext()->hasError($field);
    }

    /**
     * Returns a formatted error message for given form field, '' if no errors.
     *
     * Uses the `error`, `errorList` and `errorItem` templates. The `errorList` and
     * `errorItem` templates are used to format multiple error messages per field.
     *
     * ### Options:
     *
     * - `escape` boolean - Whether to html escape the contents of the error.
     *
     * @param string $field A field name, like "modelname.fieldname"
     * @param array|string|null $text Error message as string or array of messages. If an array,
     *   it should be a hash of key names => messages.
     * @param array<string, mixed> $options See above.
     * @return string Formatted errors or ''.
     * @link https://book.cakephp.org/4/en/views/helpers/form.html#displaying-and-checking-errors
     */
    public function error(string $field, $text = null, array $options = []): string
    {
        if (substr($field, -5) === '._ids') {
            $field = substr($field, 0, -5);
        }
        $options += ['escape' => true];

        $context = $this->_getContext();
        if (!$context->hasError($field)) {
            return '';
        }
        $error = $context->error($field);

        if (is_array($text)) {
            $tmp = [];
            foreach ($error as $k => $e) {
                if (isset($text[$k])) {
                    $tmp[] = $text[$k];
                } elseif (isset($text[$e])) {
                    $tmp[] = $text[$e];
                } else {
                    $tmp[] = $e;
                }
            }
            $text = $tmp;
        }

        if ($text !== null) {
            $error = $text;
        }

        if ($options['escape']) {
            $error = h($error);
            unset($options['escape']);
        }

        if (is_array($error)) {
            if (count($error) > 1) {
                $errorText = [];
                foreach ($error as $err) {
                    $errorText[] = $this->formatTemplate('errorItem', ['text' => $err]);
                }
                $error = $this->formatTemplate('errorList', [
                    'content' => implode('', $errorText),
                ]);
            } else {
                $error = array_pop($error);
            }
        }

        return $this->formatTemplate('error', [
            'content' => $error,
            'id' => $this->_domId($field) . '-error',
        ]);
    }

    /**
     * Returns a formatted LABEL element for HTML forms.
     *
     * Will automatically generate a `for` attribute if one is not provided.
     *
     * ### Options
     *
     * - `for` - Set the for attribute, if its not defined the for attribute
     *   will be generated from the $fieldName parameter using
     *   FormHelper::_domId().
     * - `escape` - Set to `false` to turn off escaping of label text.
     *   Defaults to `true`.
     *
     * Examples:
     *
     * The text and for attribute are generated off of the fieldname
     *
     * ```
     * echo $this->Form->label('published');
     * <label for="PostPublished">Published</label>
     * ```
     *
     * Custom text:
     *
     * ```
     * echo $this->Form->label('published', 'Publish');
     * <label for="published">Publish</label>
     * ```
     *
     * Custom attributes:
     *
     * ```
     * echo $this->Form->label('published', 'Publish', [
     *   'for' => 'post-publish'
     * ]);
     * <label for="post-publish">Publish</label>
     * ```
     *
     * Nesting an input tag:
     *
     * ```
     * echo $this->Form->label('published', 'Publish', [
     *   'for' => 'published',
     *   'input' => $this->text('published'),
     * ]);
     * <label for="post-publish">Publish <input type="text" name="published"></label>
     * ```
     *
     * If you want to nest inputs in the labels, you will need to modify the default templates.
     *
     * @param string $fieldName This should be "modelname.fieldname"
     * @param string|null $text Text that will appear in the label field. If
     *   $text is left undefined the text will be inflected from the
     *   fieldName.
     * @param array<string, mixed> $options An array of HTML attributes.
     * @return string The formatted LABEL element
     * @link https://book.cakephp.org/4/en/views/helpers/form.html#creating-labels
     */
    public function label(string $fieldName, ?string $text = null, array $options = []): string
    {
        if ($text === null) {
            $text = $fieldName;
            if (substr($text, -5) === '._ids') {
                $text = substr($text, 0, -5);
            }
            if (strpos($text, '.') !== false) {
                $fieldElements = explode('.', $text);
                $text = array_pop($fieldElements);
            }
            if (substr($text, -3) === '_id') {
                $text = substr($text, 0, -3);
            }
            $text = __(Inflector::humanize(Inflector::underscore($text)));
        }

        if (isset($options['for'])) {
            $labelFor = $options['for'];
            unset($options['for']);
        } else {
            $labelFor = $this->_domId($fieldName);
        }
        $attrs = $options + [
            'for' => $labelFor,
            'text' => $text,
        ];
        if (isset($options['input'])) {
            if (is_array($options['input'])) {
                $attrs = $options['input'] + $attrs;
            }

            return $this->widget('nestingLabel', $attrs);
        }

        return $this->widget('label', $attrs);
    }

    /**
     * Generate a set of controls for `$fields`. If $fields is empty the fields
     * of current model will be used.
     *
     * You can customize individual controls through `$fields`.
     * ```
     * $this->Form->allControls([
     *   'name' => ['label' => 'custom label']
     * ]);
     * ```
     *
     * You can exclude fields by specifying them as `false`:
     *
     * ```
     * $this->Form->allControls(['title' => false]);
     * ```
     *
     * In the above example, no field would be generated for the title field.
     *
     * @param array $fields An array of customizations for the fields that will be
     *   generated. This array allows you to set custom types, labels, or other options.
     * @param array<string, mixed> $options Options array. Valid keys are:
     *
     * - `fieldset` Set to false to disable the fieldset. You can also pass an array of params to be
     *    applied as HTML attributes to the fieldset tag. If you pass an empty array, the fieldset will
     *    be enabled
     * - `legend` Set to false to disable the legend for the generated control set. Or supply a string
     *    to customize the legend text.
     * @return string Completed form controls.
     * @link https://book.cakephp.org/4/en/views/helpers/form.html#generating-entire-forms
     */
    public function allControls(array $fields = [], array $options = []): string
    {
        $context = $this->_getContext();

        $modelFields = $context->fieldNames();

        $fields = array_merge(
            Hash::normalize($modelFields),
            Hash::normalize($fields)
        );

        return $this->controls($fields, $options);
    }

    /**
     * Generate a set of controls for `$fields` wrapped in a fieldset element.
     *
     * You can customize individual controls through `$fields`.
     * ```
     * $this->Form->controls([
     *   'name' => ['label' => 'custom label'],
     *   'email'
     * ]);
     * ```
     *
     * @param array $fields An array of the fields to generate. This array allows
     *   you to set custom types, labels, or other options.
     * @param array<string, mixed> $options Options array. Valid keys are:
     *
     * - `fieldset` Set to false to disable the fieldset. You can also pass an
     *    array of params to be applied as HTML attributes to the fieldset tag.
     *    If you pass an empty array, the fieldset will be enabled.
     * - `legend` Set to false to disable the legend for the generated input set.
     *    Or supply a string to customize the legend text.
     * @return string Completed form inputs.
     * @link https://book.cakephp.org/4/en/views/helpers/form.html#generating-entire-forms
     */
    public function controls(array $fields, array $options = []): string
    {
        $fields = Hash::normalize($fields);

        $out = '';
        foreach ($fields as $name => $opts) {
            if ($opts === false) {
                continue;
            }

            $out .= $this->control($name, (array)$opts);
        }

        return $this->fieldset($out, $options);
    }

    /**
     * Wrap a set of inputs in a fieldset
     *
     * @param string $fields the form inputs to wrap in a fieldset
     * @param array<string, mixed> $options Options array. Valid keys are:
     *
     * - `fieldset` Set to false to disable the fieldset. You can also pass an array of params to be
     *    applied as HTML attributes to the fieldset tag. If you pass an empty array, the fieldset will
     *    be enabled
     * - `legend` Set to false to disable the legend for the generated input set. Or supply a string
     *    to customize the legend text.
     * @return string Completed form inputs.
     */
    public function fieldset(string $fields = '', array $options = []): string
    {
        $legend = $options['legend'] ?? true;
        $fieldset = $options['fieldset'] ?? true;
        $context = $this->_getContext();
        $out = $fields;

        if ($legend === true) {
            $isCreate = $context->isCreate();
            $modelName = Inflector::humanize(
                Inflector::singularize($this->_View->getRequest()->getParam('controller'))
            );
            if (!$isCreate) {
                $legend = __d('cake', 'Edit {0}', $modelName);
            } else {
                $legend = __d('cake', 'New {0}', $modelName);
            }
        }

        if ($fieldset !== false) {
            if ($legend) {
                $out = $this->formatTemplate('legend', ['text' => $legend]) . $out;
            }

            $fieldsetParams = ['content' => $out, 'attrs' => ''];
            if (is_array($fieldset) && !empty($fieldset)) {
                $fieldsetParams['attrs'] = $this->templater()->formatAttributes($fieldset);
            }
            $out = $this->formatTemplate('fieldset', $fieldsetParams);
        }

        return $out;
    }

    /**
     * Generates a form control element complete with label and wrapper div.
     *
     * ### Options
     *
     * See each field type method for more information. Any options that are part of
     * $attributes or $options for the different **type** methods can be included in `$options` for control().
     * Additionally, any unknown keys that are not in the list below, or part of the selected type's options
     * will be treated as a regular HTML attribute for the generated input.
     *
     * - `type` - Force the type of widget you want. e.g. `type => 'select'`
     * - `label` - Either a string label, or an array of options for the label. See FormHelper::label().
     * - `options` - For widgets that take options e.g. radio, select.
     * - `error` - Control the error message that is produced. Set to `false` to disable any kind of error reporting
     *   (field error and error messages).
     * - `empty` - String or boolean to enable empty select box options.
     * - `nestedInput` - Used with checkbox and radio inputs. Set to false to render inputs outside of label
     *   elements. Can be set to true on any input to force the input inside the label. If you
     *   enable this option for radio buttons you will also need to modify the default `radioWrapper` template.
     * - `templates` - The templates you want to use for this input. Any templates will be merged on top of
     *   the already loaded templates. This option can either be a filename in /config that contains
     *   the templates you want to load, or an array of templates to use.
     * - `labelOptions` - Either `false` to disable label around nestedWidgets e.g. radio, multicheckbox or an array
     *   of attributes for the label tag. `selected` will be added to any classes e.g. `class => 'myclass'` where
     *   widget is checked
     *
     * @param string $fieldName This should be "modelname.fieldname"
     * @param array<string, mixed> $options Each type of input takes different options.
     * @return string Completed form widget.
     * @link https://book.cakephp.org/4/en/views/helpers/form.html#creating-form-controls
     * @psalm-suppress InvalidReturnType
     * @psalm-suppress InvalidReturnStatement
     */
    public function control(string $fieldName, array $options = []): string
    {
        $options += [
            'type' => null,
            'label' => null,
            'error' => null,
            'required' => null,
            'options' => null,
            'templates' => [],
            'templateVars' => [],
            'labelOptions' => true,
        ];
        $options = $this->_parseOptions($fieldName, $options);
        $options += ['id' => $this->_domId($fieldName)];

        $templater = $this->templater();
        $newTemplates = $options['templates'];

        if ($newTemplates) {
            $templater->push();
            $templateMethod = is_string($options['templates']) ? 'load' : 'add';
            $templater->{$templateMethod}($options['templates']);
        }
        unset($options['templates']);

        // Hidden inputs don't need aria.
        // Multiple checkboxes can't have aria generated for them at this layer.
        if ($options['type'] !== 'hidden' && ($options['type'] !== 'select' && !isset($options['multiple']))) {
            $isFieldError = $this->isFieldError($fieldName);
            $options += [
                'aria-required' => $options['required'] == true ? 'true' : null,
                'aria-invalid' => $isFieldError ? 'true' : null,
            ];
            // Don't include aria-describedby unless we have a good chance of
            // having error message show up.
            if (
                strpos($templater->get('error'), '{{id}}') !== false &&
                strpos($templater->get('inputContainerError'), '{{error}}') !== false
            ) {
                $options += [
                   'aria-describedby' => $isFieldError ? $this->_domId($fieldName) . '-error' : null,
                ];
            }
            if (isset($options['placeholder']) && $options['label'] === false) {
                $options += [
                    'aria-label' => $options['placeholder'],
                ];
            }
        }

        $error = null;
        $errorSuffix = '';
        if ($options['type'] !== 'hidden' && $options['error'] !== false) {
            if (is_array($options['error'])) {
                $error = $this->error($fieldName, $options['error'], $options['error']);
            } else {
                $error = $this->error($fieldName, $options['error']);
            }
            $errorSuffix = empty($error) ? '' : 'Error';
            unset($options['error']);
        }

        $label = $options['label'];
        unset($options['label']);

        $labelOptions = $options['labelOptions'];
        unset($options['labelOptions']);

        $nestedInput = false;
        if ($options['type'] === 'checkbox') {
            $nestedInput = true;
        }
        $nestedInput = $options['nestedInput'] ?? $nestedInput;
        unset($options['nestedInput']);

        if (
            $nestedInput === true
            && $options['type'] === 'checkbox'
            && !array_key_exists('hiddenField', $options)
            && $label !== false
        ) {
            $options['hiddenField'] = '_split';
        }

        $input = $this->_getInput($fieldName, $options + ['labelOptions' => $labelOptions]);
        if ($options['type'] === 'hidden' || $options['type'] === 'submit') {
            if ($newTemplates) {
                $templater->pop();
            }

            return $input;
        }

        $label = $this->_getLabel($fieldName, compact('input', 'label', 'error', 'nestedInput') + $options);
        if ($nestedInput) {
            $result = $this->_groupTemplate(compact('label', 'error', 'options'));
        } else {
            $result = $this->_groupTemplate(compact('input', 'label', 'error', 'options'));
        }
        $result = $this->_inputContainerTemplate([
            'content' => $result,
            'error' => $error,
            'errorSuffix' => $errorSuffix,
            'label' => $label,
            'options' => $options,
        ]);

        if ($newTemplates) {
            $templater->pop();
        }

        return $result;
    }

    /**
     * Generates an group template element
     *
     * @param array<string, mixed> $options The options for group template
     * @return string The generated group template
     */
    protected function _groupTemplate(array $options): string
    {
        $groupTemplate = $options['options']['type'] . 'FormGroup';
        if (!$this->templater()->get($groupTemplate)) {
            $groupTemplate = 'formGroup';
        }

        return $this->formatTemplate($groupTemplate, [
            'input' => $options['input'] ?? [],
            'label' => $options['label'],
            'error' => $options['error'],
            'templateVars' => $options['options']['templateVars'] ?? [],
        ]);
    }

    /**
     * Generates an input container template
     *
     * @param array<string, mixed> $options The options for input container template
     * @return string The generated input container template
     */
    protected function _inputContainerTemplate(array $options): string
    {
        $inputContainerTemplate = $options['options']['type'] . 'Container' . $options['errorSuffix'];
        if (!$this->templater()->get($inputContainerTemplate)) {
            $inputContainerTemplate = 'inputContainer' . $options['errorSuffix'];
        }

        return $this->formatTemplate($inputContainerTemplate, [
            'content' => $options['content'],
            'error' => $options['error'],
<<<<<<< HEAD
            'label' => $options['label'] ?? '',
            'required' => $options['options']['required'] ? ' required' : '',
=======
            'required' => $options['options']['required'] ? ' ' . $this->templater()->get('requiredClass') : '',
>>>>>>> c789df29
            'type' => $options['options']['type'],
            'templateVars' => $options['options']['templateVars'] ?? [],
        ]);
    }

    /**
     * Generates an input element
     *
     * @param string $fieldName the field name
     * @param array<string, mixed> $options The options for the input element
     * @return array|string The generated input element string
     *  or array if checkbox() is called with option 'hiddenField' set to '_split'.
     */
    protected function _getInput(string $fieldName, array $options)
    {
        $label = $options['labelOptions'];
        unset($options['labelOptions']);
        switch (strtolower($options['type'])) {
            case 'select':
            case 'radio':
            case 'multicheckbox':
                $opts = $options['options'];
                if ($opts == null) {
                    $opts = [];
                }
                unset($options['options']);

                return $this->{$options['type']}($fieldName, $opts, $options + ['label' => $label]);
            case 'input':
                throw new RuntimeException("Invalid type 'input' used for field '$fieldName'");

            default:
                return $this->{$options['type']}($fieldName, $options);
        }
    }

    /**
     * Generates input options array
     *
     * @param string $fieldName The name of the field to parse options for.
     * @param array<string, mixed> $options Options list.
     * @return array<string, mixed> Options
     */
    protected function _parseOptions(string $fieldName, array $options): array
    {
        $needsMagicType = false;
        if (empty($options['type'])) {
            $needsMagicType = true;
            $options['type'] = $this->_inputType($fieldName, $options);
        }

        return $this->_magicOptions($fieldName, $options, $needsMagicType);
    }

    /**
     * Returns the input type that was guessed for the provided fieldName,
     * based on the internal type it is associated too, its name and the
     * variables that can be found in the view template
     *
     * @param string $fieldName the name of the field to guess a type for
     * @param array<string, mixed> $options the options passed to the input method
     * @return string
     */
    protected function _inputType(string $fieldName, array $options): string
    {
        $context = $this->_getContext();

        if ($context->isPrimaryKey($fieldName)) {
            return 'hidden';
        }

        if (substr($fieldName, -3) === '_id') {
            return 'select';
        }

        $type = 'text';
        $internalType = $context->type($fieldName);
        $map = $this->_config['typeMap'];
        if ($internalType !== null && isset($map[$internalType])) {
            $type = $map[$internalType];
        }
        $fieldName = array_slice(explode('.', $fieldName), -1)[0];

        switch (true) {
            case isset($options['checked']):
                return 'checkbox';
            case isset($options['options']):
                return 'select';
            case in_array($fieldName, ['passwd', 'password'], true):
                return 'password';
            case in_array($fieldName, ['tel', 'telephone', 'phone'], true):
                return 'tel';
            case $fieldName === 'email':
                return 'email';
            case isset($options['rows']) || isset($options['cols']):
                return 'textarea';
            case $fieldName === 'year':
                return 'year';
        }

        return $type;
    }

    /**
     * Selects the variable containing the options for a select field if present,
     * and sets the value to the 'options' key in the options array.
     *
     * @param string $fieldName The name of the field to find options for.
     * @param array<string, mixed> $options Options list.
     * @return array<string, mixed>
     */
    protected function _optionsOptions(string $fieldName, array $options): array
    {
        if (isset($options['options'])) {
            return $options;
        }

        $pluralize = true;
        if (substr($fieldName, -5) === '._ids') {
            $fieldName = substr($fieldName, 0, -5);
            $pluralize = false;
        } elseif (substr($fieldName, -3) === '_id') {
            $fieldName = substr($fieldName, 0, -3);
        }
        $fieldName = array_slice(explode('.', $fieldName), -1)[0];

        $varName = Inflector::variable(
            $pluralize ? Inflector::pluralize($fieldName) : $fieldName
        );
        $varOptions = $this->_View->get($varName);
        if (!is_iterable($varOptions)) {
            return $options;
        }
        if ($options['type'] !== 'radio') {
            $options['type'] = 'select';
        }
        $options['options'] = $varOptions;

        return $options;
    }

    /**
     * Magically set option type and corresponding options
     *
     * @param string $fieldName The name of the field to generate options for.
     * @param array<string, mixed> $options Options list.
     * @param bool $allowOverride Whether it is allowed for this method to
     * overwrite the 'type' key in options.
     * @return array<string, mixed>
     */
    protected function _magicOptions(string $fieldName, array $options, bool $allowOverride): array
    {
        $options += [
            'templateVars' => [],
        ];

        $options = $this->setRequiredAndCustomValidity($fieldName, $options);

        $typesWithOptions = ['text', 'number', 'radio', 'select'];
        $magicOptions = (in_array($options['type'], ['radio', 'select'], true) || $allowOverride);
        if ($magicOptions && in_array($options['type'], $typesWithOptions, true)) {
            $options = $this->_optionsOptions($fieldName, $options);
        }

        if ($allowOverride && substr($fieldName, -5) === '._ids') {
            $options['type'] = 'select';
            if (!isset($options['multiple']) || ($options['multiple'] && $options['multiple'] !== 'checkbox')) {
                $options['multiple'] = true;
            }
        }

        return $options;
    }

    /**
     * Set required attribute and custom validity JS.
     *
     * @param string $fieldName The name of the field to generate options for.
     * @param array<string, mixed> $options Options list.
     * @return array<string, mixed> Modified options list.
     */
    protected function setRequiredAndCustomValidity(string $fieldName, array $options)
    {
        $context = $this->_getContext();

        if (!isset($options['required']) && $options['type'] !== 'hidden') {
            $options['required'] = $context->isRequired($fieldName);
        }

        $message = $context->getRequiredMessage($fieldName);
        $message = h($message);

        if ($options['required'] && $message) {
            $options['templateVars']['customValidityMessage'] = $message;

            if ($this->getConfig('autoSetCustomValidity')) {
                $options['data-validity-message'] = $message;
                $options['oninvalid'] = "this.setCustomValidity(''); "
                    . 'if (!this.value) this.setCustomValidity(this.dataset.validityMessage)';
                $options['oninput'] = "this.setCustomValidity('')";
            }
        }

        return $options;
    }

    /**
     * Generate label for input
     *
     * @param string $fieldName The name of the field to generate label for.
     * @param array<string, mixed> $options Options list.
     * @return string|false Generated label element or false.
     */
    protected function _getLabel(string $fieldName, array $options)
    {
        if ($options['type'] === 'hidden') {
            return false;
        }

        $label = $options['label'] ?? null;

        if ($label === false && $options['type'] === 'checkbox') {
            return $options['input'];
        }
        if ($label === false) {
            return false;
        }

        return $this->_inputLabel($fieldName, $label, $options);
    }

    /**
     * Extracts a single option from an options array.
     *
     * @param string $name The name of the option to pull out.
     * @param array<string, mixed> $options The array of options you want to extract.
     * @param mixed $default The default option value
     * @return mixed the contents of the option or default
     */
    protected function _extractOption(string $name, array $options, $default = null)
    {
        if (array_key_exists($name, $options)) {
            return $options[$name];
        }

        return $default;
    }

    /**
     * Generate a label for an input() call.
     *
     * $options can contain a hash of id overrides. These overrides will be
     * used instead of the generated values if present.
     *
     * @param string $fieldName The name of the field to generate label for.
     * @param array<string, mixed>|string|null $label Label text or array with label attributes.
     * @param array<string, mixed> $options Options for the label element.
     * @return string Generated label element
     */
    protected function _inputLabel(string $fieldName, $label = null, array $options = []): string
    {
        $options += ['id' => null, 'input' => null, 'nestedInput' => false, 'templateVars' => []];
        $labelAttributes = ['templateVars' => $options['templateVars']];
        if (is_array($label)) {
            $labelText = null;
            if (isset($label['text'])) {
                $labelText = $label['text'];
                unset($label['text']);
            }
            $labelAttributes = array_merge($labelAttributes, $label);
        } else {
            $labelText = $label;
        }

        $labelAttributes['for'] = $options['id'];
        if (in_array($options['type'], $this->_groupedInputTypes, true)) {
            $labelAttributes['for'] = false;
        }
        if ($options['nestedInput']) {
            $labelAttributes['input'] = $options['input'];
        }
        if (isset($options['escape'])) {
            $labelAttributes['escape'] = $options['escape'];
        }

        return $this->label($fieldName, $labelText, $labelAttributes);
    }

    /**
     * Creates a checkbox input widget.
     *
     * ### Options:
     *
     * - `value` - the value of the checkbox
     * - `checked` - boolean indicate that this checkbox is checked.
     * - `hiddenField` - boolean|string. Set to false to disable a hidden input from
     *    being generated. Passing a string will define the hidden input value.
     * - `disabled` - create a disabled input.
     * - `default` - Set the default value for the checkbox. This allows you to start checkboxes
     *    as checked, without having to check the POST data. A matching POST data value, will overwrite
     *    the default value.
     *
     * @param string $fieldName Name of a field, like this "modelname.fieldname"
     * @param array<string, mixed> $options Array of HTML attributes.
     * @return array<string>|string An HTML text input element.
     * @link https://book.cakephp.org/4/en/views/helpers/form.html#creating-checkboxes
     */
    public function checkbox(string $fieldName, array $options = [])
    {
        $options += ['hiddenField' => true, 'value' => 1];

        // Work around value=>val translations.
        $value = $options['value'];
        unset($options['value']);
        $options = $this->_initInputField($fieldName, $options);
        $options['value'] = $value;

        $output = '';
        if ($options['hiddenField'] !== false && is_scalar($options['hiddenField'])) {
            $hiddenOptions = [
                'name' => $options['name'],
                'value' => $options['hiddenField'] !== true
                    && $options['hiddenField'] !== '_split'
                    ? (string)$options['hiddenField'] : '0',
                'form' => $options['form'] ?? null,
                'secure' => false,
            ];
            if (isset($options['disabled']) && $options['disabled']) {
                $hiddenOptions['disabled'] = 'disabled';
            }
            $output = $this->hidden($fieldName, $hiddenOptions);
        }

        if ($options['hiddenField'] === '_split') {
            unset($options['hiddenField'], $options['type']);

            return ['hidden' => $output, 'input' => $this->widget('checkbox', $options)];
        }
        unset($options['hiddenField'], $options['type']);

        return $output . $this->widget('checkbox', $options);
    }

    /**
     * Creates a set of radio widgets.
     *
     * ### Attributes:
     *
     * - `value` - Indicates the value when this radio button is checked.
     * - `label` - Either `false` to disable label around the widget or an array of attributes for
     *    the label tag. `selected` will be added to any classes e.g. `'class' => 'myclass'` where widget
     *    is checked
     * - `hiddenField` - boolean|string. Set to false to not include a hidden input with a value of ''.
     *    Can also be a string to set the value of the hidden input. This is useful for creating
     *    radio sets that are non-continuous.
     * - `disabled` - Set to `true` or `disabled` to disable all the radio buttons. Use an array of
     *   values to disable specific radio buttons.
     * - `empty` - Set to `true` to create an input with the value '' as the first option. When `true`
     *   the radio label will be 'empty'. Set this option to a string to control the label value.
     *
     * @param string $fieldName Name of a field, like this "modelname.fieldname"
     * @param iterable $options Radio button options array.
     * @param array<string, mixed> $attributes Array of attributes.
     * @return string Completed radio widget set.
     * @link https://book.cakephp.org/4/en/views/helpers/form.html#creating-radio-buttons
     */
    public function radio(string $fieldName, iterable $options = [], array $attributes = []): string
    {
        $attributes['options'] = $options;
        $attributes['idPrefix'] = $this->_idPrefix;

        $generatedHiddenId = false;
        if (!isset($attributes['id'])) {
            $attributes['id'] = true;
            $generatedHiddenId = true;
        }
        $attributes = $this->_initInputField($fieldName, $attributes);

        $hiddenField = $attributes['hiddenField'] ?? true;
        unset($attributes['hiddenField']);

        $hidden = '';
        if ($hiddenField !== false && is_scalar($hiddenField)) {
            $hidden = $this->hidden($fieldName, [
                'value' => $hiddenField === true ? '' : (string)$hiddenField,
                'form' => $attributes['form'] ?? null,
                'name' => $attributes['name'],
                'id' => $attributes['id'],
            ]);
        }
        if ($generatedHiddenId) {
            unset($attributes['id']);
        }
        $radio = $this->widget('radio', $attributes);

        return $hidden . $radio;
    }

    /**
     * Missing method handler - implements various simple input types. Is used to create inputs
     * of various types. e.g. `$this->Form->text();` will create `<input type="text">` while
     * `$this->Form->range();` will create `<input type="range">`
     *
     * ### Usage
     *
     * ```
     * $this->Form->search('User.query', ['value' => 'test']);
     * ```
     *
     * Will make an input like:
     *
     * `<input type="search" id="UserQuery" name="User[query]" value="test">`
     *
     * The first argument to an input type should always be the fieldname, in `Model.field` format.
     * The second argument should always be an array of attributes for the input.
     *
     * @param string $method Method name / input type to make.
     * @param array $params Parameters for the method call
     * @return string Formatted input method.
     * @throws \Cake\Core\Exception\CakeException When there are no params for the method call.
     */
    public function __call(string $method, array $params)
    {
        if (empty($params)) {
            throw new CakeException(sprintf('Missing field name for FormHelper::%s', $method));
        }
        $options = $params[1] ?? [];
        $options['type'] = $options['type'] ?? $method;
        $options = $this->_initInputField($params[0], $options);

        return $this->widget($options['type'], $options);
    }

    /**
     * Creates a textarea widget.
     *
     * ### Options:
     *
     * - `escape` - Whether the contents of the textarea should be escaped. Defaults to true.
     *
     * @param string $fieldName Name of a field, in the form "modelname.fieldname"
     * @param array<string, mixed> $options Array of HTML attributes, and special options above.
     * @return string A generated HTML text input element
     * @link https://book.cakephp.org/4/en/views/helpers/form.html#creating-textareas
     */
    public function textarea(string $fieldName, array $options = []): string
    {
        $options = $this->_initInputField($fieldName, $options);
        unset($options['type']);

        return $this->widget('textarea', $options);
    }

    /**
     * Creates a hidden input field.
     *
     * @param string $fieldName Name of a field, in the form of "modelname.fieldname"
     * @param array<string, mixed> $options Array of HTML attributes.
     * @return string A generated hidden input
     * @link https://book.cakephp.org/4/en/views/helpers/form.html#creating-hidden-inputs
     */
    public function hidden(string $fieldName, array $options = []): string
    {
        $options += ['required' => false, 'secure' => true];

        $secure = $options['secure'];
        unset($options['secure']);

        $options = $this->_initInputField($fieldName, array_merge(
            $options,
            ['secure' => static::SECURE_SKIP]
        ));

        if ($secure === true && $this->formProtector) {
            $this->formProtector->addField(
                $options['name'],
                true,
                $options['val'] === false ? '0' : (string)$options['val']
            );
        }

        $options['type'] = 'hidden';

        return $this->widget('hidden', $options);
    }

    /**
     * Creates file input widget.
     *
     * @param string $fieldName Name of a field, in the form "modelname.fieldname"
     * @param array<string, mixed> $options Array of HTML attributes.
     * @return string A generated file input.
     * @link https://book.cakephp.org/4/en/views/helpers/form.html#creating-file-inputs
     */
    public function file(string $fieldName, array $options = []): string
    {
        $options += ['secure' => true];
        $options = $this->_initInputField($fieldName, $options);

        unset($options['type']);

        return $this->widget('file', $options);
    }

    /**
     * Creates a `<button>` tag.
     *
     * ### Options:
     *
     * - `type` - Value for "type" attribute of button. Defaults to "submit".
     * - `escapeTitle` - HTML entity encode the title of the button. Defaults to true.
     * - `escape` - HTML entity encode the attributes of button tag. Defaults to true.
     * - `confirm` - Confirm message to show. Form execution will only continue if confirmed then.
     *
     * @param string $title The button's caption. Not automatically HTML encoded
     * @param array<string, mixed> $options Array of options and HTML attributes.
     * @return string A HTML button tag.
     * @link https://book.cakephp.org/4/en/views/helpers/form.html#creating-button-elements
     */
    public function button(string $title, array $options = []): string
    {
        $options += [
            'type' => 'submit',
            'escapeTitle' => true,
            'escape' => true,
            'secure' => false,
            'confirm' => null,
        ];
        $options['text'] = $title;

        $confirmMessage = $options['confirm'];
        unset($options['confirm']);
        if ($confirmMessage) {
            $confirm = $this->_confirm('return true;', 'return false;');
            $options['data-confirm-message'] = $confirmMessage;
            $options['onclick'] = $this->templater()->format('confirmJs', [
                'confirmMessage' => h($confirmMessage),
                'confirm' => $confirm,
            ]);
        }

        return $this->widget('button', $options);
    }

    /**
     * Create a `<button>` tag with a surrounding `<form>` that submits via POST as default.
     *
     * This method creates a `<form>` element. So do not use this method in an already opened form.
     * Instead use FormHelper::submit() or FormHelper::button() to create buttons inside opened forms.
     *
     * ### Options:
     *
     * - `data` - Array with key/value to pass in input hidden
     * - `method` - Request method to use. Set to 'delete' or others to simulate
     *   HTTP/1.1 DELETE (or others) request. Defaults to 'post'.
     * - `form` - Array with any option that FormHelper::create() can take
     * - Other options is the same of button method.
     * - `confirm` - Confirm message to show. Form execution will only continue if confirmed then.
     *
     * @param string $title The button's caption. Not automatically HTML encoded
     * @param array|string $url URL as string or array
     * @param array<string, mixed> $options Array of options and HTML attributes.
     * @return string A HTML button tag.
     * @link https://book.cakephp.org/4/en/views/helpers/form.html#creating-standalone-buttons-and-post-links
     */
    public function postButton(string $title, $url, array $options = []): string
    {
        $formOptions = ['url' => $url];
        if (isset($options['method'])) {
            $formOptions['type'] = $options['method'];
            unset($options['method']);
        }
        if (isset($options['form']) && is_array($options['form'])) {
            $formOptions = $options['form'] + $formOptions;
            unset($options['form']);
        }
        $out = $this->create(null, $formOptions);
        if (isset($options['data']) && is_array($options['data'])) {
            foreach (Hash::flatten($options['data']) as $key => $value) {
                $out .= $this->hidden($key, ['value' => $value]);
            }
            unset($options['data']);
        }
        $out .= $this->button($title, $options);
        $out .= $this->end();

        return $out;
    }

    /**
     * Creates an HTML link, but access the URL using the method you specify
     * (defaults to POST). Requires javascript to be enabled in browser.
     *
     * This method creates a `<form>` element. If you want to use this method inside of an
     * existing form, you must use the `block` option so that the new form is being set to
     * a view block that can be rendered outside of the main form.
     *
     * If all you are looking for is a button to submit your form, then you should use
     * `FormHelper::button()` or `FormHelper::submit()` instead.
     *
     * ### Options:
     *
     * - `data` - Array with key/value to pass in input hidden
     * - `method` - Request method to use. Set to 'delete' to simulate
     *   HTTP/1.1 DELETE request. Defaults to 'post'.
     * - `confirm` - Confirm message to show. Form execution will only continue if confirmed then.
     * - `block` - Set to true to append form to view block "postLink" or provide
     *   custom block name.
     * - Other options are the same of HtmlHelper::link() method.
     * - The option `onclick` will be replaced.
     *
     * @param string $title The content to be wrapped by <a> tags.
     * @param array|string|null $url Cake-relative URL or array of URL parameters, or
     *   external URL (starts with http://)
     * @param array<string, mixed> $options Array of HTML attributes.
     * @return string An `<a>` element.
     * @link https://book.cakephp.org/4/en/views/helpers/form.html#creating-standalone-buttons-and-post-links
     */
    public function postLink(string $title, $url = null, array $options = []): string
    {
        $options += ['block' => null, 'confirm' => null];

        $requestMethod = 'POST';
        if (!empty($options['method'])) {
            $requestMethod = strtoupper($options['method']);
            unset($options['method']);
        }

        $confirmMessage = $options['confirm'];
        unset($options['confirm']);

        $formName = str_replace('.', '', uniqid('post_', true));
        $formOptions = [
            'name' => $formName,
            'style' => 'display:none;',
            'method' => 'post',
        ];
        if (isset($options['target'])) {
            $formOptions['target'] = $options['target'];
            unset($options['target']);
        }
        $templater = $this->templater();

        $restoreAction = $this->_lastAction;
        $this->_lastAction($url);
        $restoreFormProtector = $this->formProtector;

        $action = $templater->formatAttributes([
            'action' => $this->Url->build($url),
            'escape' => false,
        ]);

        $out = $this->formatTemplate('formStart', [
            'attrs' => $templater->formatAttributes($formOptions) . $action,
        ]);
        $out .= $this->hidden('_method', [
            'value' => $requestMethod,
            'secure' => static::SECURE_SKIP,
        ]);
        $out .= $this->_csrfField();

        $formTokenData = $this->_View->getRequest()->getAttribute('formTokenData');
        if ($formTokenData !== null) {
            $this->formProtector = $this->createFormProtector($formTokenData);
        }

        $fields = [];
        if (isset($options['data']) && is_array($options['data'])) {
            foreach (Hash::flatten($options['data']) as $key => $value) {
                $fields[$key] = $value;
                $out .= $this->hidden($key, ['value' => $value, 'secure' => static::SECURE_SKIP]);
            }
            unset($options['data']);
        }
        $out .= $this->secure($fields);
        $out .= $this->formatTemplate('formEnd', []);

        $this->_lastAction = $restoreAction;
        $this->formProtector = $restoreFormProtector;

        if ($options['block']) {
            if ($options['block'] === true) {
                $options['block'] = __FUNCTION__;
            }
            $this->_View->append($options['block'], $out);
            $out = '';
        }
        unset($options['block']);

        $url = '#';
        $onClick = 'document.' . $formName . '.submit();';
        if ($confirmMessage) {
            $onClick = $this->_confirm($onClick, '');
            $onClick = $onClick . 'event.returnValue = false; return false;';
            $onClick = $this->templater()->format('confirmJs', [
                'confirmMessage' => h($confirmMessage),
                'formName' => $formName,
                'confirm' => $onClick,
            ]);
            $options['data-confirm-message'] = $confirmMessage;
        } else {
            $onClick .= ' event.returnValue = false; return false;';
        }
        $options['onclick'] = $onClick;

        $out .= $this->Html->link($title, $url, $options);

        return $out;
    }

    /**
     * Creates a submit button element. This method will generate `<input>` elements that
     * can be used to submit, and reset forms by using $options. image submits can be created by supplying an
     * image path for $caption.
     *
     * ### Options
     *
     * - `type` - Set to 'reset' for reset inputs. Defaults to 'submit'
     * - `templateVars` - Additional template variables for the input element and its container.
     * - Other attributes will be assigned to the input element.
     *
     * @param string|null $caption The label appearing on the button OR if string contains :// or the
     *  extension .jpg, .jpe, .jpeg, .gif, .png use an image if the extension
     *  exists, AND the first character is /, image is relative to webroot,
     *  OR if the first character is not /, image is relative to webroot/img.
     * @param array<string, mixed> $options Array of options. See above.
     * @return string A HTML submit button
     * @link https://book.cakephp.org/4/en/views/helpers/form.html#creating-buttons-and-submit-elements
     */
    public function submit(?string $caption = null, array $options = []): string
    {
        if ($caption === null) {
            $caption = __d('cake', 'Submit');
        }
        $options += [
            'type' => 'submit',
            'secure' => false,
            'templateVars' => [],
        ];

        if (isset($options['name']) && $this->formProtector) {
            $this->formProtector->addField(
                $options['name'],
                $options['secure']
            );
        }
        unset($options['secure']);

        $isUrl = strpos($caption, '://') !== false;
        $isImage = preg_match('/\.(jpg|jpe|jpeg|gif|png|ico)$/', $caption);

        $type = $options['type'];
        unset($options['type']);

        if ($isUrl || $isImage) {
            $type = 'image';

            if ($this->formProtector) {
                $unlockFields = ['x', 'y'];
                if (isset($options['name'])) {
                    $unlockFields = [
                        $options['name'] . '_x',
                        $options['name'] . '_y',
                    ];
                }
                foreach ($unlockFields as $ignore) {
                    $this->unlockField($ignore);
                }
            }
        }

        if ($isUrl) {
            $options['src'] = $caption;
        } elseif ($isImage) {
            if ($caption[0] !== '/') {
                $url = $this->Url->webroot(Configure::read('App.imageBaseUrl') . $caption);
            } else {
                $url = $this->Url->webroot(trim($caption, '/'));
            }
            $url = $this->Url->assetTimestamp($url);
            $options['src'] = $url;
        } else {
            $options['value'] = $caption;
        }

        $input = $this->formatTemplate('inputSubmit', [
            'type' => $type,
            'attrs' => $this->templater()->formatAttributes($options),
            'templateVars' => $options['templateVars'],
        ]);

        return $this->formatTemplate('submitContainer', [
            'content' => $input,
            'templateVars' => $options['templateVars'],
        ]);
    }

    /**
     * Returns a formatted SELECT element.
     *
     * ### Attributes:
     *
     * - `multiple` - show a multiple select box. If set to 'checkbox' multiple checkboxes will be
     *   created instead.
     * - `empty` - If true, the empty select option is shown. If a string,
     *   that string is displayed as the empty element.
     * - `escape` - If true contents of options will be HTML entity encoded. Defaults to true.
     * - `val` The selected value of the input.
     * - `disabled` - Control the disabled attribute. When creating a select box, set to true to disable the
     *   select box. Set to an array to disable specific option elements.
     *
     * ### Using options
     *
     * A simple array will create normal options:
     *
     * ```
     * $options = [1 => 'one', 2 => 'two'];
     * $this->Form->select('Model.field', $options));
     * ```
     *
     * While a nested options array will create optgroups with options inside them.
     * ```
     * $options = [
     *  1 => 'bill',
     *     'fred' => [
     *         2 => 'fred',
     *         3 => 'fred jr.'
     *     ]
     * ];
     * $this->Form->select('Model.field', $options);
     * ```
     *
     * If you have multiple options that need to have the same value attribute, you can
     * use an array of arrays to express this:
     *
     * ```
     * $options = [
     *     ['text' => 'United states', 'value' => 'USA'],
     *     ['text' => 'USA', 'value' => 'USA'],
     * ];
     * ```
     *
     * @param string $fieldName Name attribute of the SELECT
     * @param iterable $options Array of the OPTION elements (as 'value'=>'Text' pairs) to be used in the
     *   SELECT element
     * @param array<string, mixed> $attributes The HTML attributes of the select element.
     * @return string Formatted SELECT element
     * @see \Cake\View\Helper\FormHelper::multiCheckbox() for creating multiple checkboxes.
     * @link https://book.cakephp.org/4/en/views/helpers/form.html#creating-select-pickers
     */
    public function select(string $fieldName, iterable $options = [], array $attributes = []): string
    {
        $attributes += [
            'disabled' => null,
            'escape' => true,
            'hiddenField' => true,
            'multiple' => null,
            'secure' => true,
            'empty' => null,
        ];

        if ($attributes['empty'] === null && $attributes['multiple'] !== 'checkbox') {
            $required = $this->_getContext()->isRequired($fieldName);
            $attributes['empty'] = $required === null ? false : !$required;
        }

        if ($attributes['multiple'] === 'checkbox') {
            unset($attributes['multiple'], $attributes['empty']);

            return $this->multiCheckbox($fieldName, $options, $attributes);
        }

        unset($attributes['label']);

        // Secure the field if there are options, or it's a multi select.
        // Single selects with no options don't submit, but multiselects do.
        if (
            $attributes['secure'] &&
            empty($options) &&
            empty($attributes['empty']) &&
            empty($attributes['multiple'])
        ) {
            $attributes['secure'] = false;
        }

        $attributes = $this->_initInputField($fieldName, $attributes);
        $attributes['options'] = $options;

        $hidden = '';
        if ($attributes['multiple'] && $attributes['hiddenField']) {
            $hiddenAttributes = [
                'name' => $attributes['name'],
                'value' => '',
                'form' => $attributes['form'] ?? null,
                'secure' => false,
            ];
            $hidden = $this->hidden($fieldName, $hiddenAttributes);
        }
        unset($attributes['hiddenField'], $attributes['type']);

        return $hidden . $this->widget('select', $attributes);
    }

    /**
     * Creates a set of checkboxes out of options.
     *
     * ### Options
     *
     * - `escape` - If true contents of options will be HTML entity encoded. Defaults to true.
     * - `val` The selected value of the input.
     * - `class` - When using multiple = checkbox the class name to apply to the divs. Defaults to 'checkbox'.
     * - `disabled` - Control the disabled attribute. When creating checkboxes, `true` will disable all checkboxes.
     *   You can also set disabled to a list of values you want to disable when creating checkboxes.
     * - `hiddenField` - Set to false to remove the hidden field that ensures a value
     *   is always submitted.
     * - `label` - Either `false` to disable label around the widget or an array of attributes for
     *   the label tag. `selected` will be added to any classes e.g. `'class' => 'myclass'` where
     *   widget is checked
     *
     * Can be used in place of a select box with the multiple attribute.
     *
     * @param string $fieldName Name attribute of the SELECT
     * @param iterable $options Array of the OPTION elements
     *   (as 'value'=>'Text' pairs) to be used in the checkboxes element.
     * @param array<string, mixed> $attributes The HTML attributes of the select element.
     * @return string Formatted SELECT element
     * @see \Cake\View\Helper\FormHelper::select() for supported option formats.
     */
    public function multiCheckbox(string $fieldName, iterable $options, array $attributes = []): string
    {
        $attributes += [
            'disabled' => null,
            'escape' => true,
            'hiddenField' => true,
            'secure' => true,
        ];

        $generatedHiddenId = false;
        if (!isset($attributes['id'])) {
            $attributes['id'] = true;
            $generatedHiddenId = true;
        }

        $attributes = $this->_initInputField($fieldName, $attributes);
        $attributes['options'] = $options;
        $attributes['idPrefix'] = $this->_idPrefix;

        $hidden = '';
        if ($attributes['hiddenField']) {
            $hiddenAttributes = [
                'name' => $attributes['name'],
                'value' => '',
                'secure' => false,
                'disabled' => $attributes['disabled'] === true || $attributes['disabled'] === 'disabled',
                'id' => $attributes['id'],
            ];
            $hidden = $this->hidden($fieldName, $hiddenAttributes);
        }
        unset($attributes['hiddenField']);

        if ($generatedHiddenId) {
            unset($attributes['id']);
        }

        return $hidden . $this->widget('multicheckbox', $attributes);
    }

    /**
     * Returns a SELECT element for years
     *
     * ### Attributes:
     *
     * - `empty` - If true, the empty select option is shown. If a string,
     *   that string is displayed as the empty element.
     * - `order` - Ordering of year values in select options.
     *   Possible values 'asc', 'desc'. Default 'desc'
     * - `value` The selected value of the input.
     * - `max` The max year to appear in the select element.
     * - `min` The min year to appear in the select element.
     *
     * @param string $fieldName The field name.
     * @param array<string, mixed> $options Options & attributes for the select elements.
     * @return string Completed year select input
     * @link https://book.cakephp.org/4/en/views/helpers/form.html#creating-year-inputs
     */
    public function year(string $fieldName, array $options = []): string
    {
        $options += [
            'empty' => true,
        ];
        $options = $this->_initInputField($fieldName, $options);
        unset($options['type']);

        return $this->widget('year', $options);
    }

    /**
     * Generate an input tag with type "month".
     *
     * ### Options:
     *
     * See dateTime() options.
     *
     * @param string $fieldName The field name.
     * @param array<string, mixed> $options Array of options or HTML attributes.
     * @return string
     */
    public function month(string $fieldName, array $options = []): string
    {
        $options += [
            'value' => null,
        ];

        $options = $this->_initInputField($fieldName, $options);
        $options['type'] = 'month';

        return $this->widget('datetime', $options);
    }

    /**
     * Generate an input tag with type "datetime-local".
     *
     * ### Options:
     *
     * - `value` | `default` The default value to be used by the input.
     *   If set to `true` current datetime will be used.
     *
     * @param string $fieldName The field name.
     * @param array<string, mixed> $options Array of options or HTML attributes.
     * @return string
     */
    public function dateTime(string $fieldName, array $options = []): string
    {
        $options += [
            'value' => null,
        ];
        $options = $this->_initInputField($fieldName, $options);
        $options['type'] = 'datetime-local';
        $options['fieldName'] = $fieldName;

        return $this->widget('datetime', $options);
    }

    /**
     * Generate an input tag with type "time".
     *
     * ### Options:
     *
     * See dateTime() options.
     *
     * @param string $fieldName The field name.
     * @param array<string, mixed> $options Array of options or HTML attributes.
     * @return string
     */
    public function time(string $fieldName, array $options = []): string
    {
        $options += [
            'value' => null,
        ];
        $options = $this->_initInputField($fieldName, $options);
        $options['type'] = 'time';

        return $this->widget('datetime', $options);
    }

    /**
     * Generate an input tag with type "date".
     *
     * ### Options:
     *
     * See dateTime() options.
     *
     * @param string $fieldName The field name.
     * @param array<string, mixed> $options Array of options or HTML attributes.
     * @return string
     */
    public function date(string $fieldName, array $options = []): string
    {
        $options += [
            'value' => null,
        ];

        $options = $this->_initInputField($fieldName, $options);
        $options['type'] = 'date';

        return $this->widget('datetime', $options);
    }

    /**
     * Sets field defaults and adds field to form security input hash.
     * Will also add the error class if the field contains validation errors.
     *
     * ### Options
     *
     * - `secure` - boolean whether the field should be added to the security fields.
     *   Disabling the field using the `disabled` option, will also omit the field from being
     *   part of the hashed key.
     * - `default` - mixed - The value to use if there is no value in the form's context.
     * - `disabled` - mixed - Either a boolean indicating disabled state, or the string in
     *   a numerically indexed value.
     * - `id` - mixed - If `true` it will be auto generated based on field name.
     *
     * This method will convert a numerically indexed 'disabled' into an associative
     * array value. FormHelper's internals expect associative options.
     *
     * The output of this function is a more complete set of input attributes that
     * can be passed to a form widget to generate the actual input.
     *
     * @param string $field Name of the field to initialize options for.
     * @param array<string, mixed>|array<string> $options Array of options to append options into.
     * @return array<string, mixed> Array of options for the input.
     */
    protected function _initInputField(string $field, array $options = []): array
    {
        $options += ['fieldName' => $field];

        if (!isset($options['secure'])) {
            $options['secure'] = $this->_View->getRequest()->getAttribute('formTokenData') === null ? false : true;
        }
        $context = $this->_getContext();

        if (isset($options['id']) && $options['id'] === true) {
            $options['id'] = $this->_domId($field);
        }

        $disabledIndex = array_search('disabled', $options, true);
        if (is_int($disabledIndex)) {
            deprecationWarning('Using non-associative options is deprecated, use `\'disabled\' => true` instead.');
            unset($options[$disabledIndex]);
            $options['disabled'] = true;
        }

        if (!isset($options['name'])) {
            $endsWithBrackets = '';
            if (substr($field, -2) === '[]') {
                $field = substr($field, 0, -2);
                $endsWithBrackets = '[]';
            }
            $parts = explode('.', $field);
            $first = array_shift($parts);
            $options['name'] = $first . (!empty($parts) ? '[' . implode('][', $parts) . ']' : '') . $endsWithBrackets;
        }

        if (isset($options['value']) && !isset($options['val'])) {
            $options['val'] = $options['value'];
            unset($options['value']);
        }
        if (!isset($options['val'])) {
            $valOptions = [
                'default' => $options['default'] ?? null,
                'schemaDefault' => $options['schemaDefault'] ?? true,
            ];
            $options['val'] = $this->getSourceValue($field, $valOptions);
        }
        if (!isset($options['val']) && isset($options['default'])) {
            $options['val'] = $options['default'];
        }
        unset($options['value'], $options['default']);

        if ($context->hasError($field)) {
            $options = $this->addClass($options, $this->_config['errorClass']);
        }
        $isDisabled = $this->_isDisabled($options);
        if ($isDisabled) {
            $options['secure'] = self::SECURE_SKIP;
        }

        return $options;
    }

    /**
     * Determine if a field is disabled.
     *
     * @param array<string, mixed> $options The option set.
     * @return bool Whether the field is disabled.
     */
    protected function _isDisabled(array $options): bool
    {
        if (!isset($options['disabled'])) {
            return false;
        }
        if (is_scalar($options['disabled'])) {
            return $options['disabled'] === true || $options['disabled'] === 'disabled';
        }
        if (!isset($options['options'])) {
            return false;
        }
        if (is_array($options['options'])) {
            // Simple list options
            $first = $options['options'][array_keys($options['options'])[0]];
            if (is_scalar($first)) {
                return array_diff($options['options'], $options['disabled']) === [];
            }
            // Complex option types
            if (is_array($first)) {
                $disabled = array_filter($options['options'], function ($i) use ($options) {
                    return in_array($i['value'], $options['disabled'], true);
                });

                return count($disabled) > 0;
            }
        }

        return false;
    }

    /**
     * Add a new context type.
     *
     * Form context types allow FormHelper to interact with
     * data providers that come from outside CakePHP. For example
     * if you wanted to use an alternative ORM like Doctrine you could
     * create and connect a new context class to allow FormHelper to
     * read metadata from doctrine.
     *
     * @param string $type The type of context. This key
     *   can be used to overwrite existing providers.
     * @param callable $check A callable that returns an object
     *   when the form context is the correct type.
     * @return void
     */
    public function addContextProvider(string $type, callable $check): void
    {
        $this->contextFactory()->addProvider($type, $check);
    }

    /**
     * Get the context instance for the current form set.
     *
     * If there is no active form null will be returned.
     *
     * @param \Cake\View\Form\ContextInterface|null $context Either the new context when setting, or null to get.
     * @return \Cake\View\Form\ContextInterface The context for the form.
     */
    public function context(?ContextInterface $context = null): ContextInterface
    {
        if ($context instanceof ContextInterface) {
            $this->_context = $context;
        }

        return $this->_getContext();
    }

    /**
     * Find the matching context provider for the data.
     *
     * If no type can be matched a NullContext will be returned.
     *
     * @param mixed $data The data to get a context provider for.
     * @return \Cake\View\Form\ContextInterface Context provider.
     * @throws \RuntimeException when the context class does not implement the
     *   ContextInterface.
     */
    protected function _getContext($data = []): ContextInterface
    {
        if (isset($this->_context) && empty($data)) {
            return $this->_context;
        }
        $data += ['entity' => null];

        return $this->_context = $this->contextFactory()
            ->get($this->_View->getRequest(), $data);
    }

    /**
     * Add a new widget to FormHelper.
     *
     * Allows you to add or replace widget instances with custom code.
     *
     * @param string $name The name of the widget. e.g. 'text'.
     * @param \Cake\View\Widget\WidgetInterface|array $spec Either a string class
     *   name or an object implementing the WidgetInterface.
     * @return void
     */
    public function addWidget(string $name, $spec): void
    {
        $this->_locator->add([$name => $spec]);
    }

    /**
     * Render a named widget.
     *
     * This is a lower level method. For built-in widgets, you should be using
     * methods like `text`, `hidden`, and `radio`. If you are using additional
     * widgets you should use this method render the widget without the label
     * or wrapping div.
     *
     * @param string $name The name of the widget. e.g. 'text'.
     * @param array $data The data to render.
     * @return string
     */
    public function widget(string $name, array $data = []): string
    {
        $secure = null;
        if (isset($data['secure'])) {
            $secure = $data['secure'];
            unset($data['secure']);
        }
        $widget = $this->_locator->get($name);
        $out = $widget->render($data, $this->context());
        if (
            $this->formProtector !== null &&
            isset($data['name']) &&
            $secure !== null &&
            $secure !== self::SECURE_SKIP
        ) {
            foreach ($widget->secureFields($data) as $field) {
                $this->formProtector->addField($field, $secure);
            }
        }

        return $out;
    }

    /**
     * Restores the default values built into FormHelper.
     *
     * This method will not reset any templates set in custom widgets.
     *
     * @return void
     */
    public function resetTemplates(): void
    {
        $this->setTemplates($this->_defaultConfig['templates']);
    }

    /**
     * Event listeners.
     *
     * @return array<string, mixed>
     */
    public function implementedEvents(): array
    {
        return [];
    }

    /**
     * Gets the value sources.
     *
     * Returns a list, but at least one item, of valid sources, such as: `'context'`, `'data'` and `'query'`.
     *
     * @return array<string> List of value sources.
     */
    public function getValueSources(): array
    {
        return $this->_valueSources;
    }

    /**
     * Validate value sources.
     *
     * @param array<string> $sources A list of strings identifying a source.
     * @return void
     * @throws \InvalidArgumentException If sources list contains invalid value.
     */
    protected function validateValueSources(array $sources): void
    {
        $diff = array_diff($sources, $this->supportedValueSources);

        if ($diff) {
            throw new InvalidArgumentException(sprintf(
                'Invalid value source(s): %s. Valid values are: %s',
                implode(', ', $diff),
                implode(', ', $this->supportedValueSources)
            ));
        }
    }

    /**
     * Sets the value sources.
     *
     * You need to supply one or more valid sources, as a list of strings.
     * Order sets priority.
     *
     * @see FormHelper::$supportedValueSources for valid values.
     * @param array<string>|string $sources A string or a list of strings identifying a source.
     * @return $this
     * @throws \InvalidArgumentException If sources list contains invalid value.
     */
    public function setValueSources($sources)
    {
        $sources = (array)$sources;

        $this->validateValueSources($sources);
        $this->_valueSources = $sources;

        return $this;
    }

    /**
     * Gets a single field value from the sources available.
     *
     * @param string $fieldname The fieldname to fetch the value for.
     * @param array<string, mixed> $options The options containing default values.
     * @return mixed Field value derived from sources or defaults.
     */
    public function getSourceValue(string $fieldname, array $options = [])
    {
        $valueMap = [
            'data' => 'getData',
            'query' => 'getQuery',
        ];
        foreach ($this->getValueSources() as $valuesSource) {
            if ($valuesSource === 'context') {
                $val = $this->_getContext()->val($fieldname, $options);
                if ($val !== null) {
                    return $val;
                }
            }
            if (isset($valueMap[$valuesSource])) {
                $method = $valueMap[$valuesSource];
                $value = $this->_View->getRequest()->{$method}($fieldname);
                if ($value !== null) {
                    return $value;
                }
            }
        }

        return null;
    }
}<|MERGE_RESOLUTION|>--- conflicted
+++ resolved
@@ -1187,12 +1187,8 @@
         return $this->formatTemplate($inputContainerTemplate, [
             'content' => $options['content'],
             'error' => $options['error'],
-<<<<<<< HEAD
             'label' => $options['label'] ?? '',
-            'required' => $options['options']['required'] ? ' required' : '',
-=======
             'required' => $options['options']['required'] ? ' ' . $this->templater()->get('requiredClass') : '',
->>>>>>> c789df29
             'type' => $options['options']['type'],
             'templateVars' => $options['options']['templateVars'] ?? [],
         ]);

<?php
declare(strict_types=1);

/**
 * CakePHP(tm) : Rapid Development Framework (https://cakephp.org)
 * Copyright (c) Cake Software Foundation, Inc. (https://cakefoundation.org)
 *
 * Licensed under The MIT License
 * For full copyright and license information, please see the LICENSE.txt
 * Redistributions of files must retain the above copyright notice.
 *
 * @copyright     Copyright (c) Cake Software Foundation, Inc. (https://cakefoundation.org)
 * @link          https://cakephp.org CakePHP(tm) Project
 * @since         0.10.0
 * @license       https://opensource.org/licenses/mit-license.php MIT License
 */
namespace Cake\View\Helper;

use Cake\Core\App;
use Cake\Core\Exception\Exception;
use Cake\Utility\Security;
use Cake\Utility\Text;
use Cake\View\Helper;
use Cake\View\View;

/**
 * Text helper library.
 *
 * Text manipulations: Highlight, excerpt, truncate, strip of links, convert email addresses to mailto: links...
 *
 * @property \Cake\View\Helper\HtmlHelper $Html
 * @link https://book.cakephp.org/3/en/views/helpers/text.html
 * @see \Cake\Utility\Text
 */
class TextHelper extends Helper
{
    /**
     * helpers
     *
     * @var array
     */
    public $helpers = ['Html'];

    /**
     * Default config for this class
     *
     * @var array
     */
    protected $_defaultConfig = [
        'engine' => Text::class,
    ];

    /**
     * An array of hashes and their contents.
     * Used when inserting links into text.
     *
     * @var array
     */
    protected $_placeholders = [];

    /**
     * Cake Utility Text instance
     *
     * @var \Cake\Utility\Text
     */
    protected $_engine;

    /**
     * Constructor
     *
     * ### Settings:
     *
     * - `engine` Class name to use to replace String functionality.
     *            The class needs to be placed in the `Utility` directory.
     *
     * @param \Cake\View\View $view the view object the helper is attached to.
     * @param array $config Settings array Settings array
     * @throws \Cake\Core\Exception\Exception when the engine class could not be found.
     */
    public function __construct(View $view, array $config = [])
    {
        parent::__construct($view, $config);

        $config = $this->_config;
        $engineClass = App::className($config['engine'], 'Utility');
        if ($engineClass) {
            $this->_engine = new $engineClass($config);
        } else {
            throw new Exception(sprintf('Class for %s could not be found', $config['engine']));
        }
    }

    /**
     * Call methods from String utility class
     *
     * @param string $method Method to invoke
     * @param array $params Array of params for the method.
     * @return mixed Whatever is returned by called method, or false on failure
     */
    public function __call(string $method, array $params)
    {
        return call_user_func_array([$this->_engine, $method], $params);
    }

    /**
     * Adds links (<a href=....) to a given text, by finding text that begins with
     * strings like http:// and ftp://.
     *
     * ### Options
     *
     * - `escape` Control HTML escaping of input. Defaults to true.
     *
     * @param string $text Text
     * @param array $options Array of HTML options, and options listed above.
     * @return string The text with links
     * @link https://book.cakephp.org/3/en/views/helpers/text.html#linking-urls
     */
    public function autoLinkUrls(string $text, array $options = []): string
    {
        $this->_placeholders = [];
        $options += ['escape' => true];

        // phpcs:disable Generic.Files.LineLength
        $pattern = '/(?:(?<!href="|src="|">)
            (?>
                (
                    (?<left>[\[<(]) # left paren,brace
                    (?>
                        # Lax match URL
                        (?<url>(?:https?|ftp|nntp):\/\/[\p{L}0-9.\-_:]+(?:[\/?][\p{L}0-9.\-_:\/?=&>\[\]\(\)\#\@\+~!;,%]+[^-_:?>\[\(\@\+~!;<,.%\s])?)
                        (?<right>[\])>]) # right paren,brace
                    )
                )
                |
                (?<url_bare>(?P>url)) # A bare URL. Use subroutine
            )
            )/ixu';
        // phpcs:enable Generic.Files.LineLength

        $text = preg_replace_callback(
            $pattern,
            [&$this, '_insertPlaceHolder'],
            $text
        );
        // phpcs:disable Generic.Files.LineLength
        $text = preg_replace_callback(
            '#(?<!href="|">)(?<!\b[[:punct:]])(?<!http://|https://|ftp://|nntp://)www\.[^\s\n\%\ <]+[^\s<\n\%\,\.\ <](?<!\))#i',
            [&$this, '_insertPlaceHolder'],
            $text
        );
        // phpcs:enable Generic.Files.LineLength
        if ($options['escape']) {
            $text = h($text);
        }

        return $this->_linkUrls($text, $options);
    }

    /**
     * Saves the placeholder for a string, for later use. This gets around double
     * escaping content in URL's.
     *
     * @param array $matches An array of regexp matches.
     * @return string Replaced values.
     */
    protected function _insertPlaceHolder(array $matches): string
    {
        $match = $matches[0];
        $envelope = ['', ''];
        if (isset($matches['url'])) {
            $match = $matches['url'];
            $envelope = [$matches['left'], $matches['right']];
        }
        if (isset($matches['url_bare'])) {
            $match = $matches['url_bare'];
        }
        $key = hash_hmac('sha1', $match, Security::getSalt());
        $this->_placeholders[$key] = [
            'content' => $match,
            'envelope' => $envelope,
        ];

        return $key;
    }

    /**
     * Replace placeholders with links.
     *
     * @param string $text The text to operate on.
     * @param array $htmlOptions The options for the generated links.
     * @return string The text with links inserted.
     */
    protected function _linkUrls(string $text, array $htmlOptions): string
    {
        $replace = [];
        foreach ($this->_placeholders as $hash => $content) {
            $link = $url = $content['content'];
            $envelope = $content['envelope'];
            if (!preg_match('#^[a-z]+\://#i', $url)) {
                $url = 'http://' . $url;
            }
            $replace[$hash] = $envelope[0] . $this->Html->link($link, $url, $htmlOptions) . $envelope[1];
        }

        return strtr($text, $replace);
    }

    /**
     * Links email addresses
     *
     * @param string $text The text to operate on
     * @param array $options An array of options to use for the HTML.
     * @return string
     * @see \Cake\View\Helper\TextHelper::autoLinkEmails()
     */
    protected function _linkEmails(string $text, array $options): string
    {
        $replace = [];
        foreach ($this->_placeholders as $hash => $content) {
            $url = $content['content'];
            $envelope = $content['envelope'];
            $replace[$hash] = $envelope[0] . $this->Html->link($url, 'mailto:' . $url, $options) . $envelope[1];
        }

        return strtr($text, $replace);
    }

    /**
     * Adds email links (<a href="mailto:....) to a given text.
     *
     * ### Options
     *
     * - `escape` Control HTML escaping of input. Defaults to true.
     *
     * @param string $text Text
     * @param array $options Array of HTML options, and options listed above.
     * @return string The text with links
     * @link https://book.cakephp.org/3/en/views/helpers/text.html#linking-email-addresses
     */
    public function autoLinkEmails(string $text, array $options = []): string
    {
        $options += ['escape' => true];
        $this->_placeholders = [];

        $atom = '[\p{L}0-9!#$%&\'*+\/=?^_`{|}~-]';
        $text = preg_replace_callback(
            '/(?<=\s|^|\(|\>|\;)(' . $atom . '*(?:\.' . $atom . '+)*@[\p{L}0-9-]+(?:\.[\p{L}0-9-]+)+)/ui',
            [&$this, '_insertPlaceholder'],
            $text
        );
        if ($options['escape']) {
            $text = h($text);
        }

        return $this->_linkEmails($text, $options);
    }

    /**
     * Convert all links and email addresses to HTML links.
     *
     * ### Options
     *
     * - `escape` Control HTML escaping of input. Defaults to true.
     *
     * @param string $text Text
     * @param array $options Array of HTML options, and options listed above.
     * @return string The text with links
     * @link https://book.cakephp.org/3/en/views/helpers/text.html#linking-both-urls-and-email-addresses
     */
    public function autoLink(string $text, array $options = []): string
    {
        $text = $this->autoLinkUrls($text, $options);

        return $this->autoLinkEmails($text, ['escape' => false] + $options);
    }

    /**
     * Highlights a given phrase in a text. You can specify any expression in highlighter that
     * may include the \1 expression to include the $phrase found.
     *
     * @param string $text Text to search the phrase in
     * @param string $phrase The phrase that will be searched
     * @param array $options An array of HTML attributes and options.
     * @return string The highlighted text
     * @see \Cake\Utility\Text::highlight()
     * @link https://book.cakephp.org/3/en/views/helpers/text.html#highlighting-substrings
     */
    public function highlight(string $text, string $phrase, array $options = []): string
    {
        return $this->_engine->highlight($text, $phrase, $options);
    }

    /**
     * Formats paragraphs around given text for all line breaks
     *  <br /> added for single line return
     *  <p> added for double line return
     *
     * @param string $text Text
     * @return string The text with proper <p> and <br /> tags
     * @link https://book.cakephp.org/3/en/views/helpers/text.html#converting-text-into-paragraphs
     */
    public function autoParagraph(string $text): string
    {
        if (trim($text) !== '') {
            $text = preg_replace('|<br[^>]*>\s*<br[^>]*>|i', "\n\n", $text . "\n");
            $text = preg_replace("/\n\n+/", "\n\n", str_replace(["\r\n", "\r"], "\n", $text));
            $texts = preg_split('/\n\s*\n/', $text, -1, PREG_SPLIT_NO_EMPTY);
            $text = '';
            foreach ($texts as $txt) {
                $text .= '<p>' . nl2br(trim($txt, "\n")) . "</p>\n";
            }
            $text = preg_replace('|<p>\s*</p>|', '', $text);
        }

        return $text;
    }

    /**
<<<<<<< HEAD
=======
     * Strips given text of all links (<a href=....)
     *
     * @param string $text Text
     * @return string The text without links
     * @see \Cake\Utility\Text::stripLinks()
     * @link https://book.cakephp.org/3/en/views/helpers/text.html#removing-links
     */
    public function stripLinks($text)
    {
        return $this->_engine->stripLinks($text);
    }

    /**
>>>>>>> d00bed09
     * Truncates text.
     *
     * Cuts a string to the length of $length and replaces the last characters
     * with the ellipsis if the text is longer than length.
     *
     * ### Options:
     *
     * - `ellipsis` Will be used as Ending and appended to the trimmed string
     * - `exact` If false, $text will not be cut mid-word
     * - `html` If true, HTML tags would be handled correctly
     *
     * @param string $text String to truncate.
     * @param int $length Length of returned string, including ellipsis.
     * @param array $options An array of HTML attributes and options.
     * @return string Trimmed string.
     * @see \Cake\Utility\Text::truncate()
     * @link https://book.cakephp.org/3/en/views/helpers/text.html#truncating-text
     */
    public function truncate(string $text, int $length = 100, array $options = []): string
    {
        return $this->_engine->truncate($text, $length, $options);
    }

    /**
     * Truncates text starting from the end.
     *
     * Cuts a string to the length of $length and replaces the first characters
     * with the ellipsis if the text is longer than length.
     *
     * ### Options:
     *
     * - `ellipsis` Will be used as Beginning and prepended to the trimmed string
     * - `exact` If false, $text will not be cut mid-word
     *
     * @param string $text String to truncate.
     * @param int $length Length of returned string, including ellipsis.
     * @param array $options An array of HTML attributes and options.
     * @return string Trimmed string.
     * @see \Cake\Utility\Text::tail()
     * @link https://book.cakephp.org/3/en/views/helpers/text.html#truncating-the-tail-of-a-string
     */
    public function tail(string $text, int $length = 100, array $options = []): string
    {
        return $this->_engine->tail($text, $length, $options);
    }

    /**
     * Extracts an excerpt from the text surrounding the phrase with a number of characters on each side
     * determined by radius.
     *
     * @param string $text String to search the phrase in
     * @param string $phrase Phrase that will be searched for
     * @param int $radius The amount of characters that will be returned on each side of the founded phrase
     * @param string $ending Ending that will be appended
     * @return string Modified string
     * @see \Cake\Utility\Text::excerpt()
     * @link https://book.cakephp.org/3/en/views/helpers/text.html#extracting-an-excerpt
     */
    public function excerpt(string $text, string $phrase, int $radius = 100, string $ending = '...'): string
    {
        return $this->_engine->excerpt($text, $phrase, $radius, $ending);
    }

    /**
     * Creates a comma separated list where the last two items are joined with 'and', forming natural language.
     *
     * @param string[] $list The list to be joined.
     * @param string|null $and The word used to join the last and second last items together with. Defaults to 'and'.
     * @param string $separator The separator used to join all the other items together. Defaults to ', '.
     * @return string The glued together string.
     * @see \Cake\Utility\Text::toList()
     * @link https://book.cakephp.org/3/en/views/helpers/text.html#converting-an-array-to-sentence-form
     */
    public function toList(array $list, ?string $and = null, string $separator = ', '): string
    {
        return $this->_engine->toList($list, $and, $separator);
    }

    /**
     * Event listeners.
     *
     * @return array
     */
    public function implementedEvents(): array
    {
        return [];
    }
}<|MERGE_RESOLUTION|>--- conflicted
+++ resolved
@@ -316,22 +316,6 @@
     }
 
     /**
-<<<<<<< HEAD
-=======
-     * Strips given text of all links (<a href=....)
-     *
-     * @param string $text Text
-     * @return string The text without links
-     * @see \Cake\Utility\Text::stripLinks()
-     * @link https://book.cakephp.org/3/en/views/helpers/text.html#removing-links
-     */
-    public function stripLinks($text)
-    {
-        return $this->_engine->stripLinks($text);
-    }
-
-    /**
->>>>>>> d00bed09
      * Truncates text.
      *
      * Cuts a string to the length of $length and replaces the last characters

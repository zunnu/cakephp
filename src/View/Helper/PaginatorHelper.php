--- conflicted
+++ resolved
@@ -1181,44 +1181,28 @@
         if ($options['prev'] && $this->hasPrev()) {
             $links[] = $this->Html->meta(
                 'prev',
-<<<<<<< HEAD
-                $this->generateUrl(['page' => $params['page'] - 1], null, [], ['fullBase' => true])
-=======
-                $this->generateUrl(['page' => $params['page'] - 1], null, ['escape' => false, 'fullBase' => true])
->>>>>>> fe824655
+                $this->generateUrl(['page' => $params['page'] - 1], null, [], ['escape' => false, 'fullBase' => true])
             );
         }
 
         if ($options['next'] && $this->hasNext()) {
             $links[] = $this->Html->meta(
                 'next',
-<<<<<<< HEAD
-                $this->generateUrl(['page' => $params['page'] + 1], null, [], ['fullBase' => true])
-=======
-                $this->generateUrl(['page' => $params['page'] + 1], null, ['escape' => false, 'fullBase' => true])
->>>>>>> fe824655
+                $this->generateUrl(['page' => $params['page'] + 1], null, [], ['escape' => false, 'fullBase' => true])
             );
         }
 
         if ($options['first']) {
             $links[] = $this->Html->meta(
                 'first',
-<<<<<<< HEAD
-                $this->generateUrl(['page' => 1], null, [], ['fullBase' => true])
-=======
-                $this->generateUrl(['page' => 1], null, ['escape' => false, 'fullBase' => true])
->>>>>>> fe824655
+                $this->generateUrl(['page' => 1], null, [], ['escape' => false, 'fullBase' => true])
             );
         }
 
         if ($options['last']) {
             $links[] = $this->Html->meta(
                 'last',
-<<<<<<< HEAD
-                $this->generateUrl(['page' => $params['pageCount']], null, [], ['fullBase' => true])
-=======
-                $this->generateUrl(['page' => $params['pageCount']], null, ['escape' => false, 'fullBase' => true])
->>>>>>> fe824655
+                $this->generateUrl(['page' => $params['pageCount']], null, [], ['escape' => false, 'fullBase' => true])
             );
         }
 

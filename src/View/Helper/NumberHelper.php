--- conflicted
+++ resolved
@@ -18,12 +18,7 @@
 
 use Cake\I18n\Number;
 use Cake\View\Helper;
-<<<<<<< HEAD
-=======
-use Cake\View\View;
-use function Cake\Core\deprecationWarning;
 use function Cake\Core\h;
->>>>>>> cf65a26c
 
 /**
  * Number helper library.

--- conflicted
+++ resolved
@@ -179,13 +179,7 @@
         foreach ($templates as $name) {
             $template = $this->get($name);
             if ($template === null) {
-<<<<<<< HEAD
                 throw new InvalidArgumentException(sprintf('String template `%s` is not valid.', $name));
-=======
-                $this->_compiled[$name] = [null, null];
-
-                continue;
->>>>>>> 06775cea
             }
 
             assert(

<?php
declare(strict_types=1);

/**
 * CakePHP(tm) : Rapid Development Framework (https://cakephp.org)
 * Copyright (c) Cake Software Foundation, Inc. (https://cakefoundation.org)
 *
 * Licensed under The MIT License
 * For full copyright and license information, please see the LICENSE.txt
 * Redistributions of files must retain the above copyright notice.
 *
 * @copyright     Copyright (c) Cake Software Foundation, Inc. (https://cakefoundation.org)
 * @link          https://cakephp.org CakePHP(tm) Project
 * @since         3.0.0
 * @license       https://opensource.org/licenses/mit-license.php MIT License
 */
namespace Cake\View\Form;

use Cake\Utility\Hash;

/**
 * Provides a basic array based context provider for FormHelper.
 *
 * This adapter is useful in testing or when you have forms backed by
 * simple array data structures.
 *
 * Important keys:
 *
 * - `data` Holds the current values supplied for the fields.
 * - `defaults` The default values for fields. These values
 *   will be used when there is no data set. Data should be nested following
 *   the dot separated paths you access your fields with.
 * - `required` A nested array of fields, relationships and boolean
 *   flags to indicate a field is required. The value can also be a string to be used
 *   as the required error message
 * - `schema` An array of data that emulate the column structures that
 *   Cake\Database\Schema\Schema uses. This array allows you to control
 *   the inferred type for fields and allows auto generation of attributes
 *   like maxlength, step and other HTML attributes. If you want
 *   primary key/id detection to work. Make sure you have provided a `_constraints`
 *   array that contains `primary`. See below for an example.
 * - `errors` An array of validation errors. Errors should be nested following
 *   the dot separated paths you access your fields with.
 *
 *  ### Example
 *
 *  ```
 *  $article = [
 *    'data' => [
 *      'id' => '1',
 *      'title' => 'First post!',
 *    ],
 *    'schema' => [
 *      'id' => ['type' => 'integer'],
 *      'title' => ['type' => 'string', 'length' => 255],
 *      '_constraints' => [
 *        'primary' => ['type' => 'primary', 'columns' => ['id']]
 *      ]
 *    ],
 *    'defaults' => [
 *      'title' => 'Default title',
 *    ],
 *    'required' => [
 *      'id' => true, // will use default required message
 *      'title' => 'Please enter a title',
 *      'body' => false,
 *    ],
 *  ];
 *  ```
 */
class ArrayContext implements ContextInterface
{
    /**
     * Context data for this object.
     *
     * @var array
     */
    protected $_context;

    /**
     * Constructor.
     *
     * @param array $context Context info.
     */
    public function __construct(array $context)
    {
        $context += [
            'data' => [],
            'schema' => [],
            'required' => [],
            'defaults' => [],
            'errors' => [],
        ];
        $this->_context = $context;
    }

    /**
     * Get the fields used in the context as a primary key.
     *
<<<<<<< HEAD
     * @return string[]
=======
     * @return array<string>
     * @deprecated 4.0.0 Renamed to {@link getPrimaryKey()}.
     */
    public function primaryKey(): array
    {
        deprecationWarning('`ArrayContext::primaryKey()` is deprecated. Use `ArrayContext::getPrimaryKey()`.');

        return $this->getPrimaryKey();
    }

    /**
     * Get the fields used in the context as a primary key.
     *
     * @return array<string>
>>>>>>> 13ad6739
     */
    public function getPrimaryKey(): array
    {
        if (
            empty($this->_context['schema']['_constraints']) ||
            !is_array($this->_context['schema']['_constraints'])
        ) {
            return [];
        }
        foreach ($this->_context['schema']['_constraints'] as $data) {
            if (isset($data['type']) && $data['type'] === 'primary') {
                return (array)($data['columns'] ?? []);
            }
        }

        return [];
    }

    /**
     * @inheritDoc
     */
    public function isPrimaryKey(string $field): bool
    {
        $primaryKey = $this->getPrimaryKey();

        return in_array($field, $primaryKey, true);
    }

    /**
     * Returns whether or not this form is for a create operation.
     *
     * For this method to return true, both the primary key constraint
     * must be defined in the 'schema' data, and the 'defaults' data must
     * contain a value for all fields in the key.
     *
     * @return bool
     */
    public function isCreate(): bool
    {
        $primary = $this->getPrimaryKey();
        foreach ($primary as $column) {
            if (!empty($this->_context['defaults'][$column])) {
                return false;
            }
        }

        return true;
    }

    /**
     * Get the current value for a given field.
     *
     * This method will coalesce the current data and the 'defaults' array.
     *
     * @param string $field A dot separated path to the field a value
     *   is needed for.
     * @param array $options Options:
     *
     *   - `default`: Default value to return if no value found in data or
     *     context record.
     *   - `schemaDefault`: Boolean indicating whether default value from
     *     context's schema should be used if it's not explicitly provided.
     * @return mixed
     */
    public function val(string $field, array $options = [])
    {
        $options += [
            'default' => null,
            'schemaDefault' => true,
        ];

        if (Hash::check($this->_context['data'], $field)) {
            return Hash::get($this->_context['data'], $field);
        }

        if ($options['default'] !== null || !$options['schemaDefault']) {
            return $options['default'];
        }
        if (empty($this->_context['defaults']) || !is_array($this->_context['defaults'])) {
            return null;
        }

        // Using Hash::check here incase the default value is actually null
        if (Hash::check($this->_context['defaults'], $field)) {
            return Hash::get($this->_context['defaults'], $field);
        }

        return Hash::get($this->_context['defaults'], $this->stripNesting($field));
    }

    /**
     * Check if a given field is 'required'.
     *
     * In this context class, this is simply defined by the 'required' array.
     *
     * @param string $field A dot separated path to check required-ness for.
     * @return bool|null
     */
    public function isRequired(string $field): ?bool
    {
        if (!is_array($this->_context['required'])) {
            return null;
        }

        $required = Hash::get($this->_context['required'], $field);

        if ($required === null) {
            $required = Hash::get($this->_context['required'], $this->stripNesting($field));
        }

        if (!empty($required) || $required === '0') {
            return true;
        }

        return $required;
    }

    /**
     * @inheritDoc
     */
    public function getRequiredMessage(string $field): ?string
    {
        if (!is_array($this->_context['required'])) {
            return null;
        }
        $required = Hash::get($this->_context['required'], $field);
        if ($required === null) {
            $required = Hash::get($this->_context['required'], $this->stripNesting($field));
        }

        if ($required === false) {
            return null;
        }

        if ($required === true) {
            $required = __d('cake', 'This field cannot be left empty');
        }

        return $required;
    }

    /**
     * Get field length from validation
     *
     * In this context class, this is simply defined by the 'length' array.
     *
     * @param string $field A dot separated path to check required-ness for.
     * @return int|null
     */
    public function getMaxLength(string $field): ?int
    {
        if (!is_array($this->_context['schema'])) {
            return null;
        }

        return Hash::get($this->_context['schema'], "$field.length");
    }

    /**
     * @inheritDoc
     */
    public function fieldNames(): array
    {
        $schema = $this->_context['schema'];
        unset($schema['_constraints'], $schema['_indexes']);

        return array_keys($schema);
    }

    /**
     * Get the abstract field type for a given field name.
     *
     * @param string $field A dot separated path to get a schema type for.
     * @return string|null An abstract data type or null.
     * @see \Cake\Database\TypeFactory
     */
    public function type(string $field): ?string
    {
        if (!is_array($this->_context['schema'])) {
            return null;
        }

        $schema = Hash::get($this->_context['schema'], $field);
        if ($schema === null) {
            $schema = Hash::get($this->_context['schema'], $this->stripNesting($field));
        }

        return $schema['type'] ?? null;
    }

    /**
     * Get an associative array of other attributes for a field name.
     *
     * @param string $field A dot separated path to get additional data on.
     * @return array An array of data describing the additional attributes on a field.
     */
    public function attributes(string $field): array
    {
        if (!is_array($this->_context['schema'])) {
            return [];
        }
        $schema = Hash::get($this->_context['schema'], $field);
        if ($schema === null) {
            $schema = Hash::get($this->_context['schema'], $this->stripNesting($field));
        }

        return array_intersect_key(
            (array)$schema,
            array_flip(static::VALID_ATTRIBUTES)
        );
    }

    /**
     * Check whether or not a field has an error attached to it
     *
     * @param string $field A dot separated path to check errors on.
     * @return bool Returns true if the errors for the field are not empty.
     */
    public function hasError(string $field): bool
    {
        if (empty($this->_context['errors'])) {
            return false;
        }

        return Hash::check($this->_context['errors'], $field);
    }

    /**
     * Get the errors for a given field
     *
     * @param string $field A dot separated path to check errors on.
     * @return array An array of errors, an empty array will be returned when the
     *    context has no errors.
     */
    public function error(string $field): array
    {
        if (empty($this->_context['errors'])) {
            return [];
        }

        return (array)Hash::get($this->_context['errors'], $field);
    }

    /**
     * Strips out any numeric nesting
     *
     * For example users.0.age will output as users.age
     *
     * @param string $field A dot separated path
     * @return string A string with stripped numeric nesting
     */
    protected function stripNesting(string $field): string
    {
        return preg_replace('/\.\d*\./', '.', $field);
    }
}<|MERGE_RESOLUTION|>--- conflicted
+++ resolved
@@ -97,24 +97,7 @@
     /**
      * Get the fields used in the context as a primary key.
      *
-<<<<<<< HEAD
-     * @return string[]
-=======
      * @return array<string>
-     * @deprecated 4.0.0 Renamed to {@link getPrimaryKey()}.
-     */
-    public function primaryKey(): array
-    {
-        deprecationWarning('`ArrayContext::primaryKey()` is deprecated. Use `ArrayContext::getPrimaryKey()`.');
-
-        return $this->getPrimaryKey();
-    }
-
-    /**
-     * Get the fields used in the context as a primary key.
-     *
-     * @return array<string>
->>>>>>> 13ad6739
      */
     public function getPrimaryKey(): array
     {

<?php
declare(strict_types=1);
/**
 * CakePHP(tm) : Rapid Development Framework (https://cakephp.org)
 * Copyright (c) Cake Software Foundation, Inc. (https://cakefoundation.org)
 *
 * Licensed under The MIT License
 * For full copyright and license information, please see the LICENSE.txt
 * Redistributions of files must retain the above copyright notice.
 *
 * @copyright     Copyright (c) Cake Software Foundation, Inc. (https://cakefoundation.org)
 * @link          https://cakephp.org CakePHP(tm) Project
 * @since         3.0.0
 * @license       https://opensource.org/licenses/mit-license.php MIT License
 */
namespace Cake\View\Form;

use Cake\Http\ServerRequest;
use Cake\Utility\Hash;

/**
 * Provides a basic array based context provider for FormHelper.
 *
 * This adapter is useful in testing or when you have forms backed by
 * simple array data structures.
 *
 * Important keys:
 *
 * - `defaults` The default values for fields. These values
 *   will be used when there is no request data set. Data should be nested following
 *   the dot separated paths you access your fields with.
 * - `required` A nested array of fields, relationships and boolean
 *   flags to indicate a field is required. The value can also be a string to be used
 *   as the required error message
 * - `schema` An array of data that emulate the column structures that
 *   Cake\Database\Schema\Schema uses. This array allows you to control
 *   the inferred type for fields and allows auto generation of attributes
 *   like maxlength, step and other HTML attributes. If you want
 *   primary key/id detection to work. Make sure you have provided a `_constraints`
 *   array that contains `primary`. See below for an example.
 * - `errors` An array of validation errors. Errors should be nested following
 *   the dot separated paths you access your fields with.
 *
 *  ### Example
 *
 *  ```
 *  $data = [
 *    'schema' => [
 *      'id' => ['type' => 'integer'],
 *      'title' => ['type' => 'string', 'length' => 255],
 *      '_constraints' => [
 *        'primary' => ['type' => 'primary', 'columns' => ['id']]
 *      ]
 *    ],
 *    'defaults' => [
 *      'id' => 1,
 *      'title' => 'First post!',
 *    ],
 *    'required' => [
 *      'id' => true, // will use default required message
 *      'title' => 'Please enter a title',
 *      'body' => false,
 *    ],
 *  ];
 *  ```
 */
class ArrayContext implements ContextInterface
{
    /**
     * The request object.
     *
     * @var \Cake\Http\ServerRequest
     */
    protected $_request;

    /**
     * Context data for this object.
     *
     * @var array
     */
    protected $_context;

    /**
     * Constructor.
     *
     * @param \Cake\Http\ServerRequest $request The request object.
     * @param array $context Context info.
     */
    public function __construct(ServerRequest $request, array $context)
    {
        $this->_request = $request;
        $context += [
            'schema' => [],
            'required' => [],
            'defaults' => [],
            'errors' => [],
        ];
        $this->_context = $context;
    }

    /**
     * Get the fields used in the context as a primary key.
     *
     * @return array
     */
    public function primaryKey(): array
    {
        if (empty($this->_context['schema']['_constraints']) ||
            !is_array($this->_context['schema']['_constraints'])
        ) {
            return [];
        }
        foreach ($this->_context['schema']['_constraints'] as $data) {
            if (isset($data['type']) && $data['type'] === 'primary') {
                return isset($data['columns']) ? (array)$data['columns'] : [];
            }
        }

        return [];
    }

    /**
     * @inheritDoc
     */
    public function isPrimaryKey(string $field): bool
    {
        $primaryKey = $this->primaryKey();

        return in_array($field, $primaryKey);
    }

    /**
     * Returns whether or not this form is for a create operation.
     *
     * For this method to return true, both the primary key constraint
     * must be defined in the 'schema' data, and the 'defaults' data must
     * contain a value for all fields in the key.
     *
     * @return bool
     */
    public function isCreate(): bool
    {
        $primary = $this->primaryKey();
        foreach ($primary as $column) {
            if (!empty($this->_context['defaults'][$column])) {
                return false;
            }
        }

        return true;
    }

    /**
     * Get the current value for a given field.
     *
     * This method will coalesce the current request data and the 'defaults'
     * array.
     *
     * @param string $field A dot separated path to the field a value
     *   is needed for.
     * @param array $options Options:
     *   - `default`: Default value to return if no value found in request
     *     data or context record.
     *   - `schemaDefault`: Boolean indicating whether default value from
     *      context's schema should be used if it's not explicitly provided.
     * @return mixed
     */
    public function val(string $field, array $options = [])
    {
        $options += [
            'default' => null,
            'schemaDefault' => true,
        ];

        $val = $this->_request->getData($field);
        if ($val !== null) {
            return $val;
        }
        if ($options['default'] !== null || !$options['schemaDefault']) {
            return $options['default'];
        }
        if (empty($this->_context['defaults']) || !is_array($this->_context['defaults'])) {
            return null;
        }

        // Using Hash::check here incase the default value is actually null
        if (Hash::check($this->_context['defaults'], $field)) {
            return Hash::get($this->_context['defaults'], $field);
        }

        return Hash::get($this->_context['defaults'], $this->stripNesting($field));
    }

    /**
     * Check if a given field is 'required'.
     *
     * In this context class, this is simply defined by the 'required' array.
     *
     * @param string $field A dot separated path to check required-ness for.
     * @return bool
     */
    public function isRequired(string $field): bool
    {
        return (bool)$this->getRequiredMessage($field);
    }

    /**
     * @inheritDoc
     */
    public function getRequiredMessage(string $field): ?string
    {
        if (!is_array($this->_context['required'])) {
            return null;
        }
        $required = Hash::get($this->_context['required'], $field);
        if ($required === null) {
            $required = Hash::get($this->_context['required'], $this->stripNesting($field));
        }

        if ($required === false) {
            return null;
        }

        if ($required === true) {
            $required = __d('cake', 'This field is required');
        }

        return $required;
    }

    /**
<<<<<<< HEAD
     * @inheritDoc
=======
     * Get field length from validation
     *
     * In this context class, this is simply defined by the 'length' array.
     *
     * @param string $field A dot separated path to check required-ness for.
     * @return int|null
     */
    public function getMaxLength($field)
    {
        if (!is_array($this->_context['schema'])) {
            return null;
        }

        return Hash::get($this->_context['schema'], "$field.length");
    }

    /**
     * {@inheritDoc}
>>>>>>> 6dfc5a43
     */
    public function fieldNames(): array
    {
        $schema = $this->_context['schema'];
        unset($schema['_constraints'], $schema['_indexes']);

        return array_keys($schema);
    }

    /**
     * Get the abstract field type for a given field name.
     *
     * @param string $field A dot separated path to get a schema type for.
     * @return null|string An abstract data type or null.
     * @see \Cake\Database\Type
     */
    public function type(string $field): ?string
    {
        if (!is_array($this->_context['schema'])) {
            return null;
        }

        $schema = Hash::get($this->_context['schema'], $field);
        if ($schema === null) {
            $schema = Hash::get($this->_context['schema'], $this->stripNesting($field));
        }

        return $schema['type'] ?? null;
    }

    /**
     * Get an associative array of other attributes for a field name.
     *
     * @param string $field A dot separated path to get additional data on.
     * @return array An array of data describing the additional attributes on a field.
     */
    public function attributes(string $field): array
    {
        if (!is_array($this->_context['schema'])) {
            return [];
        }
        $schema = Hash::get($this->_context['schema'], $field);
        if ($schema === null) {
            $schema = Hash::get($this->_context['schema'], $this->stripNesting($field));
        }
        $whitelist = ['length' => null, 'precision' => null];

        return array_intersect_key((array)$schema, $whitelist);
    }

    /**
     * Check whether or not a field has an error attached to it
     *
     * @param string $field A dot separated path to check errors on.
     * @return bool Returns true if the errors for the field are not empty.
     */
    public function hasError(string $field): bool
    {
        if (empty($this->_context['errors'])) {
            return false;
        }

        return Hash::check($this->_context['errors'], $field);
    }

    /**
     * Get the errors for a given field
     *
     * @param string $field A dot separated path to check errors on.
     * @return array An array of errors, an empty array will be returned when the
     *    context has no errors.
     */
    public function error(string $field): array
    {
        if (empty($this->_context['errors'])) {
            return [];
        }

        return (array)Hash::get($this->_context['errors'], $field);
    }

    /**
     * Strips out any numeric nesting
     *
     * For example users.0.age will output as users.age
     *
     * @param string $field A dot separated path
     * @return string A string with stripped numeric nesting
     */
    protected function stripNesting(string $field): string
    {
        return preg_replace('/\.\d*\./', '.', $field);
    }
}<|MERGE_RESOLUTION|>--- conflicted
+++ resolved
@@ -229,9 +229,6 @@
     }
 
     /**
-<<<<<<< HEAD
-     * @inheritDoc
-=======
      * Get field length from validation
      *
      * In this context class, this is simply defined by the 'length' array.
@@ -249,8 +246,7 @@
     }
 
     /**
-     * {@inheritDoc}
->>>>>>> 6dfc5a43
+     * @inheritDoc
      */
     public function fieldNames(): array
     {

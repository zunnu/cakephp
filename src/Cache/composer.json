{
    "name": "cakephp/cache",
    "description": "Easy to use Caching library with support for multiple caching backends",
    "type": "library",
    "keywords": [
        "cakephp",
        "caching",
        "cache"
    ],
    "homepage": "https://cakephp.org",
    "license": "MIT",
    "authors": [
        {
            "name": "CakePHP Community",
            "homepage": "https://github.com/cakephp/cache/graphs/contributors"
        }
    ],
    "support": {
        "issues": "https://github.com/cakephp/cakephp/issues",
        "forum": "https://stackoverflow.com/tags/cakephp",
        "irc": "irc://irc.freenode.org/cakephp",
        "source": "https://github.com/cakephp/cache"
    },
    "require": {
<<<<<<< HEAD
        "php": ">=7.1.0,<7.3.0",
        "cakephp/core": "^4.0.0"
=======
        "php": ">=5.6.0",
        "psr/simple-cache": "^1.0.0",
        "cakephp/core": "^3.6.0"
>>>>>>> e82e4995
    },
    "autoload": {
        "psr-4": {
            "Cake\\Cache\\": "."
        }
    }
}<|MERGE_RESOLUTION|>--- conflicted
+++ resolved
@@ -22,14 +22,9 @@
         "source": "https://github.com/cakephp/cache"
     },
     "require": {
-<<<<<<< HEAD
         "php": ">=7.1.0,<7.3.0",
-        "cakephp/core": "^4.0.0"
-=======
-        "php": ">=5.6.0",
-        "psr/simple-cache": "^1.0.0",
-        "cakephp/core": "^3.6.0"
->>>>>>> e82e4995
+        "cakephp/core": "^4.0.0",
+        "psr/simple-cache": "^1.0.0"
     },
     "autoload": {
         "psr-4": {

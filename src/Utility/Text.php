<?php
declare(strict_types=1);

/**
 * CakePHP(tm) : Rapid Development Framework (https://cakephp.org)
 * Copyright (c) Cake Software Foundation, Inc. (https://cakefoundation.org)
 *
 * Licensed under The MIT License
 * For full copyright and license information, please see the LICENSE.txt
 * Redistributions of files must retain the above copyright notice.
 *
 * @copyright     Copyright (c) Cake Software Foundation, Inc. (https://cakefoundation.org)
 * @link          https://cakephp.org CakePHP(tm) Project
 * @since         1.2.0
 * @license       https://opensource.org/licenses/mit-license.php MIT License
 */
namespace Cake\Utility;

use Cake\Core\Exception\CakeException;
use InvalidArgumentException;
use Transliterator;

/**
 * Text handling methods.
 */
class Text
{
    /**
     * Default transliterator.
     *
     * @var \Transliterator|null Transliterator instance.
     */
    protected static ?Transliterator $_defaultTransliterator = null;

    /**
     * Default transliterator id string.
     *
     * @var string $_defaultTransliteratorId Transliterator identifier string.
     */
    protected static string $_defaultTransliteratorId = 'Any-Latin; Latin-ASCII; [\u0080-\u7fff] remove';

    /**
     * Default HTML tags which must not be counted for truncating text.
     *
     * @var array<string>
     */
    protected static array $_defaultHtmlNoCount = [
        'style',
        'script',
    ];

    /**
     * Generate a random UUID version 4
     *
     * Warning: This method should not be used as a random seed for any cryptographic operations.
     * Instead, you should use `Security::randomBytes()` or `Security::randomString()` instead.
     *
     * It should also not be used to create identifiers that have security implications, such as
     * 'unguessable' URL identifiers. Instead, you should use {@link \Cake\Utility\Security::randomBytes()}` for that.
     *
     * @see https://www.ietf.org/rfc/rfc4122.txt
     * @return string RFC 4122 UUID
     * @copyright Matt Farina MIT License https://github.com/lootils/uuid/blob/master/LICENSE
     */
    public static function uuid(): string
    {
        return sprintf(
            '%04x%04x-%04x-%04x-%04x-%04x%04x%04x',
            // 32 bits for "time_low"
            random_int(0, 65535),
            random_int(0, 65535),
            // 16 bits for "time_mid"
            random_int(0, 65535),
            // 12 bits before the 0100 of (version) 4 for "time_hi_and_version"
            random_int(0, 4095) | 0x4000,
            // 16 bits, 8 bits for "clk_seq_hi_res",
            // 8 bits for "clk_seq_low",
            // two most significant bits holds zero and one for variant DCE1.1
            random_int(0, 0x3fff) | 0x8000,
            // 48 bits for "node"
            random_int(0, 65535),
            random_int(0, 65535),
            random_int(0, 65535)
        );
    }

    /**
     * Tokenizes a string using $separator, ignoring any instance of $separator that appears between
     * $leftBound and $rightBound.
     *
     * @param string $data The data to tokenize.
     * @param string $separator The token to split the data on.
     * @param string $leftBound The left boundary to ignore separators in.
     * @param string $rightBound The right boundary to ignore separators in.
     * @return array<string> Array of tokens in $data.
     */
    public static function tokenize(
        string $data,
        string $separator = ',',
        string $leftBound = '(',
        string $rightBound = ')'
    ): array {
        if (empty($data)) {
            return [];
        }

        $depth = 0;
        $offset = 0;
        $buffer = '';
        $results = [];
        $length = mb_strlen($data);
        $open = false;

        while ($offset <= $length) {
            $tmpOffset = -1;
            $offsets = [
                mb_strpos($data, $separator, $offset),
                mb_strpos($data, $leftBound, $offset),
                mb_strpos($data, $rightBound, $offset),
            ];
            for ($i = 0; $i < 3; $i++) {
                if ($offsets[$i] !== false && ($offsets[$i] < $tmpOffset || $tmpOffset === -1)) {
                    $tmpOffset = $offsets[$i];
                }
            }
            if ($tmpOffset !== -1) {
                $buffer .= mb_substr($data, $offset, $tmpOffset - $offset);
                $char = mb_substr($data, $tmpOffset, 1);
                if (!$depth && $char === $separator) {
                    $results[] = $buffer;
                    $buffer = '';
                } else {
                    $buffer .= $char;
                }
                if ($leftBound !== $rightBound) {
                    if ($char === $leftBound) {
                        $depth++;
                    }
                    if ($char === $rightBound) {
                        $depth--;
                    }
                } else {
                    if ($char === $leftBound) {
                        if (!$open) {
                            $depth++;
                            $open = true;
                        } else {
                            $depth--;
                            $open = false;
                        }
                    }
                }
                $tmpOffset += 1;
                $offset = $tmpOffset;
            } else {
                $results[] = $buffer . mb_substr($data, $offset);
                $offset = $length + 1;
            }
        }
        if (empty($results) && !empty($buffer)) {
            $results[] = $buffer;
        }

        if (!empty($results)) {
            return array_map('trim', $results);
        }

        return [];
    }

    /**
     * Replaces variable placeholders inside a $str with any given $data. Each key in the $data array
     * corresponds to a variable placeholder name in $str.
     * Example:
     * ```
     * Text::insert(':name is :age years old.', ['name' => 'Bob', 'age' => '65']);
     * ```
     * Returns: Bob is 65 years old.
     *
     * Available $options are:
     *
     * - before: The character or string in front of the name of the variable placeholder (Defaults to `:`)
     * - after: The character or string after the name of the variable placeholder (Defaults to null)
     * - escape: The character or string used to escape the before character / string (Defaults to `\`)
     * - format: A regex to use for matching variable placeholders. Default is: `/(?<!\\)\:%s/`
     *   (Overwrites before, after, breaks escape / clean)
     * - clean: A boolean or array with instructions for Text::cleanInsert
     *
     * @param string $str A string containing variable placeholders
     * @param array $data A key => val array where each key stands for a placeholder variable name
     *     to be replaced with val
     * @param array<string, mixed> $options An array of options, see description above
     * @return string
     */
    public static function insert(string $str, array $data, array $options = []): string
    {
        $defaults = [
            'before' => ':', 'after' => '', 'escape' => '\\', 'format' => null, 'clean' => false,
        ];
        $options += $defaults;
        if (empty($data)) {
            return $options['clean'] ? static::cleanInsert($str, $options) : $str;
        }

        $format = $options['format'];
        if ($format === null) {
            $format = sprintf(
                '/(?<!%s)%s%%s%s/',
                preg_quote($options['escape'], '/'),
                str_replace('%', '%%', preg_quote($options['before'], '/')),
                str_replace('%', '%%', preg_quote($options['after'], '/'))
            );
        }

        $dataKeys = array_keys($data);
        $hashKeys = array_map('md5', $dataKeys);
        /** @var array<string, string> $tempData */
        $tempData = array_combine($dataKeys, $hashKeys);
        krsort($tempData);

        foreach ($tempData as $key => $hashVal) {
            $key = sprintf($format, preg_quote($key, '/'));
            $str = (string)preg_replace($key, $hashVal, $str);
        }
        /** @var array<string, mixed> $dataReplacements */
        $dataReplacements = array_combine($hashKeys, array_values($data));
        foreach ($dataReplacements as $tmpHash => $tmpValue) {
            $tmpValue = is_array($tmpValue) ? '' : (string)$tmpValue;
            $str = (string)str_replace($tmpHash, $tmpValue, $str);
        }

        if (!isset($options['format']) && isset($options['before'])) {
            $str = (string)str_replace($options['escape'] . $options['before'], $options['before'], $str);
        }

        return $options['clean'] ? static::cleanInsert($str, $options) : $str;
    }

    /**
     * Cleans up a Text::insert() formatted string with given $options depending on the 'clean' key in
     * $options. The default method used is text but html is also available. The goal of this function
     * is to replace all whitespace and unneeded markup around placeholders that did not get replaced
     * by Text::insert().
     *
     * @param string $str String to clean.
     * @param array<string, mixed> $options Options list.
     * @return string
     * @see \Cake\Utility\Text::insert()
     */
    public static function cleanInsert(string $str, array $options): string
    {
        $clean = $options['clean'];
        if (!$clean) {
            return $str;
        }
        if ($clean === true) {
            $clean = ['method' => 'text'];
        }
        if (!is_array($clean)) {
            $clean = ['method' => $options['clean']];
        }
        switch ($clean['method']) {
            case 'html':
                $clean += [
                    'word' => '[\w,.]+',
                    'andText' => true,
                    'replacement' => '',
                ];
                $kleenex = sprintf(
                    '/[\s]*[a-z]+=(")(%s%s%s[\s]*)+\\1/i',
                    preg_quote($options['before'], '/'),
                    $clean['word'],
                    preg_quote($options['after'], '/')
                );
                $str = (string)preg_replace($kleenex, $clean['replacement'], $str);
                if ($clean['andText']) {
                    $options['clean'] = ['method' => 'text'];
                    $str = static::cleanInsert($str, $options);
                }
                break;
            case 'text':
                $clean += [
                    'word' => '[\w,.]+',
                    'gap' => '[\s]*(?:(?:and|or)[\s]*)?',
                    'replacement' => '',
                ];

                $kleenex = sprintf(
                    '/(%s%s%s%s|%s%s%s%s)/',
                    preg_quote($options['before'], '/'),
                    $clean['word'],
                    preg_quote($options['after'], '/'),
                    $clean['gap'],
                    $clean['gap'],
                    preg_quote($options['before'], '/'),
                    $clean['word'],
                    preg_quote($options['after'], '/')
                );
                $str = (string)preg_replace($kleenex, $clean['replacement'], $str);
                break;
        }

        return $str;
    }

    /**
     * Wraps text to a specific width, can optionally wrap at word breaks.
     *
     * ### Options
     *
     * - `width` The width to wrap to. Defaults to 72.
     * - `wordWrap` Only wrap on words breaks (spaces) Defaults to true.
     * - `indent` String to indent with. Defaults to null.
     * - `indentAt` 0 based index to start indenting at. Defaults to 0.
     *
     * @param string $text The text to format.
     * @param array<string, mixed>|int $options Array of options to use, or an integer to wrap the text to.
     * @return string Formatted text.
     */
    public static function wrap(string $text, array|int $options = []): string
    {
        if (is_numeric($options)) {
            $options = ['width' => $options];
        }
        $options += ['width' => 72, 'wordWrap' => true, 'indent' => null, 'indentAt' => 0];
        if ($options['wordWrap']) {
            $wrapped = self::wordWrap($text, $options['width'], "\n");
        } else {
            $length = $options['width'] - 1;
            if ($length < 1) {
                throw new InvalidArgumentException('Length must be `int<1, max>`.');
            }
            $wrapped = trim(chunk_split($text, $length, "\n"));
        }
        if (!empty($options['indent'])) {
            $chunks = explode("\n", $wrapped);
            for ($i = $options['indentAt'], $len = count($chunks); $i < $len; $i++) {
                $chunks[$i] = $options['indent'] . $chunks[$i];
            }
            $wrapped = implode("\n", $chunks);
        }

        return $wrapped;
    }

    /**
     * Wraps a complete block of text to a specific width, can optionally wrap
     * at word breaks.
     *
     * ### Options
     *
     * - `width` The width to wrap to. Defaults to 72.
     * - `wordWrap` Only wrap on words breaks (spaces) Defaults to true.
     * - `indent` String to indent with. Defaults to null.
     * - `indentAt` 0 based index to start indenting at. Defaults to 0.
     *
     * @param string $text The text to format.
     * @param array<string, mixed>|int $options Array of options to use, or an integer to wrap the text to.
     * @return string Formatted text.
     */
    public static function wrapBlock(string $text, array|int $options = []): string
    {
        if (is_numeric($options)) {
            $options = ['width' => $options];
        }
        $options += ['width' => 72, 'wordWrap' => true, 'indent' => null, 'indentAt' => 0];

<<<<<<< HEAD
        if (isset($options['indentAt']) && $options['indentAt'] === 0) {
            $indentLength = !empty($options['indent']) ? strlen($options['indent']) : 0;
            $options['width'] -= $indentLength;

            return self::wrap($text, $options);
        }

=======
>>>>>>> 9d42bacf
        $wrapped = self::wrap($text, $options);

        if (!empty($options['indent'])) {
            $indentationLength = mb_strlen($options['indent']);
            $chunks = explode("\n", $wrapped);
            $count = count($chunks);
            if ($count < 2) {
                return $wrapped;
            }
            $toRewrap = '';
            for ($i = $options['indentAt']; $i < $count; $i++) {
                $toRewrap .= mb_substr($chunks[$i], $indentationLength) . ' ';
                unset($chunks[$i]);
            }
            $options['width'] -= $indentationLength;
            $options['indentAt'] = 0;
            $rewrapped = self::wrap($toRewrap, $options);
            $newChunks = explode("\n", $rewrapped);

            $chunks = array_merge($chunks, $newChunks);
            $wrapped = implode("\n", $chunks);
        }

        return $wrapped;
    }

    /**
     * Unicode and newline aware version of wordwrap.
     *
     * @phpstan-param non-empty-string $break
     * @param string $text The text to format.
     * @param int $width The width to wrap to. Defaults to 72.
     * @param string $break The line is broken using the optional break parameter. Defaults to '\n'.
     * @param bool $cut If the cut is set to true, the string is always wrapped at the specified width.
     * @return string Formatted text.
     */
    public static function wordWrap(string $text, int $width = 72, string $break = "\n", bool $cut = false): string
    {
        $paragraphs = explode($break, $text);
        foreach ($paragraphs as &$paragraph) {
            $paragraph = static::_wordWrap($paragraph, $width, $break, $cut);
        }

        return implode($break, $paragraphs);
    }

    /**
     * Unicode aware version of wordwrap as helper method.
     *
     * @param string $text The text to format.
     * @param int $width The width to wrap to. Defaults to 72.
     * @param string $break The line is broken using the optional break parameter. Defaults to '\n'.
     * @param bool $cut If the cut is set to true, the string is always wrapped at the specified width.
     * @return string Formatted text.
     */
    protected static function _wordWrap(string $text, int $width = 72, string $break = "\n", bool $cut = false): string
    {
        $parts = [];
        if ($cut) {
            while (mb_strlen($text) > 0) {
                $part = mb_substr($text, 0, $width);
                $parts[] = trim($part);
                $text = trim(mb_substr($text, mb_strlen($part)));
            }

            return implode($break, $parts);
        }

        while (mb_strlen($text) > 0) {
            if ($width >= mb_strlen($text)) {
                $parts[] = trim($text);
                break;
            }

            $part = mb_substr($text, 0, $width);
            $nextChar = mb_substr($text, $width, 1);
            if ($nextChar !== ' ') {
                $breakAt = mb_strrpos($part, ' ');
                if ($breakAt === false) {
                    $breakAt = mb_strpos($text, ' ', $width);
                }
                if ($breakAt === false) {
                    $parts[] = trim($text);
                    break;
                }
                $part = mb_substr($text, 0, $breakAt);
            }

            $part = trim($part);
            $parts[] = $part;
            $text = trim(mb_substr($text, mb_strlen($part)));
        }

        return implode($break, $parts);
    }

    /**
     * Highlights a given phrase in a text. You can specify any expression in highlighter that
     * may include the \1 expression to include the $phrase found.
     *
     * ### Options:
     *
     * - `format` The piece of HTML with that the phrase will be highlighted
     * - `html` If true, will ignore any HTML tags, ensuring that only the correct text is highlighted
     * - `regex` A custom regex rule that is used to match words, default is '|$tag|iu'
     * - `limit` A limit, optional, defaults to -1 (none)
     *
     * @param string $text Text to search the phrase in.
     * @param array<string>|string $phrase The phrase or phrases that will be searched.
     * @param array<string, mixed> $options An array of HTML attributes and options.
     * @return string The highlighted text
     * @link https://book.cakephp.org/4/en/core-libraries/text.html#highlighting-substrings
     */
    public static function highlight(string $text, array|string $phrase, array $options = []): string
    {
        if (empty($phrase)) {
            return $text;
        }

        $defaults = [
            'format' => '<span class="highlight">\1</span>',
            'html' => false,
            'regex' => '|%s|iu',
            'limit' => -1,
        ];
        $options += $defaults;

        if (is_array($phrase)) {
            $replace = [];
            $with = [];

            foreach ($phrase as $key => $segment) {
                $segment = '(' . preg_quote($segment, '|') . ')';
                if ($options['html']) {
                    $segment = "(?![^<]+>)$segment(?![^<]+>)";
                }

                $with[] = is_array($options['format']) ? $options['format'][$key] : $options['format'];
                $replace[] = sprintf($options['regex'], $segment);
            }

            return (string)preg_replace($replace, $with, $text, $options['limit']);
        }

        $phrase = '(' . preg_quote($phrase, '|') . ')';
        if ($options['html']) {
            $phrase = "(?![^<]+>)$phrase(?![^<]+>)";
        }

        return (string)preg_replace(
            sprintf($options['regex'], $phrase),
            $options['format'],
            $text,
            $options['limit']
        );
    }

    /**
     * Truncates text starting from the end.
     *
     * Cuts a string to the length of $length and replaces the first characters
     * with the ellipsis if the text is longer than length.
     *
     * ### Options:
     *
     * - `ellipsis` Will be used as beginning and prepended to the trimmed string
     * - `exact` If false, $text will not be cut mid-word
     *
     * @param string $text String to truncate.
     * @param int $length Length of returned string, including ellipsis.
     * @param array<string, mixed> $options An array of options.
     * @return string Trimmed string.
     */
    public static function tail(string $text, int $length = 100, array $options = []): string
    {
        $default = [
            'ellipsis' => '...', 'exact' => true,
        ];
        $options += $default;
        $ellipsis = $options['ellipsis'];

        if (mb_strlen($text) <= $length) {
            return $text;
        }

        $truncate = mb_substr($text, mb_strlen($text) - $length + mb_strlen($ellipsis));
        if (!$options['exact']) {
            $spacepos = mb_strpos($truncate, ' ');
            $truncate = $spacepos === false ? '' : trim(mb_substr($truncate, $spacepos));
        }

        return $ellipsis . $truncate;
    }

    /**
     * Truncates text.
     *
     * Cuts a string to the length of $length and replaces the last characters
     * with the ellipsis if the text is longer than length.
     *
     * ### Options:
     *
     * - `ellipsis` Will be used as ending and appended to the trimmed string
     * - `exact` If false, $text will not be cut mid-word
     * - `html` If true, HTML tags would be handled correctly
     * - `trimWidth` If true, $text will be truncated with the width
     *
     * @param string $text String to truncate.
     * @param int $length Length of returned string, including ellipsis.
     * @param array<string, mixed> $options An array of HTML attributes and options.
     * @return string Trimmed string.
     * @link https://book.cakephp.org/4/en/core-libraries/text.html#truncating-text
     */
    public static function truncate(string $text, int $length = 100, array $options = []): string
    {
        $default = [
            'ellipsis' => '...', 'exact' => true, 'html' => false, 'trimWidth' => false,
        ];
        if (!empty($options['html']) && strtolower(mb_internal_encoding()) === 'utf-8') {
            $default['ellipsis'] = "\xe2\x80\xa6";
        }
        $options += $default;

        $prefix = '';
        $suffix = $options['ellipsis'];

        if ($options['html']) {
            $ellipsisLength = self::_strlen(strip_tags($options['ellipsis']), $options);

            $truncateLength = 0;
            $totalLength = 0;
            $openTags = [];
            $truncate = '';

            preg_match_all('/(<\/?([\w+]+)[^>]*>)?([^<>]*)/', $text, $tags, PREG_SET_ORDER);
            foreach ($tags as $tag) {
                $contentLength = 0;
                if (!in_array($tag[2], static::$_defaultHtmlNoCount, true)) {
                    $contentLength = self::_strlen($tag[3], $options);
                }

                if ($truncate === '') {
                    if (
                        !preg_match(
                            '/img|br|input|hr|area|base|basefont|col|frame|isindex|link|meta|param/i',
                            $tag[2]
                        )
                    ) {
                        if (preg_match('/<[\w]+[^>]*>/', $tag[0])) {
                            array_unshift($openTags, $tag[2]);
                        } elseif (preg_match('/<\/([\w]+)[^>]*>/', $tag[0], $closeTag)) {
                            $pos = array_search($closeTag[1], $openTags, true);
                            if ($pos !== false) {
                                array_splice($openTags, $pos, 1);
                            }
                        }
                    }

                    $prefix .= $tag[1];

                    if ($totalLength + $contentLength + $ellipsisLength > $length) {
                        $truncate = $tag[3];
                        $truncateLength = $length - $totalLength;
                    } else {
                        $prefix .= $tag[3];
                    }
                }

                $totalLength += $contentLength;
                if ($totalLength > $length) {
                    break;
                }
            }

            if ($totalLength <= $length) {
                return $text;
            }

            $text = $truncate;
            $length = $truncateLength;

            foreach ($openTags as $tag) {
                $suffix .= '</' . $tag . '>';
            }
        } else {
            if (self::_strlen($text, $options) <= $length) {
                return $text;
            }
            $ellipsisLength = self::_strlen($options['ellipsis'], $options);
        }

        $result = self::_substr($text, 0, $length - $ellipsisLength, $options);

        if (!$options['exact']) {
            if (self::_substr($text, $length - $ellipsisLength, 1, $options) !== ' ') {
                $result = self::_removeLastWord($result);
            }

            // If result is empty, then we don't need to count ellipsis in the cut.
            if ($result === '') {
                $result = self::_substr($text, 0, $length, $options);
            }
        }

        return $prefix . $result . $suffix;
    }

    /**
     * Truncate text with specified width.
     *
     * @param string $text String to truncate.
     * @param int $length Length of returned string, including ellipsis.
     * @param array<string, mixed> $options An array of HTML attributes and options.
     * @return string Trimmed string.
     * @see \Cake\Utility\Text::truncate()
     */
    public static function truncateByWidth(string $text, int $length = 100, array $options = []): string
    {
        return static::truncate($text, $length, ['trimWidth' => true] + $options);
    }

    /**
     * Get string length.
     *
     * ### Options:
     *
     * - `html` If true, HTML entities will be handled as decoded characters.
     * - `trimWidth` If true, the width will return.
     *
     * @param string $text The string being checked for length
     * @param array<string, mixed> $options An array of options.
     * @return int
     */
    protected static function _strlen(string $text, array $options): int
    {
        if (empty($options['trimWidth'])) {
            $strlen = 'mb_strlen';
        } else {
            $strlen = 'mb_strwidth';
        }

        if (empty($options['html'])) {
            return $strlen($text);
        }

        $pattern = '/&[0-9a-z]{2,8};|&#[0-9]{1,7};|&#x[0-9a-f]{1,6};/i';
        $replace = (string)preg_replace_callback(
            $pattern,
            function ($match) use ($strlen) {
                $utf8 = html_entity_decode($match[0], ENT_HTML5 | ENT_QUOTES, 'UTF-8');

                return str_repeat(' ', $strlen($utf8, 'UTF-8'));
            },
            $text
        );

        return $strlen($replace);
    }

    /**
     * Return part of a string.
     *
     * ### Options:
     *
     * - `html` If true, HTML entities will be handled as decoded characters.
     * - `trimWidth` If true, will be truncated with specified width.
     *
     * @param string $text The input string.
     * @param int $start The position to begin extracting.
     * @param int|null $length The desired length.
     * @param array<string, mixed> $options An array of options.
     * @return string
     */
    protected static function _substr(string $text, int $start, ?int $length, array $options): string
    {
        if (empty($options['trimWidth'])) {
            $substr = 'mb_substr';
        } else {
            $substr = 'mb_strimwidth';
        }

        $maxPosition = self::_strlen($text, ['trimWidth' => false] + $options);
        if ($start < 0) {
            $start += $maxPosition;
            if ($start < 0) {
                $start = 0;
            }
        }
        if ($start >= $maxPosition) {
            return '';
        }

        $length ??= self::_strlen($text, $options);

        if ($length < 0) {
            $text = self::_substr($text, $start, null, $options);
            $start = 0;
            $length += self::_strlen($text, $options);
        }

        if ($length <= 0) {
            return '';
        }

        if (empty($options['html'])) {
            return (string)$substr($text, $start, $length);
        }

        $totalOffset = 0;
        $totalLength = 0;
        $result = '';

        $pattern = '/(&[0-9a-z]{2,8};|&#[0-9]{1,7};|&#x[0-9a-f]{1,6};)/i';
        $parts = preg_split($pattern, $text, -1, PREG_SPLIT_DELIM_CAPTURE | PREG_SPLIT_NO_EMPTY) ?: [];
        foreach ($parts as $part) {
            $offset = 0;

            if ($totalOffset < $start) {
                $len = self::_strlen($part, ['trimWidth' => false] + $options);
                if ($totalOffset + $len <= $start) {
                    $totalOffset += $len;
                    continue;
                }

                $offset = $start - $totalOffset;
                $totalOffset = $start;
            }

            $len = self::_strlen($part, $options);
            if ($offset !== 0 || $totalLength + $len > $length) {
                if (
                    str_starts_with($part, '&')
                    && preg_match($pattern, $part)
                    && $part !== html_entity_decode($part, ENT_HTML5 | ENT_QUOTES, 'UTF-8')
                ) {
                    // Entities cannot be passed substr.
                    continue;
                }

                $part = $substr($part, $offset, $length - $totalLength);
                $len = self::_strlen($part, $options);
            }

            $result .= $part;
            $totalLength += $len;
            if ($totalLength >= $length) {
                break;
            }
        }

        return $result;
    }

    /**
     * Removes the last word from the input text.
     *
     * @param string $text The input text
     * @return string
     */
    protected static function _removeLastWord(string $text): string
    {
        $spacepos = mb_strrpos($text, ' ');

        if ($spacepos !== false) {
            $lastWord = mb_substr($text, $spacepos);

            // Some languages are written without word separation.
            // We recognize a string as a word if it doesn't contain any full-width characters.
            if (mb_strwidth($lastWord) === mb_strlen($lastWord)) {
                $text = mb_substr($text, 0, $spacepos);
            }

            return $text;
        }

        return '';
    }

    /**
     * Extracts an excerpt from the text surrounding the phrase with a number of characters on each side
     * determined by radius.
     *
     * @param string $text String to search the phrase in
     * @param string $phrase Phrase that will be searched for
     * @param int $radius The amount of characters that will be returned on each side of the founded phrase
     * @param string $ellipsis Ending that will be appended
     * @return string Modified string
     * @link https://book.cakephp.org/4/en/core-libraries/text.html#extracting-an-excerpt
     */
    public static function excerpt(string $text, string $phrase, int $radius = 100, string $ellipsis = '...'): string
    {
        if (empty($text) || empty($phrase)) {
            return static::truncate($text, $radius * 2, ['ellipsis' => $ellipsis]);
        }

        $append = $prepend = $ellipsis;

        $phraseLen = mb_strlen($phrase);
        $textLen = mb_strlen($text);

        $pos = mb_stripos($text, $phrase);
        if ($pos === false) {
            return mb_substr($text, 0, $radius) . $ellipsis;
        }

        $startPos = $pos - $radius;
        if ($startPos <= 0) {
            $startPos = 0;
            $prepend = '';
        }

        $endPos = $pos + $phraseLen + $radius;
        if ($endPos >= $textLen) {
            $endPos = $textLen;
            $append = '';
        }

        $excerpt = mb_substr($text, $startPos, $endPos - $startPos);

        return $prepend . $excerpt . $append;
    }

    /**
     * Creates a comma separated list where the last two items are joined with 'and', forming natural language.
     *
     * @param array<string> $list The list to be joined.
     * @param string|null $and The word used to join the last and second last items together with. Defaults to 'and'.
     * @param string $separator The separator used to join all the other items together. Defaults to ', '.
     * @return string The glued together string.
     * @link https://book.cakephp.org/4/en/core-libraries/text.html#converting-an-array-to-sentence-form
     */
    public static function toList(array $list, ?string $and = null, string $separator = ', '): string
    {
        $and ??= __d('cake', 'and');
        if (count($list) > 1) {
            return implode($separator, array_slice($list, 0, -1)) . ' ' . $and . ' ' . array_pop($list);
        }

        return (string)array_pop($list);
    }

    /**
     * Check if the string contain multibyte characters
     *
     * @param string $string value to test
     * @return bool
     */
    public static function isMultibyte(string $string): bool
    {
        $length = strlen($string);

        for ($i = 0; $i < $length; $i++) {
            $value = ord($string[$i]);
            if ($value > 128) {
                return true;
            }
        }

        return false;
    }

    /**
     * Converts a multibyte character string
     * to the decimal value of the character
     *
     * @param string $string String to convert.
     * @return array<int>
     */
    public static function utf8(string $string): array
    {
        $map = [];

        $values = [];
        $find = 1;
        $length = strlen($string);

        for ($i = 0; $i < $length; $i++) {
            $value = ord($string[$i]);

            if ($value < 128) {
                $map[] = $value;
            } else {
                if (empty($values)) {
                    $find = $value < 224 ? 2 : 3;
                }
                $values[] = $value;

                if (count($values) === $find) {
                    if ($find === 3) {
                        $map[] = (($values[0] % 16) * 4096) + (($values[1] % 64) * 64) + ($values[2] % 64);
                    } else {
                        $map[] = (($values[0] % 32) * 64) + ($values[1] % 64);
                    }
                    $values = [];
                    $find = 1;
                }
            }
        }

        return $map;
    }

    /**
     * Converts the decimal value of a multibyte character string
     * to a string
     *
     * @param array<int> $array Array
     * @return string
     */
    public static function ascii(array $array): string
    {
        $ascii = '';

        foreach ($array as $utf8) {
            if ($utf8 < 128) {
                $ascii .= chr($utf8);
            } elseif ($utf8 < 2048) {
                $ascii .= chr(192 + (int)(($utf8 - ($utf8 % 64)) / 64));
                $ascii .= chr(128 + ($utf8 % 64));
            } else {
                $ascii .= chr(224 + (int)(($utf8 - ($utf8 % 4096)) / 4096));
                $ascii .= chr(128 + (int)((($utf8 % 4096) - ($utf8 % 64)) / 64));
                $ascii .= chr(128 + ($utf8 % 64));
            }
        }

        return $ascii;
    }

    /**
     * Converts filesize from human readable string to bytes
     *
     * @param string $size Size in human readable string like '5MB', '5M', '500B', '50kb' etc.
     * @param mixed $default Value to be returned when invalid size was used, for example 'Unknown type'
     * @return mixed Number of bytes as integer on success, `$default` on failure if not false
     * @throws \InvalidArgumentException On invalid Unit type.
     * @link https://book.cakephp.org/4/en/core-libraries/text.html#Cake\Utility\Text::parseFileSize
     */
    public static function parseFileSize(string $size, mixed $default = false): mixed
    {
        if (ctype_digit($size)) {
            return (int)$size;
        }
        $size = strtoupper($size);

        $l = -2;
        $i = array_search(substr($size, -2), ['KB', 'MB', 'GB', 'TB', 'PB'], true);
        if ($i === false) {
            $l = -1;
            $i = array_search(substr($size, -1), ['K', 'M', 'G', 'T', 'P'], true);
        }
        if ($i !== false) {
            $size = (float)substr($size, 0, $l);

            return (int)($size * pow(1024, $i + 1));
        }

        if (str_ends_with($size, 'B') && ctype_digit(substr($size, 0, -1))) {
            $size = substr($size, 0, -1);

            return (int)$size;
        }

        if ($default !== false) {
            return $default;
        }
        throw new InvalidArgumentException('No unit type.');
    }

    /**
     * Get the default transliterator.
     *
     * @return \Transliterator|null Either a Transliterator instance, or `null`
     *   in case no transliterator has been set yet.
     */
    public static function getTransliterator(): ?Transliterator
    {
        return static::$_defaultTransliterator;
    }

    /**
     * Set the default transliterator.
     *
     * @param \Transliterator $transliterator A `Transliterator` instance.
     * @return void
     */
    public static function setTransliterator(Transliterator $transliterator): void
    {
        static::$_defaultTransliterator = $transliterator;
    }

    /**
     * Get default transliterator identifier string.
     *
     * @return string Transliterator identifier.
     */
    public static function getTransliteratorId(): string
    {
        return static::$_defaultTransliteratorId;
    }

    /**
     * Set default transliterator identifier string.
     *
     * @param string $transliteratorId Transliterator identifier.
     * @return void
     */
    public static function setTransliteratorId(string $transliteratorId): void
    {
        $transliterator = transliterator_create($transliteratorId);
        if ($transliterator === null) {
            throw new CakeException(sprintf('Unable to create transliterator for id: %s.', $transliteratorId));
        }

        static::setTransliterator($transliterator);
        static::$_defaultTransliteratorId = $transliteratorId;
    }

    /**
     * Transliterate string.
     *
     * @param string $string String to transliterate.
     * @param \Transliterator|string|null $transliterator Either a Transliterator
     *   instance, or a transliterator identifier string. If `null`, the default
     *   transliterator (identifier) set via `setTransliteratorId()` or
     *   `setTransliterator()` will be used.
     * @return string
     * @see https://secure.php.net/manual/en/transliterator.transliterate.php
     */
    public static function transliterate(string $string, Transliterator|string|null $transliterator = null): string
    {
        if (empty($transliterator)) {
            $transliterator = static::$_defaultTransliterator ?: static::$_defaultTransliteratorId;
        }

        $return = transliterator_transliterate($transliterator, $string);
        if ($return === false) {
            throw new CakeException(sprintf('Unable to transliterate string: %s', $string));
        }

        return $return;
    }

    /**
     * Returns a string with all spaces converted to dashes (by default),
     * characters transliterated to ASCII characters, and non word characters removed.
     *
     * ### Options:
     *
     * - `replacement`: Replacement string. Default '-'.
     * - `transliteratorId`: A valid transliterator id string.
     *   If `null` (default) the transliterator (identifier) set via
     *   `setTransliteratorId()` or `setTransliterator()` will be used.
     *   If `false` no transliteration will be done, only non words will be removed.
     * - `preserve`: Specific non-word character to preserve. Default `null`.
     *   For e.g. this option can be set to '.' to generate clean file names.
     *
     * @param string $string the string you want to slug
     * @param array<string, mixed>|string $options If string it will be use as replacement character
     *   or an array of options.
     * @return string
     * @see setTransliterator()
     * @see setTransliteratorId()
     */
    public static function slug(string $string, array|string $options = []): string
    {
        if (is_string($options)) {
            $options = ['replacement' => $options];
        }
        $options += [
            'replacement' => '-',
            'transliteratorId' => null,
            'preserve' => null,
        ];

        if ($options['transliteratorId'] !== false) {
            $string = static::transliterate($string, $options['transliteratorId']);
        }

        $regex = '^\p{Ll}\p{Lm}\p{Lo}\p{Lt}\p{Lu}\p{Nd}';
        if ($options['preserve']) {
            $regex .= preg_quote($options['preserve'], '/');
        }
        $quotedReplacement = preg_quote((string)$options['replacement'], '/');
        $map = [
            '/[' . $regex . ']/mu' => $options['replacement'],
            sprintf('/^[%s]+|[%s]+$/', $quotedReplacement, $quotedReplacement) => '',
        ];
        if (is_string($options['replacement']) && $options['replacement'] !== '') {
            $map[sprintf('/[%s]+/mu', $quotedReplacement)] = $options['replacement'];
        }

        return (string)preg_replace(array_keys($map), $map, $string);
    }
}<|MERGE_RESOLUTION|>--- conflicted
+++ resolved
@@ -365,16 +365,6 @@
         }
         $options += ['width' => 72, 'wordWrap' => true, 'indent' => null, 'indentAt' => 0];
 
-<<<<<<< HEAD
-        if (isset($options['indentAt']) && $options['indentAt'] === 0) {
-            $indentLength = !empty($options['indent']) ? strlen($options['indent']) : 0;
-            $options['width'] -= $indentLength;
-
-            return self::wrap($text, $options);
-        }
-
-=======
->>>>>>> 9d42bacf
         $wrapped = self::wrap($text, $options);
 
         if (!empty($options['indent'])) {

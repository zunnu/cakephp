<?php
declare(strict_types=1);

/**
 * CakePHP(tm) : Rapid Development Framework (https://cakephp.org)
 * Copyright (c) Cake Software Foundation, Inc. (https://cakefoundation.org)
 *
 * Licensed under The MIT License
 * For full copyright and license information, please see the LICENSE.txt
 * Redistributions of files must retain the above copyright notice.
 *
 * @copyright     Copyright (c) Cake Software Foundation, Inc. (https://cakefoundation.org)
 * @link          https://cakephp.org CakePHP(tm) Project
 * @since         0.2.9
 * @license       https://opensource.org/licenses/mit-license.php MIT License
 */
namespace Cake\Utility;

/**
 * Pluralize and singularize English words.
 *
 * Inflector pluralizes and singularizes English nouns.
 * Used by CakePHP's naming conventions throughout the framework.
 *
 * @link https://book.cakephp.org/3/en/core-libraries/inflector.html
 */
class Inflector
{
    /**
     * Plural inflector rules
     *
     * @var array
     */
    protected static $_plural = [
        '/(s)tatus$/i' => '\1tatuses',
        '/(quiz)$/i' => '\1zes',
        '/^(ox)$/i' => '\1\2en',
        '/([m|l])ouse$/i' => '\1ice',
        '/(matr|vert|ind)(ix|ex)$/i' => '\1ices',
        '/(x|ch|ss|sh)$/i' => '\1es',
        '/([^aeiouy]|qu)y$/i' => '\1ies',
        '/(hive)$/i' => '\1s',
        '/(chef)$/i' => '\1s',
        '/(?:([^f])fe|([lre])f)$/i' => '\1\2ves',
        '/sis$/i' => 'ses',
        '/([ti])um$/i' => '\1a',
        '/(p)erson$/i' => '\1eople',
        '/(?<!u)(m)an$/i' => '\1en',
        '/(c)hild$/i' => '\1hildren',
        '/(buffal|tomat)o$/i' => '\1\2oes',
        '/(alumn|bacill|cact|foc|fung|nucle|radi|stimul|syllab|termin)us$/i' => '\1i',
        '/us$/i' => 'uses',
        '/(alias)$/i' => '\1es',
        '/(ax|cris|test)is$/i' => '\1es',
        '/s$/' => 's',
        '/^$/' => '',
        '/$/' => 's',
    ];

    /**
     * Singular inflector rules
     *
     * @var array
     */
    protected static $_singular = [
        '/(s)tatuses$/i' => '\1\2tatus',
        '/^(.*)(menu)s$/i' => '\1\2',
        '/(quiz)zes$/i' => '\\1',
        '/(matr)ices$/i' => '\1ix',
        '/(vert|ind)ices$/i' => '\1ex',
        '/^(ox)en/i' => '\1',
        '/(alias)(es)*$/i' => '\1',
        '/(alumn|bacill|cact|foc|fung|nucle|radi|stimul|syllab|termin|viri?)i$/i' => '\1us',
        '/([ftw]ax)es/i' => '\1',
        '/(cris|ax|test)es$/i' => '\1is',
        '/(shoe)s$/i' => '\1',
        '/(o)es$/i' => '\1',
        '/ouses$/' => 'ouse',
        '/([^a])uses$/' => '\1us',
        '/([m|l])ice$/i' => '\1ouse',
        '/(x|ch|ss|sh)es$/i' => '\1',
        '/(m)ovies$/i' => '\1\2ovie',
        '/(s)eries$/i' => '\1\2eries',
        '/([^aeiouy]|qu)ies$/i' => '\1y',
        '/(tive)s$/i' => '\1',
        '/(hive)s$/i' => '\1',
        '/(drive)s$/i' => '\1',
        '/([le])ves$/i' => '\1f',
        '/([^rfoa])ves$/i' => '\1fe',
        '/(^analy)ses$/i' => '\1sis',
        '/(analy|diagno|^ba|(p)arenthe|(p)rogno|(s)ynop|(t)he)ses$/i' => '\1\2sis',
        '/([ti])a$/i' => '\1um',
        '/(p)eople$/i' => '\1\2erson',
        '/(m)en$/i' => '\1an',
        '/(c)hildren$/i' => '\1\2hild',
        '/(n)ews$/i' => '\1\2ews',
        '/eaus$/' => 'eau',
        '/^(.*us)$/' => '\\1',
        '/s$/i' => '',
    ];

    /**
     * Irregular rules
     *
     * @var array
     */
    protected static $_irregular = [
        'atlas' => 'atlases',
        'beef' => 'beefs',
        'brief' => 'briefs',
        'brother' => 'brothers',
        'cafe' => 'cafes',
        'child' => 'children',
        'cookie' => 'cookies',
        'corpus' => 'corpuses',
        'cow' => 'cows',
        'criterion' => 'criteria',
        'ganglion' => 'ganglions',
        'genie' => 'genies',
        'genus' => 'genera',
        'graffito' => 'graffiti',
        'hoof' => 'hoofs',
        'loaf' => 'loaves',
        'man' => 'men',
        'money' => 'monies',
        'mongoose' => 'mongooses',
        'move' => 'moves',
        'mythos' => 'mythoi',
        'niche' => 'niches',
        'numen' => 'numina',
        'occiput' => 'occiputs',
        'octopus' => 'octopuses',
        'opus' => 'opuses',
        'ox' => 'oxen',
        'penis' => 'penises',
        'person' => 'people',
        'sex' => 'sexes',
        'soliloquy' => 'soliloquies',
        'testis' => 'testes',
        'trilby' => 'trilbys',
        'turf' => 'turfs',
        'potato' => 'potatoes',
        'hero' => 'heroes',
        'tooth' => 'teeth',
        'goose' => 'geese',
        'foot' => 'feet',
        'foe' => 'foes',
        'sieve' => 'sieves',
        'cache' => 'caches',
    ];

    /**
     * Words that should not be inflected
     *
     * @var array
     */
    protected static $_uninflected = [
        '.*[nrlm]ese', '.*data', '.*deer', '.*fish', '.*measles', '.*ois',
        '.*pox', '.*sheep', 'people', 'feedback', 'stadia', '.*?media',
        'chassis', 'clippers', 'debris', 'diabetes', 'equipment', 'gallows',
        'graffiti', 'headquarters', 'information', 'innings', 'news', 'nexus',
        'pokemon', 'proceedings', 'research', 'sea[- ]bass', 'series', 'species', 'weather',
    ];

    /**
     * Method cache array.
     *
     * @var array
     */
    protected static $_cache = [];

    /**
     * The initial state of Inflector so reset() works.
     *
     * @var array
     */
    protected static $_initialState = [];

    /**
     * Cache inflected values, and return if already available
     *
     * @param string $type Inflection type
     * @param string $key Original value
     * @param string|false $value Inflected value
     * @return string|false Inflected value on cache hit or false on cache miss.
     */
    protected static function _cache(string $type, string $key, $value = false)
    {
        $key = '_' . $key;
        $type = '_' . $type;
        if ($value !== false) {
            static::$_cache[$type][$key] = $value;

            return $value;
        }
        if (!isset(static::$_cache[$type][$key])) {
            return false;
        }

        return static::$_cache[$type][$key];
    }

    /**
     * Clears Inflectors inflected value caches. And resets the inflection
     * rules to the initial values.
     *
     * @return void
     */
    public static function reset(): void
    {
        if (empty(static::$_initialState)) {
            static::$_initialState = get_class_vars(self::class);

            return;
        }
        foreach (static::$_initialState as $key => $val) {
            if ($key !== '_initialState') {
                static::${$key} = $val;
            }
        }
    }

    /**
     * Adds custom inflection $rules, of either 'plural', 'singular',
     * 'uninflected' or 'irregular' $type.
     *
     * ### Usage:
     *
     * ```
     * Inflector::rules('plural', ['/^(inflect)or$/i' => '\1ables']);
     * Inflector::rules('irregular', ['red' => 'redlings']);
     * Inflector::rules('uninflected', ['dontinflectme']);
     * ```
     *
     * @param string $type The type of inflection, either 'plural', 'singular',
     *    or 'uninflected'.
     * @param array $rules Array of rules to be added.
     * @param bool $reset If true, will unset default inflections for all
     *        new rules that are being defined in $rules.
     * @return void
     */
    public static function rules(string $type, array $rules, bool $reset = false): void
    {
        $var = '_' . $type;

        if ($reset) {
            static::${$var} = $rules;
        } elseif ($type === 'uninflected') {
            static::$_uninflected = array_merge(
                $rules,
                static::$_uninflected
            );
        } else {
            static::${$var} = $rules + static::${$var};
        }

        static::$_cache = [];
    }

    /**
     * Return $word in plural form.
     *
     * @param string $word Word in singular
     * @return string Word in plural
     * @link https://book.cakephp.org/3/en/core-libraries/inflector.html#creating-plural-singular-forms
     */
    public static function pluralize(string $word): string
    {
        if (isset(static::$_cache['pluralize'][$word])) {
            return static::$_cache['pluralize'][$word];
        }

        if (!isset(static::$_cache['irregular']['pluralize'])) {
            static::$_cache['irregular']['pluralize'] = '(?:' . implode('|', array_keys(static::$_irregular)) . ')';
        }

        if (preg_match('/(.*?(?:\\b|_))(' . static::$_cache['irregular']['pluralize'] . ')$/i', $word, $regs)) {
            static::$_cache['pluralize'][$word] = $regs[1] . substr($regs[2], 0, 1) .
                substr(static::$_irregular[strtolower($regs[2])], 1);

            /** @psalm-suppress NullableReturnStatement */
            return static::$_cache['pluralize'][$word];
        }

        if (!isset(static::$_cache['uninflected'])) {
            static::$_cache['uninflected'] = '(?:' . implode('|', static::$_uninflected) . ')';
        }

        if (preg_match('/^(' . static::$_cache['uninflected'] . ')$/i', $word, $regs)) {
            static::$_cache['pluralize'][$word] = $word;

            return $word;
        }

        foreach (static::$_plural as $rule => $replacement) {
            if (preg_match($rule, $word)) {
                static::$_cache['pluralize'][$word] = preg_replace($rule, $replacement, $word);

                /** @psalm-suppress NullableReturnStatement */
                return static::$_cache['pluralize'][$word];
            }
        }

        return $word;
    }

    /**
     * Return $word in singular form.
     *
     * @param string $word Word in plural
     * @return string Word in singular
     * @link https://book.cakephp.org/3/en/core-libraries/inflector.html#creating-plural-singular-forms
     */
    public static function singularize(string $word): string
    {
        if (isset(static::$_cache['singularize'][$word])) {
            return static::$_cache['singularize'][$word];
        }

        if (!isset(static::$_cache['irregular']['singular'])) {
            static::$_cache['irregular']['singular'] = '(?:' . implode('|', static::$_irregular) . ')';
        }

        if (preg_match('/(.*?(?:\\b|_))(' . static::$_cache['irregular']['singular'] . ')$/i', $word, $regs)) {
            $suffix = array_search(strtolower($regs[2]), static::$_irregular, true);
            $suffix = $suffix ? substr($suffix, 1) : '';
            static::$_cache['singularize'][$word] = $regs[1] . substr($regs[2], 0, 1) . $suffix;

            /** @psalm-suppress NullableReturnStatement */
            return static::$_cache['singularize'][$word];
        }

        if (!isset(static::$_cache['uninflected'])) {
            static::$_cache['uninflected'] = '(?:' . implode('|', static::$_uninflected) . ')';
        }

        if (preg_match('/^(' . static::$_cache['uninflected'] . ')$/i', $word, $regs)) {
            static::$_cache['pluralize'][$word] = $word;

            return $word;
        }

        foreach (static::$_singular as $rule => $replacement) {
            if (preg_match($rule, $word)) {
                static::$_cache['singularize'][$word] = preg_replace($rule, $replacement, $word);

                /** @psalm-suppress NullableReturnStatement */
                return static::$_cache['singularize'][$word];
            }
        }
        static::$_cache['singularize'][$word] = $word;

        return $word;
    }

    /**
     * Returns the input lower_case_delimited_string as a CamelCasedString.
     *
     * @param string $string String to camelize
     * @param string $delimiter the delimiter in the input string
     * @return string CamelizedStringLikeThis.
     * @link https://book.cakephp.org/3/en/core-libraries/inflector.html#creating-camelcase-and-under-scored-forms
     */
    public static function camelize(string $string, string $delimiter = '_'): string
    {
        $cacheKey = __FUNCTION__ . $delimiter;

        $result = static::_cache($cacheKey, $string);

        if ($result === false) {
            $result = str_replace(' ', '', static::humanize($string, $delimiter));
            static::_cache($cacheKey, $string, $result);
        }

        return $result;
    }

    /**
     * Returns the input CamelCasedString as an underscored_string.
     *
     * Also replaces dashes with underscores
     *
     * @param string $string CamelCasedString to be "underscorized"
     * @return string underscore_version of the input string
     * @link https://book.cakephp.org/3/en/core-libraries/inflector.html#creating-camelcase-and-under-scored-forms
     */
    public static function underscore(string $string): string
    {
        return static::delimit(str_replace('-', '_', $string), '_');
    }

    /**
     * Returns the input CamelCasedString as an dashed-string.
     *
     * Also replaces underscores with dashes
     *
     * @param string $string The string to dasherize.
     * @return string Dashed version of the input string
     */
    public static function dasherize(string $string): string
    {
        return static::delimit(str_replace('_', '-', $string), '-');
    }

    /**
     * Returns the input lower_case_delimited_string as 'A Human Readable String'.
     * (Underscores are replaced by spaces and capitalized following words.)
     *
     * @param string $string String to be humanized
     * @param string $delimiter the character to replace with a space
     * @return string Human-readable string
     * @link https://book.cakephp.org/3/en/core-libraries/inflector.html#creating-human-readable-forms
     */
    public static function humanize(string $string, string $delimiter = '_'): string
    {
        $cacheKey = __FUNCTION__ . $delimiter;

        $result = static::_cache($cacheKey, $string);

        if ($result === false) {
            $result = explode(' ', str_replace($delimiter, ' ', $string));
            foreach ($result as &$word) {
                $word = mb_strtoupper(mb_substr($word, 0, 1)) . mb_substr($word, 1);
            }
            $result = implode(' ', $result);
            static::_cache($cacheKey, $string, $result);
        }

        return $result;
    }

    /**
     * Expects a CamelCasedInputString, and produces a lower_case_delimited_string
     *
     * @param string $string String to delimit
     * @param string $delimiter the character to use as a delimiter
     * @return string delimited string
     */
    public static function delimit(string $string, string $delimiter = '_'): string
    {
        $cacheKey = __FUNCTION__ . $delimiter;

        $result = static::_cache($cacheKey, $string);

        if ($result === false) {
            $result = mb_strtolower(preg_replace('/(?<=\\w)([A-Z])/', $delimiter . '\\1', $string));
            static::_cache($cacheKey, $string, $result);
        }

        return $result;
    }

    /**
     * Returns corresponding table name for given model $className. ("people" for the model class "Person").
     *
     * @param string $className Name of class to get database table name for
     * @return string Name of the database table for given class
     * @link https://book.cakephp.org/3/en/core-libraries/inflector.html#creating-table-and-class-name-forms
     */
    public static function tableize(string $className): string
    {
        $result = static::_cache(__FUNCTION__, $className);

        if ($result === false) {
            $result = static::pluralize(static::underscore($className));
            static::_cache(__FUNCTION__, $className, $result);
        }

        return $result;
    }

    /**
     * Returns Cake model class name ("Person" for the database table "people".) for given database table.
     *
     * @param string $tableName Name of database table to get class name for
     * @return string Class name
     * @link https://book.cakephp.org/3/en/core-libraries/inflector.html#creating-table-and-class-name-forms
     */
    public static function classify(string $tableName): string
    {
        $result = static::_cache(__FUNCTION__, $tableName);

        if ($result === false) {
            $result = static::camelize(static::singularize($tableName));
            static::_cache(__FUNCTION__, $tableName, $result);
        }

        return $result;
    }

    /**
     * Returns camelBacked version of an underscored string.
     *
     * @param string $string String to convert.
     * @return string in variable form
     * @link https://book.cakephp.org/3/en/core-libraries/inflector.html#creating-variable-names
     */
    public static function variable(string $string): string
    {
        $result = static::_cache(__FUNCTION__, $string);

        if ($result === false) {
            $camelized = static::camelize(static::underscore($string));
            $replace = strtolower(substr($camelized, 0, 1));
            $result = $replace . substr($camelized, 1);
            static::_cache(__FUNCTION__, $string, $result);
        }

        return $result;
    }
<<<<<<< HEAD
=======

    /**
     * Returns a string with all spaces converted to dashes (by default), accented
     * characters converted to non-accented characters, and non word characters removed.
     *
     * @deprecated 3.2.7 Use Text::slug() instead.
     * @param string $string the string you want to slug
     * @param string $replacement will replace keys in map
     * @return string
     * @link https://book.cakephp.org/3/en/core-libraries/inflector.html#creating-url-safe-strings
     */
    public static function slug($string, $replacement = '-')
    {
        deprecationWarning(
            'Inflector::slug() is deprecated. ' .
            'Use Text::slug() instead.'
        );
        $quotedReplacement = preg_quote($replacement, '/');

        $map = [
            '/[^\s\p{Zs}\p{Ll}\p{Lm}\p{Lo}\p{Lt}\p{Lu}\p{Nd}]/mu' => ' ',
            '/[\s\p{Zs}]+/mu' => $replacement,
            sprintf('/^[%s]+|[%s]+$/', $quotedReplacement, $quotedReplacement) => '',
        ];

        $string = str_replace(
            array_keys(static::$_transliteration),
            static::$_transliteration,
            $string
        );

        return preg_replace(array_keys($map), array_values($map), $string);
    }
>>>>>>> d00bed09
}<|MERGE_RESOLUTION|>--- conflicted
+++ resolved
@@ -508,40 +508,4 @@
 
         return $result;
     }
-<<<<<<< HEAD
-=======
-
-    /**
-     * Returns a string with all spaces converted to dashes (by default), accented
-     * characters converted to non-accented characters, and non word characters removed.
-     *
-     * @deprecated 3.2.7 Use Text::slug() instead.
-     * @param string $string the string you want to slug
-     * @param string $replacement will replace keys in map
-     * @return string
-     * @link https://book.cakephp.org/3/en/core-libraries/inflector.html#creating-url-safe-strings
-     */
-    public static function slug($string, $replacement = '-')
-    {
-        deprecationWarning(
-            'Inflector::slug() is deprecated. ' .
-            'Use Text::slug() instead.'
-        );
-        $quotedReplacement = preg_quote($replacement, '/');
-
-        $map = [
-            '/[^\s\p{Zs}\p{Ll}\p{Lm}\p{Lo}\p{Lt}\p{Lu}\p{Nd}]/mu' => ' ',
-            '/[\s\p{Zs}]+/mu' => $replacement,
-            sprintf('/^[%s]+|[%s]+$/', $quotedReplacement, $quotedReplacement) => '',
-        ];
-
-        $string = str_replace(
-            array_keys(static::$_transliteration),
-            static::$_transliteration,
-            $string
-        );
-
-        return preg_replace(array_keys($map), array_values($map), $string);
-    }
->>>>>>> d00bed09
 }
<?php
declare(strict_types=1);

/**
 * CakePHP(tm) : Rapid Development Framework (https://cakephp.org)
 * Copyright (c) Cake Software Foundation, Inc. (https://cakefoundation.org)
 *
 * Licensed under The MIT License
 * For full copyright and license information, please see the LICENSE.txt
 * Redistributions of files must retain the above copyright notice.
 *
 * @copyright     Copyright (c) Cake Software Foundation, Inc. (https://cakefoundation.org)
 * @link          https://cakephp.org CakePHP(tm) Project
 * @since         3.1.0
 * @license       https://opensource.org/licenses/mit-license.php MIT License
 */
namespace Cake\Datasource;

use Psr\Log\LoggerAwareInterface;
use Psr\Log\LoggerInterface;
use Psr\SimpleCache\CacheInterface;

/**
 * This interface defines the methods you can depend on in
 * a connection.
 *
 * @method object getDriver() Gets the driver instance.
 * @method $this setLogger($logger) Set the current logger.
 * @method bool supportsDynamicConstraints()
 * @method \Cake\Database\Schema\Collection getSchemaCollection()
 * @method \Cake\Database\Query newQuery()
 * @method \Cake\Database\StatementInterface prepare($sql)
 * @method \Cake\Database\StatementInterface execute($query, $params = [], array $types = [])
<<<<<<< HEAD
=======
 * @method \Cake\Database\StatementInterface query(string $sql)
 * @method $this enableQueryLogging($value)
 * @method $this disableQueryLogging()
 * @method $this disableSavePoints()
 * @method bool isQueryLoggingEnabled()
 * @method string quote($value, $type = null)
>>>>>>> d00bed09
 */
interface ConnectionInterface extends LoggerAwareInterface
{
    /**
     * Gets the current logger object.
     *
     * @return \Psr\Log\LoggerInterface logger instance
     */
    public function getLogger(): LoggerInterface;

    /**
     * Set a cacher.
     *
     * @param \Psr\SimpleCache\CacheInterface $cacher Cacher object
     * @return $this
     */
    public function setCacher(CacheInterface $cacher);

    /**
     * Get a cacher.
     *
     * @return \Psr\SimpleCache\CacheInterface $cacher Cacher object
     */
    public function getCacher(): CacheInterface;

    /**
     * Get the configuration name for this connection.
     *
     * @return string
     */
    public function configName(): string;

    /**
     * Get the configuration data used to create the connection.
     *
     * @return array
     */
    public function config(): array;

    /**
     * Executes a callable function inside a transaction, if any exception occurs
     * while executing the passed callable, the transaction will be rolled back
     * If the result of the callable function is `false`, the transaction will
     * also be rolled back. Otherwise the transaction is committed after executing
     * the callback.
     *
     * The callback will receive the connection instance as its first argument.
     *
     * @param callable $transaction The callback to execute within a transaction.
     * @return mixed The return value of the callback.
     * @throws \Exception Will re-throw any exception raised in $callback after
     *   rolling back the transaction.
     */
    public function transactional(callable $transaction);

    /**
     * Run an operation with constraints disabled.
     *
     * Constraints should be re-enabled after the callback succeeds/fails.
     *
     * @param callable $operation The callback to execute within a transaction.
     * @return mixed The return value of the callback.
     * @throws \Exception Will re-throw any exception raised in $callback after
     *   rolling back the transaction.
     */
    public function disableConstraints(callable $operation);

    /**
     * Enable/disable query logging
     *
     * @param bool $value Enable/disable query logging
     * @return $this
     */
    public function enableQueryLogging(bool $value = true);

    /**
     * Disable query logging
     *
     * @return $this
     */
    public function disableQueryLogging();

    /**
     * Check if query logging is enabled.
     *
     * @return bool
     */
    public function isQueryLoggingEnabled(): bool;
}<|MERGE_RESOLUTION|>--- conflicted
+++ resolved
@@ -31,15 +31,7 @@
  * @method \Cake\Database\Query newQuery()
  * @method \Cake\Database\StatementInterface prepare($sql)
  * @method \Cake\Database\StatementInterface execute($query, $params = [], array $types = [])
-<<<<<<< HEAD
-=======
  * @method \Cake\Database\StatementInterface query(string $sql)
- * @method $this enableQueryLogging($value)
- * @method $this disableQueryLogging()
- * @method $this disableSavePoints()
- * @method bool isQueryLoggingEnabled()
- * @method string quote($value, $type = null)
->>>>>>> d00bed09
  */
 interface ConnectionInterface extends LoggerAwareInterface
 {

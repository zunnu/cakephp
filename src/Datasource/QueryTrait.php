<?php
declare(strict_types=1);
/**
 * CakePHP(tm) : Rapid Development Framework (https://cakephp.org)
 * Copyright (c) Cake Software Foundation, Inc. (https://cakefoundation.org)
 *
 * Licensed under The MIT License
 * For full copyright and license information, please see the LICENSE.txt
 * Redistributions of files must retain the above copyright notice.
 *
 * @copyright     Copyright (c) Cake Software Foundation, Inc. (https://cakefoundation.org)
 * @link          https://cakephp.org CakePHP(tm) Project
 * @since         3.0.0
 * @license       https://opensource.org/licenses/mit-license.php MIT License
 */
namespace Cake\Datasource;

use BadMethodCallException;
use Cake\Collection\Iterator\MapReduce;
use Cake\Datasource\Exception\RecordNotFoundException;
use InvalidArgumentException;

/**
 * Contains the characteristics for an object that is attached to a repository and
 * can retrieve results based on any criteria.
 */
trait QueryTrait
{
    /**
     * Instance of a table object this query is bound to
     *
     * @var \Cake\Datasource\RepositoryInterface
     */
    protected $_repository;

    /**
     * A ResultSet.
     *
     * When set, query execution will be bypassed.
     *
     * @var \Cake\Datasource\ResultSetInterface|null
     * @see \Cake\Datasource\QueryTrait::setResult()
     */
    protected $_results;

    /**
     * List of map-reduce routines that should be applied over the query
     * result
     *
     * @var array
     */
    protected $_mapReduce = [];

    /**
     * List of formatter classes or callbacks that will post-process the
     * results when fetched
     *
     * @var callable[]
     */
    protected $_formatters = [];

    /**
     * A query cacher instance if this query has caching enabled.
     *
     * @var \Cake\Datasource\QueryCacher
     */
    protected $_cache;

    /**
     * Holds any custom options passed using applyOptions that could not be processed
     * by any method in this class.
     *
     * @var array
     */
    protected $_options = [];

    /**
     * Whether the query is standalone or the product of an eager load operation.
     *
     * @var bool
     */
    protected $_eagerLoaded = false;
    /**
     * Returns the default table object that will be used by this query,
     * that is, the table that will appear in the from clause.
     *
     * When called with a Table argument, the default table object will be set
     * and this query object will be returned for chaining.
     *
     * @param \Cake\Datasource\RepositoryInterface|\Cake\ORM\Table $table The default table object to use
     * @return $this
     */
    public function repository(RepositoryInterface $table)
    {
        $this->_repository = $table;

        return $this;
    }

    /**
     * Returns the default table object that will be used by this query,
     * that is, the table that will appear in the from clause.
     *
     * @return \Cake\Datasource\RepositoryInterface
     */
    public function getRepository()
    {
        return $this->_repository;
    }

    /**
     * Set the result set for a query.
     *
     * Setting the resultset of a query will make execute() a no-op. Instead
     * of executing the SQL query and fetching results, the ResultSet provided to this
     * method will be returned.
     *
     * This method is most useful when combined with results stored in a persistent cache.
     *
     * @param \Cake\Datasource\ResultSetInterface $results The results this query should return.
     * @return $this
     */
    public function setResult($results)
    {
        $this->_results = $results;

        return $this;
    }

    /**
     * Executes this query and returns a results iterator. This function is required
     * for implementing the IteratorAggregate interface and allows the query to be
     * iterated without having to call execute() manually, thus making it look like
     * a result set instead of the query itself.
     *
     * @return \Iterator
     */
    public function getIterator()
    {
        return $this->all();
    }

    /**
     * Enable result caching for this query.
     *
     * If a query has caching enabled, it will do the following when executed:
     *
     * - Check the cache for $key. If there are results no SQL will be executed.
     *   Instead the cached results will be returned.
     * - When the cached data is stale/missing the result set will be cached as the query
     *   is executed.
     *
     * ### Usage
     *
     * ```
     * // Simple string key + config
     * $query->cache('my_key', 'db_results');
     *
     * // Function to generate key.
     * $query->cache(function ($q) {
     *   $key = serialize($q->clause('select'));
     *   $key .= serialize($q->clause('where'));
     *   return md5($key);
     * });
     *
     * // Using a pre-built cache engine.
     * $query->cache('my_key', $engine);
     *
     * // Disable caching
     * $query->cache(false);
     * ```
     *
     * @param false|string|\Closure $key Either the cache key or a function to generate the cache key.
     *   When using a function, this query instance will be supplied as an argument.
     * @param string|\Cake\Cache\CacheEngine $config Either the name of the cache config to use, or
     *   a cache config instance.
     * @return $this
     */
    public function cache($key, $config = 'default')
    {
        if ($key === false) {
            $this->_cache = null;

            return $this;
        }
        $this->_cache = new QueryCacher($key, $config);

        return $this;
    }

    /**
     * Returns the current configured query `_eagerLoaded` value
     *
     * @return bool
     */
    public function isEagerLoaded(): bool
    {
        return $this->_eagerLoaded;
    }

    /**
     * Sets the query instance to be an eager loaded query. If no argument is
     * passed, the current configured query `_eagerLoaded` value is returned.
     *
     * @param bool $value Whether or not to eager load.
     * @return $this
     */
    public function eagerLoaded($value)
    {
        $this->_eagerLoaded = $value;

        return $this;
    }

    /**
     * Returns a key => value array representing a single aliased field
     * that can be passed directly to the select() method.
     * The key will contain the alias and the value the actual field name.
     *
     * If the field is already aliased, then it will not be changed.
     * If no $alias is passed, the default table for this query will be used.
     *
     * @param string $field The field to alias
     * @param string|null $alias the alias used to prefix the field
     * @return array
     */
    public function aliasField(string $field, ?string $alias = null): array
    {
        $namespaced = strpos($field, '.') !== false;
        $aliasedField = $field;

        if ($namespaced) {
            list($alias, $field) = explode('.', $field);
        }

        if (!$alias) {
            $alias = $this->getRepository()->getAlias();
        }

        $key = sprintf('%s__%s', $alias, $field);
        if (!$namespaced) {
            $aliasedField = $alias . '.' . $field;
        }

        return [$key => $aliasedField];
    }

    /**
     * Runs `aliasField()` for each field in the provided list and returns
     * the result under a single array.
     *
     * @param array $fields The fields to alias
     * @param string|null $defaultAlias The default alias
     * @return array
     */
    public function aliasFields(array $fields, $defaultAlias = null): array
    {
        $aliased = [];
        foreach ($fields as $alias => $field) {
            if (is_numeric($alias) && is_string($field)) {
                $aliased += $this->aliasField($field, $defaultAlias);
                continue;
            }
            $aliased[$alias] = $field;
        }

        return $aliased;
    }

    /**
     * Fetch the results for this query.
     *
     * Will return either the results set through setResult(), or execute this query
     * and return the ResultSetDecorator object ready for streaming of results.
     *
     * ResultSetDecorator is a traversable object that implements the methods found
     * on Cake\Collection\Collection.
     *
     * @return \Cake\Datasource\ResultSetInterface
     */
    public function all()
    {
        if ($this->_results !== null) {
            return $this->_results;
        }

        if ($this->_cache) {
            $results = $this->_cache->fetch($this);
        }
        if (!isset($results)) {
            $results = $this->_decorateResults($this->_execute());
            if ($this->_cache) {
                $this->_cache->store($this, $results);
            }
        }
        $this->_results = $results;

        return $this->_results;
    }

    /**
     * Returns an array representation of the results after executing the query.
     *
     * @return array
     */
    public function toArray(): array
    {
        return $this->all()->toArray();
    }

    /**
     * Register a new MapReduce routine to be executed on top of the database results
     * Both the mapper and caller callable should be invokable objects.
     *
     * The MapReduce routing will only be run when the query is executed and the first
     * result is attempted to be fetched.
     *
     * If the third argument is set to true, it will erase previous map reducers
     * and replace it with the arguments passed.
     *
     * @param callable|null $mapper The mapper callable.
     * @param callable|null $reducer The reducing function.
     * @param bool $overwrite Set to true to overwrite existing map + reduce functions.
     * @return $this
     * @see \Cake\Collection\Iterator\MapReduce for details on how to use emit data to the map reducer.
     */
<<<<<<< HEAD
    public function mapReduce(?callable $mapper = null, ?callable $reducer = null, $overwrite = false)
=======
    public function mapReduce(callable $mapper = null, callable $reducer = null, bool $overwrite = false)
>>>>>>> 68c3df34
    {
        if ($overwrite) {
            $this->_mapReduce = [];
        }
        if ($mapper === null) {
            if (!$overwrite) {
                throw new InvalidArgumentException('$mapper can be null only when $overwrite is true.');
            }

            return $this;
        }
        $this->_mapReduce[] = compact('mapper', 'reducer');

        return $this;
    }

    /**
     * Returns the list of previously registered map reduce routines.
     *
     * @return array
     */
    public function getMapReducers(): array
    {
        return $this->_mapReduce;
    }

    /**
     * Registers a new formatter callback function that is to be executed when trying
     * to fetch the results from the database.
     *
     * Formatting callbacks will get a first parameter, an object implementing
     * `\Cake\Collection\CollectionInterface`, that can be traversed and modified at will.
     *
     * Callbacks are required to return an iterator object, which will be used as
     * the return value for this query's result. Formatter functions are applied
     * after all the `MapReduce` routines for this query have been executed.
     *
     * If the second argument is set to true, it will erase previous formatters
     * and replace them with the passed first argument.
     *
     * ### Example:
     *
     * ```
     * // Return all results from the table indexed by id
     * $query->select(['id', 'name'])->formatResults(function ($results) {
     *   return $results->indexBy('id');
     * });
     *
     * // Add a new column to the ResultSet
     * $query->select(['name', 'birth_date'])->formatResults(function ($results) {
     *   return $results->map(function ($row) {
     *     $row['age'] = $row['birth_date']->diff(new DateTime)->y;
     *     return $row;
     *   });
     * });
     * ```
     *
     * @param callable|null $formatter The formatting callable.
     * @param bool|int $mode Whether or not to overwrite, append or prepend the formatter.
     * @return $this
     */
    public function formatResults(?callable $formatter = null, $mode = 0)
    {
        if ($mode === self::OVERWRITE) {
            $this->_formatters = [];
        }
        if ($formatter === null) {
            if ($mode !== self::OVERWRITE) {
                throw new InvalidArgumentException('$formatter can be null only when $mode is overwrite.');
            }

            return $this;
        }

        if ($mode === self::PREPEND) {
            array_unshift($this->_formatters, $formatter);

            return $this;
        }

        $this->_formatters[] = $formatter;

        return $this;
    }

    /**
     * Returns the list of previously registered format routines.
     *
     * @return array
     */
    public function getResultFormatters()
    {
        return $this->_formatters;
    }

    /**
     * Returns the first result out of executing this query, if the query has not been
     * executed before, it will set the limit clause to 1 for performance reasons.
     *
     * ### Example:
     *
     * ```
     * $singleUser = $query->select(['id', 'username'])->first();
     * ```
     *
     * @return \Cake\Datasource\EntityInterface|array|null The first result from the ResultSet.
     */
    public function first()
    {
        if ($this->_dirty) {
            $this->limit(1);
        }

        return $this->all()->first();
    }

    /**
     * Get the first result from the executing query or raise an exception.
     *
     * @throws \Cake\Datasource\Exception\RecordNotFoundException When there is no first record.
     * @return \Cake\Datasource\EntityInterface|array The first result from the ResultSet.
     */
    public function firstOrFail()
    {
        $entity = $this->first();
        if (!$entity) {
            throw new RecordNotFoundException(sprintf(
                'Record not found in table "%s"',
                $this->getRepository()->getTable()
            ));
        }

        return $entity;
    }

    /**
     * Returns an array with the custom options that were applied to this query
     * and that were not already processed by another method in this class.
     *
     * ### Example:
     *
     * ```
     *  $query->applyOptions(['doABarrelRoll' => true, 'fields' => ['id', 'name']);
     *  $query->getOptions(); // Returns ['doABarrelRoll' => true]
     * ```
     *
     * @see \Cake\Datasource\QueryInterface::applyOptions() to read about the options that will
     * be processed by this class and not returned by this function
     * @return array
     */
    public function getOptions(): array
    {
        return $this->_options;
    }

    /**
     * Enables calling methods from the result set as if they were from this class
     *
     * @param string $method the method to call
     * @param array $arguments list of arguments for the method to call
     * @return mixed
     * @throws \BadMethodCallException if no such method exists in result set
     */
    public function __call($method, $arguments)
    {
        $resultSetClass = $this->_decoratorClass();
        if (in_array($method, get_class_methods($resultSetClass))) {
            $results = $this->all();

            return $results->$method(...$arguments);
        }
        throw new BadMethodCallException(
            sprintf('Unknown method "%s"', $method)
        );
    }

    /**
     * Populates or adds parts to current query clauses using an array.
     * This is handy for passing all query clauses at once.
     *
     * @param array $options the options to be applied
     * @return $this
     */
    abstract public function applyOptions(array $options);

    /**
     * Executes this query and returns a traversable object containing the results
     *
     * @return \Traversable
     */
    abstract protected function _execute();

    /**
     * Decorates the results iterator with MapReduce routines and formatters
     *
     * @param \Traversable $result Original results
     * @return \Cake\Datasource\ResultSetInterface
     */
    protected function _decorateResults($result)
    {
        $decorator = $this->_decoratorClass();
        foreach ($this->_mapReduce as $functions) {
            $result = new MapReduce($result, $functions['mapper'], $functions['reducer']);
        }

        if (!empty($this->_mapReduce)) {
            $result = new $decorator($result);
        }

        foreach ($this->_formatters as $formatter) {
            $result = $formatter($result);
        }

        if (!empty($this->_formatters) && !($result instanceof $decorator)) {
            $result = new $decorator($result);
        }

        return $result;
    }

    /**
     * Returns the name of the class to be used for decorating results
     *
     * @return string
     */
    protected function _decoratorClass()
    {
        return ResultSetDecorator::class;
    }
}<|MERGE_RESOLUTION|>--- conflicted
+++ resolved
@@ -324,11 +324,7 @@
      * @return $this
      * @see \Cake\Collection\Iterator\MapReduce for details on how to use emit data to the map reducer.
      */
-<<<<<<< HEAD
-    public function mapReduce(?callable $mapper = null, ?callable $reducer = null, $overwrite = false)
-=======
-    public function mapReduce(callable $mapper = null, callable $reducer = null, bool $overwrite = false)
->>>>>>> 68c3df34
+    public function mapReduce(?callable $mapper = null, ?callable $reducer = null, bool $overwrite = false)
     {
         if ($overwrite) {
             $this->_mapReduce = [];

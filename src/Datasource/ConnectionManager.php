<?php
declare(strict_types=1);

/**
 * CakePHP(tm) : Rapid Development Framework (https://cakephp.org)
 * Copyright (c) Cake Software Foundation, Inc. (https://cakefoundation.org)
 *
 * Licensed under The MIT License
 * For full copyright and license information, please see the LICENSE.txt
 * Redistributions of files must retain the above copyright notice.
 *
 * @copyright     Copyright (c) Cake Software Foundation, Inc. (https://cakefoundation.org)
 * @link          https://cakephp.org CakePHP(tm) Project
 * @since         0.10.0
 * @license       https://opensource.org/licenses/mit-license.php MIT License
 */
namespace Cake\Datasource;

use Cake\Core\StaticConfigTrait;
use Cake\Database\Connection;
use Cake\Database\Driver\Mysql;
use Cake\Database\Driver\Postgres;
use Cake\Database\Driver\Sqlite;
use Cake\Database\Driver\Sqlserver;
use Cake\Datasource\Exception\MissingDatasourceConfigException;
use Closure;

/**
 * Manages and loads instances of Connection
 *
 * Provides an interface to loading and creating connection objects. Acts as
 * a registry for the connections defined in an application.
 *
 * Provides an interface for loading and enumerating connections defined in
 * config/app.php
 */
class ConnectionManager
{
    use StaticConfigTrait {
        setConfig as protected _setConfig;
        parseDsn as protected _parseDsn;
    }

    /**
     * A map of connection aliases.
     *
     * @var array<string, string>
     */
    protected static array $_aliasMap = [];

    /**
     * An array mapping url schemes to fully qualified driver class names
     *
     * @var array<string, string>
     * @psalm-var array<string, class-string>
     */
    protected static array $_dsnClassMap = [
        'mysql' => Mysql::class,
        'postgres' => Postgres::class,
        'sqlite' => Sqlite::class,
        'sqlserver' => Sqlserver::class,
    ];

    /**
     * The ConnectionRegistry used by the manager.
     *
     * @var \Cake\Datasource\ConnectionRegistry|null
     */
    protected static ?ConnectionRegistry $_registry = null;

    /**
     * Configure a new connection object.
     *
     * The connection will not be constructed until it is first used.
     *
     * @param array<string, mixed>|string $key The name of the connection config, or an array of multiple configs.
     * @param \Cake\Datasource\ConnectionInterface|\Closure|array<string, mixed>|null $config An array of name => config data for adapter.
     * @return void
     * @throws \Cake\Core\Exception\CakeException When trying to modify an existing config.
     * @see \Cake\Core\StaticConfigTrait::config()
     */
    public static function setConfig(array|string $key, ConnectionInterface|Closure|array|null $config = null): void
    {
        if (is_array($config)) {
            $config['name'] = $key;
        }

        static::_setConfig($key, $config);

        foreach (static::$_config as $name => $config) {
            if (preg_match('/(.*):read$/', $name, $matches) === 1) {
                $writeName = $matches[1];
                if (empty(static::$_config[$writeName])) {
                    throw new MissingDatasourceConfigException(sprintf(
                        'Missing write datasource %s for read-only datasource %s',
                        $writeName,
                        $name
                    ));
                }
            }
        }
    }

    /**
     * Parses a DSN into a valid connection configuration
     *
     * This method allows setting a DSN using formatting similar to that used by PEAR::DB.
     * The following is an example of its usage:
     *
     * ```
     * $dsn = 'mysql://user:pass@localhost/database';
     * $config = ConnectionManager::parseDsn($dsn);
     *
     * $dsn = 'Cake\Database\Driver\Mysql://localhost:3306/database?className=Cake\Database\Connection';
     * $config = ConnectionManager::parseDsn($dsn);
     *
     * $dsn = 'Cake\Database\Connection://localhost:3306/database?driver=Cake\Database\Driver\Mysql';
     * $config = ConnectionManager::parseDsn($dsn);
     * ```
     *
     * For all classes, the value of `scheme` is set as the value of both the `className` and `driver`
     * unless they have been otherwise specified.
     *
     * Note that query-string arguments are also parsed and set as values in the returned configuration.
     *
     * @param string $config The DSN string to convert to a configuration array
     * @return array<string, mixed> The configuration array to be stored after parsing the DSN
     */
    public static function parseDsn(string $config): array
    {
        $config = static::_parseDsn($config);

        if (isset($config['path']) && empty($config['database'])) {
            $config['database'] = substr($config['path'], 1);
        }

        if (empty($config['driver'])) {
            $config['driver'] = $config['className'];
            $config['className'] = Connection::class;
        }

        unset($config['path']);

        return $config;
    }

    /**
     * Set one or more connection aliases.
     *
     * Connection aliases allow you to rename active connections without overwriting
     * the aliased connection. This is most useful in the test-suite for replacing
     * connections with their test variant.
     *
     * Defined aliases will take precedence over normal connection names. For example,
     * if you alias 'default' to 'test', fetching 'default' will always return the 'test'
     * connection as long as the alias is defined.
     *
     * You can remove aliases with ConnectionManager::dropAlias().
     *
     * ### Usage
     *
     * ```
     * // Make 'things' resolve to 'test_things' connection
     * ConnectionManager::alias('test_things', 'things');
     * ```
     *
     * @param string $source The existing connection to alias.
     * @param string $alias The alias name that resolves to `$source`.
     * @return void
     */
    public static function alias(string $source, string $alias): void
    {
        static::$_aliasMap[$alias] = $source;
    }

    /**
     * Drop an alias.
     *
     * Removes an alias from ConnectionManager. Fetching the aliased
     * connection may fail if there is no other connection with that name.
     *
     * @param string $alias The connection alias to drop
     * @return void
     */
    public static function dropAlias(string $alias): void
    {
        unset(static::$_aliasMap[$alias]);
    }

    /**
     * Returns the current connection aliases and what they alias.
     *
     * @return array<string, string>
     */
    public static function aliases(): array
    {
        return static::$_aliasMap;
    }

    /**
     * Get a connection.
     *
     * If the connection has not been constructed an instance will be added
     * to the registry. This method will use any aliases that have been
     * defined. If you want the original unaliased connections pass `false`
     * as second parameter.
     *
     * @param string $name The connection name.
     * @param bool $useAliases Whether connection aliases are used
     * @param string|null $role Which connection role to get. Defaults to whatever role `$name` resolves to.
     * @return \Cake\Datasource\ConnectionInterface
     * @throws \Cake\Datasource\Exception\MissingDatasourceConfigException When config
     * data is missing.
     */
<<<<<<< HEAD
    public static function get(string $name, bool $useAliases = true): ConnectionInterface
=======
    public static function get(string $name, bool $useAliases = true, ?string $role = null)
>>>>>>> 6aaf8c4f
    {
        if ($role) {
            $roleName = static::getName($role, $name, $useAliases);
        }

        if ($useAliases && isset(static::$_aliasMap[$name])) {
            $name = static::$_aliasMap[$name];
        }

        if (!isset(static::$_config[$name])) {
            throw new MissingDatasourceConfigException(['name' => $name]);
        }
<<<<<<< HEAD
        static::$_registry ??= new ConnectionRegistry();
=======

        if (!isset(static::$_registry)) {
            static::$_registry = new ConnectionRegistry();
        }
>>>>>>> 6aaf8c4f

        return static::$_registry->{$name} ?? static::$_registry->load($name, static::$_config[$name]);
    }

    /**
     * Gets the connection name (or alias if `$useAliases` is true) for a role.
     *
     * @param string $role Connection role - read or write
     * @param string $name Connection name
     * @param bool $useAliases Whether connection aliases are used
     * @return string
     */
    public static function getName(string $role, string $name, $useAliases = true): string
    {
        assert(in_array($role, [ConnectionInterface::ROLE_READ, ConnectionInterface::ROLE_WRITE], true));
        if ($role === ConnectionInterface::ROLE_READ) {
            return static::getReadName($name, $useAliases);
        }

        return static::getWriteName($name, $useAliases);
    }

    /**
     * Gets the read connection name (or alias if `$useAliases` is true).
     *
     * @param string $name Connection name
     * @param bool $useAliases Whether connection aliases are used
     * @return string
     */
    protected static function getReadName(string $name, bool $useAliases): string
    {
        $readName = $name;
        $writeName = $name;
        if (preg_match('/(.*):read$/', $name, $matches) === 1) {
            $writeName = $matches[1];
        } else {
            $readName = $name . ':read';
        }

        if (($useAliases && isset(static::$_aliasMap[$readName])) || isset(static::$_config[$readName])) {
            return $readName;
        }

        return $writeName;
    }

    /**
     * Gets the write connection name (or alias if `$useAliases` is true).
     *
     * @param string $name Connection name
     * @param bool $useAliases Whether connection aliases are used
     * @return string
     */
    protected static function getWriteName(string $name, bool $useAliases): string
    {
        $writeName = $name;
        if (preg_match('/(.*):read$/', $name, $matches) === 1) {
            $writeName = $matches[1];
        }

        return $writeName;
    }
}<|MERGE_RESOLUTION|>--- conflicted
+++ resolved
@@ -212,11 +212,7 @@
      * @throws \Cake\Datasource\Exception\MissingDatasourceConfigException When config
      * data is missing.
      */
-<<<<<<< HEAD
-    public static function get(string $name, bool $useAliases = true): ConnectionInterface
-=======
-    public static function get(string $name, bool $useAliases = true, ?string $role = null)
->>>>>>> 6aaf8c4f
+    public static function get(string $name, bool $useAliases = true, ?string $role = null): ConnectionInterface
     {
         if ($role) {
             $roleName = static::getName($role, $name, $useAliases);
@@ -229,14 +225,7 @@
         if (!isset(static::$_config[$name])) {
             throw new MissingDatasourceConfigException(['name' => $name]);
         }
-<<<<<<< HEAD
         static::$_registry ??= new ConnectionRegistry();
-=======
-
-        if (!isset(static::$_registry)) {
-            static::$_registry = new ConnectionRegistry();
-        }
->>>>>>> 6aaf8c4f
 
         return static::$_registry->{$name} ?? static::$_registry->load($name, static::$_config[$name]);
     }
@@ -249,7 +238,7 @@
      * @param bool $useAliases Whether connection aliases are used
      * @return string
      */
-    public static function getName(string $role, string $name, $useAliases = true): string
+    public static function getName(string $role, string $name, bool $useAliases = true): string
     {
         assert(in_array($role, [ConnectionInterface::ROLE_READ, ConnectionInterface::ROLE_WRITE], true));
         if ($role === ConnectionInterface::ROLE_READ) {

<?php
declare(strict_types=1);

/**
 * CakePHP(tm) : Rapid Development Framework (https://cakephp.org)
 * Copyright (c) Cake Software Foundation, Inc. (https://cakefoundation.org)
 *
 * Licensed under The MIT License
 * For full copyright and license information, please see the LICENSE.txt
 * Redistributions of files must retain the above copyright notice.
 *
 * @copyright     Copyright (c) Cake Software Foundation, Inc. (https://cakefoundation.org)
 * @link          https://cakephp.org CakePHP(tm) Project
 * @since         3.0.0
 * @license       https://opensource.org/licenses/mit-license.php MIT License
 */
namespace Cake\Datasource;

use Cake\Collection\Collection;
use Cake\ORM\Entity;
use Cake\Utility\Hash;
use Cake\Utility\Inflector;
use InvalidArgumentException;
use Traversable;

/**
 * An entity represents a single result row from a repository. It exposes the
 * methods for retrieving and storing fields associated in this row.
 */
trait EntityTrait
{
    /**
     * Holds all fields and their values for this entity.
     *
     * @var array
     */
    protected $_fields = [];

    /**
     * Holds all fields that have been changed and their original values for this entity.
     *
     * @var array
     */
    protected $_original = [];

    /**
     * List of field names that should **not** be included in JSON or Array
     * representations of this Entity.
     *
     * @var string[]
     */
    protected $_hidden = [];

    /**
     * List of computed or virtual fields that **should** be included in JSON or array
     * representations of this Entity. If a field is present in both _hidden and _virtual
     * the field will **not** be in the array/json versions of the entity.
     *
     * @var string[]
     */
    protected $_virtual = [];

    /**
     * Holds a list of the fields that were modified or added after this object
     * was originally created.
     *
     * @var bool[]
     */
    protected $_dirty = [];

    /**
     * Holds a cached list of getters/setters per class
     *
     * @var array
     */
    protected static $_accessors = [];

    /**
     * Indicates whether or not this entity is yet to be persisted.
     * Entities default to assuming they are new. You can use Table::persisted()
     * to set the new flag on an entity based on records in the database.
     *
     * @var bool
     */
    protected $_new = true;

    /**
     * List of errors per field as stored in this object.
     *
     * @var array
     */
    protected $_errors = [];

    /**
     * List of invalid fields and their data for errors upon validation/patching.
     *
     * @var array
     */
    protected $_invalid = [];

    /**
     * Map of fields in this entity that can be safely assigned, each
     * field name points to a boolean indicating its status. An empty array
     * means no fields are accessible
     *
     * The special field '\*' can also be mapped, meaning that any other field
     * not defined in the map will take its value. For example, `'\*' => true`
     * means that any field not defined in the map will be accessible by default
     *
     * @var array
     */
    protected $_accessible = ['*' => true];

    /**
     * The alias of the repository this entity came from
     *
     * @var string
     */
    protected $_registryAlias = '';

    /**
     * Magic getter to access fields that have been set in this entity
     *
     * @param string $field Name of the field to access
     * @return mixed
     */
    public function &__get(string $field)
    {
        return $this->get($field);
    }

    /**
     * Magic setter to add or edit a field in this entity
     *
     * @param string $field The name of the field to set
     * @param mixed $value The value to set to the field
     * @return void
     */
    public function __set(string $field, $value): void
    {
        $this->set($field, $value);
    }

    /**
     * Returns whether this entity contains a field named $field
     * regardless of if it is empty.
     *
     * @param string $field The field to check.
     * @return bool
     * @see \Cake\ORM\Entity::has()
     */
    public function __isset(string $field): bool
    {
        return $this->has($field);
    }

    /**
     * Removes a field from this entity
     *
     * @param string $field The field to unset
     * @return void
     */
    public function __unset(string $field): void
    {
        $this->unset($field);
    }

    /**
     * Sets a single field inside this entity.
     *
     * ### Example:
     *
     * ```
     * $entity->set('name', 'Andrew');
     * ```
     *
     * It is also possible to mass-assign multiple fields to this entity
     * with one call by passing a hashed array as fields in the form of
     * field => value pairs
     *
     * ### Example:
     *
     * ```
     * $entity->set(['name' => 'andrew', 'id' => 1]);
     * echo $entity->name // prints andrew
     * echo $entity->id // prints 1
     * ```
     *
     * Some times it is handy to bypass setter functions in this entity when assigning
     * fields. You can achieve this by disabling the `setter` option using the
     * `$options` parameter:
     *
     * ```
     * $entity->set('name', 'Andrew', ['setter' => false]);
     * $entity->set(['name' => 'Andrew', 'id' => 1], ['setter' => false]);
     * ```
     *
     * Mass assignment should be treated carefully when accepting user input, by default
     * entities will guard all fields when fields are assigned in bulk. You can disable
     * the guarding for a single set call with the `guard` option:
     *
     * ```
     * $entity->set(['name' => 'Andrew', 'id' => 1], ['guard' => true]);
     * ```
     *
     * You do not need to use the guard option when assigning fields individually:
     *
     * ```
     * // No need to use the guard option.
     * $entity->set('name', 'Andrew');
     * ```
     *
     * @param string|array $field the name of field to set or a list of
     * fields with their respective values
     * @param mixed $value The value to set to the field or an array if the
     * first argument is also an array, in which case will be treated as $options
     * @param array $options options to be used for setting the field. Allowed option
     * keys are `setter` and `guard`
     * @return $this
     * @throws \InvalidArgumentException
     */
    public function set($field, $value = null, array $options = [])
    {
        if (is_string($field) && $field !== '') {
            $guard = false;
            $field = [$field => $value];
        } else {
            $guard = true;
            $options = (array)$value;
        }

        if (!is_array($field)) {
            throw new InvalidArgumentException('Cannot set an empty field');
        }
        $options += ['setter' => true, 'guard' => $guard];

        foreach ($field as $name => $value) {
            if ($options['guard'] === true && !$this->isAccessible($name)) {
                continue;
            }

            $this->setDirty($name, true);

            if (!array_key_exists($name, $this->_original) &&
                array_key_exists($name, $this->_fields) &&
                $this->_fields[$name] !== $value
            ) {
                $this->_original[$name] = $this->_fields[$name];
            }

            if (!$options['setter']) {
                $this->_fields[$name] = $value;
                continue;
            }

            $setter = static::_accessor($name, 'set');
            if ($setter) {
                $value = $this->{$setter}($value);
            }
            $this->_fields[$name] = $value;
        }

        return $this;
    }

    /**
     * Returns the value of a field by name
     *
     * @param string $field the name of the field to retrieve
     * @return mixed
     * @throws \InvalidArgumentException if an empty field name is passed
     */
    public function &get(string $field)
    {
        if ($field === '') {
            throw new InvalidArgumentException('Cannot get an empty field');
        }

        $value = null;
        $method = static::_accessor($field, 'get');

        if (isset($this->_fields[$field])) {
            $value =& $this->_fields[$field];
        }

        if ($method) {
            $result = $this->{$method}($value);

            return $result;
        }

        return $value;
    }

    /**
     * Returns the value of an original field by name
     *
     * @param string $field the name of the field for which original value is retrieved.
     * @return mixed
     * @throws \InvalidArgumentException if an empty field name is passed.
     */
    public function getOriginal(string $field)
    {
        if (!strlen((string)$field)) {
            throw new InvalidArgumentException('Cannot get an empty field');
        }
        if (array_key_exists($field, $this->_original)) {
            return $this->_original[$field];
        }

        return $this->get($field);
    }

    /**
     * Gets all original values of the entity.
     *
     * @return array
     */
    public function getOriginalValues(): array
    {
        $originals = $this->_original;
        $originalKeys = array_keys($originals);
        foreach ($this->_fields as $key => $value) {
            if (!in_array($key, $originalKeys, true)) {
                $originals[$key] = $value;
            }
        }

        return $originals;
    }

    /**
     * Returns whether this entity contains a field named $field
     * that contains a non-null value.
     *
     * ### Example:
     *
     * ```
     * $entity = new Entity(['id' => 1, 'name' => null]);
     * $entity->has('id'); // true
     * $entity->has('name'); // false
     * $entity->has('last_name'); // false
     * ```
     *
     * You can check multiple fields by passing an array:
     *
     * ```
     * $entity->has(['name', 'last_name']);
     * ```
     *
     * All fields must not be null to get a truthy result.
     *
     * When checking multiple fields. All fields must not be null
     * in order for true to be returned.
     *
     * @param string|array $field The field or fields to check.
     * @return bool
     */
    public function has($field): bool
    {
        foreach ((array)$field as $prop) {
            if ($this->get($prop) === null) {
                return false;
            }
        }

        return true;
    }

    /**
     * Checks that a field is empty
     *
     * This is not working like the PHP `empty()` function. The method will
     * return true for:
     *
     * - `''` (empty string)
     * - `null`
     * - `[]`
     *
     * and false in all other cases.
     *
     * @param string $field The field to check.
     * @return bool
     */
    public function isEmpty(string $field): bool
    {
        $value = $this->get($field);
        if ($value === null
            || (is_array($value) && empty($value)
            || (is_string($value) && empty($value)))
        ) {
            return true;
        }

        return false;
    }

    /**
     * Checks tha a field has a value.
     *
     * This method will return true for
     *
     * - Non-empty strings
     * - Non-empty arrays
     * - Any object
     * - Integer, even `0`
     * - Float, even 0.0
     *
     * and false in all other cases.
     *
     * @param string $field The field to check.
     * @return bool
     */
    public function hasValue(string $field): bool
    {
        return !$this->isEmpty($field);
    }

    /**
     * Removes a field or list of fields from this entity
     *
     * ### Examples:
     *
     * ```
     * $entity->unset('name');
     * $entity->unset(['name', 'last_name']);
     * ```
     *
     * @param string|array $field The field to unset.
     * @return $this
     */
    public function unset($field)
    {
        $field = (array)$field;
        foreach ($field as $p) {
            unset($this->_fields[$p], $this->_dirty[$p]);
        }

        return $this;
    }

    /**
     * Removes a field or list of fields from this entity
     *
     * @deprecated 4.0.0 Use unset() instead. Will be removed in 5.0.
     * @param string|array $field The field to unset.
     * @return $this
     */
    public function unsetProperty($field)
    {
        return $this->unset($field);
    }

    /**
     * Sets hidden fields.
     *
     * @param string[] $fields An array of fields to hide from array exports.
     * @param bool $merge Merge the new fields with the existing. By default false.
     * @return $this
     */
    public function setHidden(array $fields, bool $merge = false)
    {
        if ($merge === false) {
            $this->_hidden = $fields;

            return $this;
        }

        $fields = array_merge($this->_hidden, $fields);
        $this->_hidden = array_unique($fields);

        return $this;
    }

    /**
     * Gets the hidden fields.
     *
     * @return string[]
     */
    public function getHidden(): array
    {
        return $this->_hidden;
    }

    /**
     * Sets the virtual fields on this entity.
     *
     * @param string[] $fields An array of fields to treat as virtual.
     * @param bool $merge Merge the new fields with the existing. By default false.
     * @return $this
     */
    public function setVirtual(array $fields, bool $merge = false)
    {
        if ($merge === false) {
            $this->_virtual = $fields;

            return $this;
        }

        $fields = array_merge($this->_virtual, $fields);
        $this->_virtual = array_unique($fields);

        return $this;
    }

    /**
     * Gets the virtual fields on this entity.
     *
     * @return string[]
     */
    public function getVirtual(): array
    {
        return $this->_virtual;
    }

    /**
<<<<<<< HEAD
     * Gets the list of visible fields.
=======
     * Gets the list of visible properties.
>>>>>>> 1398608c
     *
     * The list of visible fields is all standard fields
     * plus virtual fields minus hidden fields.
     *
     * @return string[] A list of fields that are 'visible' in all
     *     representations.
     */
<<<<<<< HEAD
    public function getVisible(): array
=======
    public function getVisible()
>>>>>>> 1398608c
    {
        $fields = array_keys($this->_fields);
        $fields = array_merge($fields, $this->_virtual);

        return array_diff($fields, $this->_hidden);
    }

    /**
<<<<<<< HEAD
     * Returns an array with all the fields that have been set
=======
     * Gets the list of visible properties.
     *
     * The list of visible properties is all standard properties
     * plus virtual properties minus hidden properties.
     *
     * @return array A list of properties that are 'visible' in all
     *     representations.
     * @deprecated 3.8.0 Use getVisible() instead.
     */
    public function visibleProperties()
    {
        deprecationWarning(
            get_called_class() . '::visibleProperties() is deprecated. ' .
            'Use getVisible() instead.'
        );

        return $this->getVisible();
    }

    /**
     * Returns an array with all the properties that have been set
>>>>>>> 1398608c
     * to this entity
     *
     * This method will recursively transform entities assigned to fields
     * into arrays as well.
     *
     * @return array
     */
    public function toArray(): array
    {
        $result = [];
<<<<<<< HEAD
        foreach ($this->getVisible() as $field) {
            $value = $this->get($field);
=======
        foreach ($this->getVisible() as $property) {
            $value = $this->get($property);
>>>>>>> 1398608c
            if (is_array($value)) {
                $result[$field] = [];
                foreach ($value as $k => $entity) {
                    if ($entity instanceof EntityInterface) {
                        $result[$field][$k] = $entity->toArray();
                    } else {
                        $result[$field][$k] = $entity;
                    }
                }
            } elseif ($value instanceof EntityInterface) {
                $result[$field] = $value->toArray();
            } else {
                $result[$field] = $value;
            }
        }

        return $result;
    }

    /**
     * Returns the fields that will be serialized as JSON
     *
     * @return array
     */
    public function jsonSerialize(): array
    {
        return $this->extract($this->getVisible());
    }

    /**
     * Implements isset($entity);
     *
     * @param string $offset The offset to check.
     * @return bool Success
     */
    public function offsetExists($offset): bool
    {
        return $this->has($offset);
    }

    /**
     * Implements $entity[$offset];
     *
     * @param string $offset The offset to get.
     * @return mixed
     */
    public function &offsetGet($offset)
    {
        return $this->get($offset);
    }

    /**
     * Implements $entity[$offset] = $value;
     *
     * @param string $offset The offset to set.
     * @param mixed $value The value to set.
     * @return void
     */
    public function offsetSet($offset, $value): void
    {
        $this->set($offset, $value);
    }

    /**
     * Implements unset($result[$offset]);
     *
     * @param string $offset The offset to remove.
     * @return void
     */
    public function offsetUnset($offset): void
    {
        $this->unset($offset);
    }

    /**
     * Fetch accessor method name
     * Accessor methods (available or not) are cached in $_accessors
     *
     * @param string $property the field name to derive getter name from
     * @param string $type the accessor type ('get' or 'set')
     * @return string method name or empty string (no method available)
     */
    protected static function _accessor(string $property, string $type): string
    {
        $class = static::class;

        if (isset(static::$_accessors[$class][$type][$property])) {
            return static::$_accessors[$class][$type][$property];
        }

        if (!empty(static::$_accessors[$class])) {
            return static::$_accessors[$class][$type][$property] = '';
        }

        if (static::class === Entity::class) {
            return '';
        }

        foreach (get_class_methods($class) as $method) {
            $prefix = substr($method, 1, 3);
            if ($method[0] !== '_' || ($prefix !== 'get' && $prefix !== 'set')) {
                continue;
            }
            $field = lcfirst(substr($method, 4));
            $snakeField = Inflector::underscore($field);
            $titleField = ucfirst($field);
            static::$_accessors[$class][$prefix][$snakeField] = $method;
            static::$_accessors[$class][$prefix][$field] = $method;
            static::$_accessors[$class][$prefix][$titleField] = $method;
        }

        if (!isset(static::$_accessors[$class][$type][$property])) {
            static::$_accessors[$class][$type][$property] = '';
        }

        return static::$_accessors[$class][$type][$property];
    }

    /**
     * Returns an array with the requested fields
     * stored in this entity, indexed by field name
     *
     * @param string[] $fields list of fields to be returned
     * @param bool $onlyDirty Return the requested field only if it is dirty
     * @return array
     */
    public function extract(array $fields, bool $onlyDirty = false): array
    {
        $result = [];
        foreach ($fields as $field) {
            if (!$onlyDirty || $this->isDirty($field)) {
                $result[$field] = $this->get($field);
            }
        }

        return $result;
    }

    /**
     * Returns an array with the requested original fields
     * stored in this entity, indexed by field name.
     *
     * Fields that are unchanged from their original value will be included in the
     * return of this method.
     *
     * @param array $fields List of fields to be returned
     * @return array
     */
    public function extractOriginal(array $fields): array
    {
        $result = [];
        foreach ($fields as $field) {
            $result[$field] = $this->getOriginal($field);
        }

        return $result;
    }

    /**
     * Returns an array with only the original fields
     * stored in this entity, indexed by field name.
     *
     * This method will only return fields that have been modified since
     * the entity was built. Unchanged fields will be omitted.
     *
     * @param array $fields List of fields to be returned
     * @return array
     */
    public function extractOriginalChanged(array $fields): array
    {
        $result = [];
        foreach ($fields as $field) {
            $original = $this->getOriginal($field);
            if ($original !== $this->get($field)) {
                $result[$field] = $original;
            }
        }

        return $result;
    }

    /**
     * Sets the dirty status of a single field.
     *
     * @param string $field the field to set or check status for
     * @param bool $isDirty true means the field was changed, false means
     * it was not changed. Defaults to true.
     * @return $this
     */
    public function setDirty(string $field, bool $isDirty = true)
    {
        if ($isDirty === false) {
            unset($this->_dirty[$field]);

            return $this;
        }

        $this->_dirty[$field] = true;
        unset($this->_errors[$field], $this->_invalid[$field]);

        return $this;
    }

    /**
     * Checks if the entity is dirty or if a single field of it is dirty.
     *
     * @param string|null $field The field to check the status for. Null for the whole entity.
     * @return bool Whether the field was changed or not
     */
    public function isDirty(?string $field = null): bool
    {
        if ($field === null) {
            return !empty($this->_dirty);
        }

        return isset($this->_dirty[$field]);
    }

    /**
     * Gets the dirty fields.
     *
     * @return string[]
     */
    public function getDirty(): array
    {
        return array_keys($this->_dirty);
    }

    /**
     * Sets the entire entity as clean, which means that it will appear as
     * no fields being modified or added at all. This is an useful call
     * for an initial object hydration
     *
     * @return void
     */
    public function clean(): void
    {
        $this->_dirty = [];
        $this->_errors = [];
        $this->_invalid = [];
        $this->_original = [];
    }

    /**
     * Returns whether or not this entity has already been persisted.
     * This method can return null in the case there is no prior information on
     * the status of this entity.
     *
     * If called with a boolean it will set the known status of this instance,
     * true means that the instance is not yet persisted in the database, false
     * that it already is.
     *
     * @param bool|null $new True if it is known this instance was not yet persisted
     * @return bool Whether or not the entity has been persisted.
     */
    public function isNew(?bool $new = null): bool
    {
        if ($new === null) {
            return $this->_new;
        }

        $new = (bool)$new;

        if ($new) {
            foreach ($this->_fields as $k => $p) {
                $this->_dirty[$k] = true;
            }
        }

        return $this->_new = $new;
    }

    /**
     * Returns whether this entity has errors.
     *
     * @param bool $includeNested true will check nested entities for hasErrors()
     * @return bool
     */
    public function hasErrors(bool $includeNested = true): bool
    {
        if (Hash::filter($this->_errors)) {
            return true;
        }

        if ($includeNested === false) {
            return false;
        }

        foreach ($this->_fields as $field) {
            if ($this->_readHasErrors($field)) {
                return true;
            }
        }

        return false;
    }

    /**
     * Returns all validation errors.
     *
     * @return array
     */
    public function getErrors(): array
    {
        $diff = array_diff_key($this->_fields, $this->_errors);

        return $this->_errors + (new Collection($diff))
            ->filter(function ($value) {
                return is_array($value) || $value instanceof EntityInterface;
            })
            ->map(function ($value) {
                return $this->_readError($value);
            })
            ->filter()
            ->toArray();
    }

    /**
     * Returns validation errors of a field
     *
     * @param string $field Field name to get the errors from
     * @return array
     */
    public function getError(string $field): array
    {
        $errors = $this->_errors[$field] ?? [];
        if ($errors) {
            return $errors;
        }

        return $this->_nestedErrors($field);
    }

    /**
     * Sets error messages to the entity
     *
     * ## Example
     *
     * ```
     * // Sets the error messages for multiple fields at once
     * $entity->setErrors(['salary' => ['message'], 'name' => ['another message']]);
     * ```
     *
     * @param array $fields The array of errors to set.
     * @param bool $overwrite Whether or not to overwrite pre-existing errors for $fields
     * @return $this
     */
    public function setErrors(array $fields, bool $overwrite = false)
    {
        if ($overwrite) {
            foreach ($fields as $f => $error) {
                $this->_errors[$f] = (array)$error;
            }

            return $this;
        }

        foreach ($fields as $f => $error) {
            $this->_errors += [$f => []];

            // String messages are appended to the list,
            // while more complex error structures need their
            // keys preserved for nested validator.
            if (is_string($error)) {
                $this->_errors[$f][] = $error;
            } else {
                foreach ($error as $k => $v) {
                    $this->_errors[$f][$k] = $v;
                }
            }
        }

        return $this;
    }

    /**
     * Sets errors for a single field
     *
     * ### Example
     *
     * ```
     * // Sets the error messages for a single field
     * $entity->setError('salary', ['must be numeric', 'must be a positive number']);
     * ```
     *
     * @param string $field The field to get errors for, or the array of errors to set.
     * @param string|array $errors The errors to be set for $field
     * @param bool $overwrite Whether or not to overwrite pre-existing errors for $field
     * @return $this
     */
    public function setError(string $field, $errors, bool $overwrite = false)
    {
        if (is_string($errors)) {
            $errors = [$errors];
        }

        return $this->setErrors([$field => $errors], $overwrite);
    }

    /**
     * Auxiliary method for getting errors in nested entities
     *
     * @param string $field the field in this entity to check for errors
     * @return array errors in nested entity if any
     */
    protected function _nestedErrors(string $field): array
    {
        // Only one path element, check for nested entity with error.
        if (strpos($field, '.') === false) {
            return $this->_readError($this->get($field));
        }
        // Try reading the errors data with field as a simple path
        $error = Hash::get($this->_errors, $field);
        if ($error !== null) {
            return $error;
        }
        $path = explode('.', $field);

        // Traverse down the related entities/arrays for
        // the relevant entity.
        $entity = $this;
        $len = count($path);
        while ($len) {
            $part = array_shift($path);
            $len = count($path);
            $val = null;
            if ($entity instanceof EntityInterface) {
                $val = $entity->get($part);
            } elseif (is_array($entity)) {
                $val = $entity[$part] ?? false;
            }

            if (is_array($val) ||
                $val instanceof Traversable ||
                $val instanceof EntityInterface
            ) {
                $entity = $val;
            } else {
                $path[] = $part;
                break;
            }
        }
        if (count($path) <= 1) {
            return $this->_readError($entity, array_pop($path));
        }

        return [];
    }

    /**
     * Reads if there are errors for one or many objects.
     *
     * @param array|\Cake\Datasource\EntityInterface $object The object to read errors from.
     * @return bool
     */
    protected function _readHasErrors($object): bool
    {
        if ($object instanceof EntityInterface && $object->hasErrors()) {
            return true;
        }

        if (is_array($object)) {
            foreach ($object as $value) {
                if ($this->_readHasErrors($value)) {
                    return true;
                }
            }
        }

        return false;
    }

    /**
     * Read the error(s) from one or many objects.
     *
     * @param array|\Cake\Datasource\EntityInterface $object The object to read errors from.
     * @param string|null $path The field name for errors.
     * @return array
     */
    protected function _readError($object, $path = null): array
    {
        if ($path !== null && $object instanceof EntityInterface) {
            return $object->getError($path);
        }
        if ($object instanceof EntityInterface) {
            return $object->getErrors();
        }
        if (is_array($object)) {
            $array = array_map(function ($val) {
                if ($val instanceof EntityInterface) {
                    return $val->getErrors();
                }
            }, $object);

            return array_filter($array);
        }

        return [];
    }

    /**
     * Get a list of invalid fields and their data for errors upon validation/patching
     *
     * @return array
     */
    public function getInvalid(): array
    {
        return $this->_invalid;
    }

    /**
     * Get a single value of an invalid field. Returns null if not set.
     *
     * @param string $field The name of the field.
     * @return mixed
     */
    public function getInvalidField(string $field)
    {
        return $this->_invalid[$field] ?? null;
    }

    /**
     * Set fields as invalid and not patchable into the entity.
     *
     * This is useful for batch operations when one needs to get the original value for an error message after patching.
     * This value could not be patched into the entity and is simply copied into the _invalid property for debugging
     * purposes or to be able to log it away.
     *
     * @param array $fields The values to set.
     * @param bool $overwrite Whether or not to overwrite pre-existing values for $field.
     * @return $this
     */
    public function setInvalid(array $fields, bool $overwrite = false)
    {
        foreach ($fields as $field => $value) {
            if ($overwrite === true) {
                $this->_invalid[$field] = $value;
                continue;
            }
            $this->_invalid += [$field => $value];
        }

        return $this;
    }

    /**
     * Sets a field as invalid and not patchable into the entity.
     *
     * @param string $field The value to set.
     * @param mixed $value The invalid value to be set for $field.
     * @return $this
     */
    public function setInvalidField(string $field, $value)
    {
        $this->_invalid[$field] = $value;

        return $this;
    }

    /**
     * Stores whether or not a field value can be changed or set in this entity.
     * The special field `*` can also be marked as accessible or protected, meaning
     * that any other field specified before will take its value. For example
     * `$entity->setAccess('*', true)` means that any field not specified already
     * will be accessible by default.
     *
     * You can also call this method with an array of fields, in which case they
     * will each take the accessibility value specified in the second argument.
     *
     * ### Example:
     *
     * ```
     * $entity->setAccess('id', true); // Mark id as not protected
     * $entity->setAccess('author_id', false); // Mark author_id as protected
     * $entity->setAccess(['id', 'user_id'], true); // Mark both fields as accessible
     * $entity->setAccess('*', false); // Mark all fields as protected
     * ```
     *
     * @param string|array $field Single or list of fields to change its accessibility
     * @param bool $set True marks the field as accessible, false will
     * mark it as protected.
     * @return $this
     */
    public function setAccess($field, bool $set)
    {
        if ($field === '*') {
            $this->_accessible = array_map(function ($p) use ($set) {
                return (bool)$set;
            }, $this->_accessible);
            $this->_accessible['*'] = (bool)$set;

            return $this;
        }

        foreach ((array)$field as $prop) {
            $this->_accessible[$prop] = (bool)$set;
        }

        return $this;
    }

    /**
     * Checks if a field is accessible
     *
     * ### Example:
     *
     * ```
     * $entity->isAccessible('id'); // Returns whether it can be set or not
     * ```
     *
     * @param string $field Field name to check
     * @return bool
     */
    public function isAccessible(string $field): bool
    {
        $value = $this->_accessible[$field] ??
            null;

        return ($value === null && !empty($this->_accessible['*'])) || $value;
    }

    /**
     * Returns the alias of the repository from which this entity came from.
     *
     * @return string
     */
    public function getSource(): string
    {
        return $this->_registryAlias;
    }

    /**
     * Sets the source alias
     *
     * @param string $alias the alias of the repository
     * @return $this
     */
    public function setSource(string $alias)
    {
        $this->_registryAlias = $alias;

        return $this;
    }

    /**
     * Returns a string representation of this object in a human readable format.
     *
     * @return string
     */
    public function __toString(): string
    {
        return (string)json_encode($this, JSON_PRETTY_PRINT);
    }

    /**
     * Returns an array that can be used to describe the internal state of this
     * object.
     *
     * @return array
     */
    public function __debugInfo(): array
    {
        $fields = $this->_fields;
        foreach ($this->_virtual as $field) {
            $fields[$field] = $this->$field;
        }

        return $fields + [
            '[new]' => $this->isNew(),
            '[accessible]' => $this->_accessible,
            '[dirty]' => $this->_dirty,
            '[original]' => $this->_original,
            '[virtual]' => $this->_virtual,
            '[hasErrors]' => $this->hasErrors(),
            '[errors]' => $this->_errors,
            '[invalid]' => $this->_invalid,
            '[repository]' => $this->_registryAlias,
        ];
    }
}<|MERGE_RESOLUTION|>--- conflicted
+++ resolved
@@ -514,11 +514,7 @@
     }
 
     /**
-<<<<<<< HEAD
      * Gets the list of visible fields.
-=======
-     * Gets the list of visible properties.
->>>>>>> 1398608c
      *
      * The list of visible fields is all standard fields
      * plus virtual fields minus hidden fields.
@@ -526,11 +522,7 @@
      * @return string[] A list of fields that are 'visible' in all
      *     representations.
      */
-<<<<<<< HEAD
     public function getVisible(): array
-=======
-    public function getVisible()
->>>>>>> 1398608c
     {
         $fields = array_keys($this->_fields);
         $fields = array_merge($fields, $this->_virtual);
@@ -539,31 +531,7 @@
     }
 
     /**
-<<<<<<< HEAD
      * Returns an array with all the fields that have been set
-=======
-     * Gets the list of visible properties.
-     *
-     * The list of visible properties is all standard properties
-     * plus virtual properties minus hidden properties.
-     *
-     * @return array A list of properties that are 'visible' in all
-     *     representations.
-     * @deprecated 3.8.0 Use getVisible() instead.
-     */
-    public function visibleProperties()
-    {
-        deprecationWarning(
-            get_called_class() . '::visibleProperties() is deprecated. ' .
-            'Use getVisible() instead.'
-        );
-
-        return $this->getVisible();
-    }
-
-    /**
-     * Returns an array with all the properties that have been set
->>>>>>> 1398608c
      * to this entity
      *
      * This method will recursively transform entities assigned to fields
@@ -574,13 +542,8 @@
     public function toArray(): array
     {
         $result = [];
-<<<<<<< HEAD
         foreach ($this->getVisible() as $field) {
             $value = $this->get($field);
-=======
-        foreach ($this->getVisible() as $property) {
-            $value = $this->get($property);
->>>>>>> 1398608c
             if (is_array($value)) {
                 $result[$field] = [];
                 foreach ($value as $k => $entity) {

--- conflicted
+++ resolved
@@ -545,9 +545,6 @@
     {
         $result = [];
         foreach ($fields as $field => $sort) {
-<<<<<<< HEAD
-            if (!str_contains($field, '.')) {
-=======
             if (is_int($field)) {
                 throw new CakeException(sprintf(
                     'The `order` config must be an associative array. Found invalid value with numeric key: `%s`',
@@ -556,7 +553,6 @@
             }
 
             if (strpos($field, '.') === false) {
->>>>>>> 60b1c720
                 $result[$field] = $sort;
                 continue;
             }

<?php
declare(strict_types=1);

/**
 * CakePHP(tm) : Rapid Development Framework (https://cakephp.org)
 * Copyright (c) Cake Software Foundation, Inc. (https://cakefoundation.org)
 *
 * Licensed under The MIT License
 * For full copyright and license information, please see the LICENSE.txt
 * Redistributions of files must retain the above copyright notice.
 *
 * @copyright     Copyright (c) Cake Software Foundation, Inc. (https://cakefoundation.org)
 * @link          https://cakephp.org CakePHP(tm) Project
 * @since         3.6.0
 * @license       https://opensource.org/licenses/mit-license.php MIT License
 */
namespace Cake\Database;

use Cake\Database\Schema\BaseSchema;
<<<<<<< HEAD
use Closure;
=======
use Cake\Database\Schema\TableSchema;
>>>>>>> 014fab88

/**
 * Interface for database driver.
 *
 */
interface DriverInterface
{
    /**
     * Establishes a connection to the database server.
     *
     * @return bool True on success, false on failure.
     */
    public function connect(): bool;

    /**
     * Disconnects from database server.
     *
     * @return void
     */
    public function disconnect(): void;

    /**
     * Returns correct connection resource or object that is internally used.
     *
     * @return object Connection object used internally.
     */
    public function getConnection();

    /**
     * Set the internal connection object.
     *
     * @param object $connection The connection instance.
     * @return $this
     */
    public function setConnection($connection);

    /**
     * Returns whether php is able to use this driver for connecting to database.
     *
     * @return bool True if it is valid to use this driver.
     */
    public function enabled(): bool;

    /**
     * Prepares a sql statement to be executed.
     *
     * @param string|\Cake\Database\Query $query The query to turn into a prepared statement.
     * @return \Cake\Database\StatementInterface
     */
    public function prepare($query): StatementInterface;

    /**
     * Starts a transaction.
     *
     * @return bool True on success, false otherwise.
     */
    public function beginTransaction(): bool;

    /**
     * Commits a transaction.
     *
     * @return bool True on success, false otherwise.
     */
    public function commitTransaction(): bool;

    /**
     * Rollbacks a transaction.
     *
     * @return bool True on success, false otherwise.
     */
    public function rollbackTransaction(): bool;

    /**
     * Get the SQL for releasing a save point.
     *
     * @param string|int $name The table name.
     * @return string
     */
    public function releaseSavePointSQL($name): string;

    /**
     * Get the SQL for creating a save point.
     *
     * @param string|int $name The table name.
     * @return string
     */
    public function savePointSQL($name): string;

    /**
     * Get the SQL for rollingback a save point.
     *
     * @param string|int $name The table name.
     * @return string
     */
    public function rollbackSavePointSQL($name): string;

    /**
     * Get the SQL for disabling foreign keys.
     *
     * @return string
     */
    public function disableForeignKeySQL(): string;

    /**
     * Get the SQL for enabling foreign keys.
     *
     * @return string
     */
    public function enableForeignKeySQL(): string;

    /**
     * Returns whether the driver supports adding or dropping constraints
     * to already created tables.
     *
     * @return bool true if driver supports dynamic constraints.
     */
    public function supportsDynamicConstraints(): bool;

    /**
     * Returns whether this driver supports save points for nested transactions.
     *
     * @return bool True if save points are supported, false otherwise.
     */
    public function supportsSavePoints(): bool;

    /**
     * Returns a value in a safe representation to be used in a query string
     *
     * @param mixed $value The value to quote.
     * @param int $type Type to be used for determining kind of quoting to perform.
     * @return string
     */
    public function quote($value, $type): string;

    /**
     * Checks if the driver supports quoting.
     *
     * @return bool
     */
    public function supportsQuoting(): bool;

    /**
     * Returns a callable function that will be used to transform a passed Query object.
     * This function, in turn, will return an instance of a Query object that has been
     * transformed to accommodate any specificities of the SQL dialect in use.
     *
     * @param string $type The type of query to be transformed
     * (select, insert, update, delete).
     * @return \Closure
     */
    public function queryTranslator(string $type): Closure;

    /**
     * Get the schema dialect.
     *
     * Used by Cake\Database\Schema package to reflect schema and
     * generate schema.
     *
     * If all the tables that use this Driver specify their
     * own schemas, then this may return null.
     *
     * @return \Cake\Database\Schema\BaseSchema
     */
    public function schemaDialect(): BaseSchema;

    /**
     * Quotes a database identifier (a column name, table name, etc..) to
     * be used safely in queries without the risk of using reserved words.
     *
     * @param string $identifier The identifier expression to quote.
     * @return string
     */
    public function quoteIdentifier(string $identifier): string;

    /**
     * Escapes values for use in schema definitions.
     *
     * @param mixed $value The value to escape.
     * @return string String for use in schema definitions.
     */
    public function schemaValue($value): string;

    /**
     * Returns the schema name that's being used.
     *
     * @return string
     */
    public function schema(): string;

    /**
     * Returns last id generated for a table or sequence in database.
     *
     * @param string|null $table table name or sequence to get last insert value from.
     * @param string|null $column the name of the column representing the primary key.
     * @return string|int
     */
    public function lastInsertId(?string $table = null, ?string $column = null);

    /**
     * Checks whether or not the driver is connected.
     *
     * @return bool
     */
    public function isConnected(): bool;

    /**
     * Sets whether or not this driver should automatically quote identifiers
     * in queries.
     *
     * @param bool $enable Whether to enable auto quoting
     * @return $this
     */
    public function enableAutoQuoting(bool $enable = true);

    /**
     * Disable auto quoting of identifiers in queries.
     *
     * @return $this
     */
    public function disableAutoQuoting();

    /**
     * Returns whether or not this driver should automatically quote identifiers
     * in queries.
     *
     * @return bool
     */
    public function isAutoQuotingEnabled(): bool;

    /**
     * Transforms the passed query to this Driver's dialect and returns an instance
     * of the transformed query and the full compiled SQL string.
     *
     * @param \Cake\Database\Query $query The query to compile.
     * @param \Cake\Database\ValueBinder $generator The value binder to use.
     * @return array containing 2 entries. The first entity is the transformed query
     * and the second one the compiled SQL.
     */
    public function compileQuery(Query $query, ValueBinder $generator): array;

    /**
     * Returns an instance of a QueryCompiler.
     *
     * @return \Cake\Database\QueryCompiler
     */
    public function newCompiler(): QueryCompiler;

    /**
     * Constructs new TableSchema.
     *
     * @param string $table The table name.
     * @param array $columns The list of columns for the schema.
     * @return \Cake\Database\Schema\TableSchema
     */
    public function newTableSchema(string $table, array $columns = []): TableSchema;
}<|MERGE_RESOLUTION|>--- conflicted
+++ resolved
@@ -17,11 +17,8 @@
 namespace Cake\Database;
 
 use Cake\Database\Schema\BaseSchema;
-<<<<<<< HEAD
+use Cake\Database\Schema\TableSchema;
 use Closure;
-=======
-use Cake\Database\Schema\TableSchema;
->>>>>>> 014fab88
 
 /**
  * Interface for database driver.

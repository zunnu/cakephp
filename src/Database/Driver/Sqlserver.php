--- conflicted
+++ resolved
@@ -99,14 +99,6 @@
     protected string $_endQuote = ']';
 
     /**
-<<<<<<< HEAD
-     * @inheritDoc
-     */
-    protected ?bool $supportsCTEs = true;
-
-    /**
-=======
->>>>>>> e7af2724
      * Establishes a connection to the database server.
      *
      * Please note that the PDO::ATTR_PERSISTENT attribute is not supported by

<?php
/**
 * CakePHP(tm) : Rapid Development Framework (https://cakephp.org)
 * Copyright (c) Cake Software Foundation, Inc. (https://cakefoundation.org)
 *
 * Licensed under The MIT License
 * For full copyright and license information, please see the LICENSE.txt
 * Redistributions of files must retain the above copyright notice.
 *
 * @copyright     Copyright (c) Cake Software Foundation, Inc. (https://cakefoundation.org)
 * @link          https://cakephp.org CakePHP(tm) Project
 * @since         3.0.0
 * @license       https://opensource.org/licenses/mit-license.php MIT License
 */
namespace Cake\Database;

use Cake\Core\App;
use Cake\Core\Retry\CommandRetry;
use Cake\Database\Exception\MissingConnectionException;
use Cake\Database\Exception\MissingDriverException;
use Cake\Database\Exception\MissingExtensionException;
use Cake\Database\Exception\NestedTransactionRollbackException;
use Cake\Database\Log\LoggedQuery;
use Cake\Database\Log\LoggingStatement;
use Cake\Database\Log\QueryLogger;
use Cake\Database\Retry\ReconnectStrategy;
use Cake\Database\Schema\CachedCollection;
use Cake\Database\Schema\Collection as SchemaCollection;
use Cake\Datasource\ConnectionInterface;
use Cake\Log\Log;
use Exception;

/**
 * Represents a connection with a database server.
 */
class Connection implements ConnectionInterface
{
    use TypeConverterTrait;

    /**
     * Contains the configuration params for this connection.
     *
     * @var array
     */
    protected $_config;

    /**
     * Driver object, responsible for creating the real connection
     * and provide specific SQL dialect.
     *
     * @var \Cake\Database\Driver
     */
    protected $_driver;

    /**
     * Contains how many nested transactions have been started.
     *
     * @var int
     */
    protected $_transactionLevel = 0;

    /**
     * Whether a transaction is active in this connection.
     *
     * @var bool
     */
    protected $_transactionStarted = false;

    /**
     * Whether this connection can and should use savepoints for nested
     * transactions.
     *
     * @var bool
     */
    protected $_useSavePoints = false;

    /**
     * Whether to log queries generated during this connection.
     *
     * @var bool
     */
    protected $_logQueries = false;

    /**
     * Logger object instance.
     *
     * @var \Cake\Database\Log\QueryLogger|null
     */
    protected $_logger;

    /**
     * The schema collection object
     *
     * @var \Cake\Database\Schema\Collection|null
     */
    protected $_schemaCollection;

    /**
     * NestedTransactionRollbackException object instance, will be stored if
     * the rollback method is called in some nested transaction.
     *
     * @var \Cake\Database\Exception\NestedTransactionRollbackException|null
     */
    protected $nestedTransactionRollbackException;

    /**
     * Constructor.
     *
     * @param array $config configuration for connecting to database
     */
    public function __construct($config)
    {
        $this->_config = $config;

        $driver = '';
        if (!empty($config['driver'])) {
            $driver = $config['driver'];
        }
        $this->setDriver($driver, $config);

        if (!empty($config['log'])) {
            $this->enableQueryLogging($config['log']);
        }
    }

    /**
     * Destructor
     *
     * Disconnects the driver to release the connection.
     */
    public function __destruct()
    {
        if ($this->_transactionStarted && class_exists('Cake\Log\Log')) {
            Log::warning('The connection is going to be closed but there is an active transaction.');
        }
    }

    /**
     * {@inheritDoc}
     */
    public function config(): array
    {
        return $this->_config;
    }

    /**
     * {@inheritDoc}
     */
    public function configName(): string
    {
        if (empty($this->_config['name'])) {
            return '';
        }

        return $this->_config['name'];
    }

    /**
     * Sets the driver instance. If a string is passed it will be treated
     * as a class name and will be instantiated.
     *
     * @param \Cake\Database\Driver|string $driver The driver instance to use.
     * @param array $config Config for a new driver.
     * @throws \Cake\Database\Exception\MissingDriverException When a driver class is missing.
     * @throws \Cake\Database\Exception\MissingExtensionException When a driver's PHP extension is missing.
     * @return $this
     */
    public function setDriver($driver, $config = [])
    {
        if (is_string($driver)) {
            $className = App::className($driver, 'Database/Driver');
            if ($className === null || !class_exists($className)) {
                throw new MissingDriverException(['driver' => $driver]);
            }
            $driver = new $className($config);
        }
        if (!$driver->enabled()) {
            throw new MissingExtensionException(['driver' => get_class($driver)]);
        }

        $this->_driver = $driver;

        return $this;
    }

    /**
     * Get the retry wrapper object that is allows recovery from server disconnects
     * while performing certain database actions, such as executing a query.
     *
     * @return \Cake\Core\Retry\CommandRetry The retry wrapper
     */
    public function getDisconnectRetry()
    {
        return new CommandRetry(new ReconnectStrategy($this));
    }

    /**
     * Gets the driver instance.
     *
     * @return \Cake\Database\Driver
     */
    public function getDriver()
    {
        return $this->_driver;
    }

    /**
     * Connects to the configured database.
     *
     * @throws \Cake\Database\Exception\MissingConnectionException if credentials are invalid.
     * @return bool true, if the connection was already established or the attempt was successful.
     */
    public function connect()
    {
        try {
            return $this->_driver->connect();
        } catch (Exception $e) {
            throw new MissingConnectionException(['reason' => $e->getMessage()], null, $e);
        }
    }

    /**
     * Disconnects from database server.
     *
     * @return void
     */
    public function disconnect()
    {
        $this->_driver->disconnect();
    }

    /**
     * Returns whether connection to database server was already established.
     *
     * @return bool
     */
    public function isConnected()
    {
        return $this->_driver->isConnected();
    }

    /**
     * Prepares a SQL statement to be executed.
     *
     * @param string|\Cake\Database\Query $sql The SQL to convert into a prepared statement.
     * @return \Cake\Database\StatementInterface
     */
    public function prepare($sql)
    {
        return $this->getDisconnectRetry()->run(function () use ($sql) {
            $statement = $this->_driver->prepare($sql);

            if ($this->_logQueries) {
                $statement = $this->_newLogger($statement);
            }

            return $statement;
        });
    }

    /**
     * Executes a query using $params for interpolating values and $types as a hint for each
     * those params.
     *
     * @param string $query SQL to be executed and interpolated with $params
     * @param array $params list or associative array of params to be interpolated in $query as values
     * @param array $types list or associative array of types to be used for casting values in query
     * @return \Cake\Database\StatementInterface executed statement
     */
    public function execute($query, array $params = [], array $types = [])
    {
        return $this->getDisconnectRetry()->run(function () use ($query, $params, $types) {
            if (!empty($params)) {
                $statement = $this->prepare($query);
                $statement->bind($params, $types);
                $statement->execute();
            } else {
                $statement = $this->query($query);
            }

            return $statement;
        });
    }

    /**
     * Compiles a Query object into a SQL string according to the dialect for this
     * connection's driver
     *
     * @param \Cake\Database\Query $query The query to be compiled
     * @param \Cake\Database\ValueBinder $generator The placeholder generator to use
     * @return string
     */
    public function compileQuery(Query $query, ValueBinder $generator)
    {
        return $this->getDriver()->compileQuery($query, $generator)[1];
    }

    /**
     * Executes the provided query after compiling it for the specific driver
     * dialect and returns the executed Statement object.
     *
     * @param \Cake\Database\Query $query The query to be executed
     * @return \Cake\Database\StatementInterface executed statement
     */
    public function run(Query $query)
    {
        return $this->getDisconnectRetry()->run(function () use ($query) {
            $statement = $this->prepare($query);
            $query->getValueBinder()->attachTo($statement);
            $statement->execute();

            return $statement;
        });
    }

    /**
     * Executes a SQL statement and returns the Statement object as result.
     *
     * @param string $sql The SQL query to execute.
     * @return \Cake\Database\StatementInterface
     */
    public function query($sql)
    {
        return $this->getDisconnectRetry()->run(function () use ($sql) {
            $statement = $this->prepare($sql);
            $statement->execute();

            return $statement;
        });
    }

    /**
     * Create a new Query instance for this connection.
     *
     * @return \Cake\Database\Query
     */
    public function newQuery()
    {
        return new Query($this);
    }

    /**
     * Sets a Schema\Collection object for this connection.
     *
     * @param \Cake\Database\Schema\Collection $collection The schema collection object
     * @return $this
     */
    public function setSchemaCollection(SchemaCollection $collection)
    {
        $this->_schemaCollection = $collection;

        return $this;
    }

    /**
     * Gets a Schema\Collection object for this connection.
     *
     * @return \Cake\Database\Schema\Collection
     */
    public function getSchemaCollection()
    {
        if ($this->_schemaCollection !== null) {
            return $this->_schemaCollection;
        }

        if (!empty($this->_config['cacheMetadata'])) {
            return $this->_schemaCollection = new CachedCollection($this, $this->_config['cacheMetadata']);
        }

        return $this->_schemaCollection = new SchemaCollection($this);
    }

    /**
     * Executes an INSERT query on the specified table.
     *
     * @param string $table the table to insert values in
     * @param array $data values to be inserted
     * @param array $types list of associative array containing the types to be used for casting
     * @return \Cake\Database\StatementInterface
     */
    public function insert($table, array $data, array $types = [])
    {
        return $this->getDisconnectRetry()->run(function () use ($table, $data, $types) {
            $columns = array_keys($data);

            return $this->newQuery()->insert($columns, $types)
                ->into($table)
                ->values($data)
                ->execute();
        });
    }

    /**
     * Executes an UPDATE statement on the specified table.
     *
     * @param string $table the table to update rows from
     * @param array $data values to be updated
     * @param array $conditions conditions to be set for update statement
     * @param array $types list of associative array containing the types to be used for casting
     * @return \Cake\Database\StatementInterface
     */
    public function update($table, array $data, array $conditions = [], $types = [])
    {
        return $this->getDisconnectRetry()->run(function () use ($table, $data, $conditions, $types) {
            return $this->newQuery()->update($table)
                ->set($data, $types)
                ->where($conditions, $types)
                ->execute();
        });
    }

    /**
     * Executes a DELETE statement on the specified table.
     *
     * @param string $table the table to delete rows from
     * @param array $conditions conditions to be set for delete statement
     * @param array $types list of associative array containing the types to be used for casting
     * @return \Cake\Database\StatementInterface
     */
    public function delete($table, $conditions = [], $types = [])
    {
        return $this->getDisconnectRetry()->run(function () use ($table, $conditions, $types) {
            return $this->newQuery()->delete($table)
                ->where($conditions, $types)
                ->execute();
        });
    }

    /**
     * Starts a new transaction.
     *
     * @return void
     */
    public function begin()
    {
        if (!$this->_transactionStarted) {
            if ($this->_logQueries) {
                $this->log('BEGIN');
            }

            $this->getDisconnectRetry()->run(function () {
                $this->_driver->beginTransaction();
            });

            $this->_transactionLevel = 0;
            $this->_transactionStarted = true;
            $this->nestedTransactionRollbackException = null;

            return;
        }

        $this->_transactionLevel++;
        if ($this->isSavePointsEnabled()) {
            $this->createSavePoint((string)$this->_transactionLevel);
        }
    }

    /**
     * Commits current transaction.
     *
     * @return bool true on success, false otherwise
     */
    public function commit()
    {
        if (!$this->_transactionStarted) {
            return false;
        }

        if ($this->_transactionLevel === 0) {
            if ($this->wasNestedTransactionRolledback()) {
                $e = $this->nestedTransactionRollbackException;
                $this->nestedTransactionRollbackException = null;
                throw $e;
            }

            $this->_transactionStarted = false;
            $this->nestedTransactionRollbackException = null;
            if ($this->_logQueries) {
                $this->log('COMMIT');
            }

            return $this->_driver->commitTransaction();
        }
        if ($this->isSavePointsEnabled()) {
            $this->releaseSavePoint((string)$this->_transactionLevel);
        }

        $this->_transactionLevel--;

        return true;
    }

    /**
     * Rollback current transaction.
     *
     * @param bool|null $toBeginning Whether or not the transaction should be rolled back to the
     * beginning of it. Defaults to false if using savepoints, or true if not.
     * @return bool
     */
    public function rollback($toBeginning = null)
    {
        if (!$this->_transactionStarted) {
            return false;
        }

        $useSavePoint = $this->isSavePointsEnabled();
        if ($toBeginning === null) {
            $toBeginning = !$useSavePoint;
        }
        if ($this->_transactionLevel === 0 || $toBeginning) {
            $this->_transactionLevel = 0;
            $this->_transactionStarted = false;
            $this->nestedTransactionRollbackException = null;
            if ($this->_logQueries) {
                $this->log('ROLLBACK');
            }
            $this->_driver->rollbackTransaction();

            return true;
        }

        $savePoint = $this->_transactionLevel--;
        if ($useSavePoint) {
            $this->rollbackSavepoint($savePoint);
        } elseif ($this->nestedTransactionRollbackException === null) {
            $this->nestedTransactionRollbackException = new NestedTransactionRollbackException();
        }

        return true;
    }

    /**
     * Enables/disables the usage of savepoints, enables only if driver the allows it.
     *
     * If you are trying to enable this feature, make sure you check the return value of this
     * function to verify it was enabled successfully.
     *
     * ### Example:
     *
     * `$connection->enableSavePoints(true)` Returns true if drivers supports save points, false otherwise
     * `$connection->enableSavePoints(false)` Disables usage of savepoints and returns false
     *
     * @param bool $enable Whether or not save points should be used.
     * @return $this
     */
    public function enableSavePoints($enable)
    {
        if ($enable === false) {
            $this->_useSavePoints = false;
        } else {
            $this->_useSavePoints = $this->_driver->supportsSavePoints();
        }

        return $this;
    }

    /**
     * Returns whether this connection is using savepoints for nested transactions
     *
     * @return bool true if enabled, false otherwise
     */
    public function isSavePointsEnabled()
    {
        return $this->_useSavePoints;
    }

    /**
     * Creates a new save point for nested transactions.
     *
     * @param string $name The save point name.
     * @return void
     */
    public function createSavePoint($name)
    {
        $this->execute($this->_driver->savePointSQL($name))->closeCursor();
    }

    /**
     * Releases a save point by its name.
     *
     * @param string $name The save point name.
     * @return void
     */
    public function releaseSavePoint($name)
    {
        $this->execute($this->_driver->releaseSavePointSQL($name))->closeCursor();
    }

    /**
     * Rollback a save point by its name.
     *
     * @param string $name The save point name.
     * @return void
     */
    public function rollbackSavepoint($name)
    {
        $this->execute($this->_driver->rollbackSavePointSQL($name))->closeCursor();
    }

    /**
     * Run driver specific SQL to disable foreign key checks.
     *
     * @return void
     */
    public function disableForeignKeys()
    {
        $this->getDisconnectRetry()->run(function () {
            $this->execute($this->_driver->disableForeignKeySQL())->closeCursor();
        });
    }

    /**
     * Run driver specific SQL to enable foreign key checks.
     *
     * @return void
     */
    public function enableForeignKeys()
    {
        $this->getDisconnectRetry()->run(function () {
            $this->execute($this->_driver->enableForeignKeySQL())->closeCursor();
        });
    }

    /**
     * Returns whether the driver supports adding or dropping constraints
     * to already created tables.
     *
     * @return bool true if driver supports dynamic constraints
     */
    public function supportsDynamicConstraints()
    {
        return $this->_driver->supportsDynamicConstraints();
    }

    /**
     * {@inheritDoc}
     *
     * ### Example:
     *
     * ```
     * $connection->transactional(function ($connection) {
     *   $connection->newQuery()->delete('users')->execute();
     * });
     * ```
     */
    public function transactional(callable $callback)
    {
        $this->begin();

        try {
            $result = $callback($this);
        } catch (Exception $e) {
            $this->rollback(false);
            throw $e;
        }

        if ($result === false) {
            $this->rollback(false);

            return false;
        }

        try {
            $this->commit();
        } catch (NestedTransactionRollbackException $e) {
            $this->rollback(false);
            throw $e;
        }

        return $result;
    }

    /**
     * Returns whether some nested transaction has been already rolled back.
     *
     * @return bool
     */
    protected function wasNestedTransactionRolledback()
    {
        return $this->nestedTransactionRollbackException instanceof NestedTransactionRollbackException;
    }

    /**
     * {@inheritDoc}
     *
     * ### Example:
     *
     * ```
     * $connection->disableConstraints(function ($connection) {
     *   $connection->newQuery()->delete('users')->execute();
     * });
     * ```
     */
    public function disableConstraints(callable $callback)
    {
        return $this->getDisconnectRetry()->run(function () use ($callback) {
            $this->disableForeignKeys();

            try {
                $result = $callback($this);
            } catch (Exception $e) {
                $this->enableForeignKeys();
                throw $e;
            }

            $this->enableForeignKeys();

            return $result;
        });
    }

    /**
     * Checks if a transaction is running.
     *
     * @return bool True if a transaction is running else false.
     */
    public function inTransaction()
    {
        return $this->_transactionStarted;
    }

    /**
     * Quotes value to be used safely in database query.
     *
     * @param mixed $value The value to quote.
     * @param string|null $type Type to be used for determining kind of quoting to perform
     * @return string Quoted value
     */
    public function quote($value, $type = null)
    {
        list($value, $type) = $this->cast($value, $type);

        return $this->_driver->quote($value, $type);
    }

    /**
     * Checks if the driver supports quoting.
     *
     * @return bool
     */
    public function supportsQuoting()
    {
        return $this->_driver->supportsQuoting();
    }

    /**
     * Quotes a database identifier (a column name, table name, etc..) to
     * be used safely in queries without the risk of using reserved words.
     *
     * @param string $identifier The identifier to quote.
     * @return string
     */
    public function quoteIdentifier($identifier)
    {
        return $this->_driver->quoteIdentifier($identifier);
    }

    /**
     * Enables or disables metadata caching for this connection
     *
     * Changing this setting will not modify existing schema collections objects.
     *
     * @param bool|string $cache Either boolean false to disable metadata caching, or
     *   true to use `_cake_model_` or the name of the cache config to use.
     * @return void
     */
    public function cacheMetadata($cache)
    {
        $this->_schemaCollection = null;
        $this->_config['cacheMetadata'] = $cache;
    }

    /**
     * {@inheritDoc}
     *
     * @deprecated 3.7.0 Use enableQueryLogging() and isQueryLoggingEnabled() instead.
     */
    public function logQueries($enable = null): bool
    {
        deprecationWarning(
            'Connection::logQueries() is deprecated. ' .
            'Use enableQueryLogging() and isQueryLoggingEnabled() instead.'
        );
        if ($enable === null) {
            return $this->_logQueries;
        }
        $this->_logQueries = $enable;
<<<<<<< HEAD
=======
    }

    /**
     * Enable/disable query logging
     *
     * @param bool $value Enable/disable query logging
     * @return $this
     */
    public function enableQueryLogging($value)
    {
        $this->_logQueries = (bool)$value;

        return $this;
    }

    /**
     * Check if query logging is enabled.
     *
     * @return bool
     */
    public function isQueryLoggingEnabled()
    {
        return $this->_logQueries;
    }

    /**
     * {@inheritDoc}
     *
     * @deprecated 3.5.0 Use getLogger() and setLogger() instead.
     */
    public function logger($instance = null)
    {
        deprecationWarning(
            'Connection::logger() is deprecated. ' .
            'Use Connection::setLogger()/getLogger() instead.'
        );
        if ($instance === null) {
            return $this->getLogger();
        }
>>>>>>> 50d16b6a

        return $enable;
    }

    /**
     * Sets a logger
     *
     * @param \Cake\Database\Log\QueryLogger $logger Logger object
     * @return $this
     */
    public function setLogger($logger)
    {
        $this->_logger = $logger;

        return $this;
    }

    /**
     * Gets the logger object
     *
     * @return \Cake\Database\Log\QueryLogger logger instance
     */
    public function getLogger()
    {
        if ($this->_logger === null) {
            $this->_logger = new QueryLogger();
        }

        return $this->_logger;
    }

    /**
     * Logs a Query string using the configured logger object.
     *
     * @param string $sql string to be logged
     * @return void
     */
    public function log($sql)
    {
        $query = new LoggedQuery();
        $query->query = $sql;
        $this->getLogger()->log($query);
    }

    /**
     * Returns a new statement object that will log the activity
     * for the passed original statement instance.
     *
     * @param \Cake\Database\StatementInterface $statement the instance to be decorated
     * @return \Cake\Database\Log\LoggingStatement
     */
    protected function _newLogger(StatementInterface $statement)
    {
        $log = new LoggingStatement($statement, $this->_driver);
        $log->setLogger($this->getLogger());

        return $log;
    }

    /**
     * Returns an array that can be used to describe the internal state of this
     * object.
     *
     * @return array
     */
    public function __debugInfo()
    {
        $secrets = [
            'password' => '*****',
            'username' => '*****',
            'host' => '*****',
            'database' => '*****',
            'port' => '*****',
        ];
        $replace = array_intersect_key($secrets, $this->_config);
        $config = $replace + $this->_config;

        return [
            'config' => $config,
            'driver' => $this->_driver,
            'transactionLevel' => $this->_transactionLevel,
            'transactionStarted' => $this->_transactionStarted,
            'useSavePoints' => $this->_useSavePoints,
            'logQueries' => $this->_logQueries,
            'logger' => $this->_logger,
        ];
    }
}<|MERGE_RESOLUTION|>--- conflicted
+++ resolved
@@ -771,22 +771,19 @@
     }
 
     /**
-     * {@inheritDoc}
-     *
-     * @deprecated 3.7.0 Use enableQueryLogging() and isQueryLoggingEnabled() instead.
-     */
-    public function logQueries($enable = null): bool
-    {
-        deprecationWarning(
-            'Connection::logQueries() is deprecated. ' .
-            'Use enableQueryLogging() and isQueryLoggingEnabled() instead.'
-        );
-        if ($enable === null) {
+     * Enable/disable query logging
+     *
+     * @param bool|null $value The value to set or read by using null.
+     * @return bool
+     */
+    public function logQueries($value = null): bool
+    {
+        if ($value === null) {
             return $this->_logQueries;
         }
-        $this->_logQueries = $enable;
-<<<<<<< HEAD
-=======
+        $this->enableQueryLogging($value);
+
+        return $this->_logQueries;
     }
 
     /**
@@ -810,25 +807,6 @@
     public function isQueryLoggingEnabled()
     {
         return $this->_logQueries;
-    }
-
-    /**
-     * {@inheritDoc}
-     *
-     * @deprecated 3.5.0 Use getLogger() and setLogger() instead.
-     */
-    public function logger($instance = null)
-    {
-        deprecationWarning(
-            'Connection::logger() is deprecated. ' .
-            'Use Connection::setLogger()/getLogger() instead.'
-        );
-        if ($instance === null) {
-            return $this->getLogger();
-        }
->>>>>>> 50d16b6a
-
-        return $enable;
     }
 
     /**

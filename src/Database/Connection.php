<?php
declare(strict_types=1);

/**
 * CakePHP(tm) : Rapid Development Framework (https://cakephp.org)
 * Copyright (c) Cake Software Foundation, Inc. (https://cakefoundation.org)
 *
 * Licensed under The MIT License
 * For full copyright and license information, please see the LICENSE.txt
 * Redistributions of files must retain the above copyright notice.
 *
 * @copyright     Copyright (c) Cake Software Foundation, Inc. (https://cakefoundation.org)
 * @link          https://cakephp.org CakePHP(tm) Project
 * @since         3.0.0
 * @license       https://opensource.org/licenses/mit-license.php MIT License
 */
namespace Cake\Database;

use Cake\Cache\Cache;
use Cake\Core\App;
use Cake\Core\Exception\CakeException;
use Cake\Core\Retry\CommandRetry;
use Cake\Database\Exception\MissingDriverException;
use Cake\Database\Exception\MissingExtensionException;
use Cake\Database\Exception\NestedTransactionRollbackException;
use Cake\Database\Query\DeleteQuery;
use Cake\Database\Query\InsertQuery;
use Cake\Database\Query\QueryFactory;
use Cake\Database\Query\SelectQuery;
use Cake\Database\Query\UpdateQuery;
use Cake\Database\Retry\ReconnectStrategy;
use Cake\Database\Schema\CachedCollection;
use Cake\Database\Schema\Collection as SchemaCollection;
use Cake\Database\Schema\CollectionInterface as SchemaCollectionInterface;
use Cake\Datasource\ConnectionInterface;
use Cake\Log\Log;
use Closure;
use Psr\SimpleCache\CacheInterface;
use Throwable;

/**
 * Represents a connection with a database server.
 */
class Connection implements ConnectionInterface
{
    /**
     * Contains the configuration params for this connection.
     *
     * @var array<string, mixed>
     */
    protected array $_config;

    /**
     * @var \Cake\Database\Driver
     */
    protected Driver $readDriver;

    /**
     * @var \Cake\Database\Driver
     */
    protected Driver $writeDriver;

    /**
     * Contains how many nested transactions have been started.
     *
     * @var int
     */
    protected int $_transactionLevel = 0;

    /**
     * Whether a transaction is active in this connection.
     *
     * @var bool
     */
    protected bool $_transactionStarted = false;

    /**
     * Whether this connection can and should use savepoints for nested
     * transactions.
     *
     * @var bool
     */
    protected bool $_useSavePoints = false;

    /**
     * Cacher object instance.
     *
     * @var \Psr\SimpleCache\CacheInterface|null
     */
    protected ?CacheInterface $cacher = null;

    /**
     * The schema collection object
     *
     * @var \Cake\Database\Schema\CollectionInterface|null
     */
    protected ?SchemaCollectionInterface $_schemaCollection = null;

    /**
     * NestedTransactionRollbackException object instance, will be stored if
     * the rollback method is called in some nested transaction.
     *
     * @var \Cake\Database\Exception\NestedTransactionRollbackException|null
     */
    protected ?NestedTransactionRollbackException $nestedTransactionRollbackException = null;

    protected QueryFactory $queryFactory;

    /**
     * Constructor.
     *
     * ### Available options:
     *
     * - `driver` Sort name or FCQN for driver.
     * - `log` Boolean indicating whether to use query logging.
     * - `name` Connection name.
     * - `cacheMetaData` Boolean indicating whether metadata (datasource schemas) should be cached.
     *    If set to a string it will be used as the name of cache config to use.
     * - `cacheKeyPrefix` Custom prefix to use when generation cache keys. Defaults to connection name.
     *
     * @param array<string, mixed> $config Configuration array.
     */
    public function __construct(array $config)
    {
        $this->_config = $config;
        [self::ROLE_READ => $this->readDriver, self::ROLE_WRITE => $this->writeDriver] = $this->createDrivers($config);
    }

    /**
     * Creates read and write drivers.
     *
     * @param array $config Connection config
     * @return array<string, \Cake\Database\Driver>
     * @psalm-return array{read: \Cake\Database\Driver, write: \Cake\Database\Driver}
     */
    protected function createDrivers(array $config): array
    {
        $driver = $config['driver'] ?? '';
        if (!is_string($driver)) {
            assert($driver instanceof Driver);
            if (!$driver->enabled()) {
                throw new MissingExtensionException(['driver' => get_class($driver), 'name' => $this->configName()]);
            }

            // Legacy support for setting instance instead of driver class
            return [self::ROLE_READ => $driver, self::ROLE_WRITE => $driver];
        }

        /** @var class-string<\Cake\Database\Driver>|null $driverClass */
        $driverClass = App::className($driver, 'Database/Driver');
        if ($driverClass === null) {
            throw new MissingDriverException(['driver' => $driver, 'connection' => $this->configName()]);
        }

        $sharedConfig = array_diff_key($config, array_flip([
            'name',
            'driver',
            'cacheMetaData',
            'cacheKeyPrefix',
        ]));

        $writeConfig = $config['write'] ?? [] + $sharedConfig;
        $readConfig = $config['read'] ?? [] + $sharedConfig;
        if ($readConfig == $writeConfig) {
            $readDriver = $writeDriver = new $driverClass(['_role' => self::ROLE_WRITE] + $writeConfig);
        } else {
            $readDriver = new $driverClass(['_role' => self::ROLE_READ] + $readConfig);
            $writeDriver = new $driverClass(['_role' => self::ROLE_WRITE] + $writeConfig);
        }

        if (!$writeDriver->enabled()) {
            throw new MissingExtensionException(['driver' => get_class($writeDriver), 'name' => $this->configName()]);
        }

        return [self::ROLE_READ => $readDriver, self::ROLE_WRITE => $writeDriver];
    }

    /**
     * Destructor
     *
     * Disconnects the driver to release the connection.
     */
    public function __destruct()
    {
        if ($this->_transactionStarted && class_exists(Log::class)) {
            Log::warning('The connection is going to be closed but there is an active transaction.');
        }
    }

    /**
     * @inheritDoc
     */
    public function config(): array
    {
        return $this->_config;
    }

    /**
     * @inheritDoc
     */
    public function configName(): string
    {
        return $this->_config['name'] ?? '';
    }

    /**
     * Returns the connection role: read or write.
     *
     * @return string
     */
    public function role(): string
    {
        return preg_match('/:read$/', $this->configName()) === 1 ? static::ROLE_READ : static::ROLE_WRITE;
    }

    /**
     * Get the retry wrapper object that is allows recovery from server disconnects
     * while performing certain database actions, such as executing a query.
     *
     * @return \Cake\Core\Retry\CommandRetry The retry wrapper
     */
    public function getDisconnectRetry(): CommandRetry
    {
        return new CommandRetry(new ReconnectStrategy($this));
    }

    /**
     * Gets the driver instance.
     *
     * @param string $role Connection role ('read' or 'write')
     * @return \Cake\Database\Driver
     */
    public function getDriver(string $role = self::ROLE_WRITE): Driver
    {
        assert($role === self::ROLE_READ || $role === self::ROLE_WRITE);

        return $role === self::ROLE_READ ? $this->readDriver : $this->writeDriver;
    }

    /**
<<<<<<< HEAD
=======
     * Connects to the configured database.
     *
     * @throws \Cake\Database\Exception\MissingConnectionException If database connection could not be established.
     * @return bool true, if the connection was already established or the attempt was successful.
     * @deprecated 4.5.0 Use getDriver()->connect() instead.
     */
    public function connect(): bool
    {
        deprecationWarning(
            'If you cannot use automatic connection management, use $connection->getDriver()->connect() instead.'
        );

        $connected = true;
        foreach ([self::ROLE_READ, self::ROLE_WRITE] as $role) {
            try {
                $connected = $connected && $this->getDriver($role)->connect();
            } catch (MissingConnectionException $e) {
                throw $e;
            } catch (Throwable $e) {
                throw new MissingConnectionException(
                    [
                        'driver' => App::shortName(get_class($this->getDriver($role)), 'Database/Driver'),
                        'reason' => $e->getMessage(),
                    ],
                    null,
                    $e
                );
            }
        }

        return $connected;
    }

    /**
     * Disconnects from database server.
     *
     * @return void
     * @deprecated 4.5.0 Use getDriver()->disconnect() instead.
     */
    public function disconnect(): void
    {
        deprecationWarning(
            'If you cannot use automatic connection management, use $connection->getDriver()->disconnect() instead.'
        );

        $this->getDriver(self::ROLE_READ)->disconnect();
        $this->getDriver(self::ROLE_WRITE)->disconnect();
    }

    /**
     * Returns whether connection to database server was already established.
     *
     * @return bool
     * @deprecated 4.5.0 Use getDriver()->isConnected() instead.
     */
    public function isConnected(): bool
    {
        deprecationWarning('Use $connection->getDriver()->isConnected() instead.');

        return $this->getDriver(self::ROLE_READ)->isConnected() && $this->getDriver(self::ROLE_WRITE)->isConnected();
    }

    /**
     * Prepares a SQL statement to be executed.
     *
     * @param \Cake\Database\Query|string $query The SQL to convert into a prepared statement.
     * @return \Cake\Database\StatementInterface
     * @deprecated 4.5.0 Use getDriver()->prepare() instead.
     */
    public function prepare($query): StatementInterface
    {
        $role = $query instanceof Query ? $query->getConnectionRole() : self::ROLE_WRITE;

        return $this->getDisconnectRetry()->run(function () use ($query, $role) {
            $statement = $this->getDriver($role)->prepare($query);

            if ($this->_logQueries) {
                $statement = $this->_newLogger($statement);
            }

            return $statement;
        });
    }

    /**
>>>>>>> b7c27b49
     * Executes a query using $params for interpolating values and $types as a hint for each
     * those params.
     *
     * @param string $sql SQL to be executed and interpolated with $params
     * @param array $params list or associative array of params to be interpolated in $sql as values
     * @param array $types list or associative array of types to be used for casting values in query
     * @return \Cake\Database\StatementInterface executed statement
     */
    public function execute(string $sql, array $params = [], array $types = []): StatementInterface
    {
<<<<<<< HEAD
        return $this->getDisconnectRetry()->run(fn () => $this->getDriver()->execute($sql, $params, $types));
=======
        return $this->getDisconnectRetry()->run(function () use ($sql, $params, $types) {
            $statement = $this->prepare($sql);
            if (!empty($params)) {
                $statement->bind($params, $types);
            }
            $statement->execute();

            return $statement;
        });
    }

    /**
     * Compiles a Query object into a SQL string according to the dialect for this
     * connection's driver
     *
     * @param \Cake\Database\Query $query The query to be compiled
     * @param \Cake\Database\ValueBinder $binder Value binder
     * @return string
     * @deprecated 4.5.0 Use getDriver()->compileQuery() instead.
     */
    public function compileQuery(Query $query, ValueBinder $binder): string
    {
        deprecationWarning('Use getDriver()->compileQuery() instead.');

        return $this->getDriver($query->getConnectionRole())->compileQuery($query, $binder)[1];
>>>>>>> b7c27b49
    }

    /**
     * Executes the provided query after compiling it for the specific driver
     * dialect and returns the executed Statement object.
     *
     * @param \Cake\Database\Query $query The query to be executed
     * @return \Cake\Database\StatementInterface executed statement
     */
    public function run(Query $query): StatementInterface
    {
        return $this->getDisconnectRetry()->run(fn () => $this->getDriver($query->getConnectionRole())->run($query));
    }

    /**
     * Get query factory instance.
     *
     * @return \Cake\Database\Query\QueryFactory
     */
    public function queryFactory(): QueryFactory
    {
        return $this->queryFactory ??= new QueryFactory($this);
    }

    /**
     * Create a new SelectQuery instance for this connection.
     *
     * @param \Cake\Database\ExpressionInterface|\Closure|array|string|float|int $fields Fields/columns list for the query.
     * @param array|string $table The table or list of tables to query.
     * @param array<string, string> $types Associative array containing the types to be used for casting.
     * @return \Cake\Database\Query\SelectQuery<mixed>
     */
    public function selectQuery(
        ExpressionInterface|Closure|array|string|float|int $fields = [],
        array|string $table = [],
        array $types = []
    ): SelectQuery {
        return $this->queryFactory()->select($fields, $table, $types);
    }

    /**
     * Create a new InsertQuery instance for this connection.
     *
<<<<<<< HEAD
     * @param string|null $table The table to insert rows into.
     * @param array $values Associative array of column => value to be inserted.
     * @param array<int|string, string> $types Associative array containing the types to be used for casting.
     * @return \Cake\Database\Query\InsertQuery
=======
     * @param string $sql The SQL query to execute.
     * @return \Cake\Database\StatementInterface
     * @deprecated 4.5.0 Use either `selectQuery`, `insertQuery`, `deleteQuery`, `updateQuery` instead.
>>>>>>> b7c27b49
     */
    public function insertQuery(?string $table = null, array $values = [], array $types = []): InsertQuery
    {
        return $this->queryFactory()->insert($table, $values, $types);
    }

    /**
     * Create a new UpdateQuery instance for this connection.
     *
     * @param \Cake\Database\ExpressionInterface|string|null $table The table to update rows of.
     * @param array $values Values to be updated.
     * @param array $conditions Conditions to be set for the update statement.
     * @param array<string, string> $types Associative array containing the types to be used for casting.
     * @return \Cake\Database\Query\UpdateQuery
     */
    public function updateQuery(
        ExpressionInterface|string|null $table = null,
        array $values = [],
        array $conditions = [],
        array $types = []
    ): UpdateQuery {
        return $this->queryFactory()->update($table, $values, $conditions, $types);
    }

    /**
     * Create a new DeleteQuery instance for this connection.
     *
<<<<<<< HEAD
     * @param string|null $table The table to delete rows from.
     * @param array $conditions Conditions to be set for the delete statement.
     * @param array<string, string> $types Associative array containing the types to be used for casting.
     * @return \Cake\Database\Query\DeleteQuery
=======
     * @return \Cake\Database\Query
     * @deprecated 4.5.0 Use `insertQuery()`, `deleteQuery()`, `selectQuery()` or `updateQuery()` instead.
>>>>>>> b7c27b49
     */
    public function deleteQuery(?string $table = null, array $conditions = [], array $types = []): DeleteQuery
    {
        return $this->queryFactory()->delete($table, $conditions, $types);
    }

    /**
     * Sets a Schema\Collection object for this connection.
     *
     * @param \Cake\Database\Schema\CollectionInterface $collection The schema collection object
     * @return $this
     */
    public function setSchemaCollection(SchemaCollectionInterface $collection)
    {
        $this->_schemaCollection = $collection;

        return $this;
    }

    /**
     * Gets a Schema\Collection object for this connection.
     *
     * @return \Cake\Database\Schema\CollectionInterface
     */
    public function getSchemaCollection(): SchemaCollectionInterface
    {
        if ($this->_schemaCollection !== null) {
            return $this->_schemaCollection;
        }

        if (!empty($this->_config['cacheMetadata'])) {
            return $this->_schemaCollection = new CachedCollection(
                new SchemaCollection($this),
                empty($this->_config['cacheKeyPrefix']) ? $this->configName() : $this->_config['cacheKeyPrefix'],
                $this->getCacher()
            );
        }

        return $this->_schemaCollection = new SchemaCollection($this);
    }

    /**
     * Executes an INSERT query on the specified table.
     *
     * @param string $table the table to insert values in
     * @param array $values values to be inserted
     * @param array<int|string, string> $types Array containing the types to be used for casting
     * @return \Cake\Database\StatementInterface
     */
    public function insert(string $table, array $values, array $types = []): StatementInterface
    {
        return $this->insertQuery($table, $values, $types)->execute();
    }

    /**
     * Executes an UPDATE statement on the specified table.
     *
     * @param string $table the table to update rows from
     * @param array $values values to be updated
     * @param array $conditions conditions to be set for update statement
     * @param array<string> $types list of associative array containing the types to be used for casting
     * @return \Cake\Database\StatementInterface
     */
    public function update(string $table, array $values, array $conditions = [], array $types = []): StatementInterface
    {
        return $this->updateQuery($table, $values, $conditions, $types)->execute();
    }

    /**
     * Executes a DELETE statement on the specified table.
     *
     * @param string $table the table to delete rows from
     * @param array $conditions conditions to be set for delete statement
     * @param array<string> $types list of associative array containing the types to be used for casting
     * @return \Cake\Database\StatementInterface
     */
    public function delete(string $table, array $conditions = [], array $types = []): StatementInterface
    {
        return $this->deleteQuery($table, $conditions, $types)->execute();
    }

    /**
     * Starts a new transaction.
     *
     * @return void
     */
    public function begin(): void
    {
        if (!$this->_transactionStarted) {
            $this->getDisconnectRetry()->run(function (): void {
                $this->getDriver()->beginTransaction();
            });

            $this->_transactionLevel = 0;
            $this->_transactionStarted = true;
            $this->nestedTransactionRollbackException = null;

            return;
        }

        $this->_transactionLevel++;
        if ($this->isSavePointsEnabled()) {
            $this->createSavePoint((string)$this->_transactionLevel);
        }
    }

    /**
     * Commits current transaction.
     *
     * @return bool true on success, false otherwise
     */
    public function commit(): bool
    {
        if (!$this->_transactionStarted) {
            return false;
        }

        if ($this->_transactionLevel === 0) {
            if ($this->wasNestedTransactionRolledback()) {
                $e = $this->nestedTransactionRollbackException;
                assert($e !== null);
                $this->nestedTransactionRollbackException = null;
                throw $e;
            }

            $this->_transactionStarted = false;
            $this->nestedTransactionRollbackException = null;

            return $this->getDriver()->commitTransaction();
        }
        if ($this->isSavePointsEnabled()) {
            $this->releaseSavePoint((string)$this->_transactionLevel);
        }

        $this->_transactionLevel--;

        return true;
    }

    /**
     * Rollback current transaction.
     *
     * @param bool|null $toBeginning Whether the transaction should be rolled back to the
     * beginning of it. Defaults to false if using savepoints, or true if not.
     * @return bool
     */
    public function rollback(?bool $toBeginning = null): bool
    {
        if (!$this->_transactionStarted) {
            return false;
        }

        $useSavePoint = $this->isSavePointsEnabled();
        $toBeginning ??= !$useSavePoint;
        if ($this->_transactionLevel === 0 || $toBeginning) {
            $this->_transactionLevel = 0;
            $this->_transactionStarted = false;
            $this->nestedTransactionRollbackException = null;
            $this->getDriver()->rollbackTransaction();

            return true;
        }

        $savePoint = $this->_transactionLevel--;
        if ($useSavePoint) {
            $this->rollbackSavepoint($savePoint);
        } else {
            $this->nestedTransactionRollbackException ??= new NestedTransactionRollbackException();
        }

        return true;
    }

    /**
     * Enables/disables the usage of savepoints, enables only if driver the allows it.
     *
     * If you are trying to enable this feature, make sure you check
     * `isSavePointsEnabled()` to verify that savepoints were enabled successfully.
     *
     * @param bool $enable Whether save points should be used.
     * @return $this
     */
    public function enableSavePoints(bool $enable = true)
    {
        if ($enable === false) {
            $this->_useSavePoints = false;
        } else {
            $this->_useSavePoints = $this->getDriver()->supports(DriverFeatureEnum::SAVEPOINT);
        }

        return $this;
    }

    /**
     * Disables the usage of savepoints.
     *
     * @return $this
     */
    public function disableSavePoints()
    {
        $this->_useSavePoints = false;

        return $this;
    }

    /**
     * Returns whether this connection is using savepoints for nested transactions
     *
     * @return bool true if enabled, false otherwise
     */
    public function isSavePointsEnabled(): bool
    {
        return $this->_useSavePoints;
    }

    /**
     * Creates a new save point for nested transactions.
     *
     * @param string|int $name Save point name or id
     * @return void
     */
    public function createSavePoint(string|int $name): void
    {
        $this->execute($this->getDriver()->savePointSQL($name));
    }

    /**
     * Releases a save point by its name.
     *
     * @param string|int $name Save point name or id
     * @return void
     */
    public function releaseSavePoint(string|int $name): void
    {
        $sql = $this->getDriver()->releaseSavePointSQL($name);
        if ($sql) {
            $this->execute($sql);
        }
    }

    /**
     * Rollback a save point by its name.
     *
     * @param string|int $name Save point name or id
     * @return void
     */
    public function rollbackSavepoint(string|int $name): void
    {
        $this->execute($this->getDriver()->rollbackSavePointSQL($name));
    }

    /**
     * Run driver specific SQL to disable foreign key checks.
     *
     * @return void
     */
    public function disableForeignKeys(): void
    {
        $this->getDisconnectRetry()->run(function (): void {
            $this->execute($this->getDriver()->disableForeignKeySQL());
        });
    }

    /**
     * Run driver specific SQL to enable foreign key checks.
     *
     * @return void
     */
    public function enableForeignKeys(): void
    {
        $this->getDisconnectRetry()->run(function (): void {
            $this->execute($this->getDriver()->enableForeignKeySQL());
        });
    }

    /**
     * Executes a callback inside a transaction, if any exception occurs
     * while executing the passed callback, the transaction will be rolled back
     * If the result of the callback is `false`, the transaction will
     * also be rolled back. Otherwise the transaction is committed after executing
     * the callback.
     *
     * The callback will receive the connection instance as its first argument.
     *
     * ### Example:
     *
     * ```
     * $connection->transactional(function ($connection) {
     *   $connection->deleteQuery('users')->execute();
     * });
     * ```
     *
     * @param \Closure $callback The callback to execute within a transaction.
     * @return mixed The return value of the callback.
     * @throws \Exception Will re-throw any exception raised in $callback after
     *   rolling back the transaction.
     */
    public function transactional(Closure $callback): mixed
    {
        $this->begin();

        try {
            $result = $callback($this);
        } catch (Throwable $e) {
            $this->rollback(false);
            throw $e;
        }

        if ($result === false) {
            $this->rollback(false);

            return false;
        }

        try {
            $this->commit();
        } catch (NestedTransactionRollbackException $e) {
            $this->rollback(false);
            throw $e;
        }

        return $result;
    }

    /**
     * Returns whether some nested transaction has been already rolled back.
     *
     * @return bool
     */
    protected function wasNestedTransactionRolledback(): bool
    {
        return $this->nestedTransactionRollbackException instanceof NestedTransactionRollbackException;
    }

    /**
     * Run an operation with constraints disabled.
     *
     * Constraints should be re-enabled after the callback succeeds/fails.
     *
     * ### Example:
     *
     * ```
     * $connection->disableConstraints(function ($connection) {
     *   $connection->insertQuery('users')->execute();
     * });
     * ```
     *
     * @param \Closure $callback Callback to run with constraints disabled
     * @return mixed The return value of the callback.
     * @throws \Exception Will re-throw any exception raised in $callback after
     *   rolling back the transaction.
     */
    public function disableConstraints(Closure $callback): mixed
    {
        return $this->getDisconnectRetry()->run(function () use ($callback) {
            $this->disableForeignKeys();

            try {
                $result = $callback($this);
            } finally {
                $this->enableForeignKeys();
            }

            return $result;
        });
    }

    /**
     * Checks if a transaction is running.
     *
     * @return bool True if a transaction is running else false.
     */
    public function inTransaction(): bool
    {
        return $this->_transactionStarted;
    }

    /**
     * Enables or disables metadata caching for this connection
     *
     * Changing this setting will not modify existing schema collections objects.
     *
     * @param string|bool $cache Either boolean false to disable metadata caching, or
     *   true to use `_cake_model_` or the name of the cache config to use.
     * @return void
     */
    public function cacheMetadata(string|bool $cache): void
    {
        $this->_schemaCollection = null;
        $this->_config['cacheMetadata'] = $cache;
        if (is_string($cache)) {
            $this->cacher = null;
        }
    }

    /**
     * @inheritDoc
     */
    public function setCacher(CacheInterface $cacher)
    {
        $this->cacher = $cacher;

        return $this;
    }

    /**
     * @inheritDoc
     */
    public function getCacher(): CacheInterface
    {
        if ($this->cacher !== null) {
            return $this->cacher;
        }

        $configName = $this->_config['cacheMetadata'] ?? '_cake_model_';
        if (!is_string($configName)) {
            $configName = '_cake_model_';
        }

        if (!class_exists(Cache::class)) {
            throw new CakeException(
                'To use caching you must either set a cacher using Connection::setCacher()' .
                ' or require the cakephp/cache package in your composer config.'
            );
        }

        return $this->cacher = Cache::pool($configName);
    }

    /**
     * Returns an array that can be used to describe the internal state of this
     * object.
     *
     * @return array<string, mixed>
     */
    public function __debugInfo(): array
    {
        $secrets = [
            'password' => '*****',
            'username' => '*****',
            'host' => '*****',
            'database' => '*****',
            'port' => '*****',
        ];
        $replace = array_intersect_key($secrets, $this->_config);
        $config = $replace + $this->_config;

        if (isset($config['read'])) {
            /** @psalm-suppress PossiblyInvalidArgument */
            $config['read'] = array_intersect_key($secrets, $config['read']) + $config['read'];
        }
        if (isset($config['write'])) {
            /** @psalm-suppress PossiblyInvalidArgument */
            $config['write'] = array_intersect_key($secrets, $config['write']) + $config['write'];
        }

        return [
            'config' => $config,
            'readDriver' => $this->readDriver,
            'writeDriver' => $this->writeDriver,
            'transactionLevel' => $this->_transactionLevel,
            'transactionStarted' => $this->_transactionStarted,
            'useSavePoints' => $this->_useSavePoints,
        ];
    }
}<|MERGE_RESOLUTION|>--- conflicted
+++ resolved
@@ -2,16 +2,16 @@
 declare(strict_types=1);
 
 /**
- * CakePHP(tm) : Rapid Development Framework (https://cakephp.org)
- * Copyright (c) Cake Software Foundation, Inc. (https://cakefoundation.org)
- *
- * Licensed under The MIT License
- * For full copyright and license information, please see the LICENSE.txt
- * Redistributions of files must retain the above copyright notice.
- *
- * @copyright     Copyright (c) Cake Software Foundation, Inc. (https://cakefoundation.org)
- * @link          https://cakephp.org CakePHP(tm) Project
- * @since         3.0.0
+* CakePHP(tm) : Rapid Development Framework (https://cakephp.org)
+* Copyright (c) Cake Software Foundation, Inc. (https://cakefoundation.org)
+*
+* Licensed under The MIT License
+* For full copyright and license information, please see the LICENSE.txt
+* Redistributions of files must retain the above copyright notice.
+*
+* @copyright     Copyright (c) Cake Software Foundation, Inc. (https://cakefoundation.org)
+* @link          https://cakephp.org CakePHP(tm) Project
+* @since         3.0.0
  * @license       https://opensource.org/licenses/mit-license.php MIT License
  */
 namespace Cake\Database;
@@ -238,94 +238,6 @@
     }
 
     /**
-<<<<<<< HEAD
-=======
-     * Connects to the configured database.
-     *
-     * @throws \Cake\Database\Exception\MissingConnectionException If database connection could not be established.
-     * @return bool true, if the connection was already established or the attempt was successful.
-     * @deprecated 4.5.0 Use getDriver()->connect() instead.
-     */
-    public function connect(): bool
-    {
-        deprecationWarning(
-            'If you cannot use automatic connection management, use $connection->getDriver()->connect() instead.'
-        );
-
-        $connected = true;
-        foreach ([self::ROLE_READ, self::ROLE_WRITE] as $role) {
-            try {
-                $connected = $connected && $this->getDriver($role)->connect();
-            } catch (MissingConnectionException $e) {
-                throw $e;
-            } catch (Throwable $e) {
-                throw new MissingConnectionException(
-                    [
-                        'driver' => App::shortName(get_class($this->getDriver($role)), 'Database/Driver'),
-                        'reason' => $e->getMessage(),
-                    ],
-                    null,
-                    $e
-                );
-            }
-        }
-
-        return $connected;
-    }
-
-    /**
-     * Disconnects from database server.
-     *
-     * @return void
-     * @deprecated 4.5.0 Use getDriver()->disconnect() instead.
-     */
-    public function disconnect(): void
-    {
-        deprecationWarning(
-            'If you cannot use automatic connection management, use $connection->getDriver()->disconnect() instead.'
-        );
-
-        $this->getDriver(self::ROLE_READ)->disconnect();
-        $this->getDriver(self::ROLE_WRITE)->disconnect();
-    }
-
-    /**
-     * Returns whether connection to database server was already established.
-     *
-     * @return bool
-     * @deprecated 4.5.0 Use getDriver()->isConnected() instead.
-     */
-    public function isConnected(): bool
-    {
-        deprecationWarning('Use $connection->getDriver()->isConnected() instead.');
-
-        return $this->getDriver(self::ROLE_READ)->isConnected() && $this->getDriver(self::ROLE_WRITE)->isConnected();
-    }
-
-    /**
-     * Prepares a SQL statement to be executed.
-     *
-     * @param \Cake\Database\Query|string $query The SQL to convert into a prepared statement.
-     * @return \Cake\Database\StatementInterface
-     * @deprecated 4.5.0 Use getDriver()->prepare() instead.
-     */
-    public function prepare($query): StatementInterface
-    {
-        $role = $query instanceof Query ? $query->getConnectionRole() : self::ROLE_WRITE;
-
-        return $this->getDisconnectRetry()->run(function () use ($query, $role) {
-            $statement = $this->getDriver($role)->prepare($query);
-
-            if ($this->_logQueries) {
-                $statement = $this->_newLogger($statement);
-            }
-
-            return $statement;
-        });
-    }
-
-    /**
->>>>>>> b7c27b49
      * Executes a query using $params for interpolating values and $types as a hint for each
      * those params.
      *
@@ -336,35 +248,7 @@
      */
     public function execute(string $sql, array $params = [], array $types = []): StatementInterface
     {
-<<<<<<< HEAD
         return $this->getDisconnectRetry()->run(fn () => $this->getDriver()->execute($sql, $params, $types));
-=======
-        return $this->getDisconnectRetry()->run(function () use ($sql, $params, $types) {
-            $statement = $this->prepare($sql);
-            if (!empty($params)) {
-                $statement->bind($params, $types);
-            }
-            $statement->execute();
-
-            return $statement;
-        });
-    }
-
-    /**
-     * Compiles a Query object into a SQL string according to the dialect for this
-     * connection's driver
-     *
-     * @param \Cake\Database\Query $query The query to be compiled
-     * @param \Cake\Database\ValueBinder $binder Value binder
-     * @return string
-     * @deprecated 4.5.0 Use getDriver()->compileQuery() instead.
-     */
-    public function compileQuery(Query $query, ValueBinder $binder): string
-    {
-        deprecationWarning('Use getDriver()->compileQuery() instead.');
-
-        return $this->getDriver($query->getConnectionRole())->compileQuery($query, $binder)[1];
->>>>>>> b7c27b49
     }
 
     /**
@@ -408,16 +292,10 @@
     /**
      * Create a new InsertQuery instance for this connection.
      *
-<<<<<<< HEAD
      * @param string|null $table The table to insert rows into.
      * @param array $values Associative array of column => value to be inserted.
      * @param array<int|string, string> $types Associative array containing the types to be used for casting.
      * @return \Cake\Database\Query\InsertQuery
-=======
-     * @param string $sql The SQL query to execute.
-     * @return \Cake\Database\StatementInterface
-     * @deprecated 4.5.0 Use either `selectQuery`, `insertQuery`, `deleteQuery`, `updateQuery` instead.
->>>>>>> b7c27b49
      */
     public function insertQuery(?string $table = null, array $values = [], array $types = []): InsertQuery
     {
@@ -445,15 +323,10 @@
     /**
      * Create a new DeleteQuery instance for this connection.
      *
-<<<<<<< HEAD
      * @param string|null $table The table to delete rows from.
      * @param array $conditions Conditions to be set for the delete statement.
      * @param array<string, string> $types Associative array containing the types to be used for casting.
      * @return \Cake\Database\Query\DeleteQuery
-=======
-     * @return \Cake\Database\Query
-     * @deprecated 4.5.0 Use `insertQuery()`, `deleteQuery()`, `selectQuery()` or `updateQuery()` instead.
->>>>>>> b7c27b49
      */
     public function deleteQuery(?string $table = null, array $conditions = [], array $types = []): DeleteQuery
     {

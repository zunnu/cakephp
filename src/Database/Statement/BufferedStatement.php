--- conflicted
+++ resolved
@@ -20,10 +20,7 @@
 use Cake\Database\StatementInterface;
 use Cake\Database\TypeConverterTrait;
 use Iterator;
-<<<<<<< HEAD
 use RuntimeException;
-=======
->>>>>>> 9aafc71e
 
 /**
  * A statement decorator that implements buffered results.
@@ -284,12 +281,7 @@
      *
      * @return mixed
      */
-<<<<<<< HEAD
     public function key(): mixed
-=======
-    #[\ReturnTypeWillChange]
-    public function key()
->>>>>>> 9aafc71e
     {
         return $this->index;
     }
@@ -299,12 +291,7 @@
      *
      * @return mixed
      */
-<<<<<<< HEAD
     public function current(): mixed
-=======
-    #[\ReturnTypeWillChange]
-    public function current()
->>>>>>> 9aafc71e
     {
         return $this->buffer[$this->index];
     }

--- conflicted
+++ resolved
@@ -477,16 +477,6 @@
                 $this->_table
             ));
         }
-<<<<<<< HEAD
-        if (empty($attrs['columns'])) {
-            throw new DatabaseException(sprintf(
-                'Index `%s` in table `%s` must have at least one column.',
-                $name,
-                $this->_table
-            ));
-        }
-=======
->>>>>>> e07815ab
         $attrs['columns'] = (array)$attrs['columns'];
         foreach ($attrs['columns'] as $field) {
             if (empty($this->_columns[$field])) {

--- conflicted
+++ resolved
@@ -235,14 +235,7 @@
                         $expression->setField($unaliasedField);
                     }
 
-<<<<<<< HEAD
-                /** @var string|\Cake\Database\ExpressionInterface $field */
-                $field = $condition->getField();
-                if ($field instanceof ExpressionInterface || strpos($field, '.') === false) {
-                    return $condition;
-=======
                     return $expression;
->>>>>>> 1687385d
                 }
 
                 if ($expression instanceof IdentifierExpression) {

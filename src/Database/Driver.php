--- conflicted
+++ resolved
@@ -16,13 +16,11 @@
  */
 namespace Cake\Database;
 
-<<<<<<< HEAD
 use Cake\Database\Exception\MissingConnectionException;
 use Cake\Database\Schema\BaseSchema;
-=======
 use Cake\Database\Query;
 use Cake\Database\Schema\TableSchema;
->>>>>>> aa9e2c0e
+use Cake\Database\Schema\TableSchemaInterface;
 use Cake\Database\Statement\PDOStatement;
 use InvalidArgumentException;
 use PDO;
@@ -405,13 +403,9 @@
     }
 
     /**
-     * Constructs new TableSchema.
-     *
-     * @param string $table The table name.
-     * @param array $columns The list of columns for the schema.
-     * @return \Cake\Database\Schema\TableSchemaInterface
-     */
-    public function newTableSchema($table, array $columns = [])
+     * @inheritDoc
+     */
+    public function newTableSchema(string $table, array $columns = []): TableSchemaInterface
     {
         $className = TableSchema::class;
         if (isset($this->_config['tableSchema'])) {

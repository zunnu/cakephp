<?php
declare(strict_types=1);

/**
 * CakePHP(tm) : Rapid Development Framework (https://cakephp.org)
 * Copyright (c) Cake Software Foundation, Inc. (https://cakefoundation.org)
 *
 * Licensed under The MIT License
 * For full copyright and license information, please see the LICENSE.txt
 * Redistributions of files must retain the above copyright notice.
 *
 * @copyright     Copyright (c) Cake Software Foundation, Inc. (https://cakefoundation.org)
 * @link          https://cakephp.org CakePHP(tm) Project
 * @since         3.0.0
 * @license       https://opensource.org/licenses/mit-license.php MIT License
 */
namespace Cake\Database;

use Cake\Core\App;
use Cake\Core\Retry\CommandRetry;
use Cake\Database\Exception\MissingConnectionException;
use Cake\Database\Retry\ErrorCodeWaitStrategy;
use Cake\Database\Schema\SchemaDialect;
use Cake\Database\Schema\TableSchema;
use Cake\Database\Statement\PDOStatement;
use Closure;
use InvalidArgumentException;
use PDO;
use PDOException;

/**
 * Represents a database driver containing all specificities for
 * a database engine including its SQL dialect.
 */
abstract class Driver implements DriverInterface
{
    /**
     * @var int|null Maximum alias length or null if no limit
     */
    protected const MAX_ALIAS_LENGTH = null;

    /**
     * @var array<int>  DB-specific error codes that allow connect retry
     */
    protected const RETRY_ERROR_CODES = [];

    /**
     * Instance of PDO.
     *
     * @var \PDO
     */
    protected $_connection;

    /**
     * Configuration data.
     *
     * @var array
     */
    protected array $_config;

    /**
     * Base configuration that is merged into the user
     * supplied configuration data.
     *
     * @var array
     */
    protected array $_baseConfig = [];

    /**
     * Indicates whether or not the driver is doing automatic identifier quoting
     * for all queries
     *
     * @var bool
     */
    protected bool $_autoQuoting = false;

    /**
<<<<<<< HEAD
     * Whether or not the server supports common table expressions.
     *
     * @var bool|null
     */
    protected ?bool $supportsCTEs = null;

    /**
=======
>>>>>>> e7af2724
     * The server version
     *
     * @var string|null
     */
    protected ?string $_version = null;

    /**
     * The last number of connection retry attempts.
     *
     * @var int
     */
    protected int $connectRetries = 0;

    /**
     * Constructor
     *
     * @param array<string, mixed> $config The configuration for the driver.
     * @throws \InvalidArgumentException
     */
    public function __construct(array $config = [])
    {
        if (empty($config['username']) && !empty($config['login'])) {
            throw new InvalidArgumentException(
                'Please pass "username" instead of "login" for connecting to the database'
            );
        }
        $config += $this->_baseConfig;
        $this->_config = $config;
        if (!empty($config['quoteIdentifiers'])) {
            $this->enableAutoQuoting();
        }
    }

    /**
     * Establishes a connection to the database server
     *
     * @param string $dsn A Driver-specific PDO-DSN
     * @param array<string, mixed> $config configuration to be used for creating connection
     * @return bool true on success
     */
    protected function _connect(string $dsn, array $config): bool
    {
        $action = function () use ($dsn, $config): void {
            $this->setConnection(new PDO(
                $dsn,
                $config['username'] ?: null,
                $config['password'] ?: null,
                $config['flags']
            ));
        };

        $retry = new CommandRetry(new ErrorCodeWaitStrategy(static::RETRY_ERROR_CODES, 5), 4);
        try {
            $retry->run($action);
        } catch (PDOException $e) {
            throw new MissingConnectionException(
                [
                    'driver' => App::shortName(static::class, 'Database/Driver'),
                    'reason' => $e->getMessage(),
                ],
                null,
                $e
            );
        } finally {
            $this->connectRetries = $retry->getRetries();
        }

        return true;
    }

    /**
     * @inheritDoc
     */
    abstract public function connect(): bool;

    /**
     * @inheritDoc
     */
    public function disconnect(): void
    {
        /** @psalm-suppress PossiblyNullPropertyAssignmentValue */
        $this->_connection = null;
        $this->_version = null;
    }

    /**
     * Returns connected server version.
     *
     * @return string
     */
    public function version(): string
    {
        if ($this->_version === null) {
            $this->connect();
            $this->_version = (string)$this->_connection->getAttribute(PDO::ATTR_SERVER_VERSION);
        }

        return $this->_version;
    }

    /**
     * Get the internal PDO connection instance.
     *
     * @return \PDO
     */
    public function getConnection(): PDO
    {
        if ($this->_connection === null) {
            throw new MissingConnectionException([
                'driver' => App::shortName(static::class, 'Database/Driver'),
                'reason' => 'Unknown',
            ]);
        }

        return $this->_connection;
    }

    /**
     * Set the internal PDO connection instance.
     *
     * @param \PDO $connection PDO instance.
     * @return $this
     * @psalm-suppress MoreSpecificImplementedParamType
     */
    public function setConnection(object $connection)
    {
        $this->_connection = $connection;

        return $this;
    }

    /**
     * @inheritDoc
     */
    abstract public function enabled(): bool;

    /**
     * @inheritDoc
     */
    public function prepare(Query|string $query): StatementInterface
    {
        $this->connect();
        $statement = $this->_connection->prepare($query instanceof Query ? $query->sql() : $query);

        return new PDOStatement($statement, $this);
    }

    /**
     * @inheritDoc
     */
    public function beginTransaction(): bool
    {
        $this->connect();
        if ($this->_connection->inTransaction()) {
            return true;
        }

        return $this->_connection->beginTransaction();
    }

    /**
     * @inheritDoc
     */
    public function commitTransaction(): bool
    {
        $this->connect();
        if (!$this->_connection->inTransaction()) {
            return false;
        }

        return $this->_connection->commit();
    }

    /**
     * @inheritDoc
     */
    public function rollbackTransaction(): bool
    {
        $this->connect();
        if (!$this->_connection->inTransaction()) {
            return false;
        }

        return $this->_connection->rollBack();
    }

    /**
     * Returns whether a transaction is active for connection.
     *
     * @return bool
     */
    public function inTransaction(): bool
    {
        $this->connect();

        return $this->_connection->inTransaction();
    }

    /**
     * @inheritDoc
     */
    public function supportsSavePoints(): bool
    {
        deprecationWarning('Feature support checks are now implemented by `supports()` with FEATURE_* constants.');

        return $this->supports(static::FEATURE_SAVEPOINT);
    }

    /**
     * Returns true if the server supports common table expressions.
     *
     * @return bool
     * @deprecated 4.3.0 Use `supports(DriverInterface::FEATURE_QUOTE)` instead
     */
    public function supportsCTEs(): bool
    {
        deprecationWarning('Feature support checks are now implemented by `supports()` with FEATURE_* constants.');

        return $this->supports(static::FEATURE_CTE);
    }

    /**
     * @inheritDoc
     */
    public function quote($value, $type = PDO::PARAM_STR): string
    {
        $this->connect();

        return $this->_connection->quote((string)$value, $type);
    }

    /**
     * Checks if the driver supports quoting, as PDO_ODBC does not support it.
     *
     * @return bool
     * @deprecated 4.3.0 Use `supports(DriverInterface::FEATURE_QUOTE)` instead
     */
    public function supportsQuoting(): bool
    {
        deprecationWarning('Feature support checks are now implemented by `supports()` with FEATURE_* constants.');

        return $this->supports(static::FEATURE_QUOTE);
    }

    /**
     * @inheritDoc
     */
    abstract public function queryTranslator(string $type): Closure;

    /**
     * @inheritDoc
     */
    abstract public function schemaDialect(): SchemaDialect;

    /**
     * @inheritDoc
     */
    abstract public function quoteIdentifier(string $identifier): string;

    /**
     * @inheritDoc
     */
    public function schemaValue($value): string
    {
        if ($value === null) {
            return 'NULL';
        }
        if ($value === false) {
            return 'FALSE';
        }
        if ($value === true) {
            return 'TRUE';
        }
        if (is_float($value)) {
            return str_replace(',', '.', (string)$value);
        }
        /** @psalm-suppress InvalidArgument */
        if (
            (
                is_int($value) ||
                $value === '0'
            ) ||
            (
                is_numeric($value) &&
                strpos($value, ',') === false &&
                substr($value, 0, 1) !== '0' &&
                strpos($value, 'e') === false
            )
        ) {
            return (string)$value;
        }

        return $this->_connection->quote((string)$value, PDO::PARAM_STR);
    }

    /**
     * @inheritDoc
     */
    public function schema(): string
    {
        return $this->_config['schema'];
    }

    /**
     * @inheritDoc
     */
    public function lastInsertId(?string $table = null, ?string $column = null): string|int
    {
        $this->connect();

        if ($this->_connection instanceof PDO) {
            return $this->_connection->lastInsertId($table);
        }

        return $this->_connection->lastInsertId($table, $column);
    }

    /**
     * @inheritDoc
     */
    public function isConnected(): bool
    {
        if ($this->_connection === null) {
            $connected = false;
        } else {
            try {
                $connected = (bool)$this->_connection->query('SELECT 1');
            } catch (PDOException $e) {
                $connected = false;
            }
        }

        return $connected;
    }

    /**
     * @inheritDoc
     */
    public function enableAutoQuoting(bool $enable = true)
    {
        $this->_autoQuoting = $enable;

        return $this;
    }

    /**
     * @inheritDoc
     */
    public function disableAutoQuoting()
    {
        $this->_autoQuoting = false;

        return $this;
    }

    /**
     * @inheritDoc
     */
    public function isAutoQuotingEnabled(): bool
    {
        return $this->_autoQuoting;
    }

    /**
     * Returns whether the driver supports the feature.
     *
     * Defaults to true for FEATURE_QUOTE and FEATURE_SAVEPOINT.
     *
     * @param string $feature Driver feature name
     * @return bool
     */
    public function supports(string $feature): bool
    {
        switch ($feature) {
            case static::FEATURE_QUOTE:
            case static::FEATURE_SAVEPOINT:
                return true;
        }

        return false;
    }

    /**
     * @inheritDoc
     */
    public function compileQuery(Query $query, ValueBinder $binder): array
    {
        $processor = $this->newCompiler();
        $translator = $this->queryTranslator($query->type());
        $query = $translator($query);

        return [$query, $processor->compile($query, $binder)];
    }

    /**
     * @inheritDoc
     */
    public function newCompiler(): QueryCompiler
    {
        return new QueryCompiler();
    }

    /**
     * @inheritDoc
     */
    public function newTableSchema(string $table, array $columns = []): TableSchema
    {
        $className = TableSchema::class;
        if (isset($this->_config['tableSchema'])) {
            /** @var class-string<\Cake\Database\Schema\TableSchema> $className */
            $className = $this->_config['tableSchema'];
        }

        return new $className($table, $columns);
    }

    /**
     * Returns the maximum alias length allowed.
     * This can be different than the maximum identifier length for columns.
     *
     * @return int|null Maximum alias length or null if no limit
     */
    public function getMaxAliasLength(): ?int
    {
        return static::MAX_ALIAS_LENGTH;
    }

    /**
     * Returns the number of connection retry attempts made.
     *
     * @return int
     */
    public function getConnectRetries(): int
    {
        return $this->connectRetries;
    }

    /**
     * Destructor
     */
    public function __destruct()
    {
        /** @psalm-suppress PossiblyNullPropertyAssignmentValue */
        $this->_connection = null;
    }

    /**
     * Returns an array that can be used to describe the internal state of this
     * object.
     *
     * @return array<string, mixed>
     */
    public function __debugInfo(): array
    {
        return [
            'connected' => $this->_connection !== null,
        ];
    }
}<|MERGE_RESOLUTION|>--- conflicted
+++ resolved
@@ -75,16 +75,6 @@
     protected bool $_autoQuoting = false;
 
     /**
-<<<<<<< HEAD
-     * Whether or not the server supports common table expressions.
-     *
-     * @var bool|null
-     */
-    protected ?bool $supportsCTEs = null;
-
-    /**
-=======
->>>>>>> e7af2724
      * The server version
      *
      * @var string|null

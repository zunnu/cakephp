<?php
declare(strict_types=1);

/**
 * CakePHP(tm) : Rapid Development Framework (https://cakephp.org)
 * Copyright (c) Cake Software Foundation, Inc. (https://cakefoundation.org)
 *
 * Licensed under The MIT License
 * For full copyright and license information, please see the LICENSE.txt
 * Redistributions of files must retain the above copyright notice.
 *
 * @copyright     Copyright (c) Cake Software Foundation, Inc. (https://cakefoundation.org)
 * @link          https://cakephp.org CakePHP(tm) Project
 * @since         3.3.0
 * @license       https://opensource.org/licenses/mit-license.php MIT License
 */
namespace Cake\Error\Middleware;

use Cake\Core\App;
use Cake\Core\Configure;
use Cake\Core\InstanceConfigTrait;
use Cake\Error\ErrorHandler;
use Cake\Error\ExceptionTrap;
use Cake\Error\Renderer\WebExceptionRenderer;
use Cake\Http\Exception\RedirectException;
use Cake\Http\Response;
use InvalidArgumentException;
use Laminas\Diactoros\Response\RedirectResponse;
use Psr\Http\Message\ResponseInterface;
use Psr\Http\Message\ServerRequestInterface;
use Psr\Http\Server\MiddlewareInterface;
use Psr\Http\Server\RequestHandlerInterface;
use Throwable;

/**
 * Error handling middleware.
 *
 * Traps exceptions and converts them into HTML or content-type appropriate
 * error pages using the CakePHP ExceptionRenderer.
 */
class ErrorHandlerMiddleware implements MiddlewareInterface
{
    use InstanceConfigTrait;

    /**
     * Default configuration values.
     *
     * Ignored if contructor is passed an ExceptionTrap instance.
     *
<<<<<<< HEAD
     * Configuration keys and values are shared with `ExceptionTrap`.
=======
     * - `log` Enable logging of exceptions.
     * - `skipLog` List of exceptions to skip logging. Exceptions that
     *   extend one of the listed exceptions will also not be logged. Example:
     *
     *   ```
     *   'skipLog' => ['Cake\Error\NotFoundException', 'Cake\Error\UnauthorizedException']
     *   ```
     *
     * - `trace` Should error logs include stack traces?
     * - `exceptionRenderer` The renderer instance or class name to use or a callable factory
     *   which returns a \Cake\Error\ExceptionRendererInterface instance.
     *   Defaults to \Cake\Error\Renderer\WebExceptionRenderer
>>>>>>> 292f65b2
     *
     * @var array<string, mixed>
     * @see \Cake\Error\ExceptionTrap
     */
    protected $_defaultConfig = [
        'exceptionRenderer' => WebExceptionRenderer::class,
    ];

    /**
     * Error handler instance.
     *
     * @var \Cake\Error\ErrorHandler|null
     */
    protected $errorHandler = null;

    /**
     * ExceptionTrap instance
     *
     * @var \Cake\Error\ExceptionTrap|null
     */
    protected $exceptionTrap = null;

    /**
     * Constructor
     *
     * @param \Cake\Error\ErrorHandler|\Cake\Error\ExceptionTrap|array $errorHandler The error handler instance
     *  or config array.
     * @throws \InvalidArgumentException
     */
    public function __construct($errorHandler = [])
    {
        if (func_num_args() > 1) {
            deprecationWarning(
                'The signature of ErrorHandlerMiddleware::__construct() has changed. '
                . 'Pass the config array as 1st argument instead.'
            );

            $errorHandler = func_get_arg(1);
        }

        if (PHP_VERSION_ID >= 70400 && Configure::read('debug')) {
            ini_set('zend.exception_ignore_args', '0');
        }

        if (is_array($errorHandler)) {
            $this->setConfig($errorHandler);

            return;
        }
        if ($errorHandler instanceof ErrorHandler) {
            deprecationWarning(
                'Using an `ErrorHandler` is deprecated. You should migate to the `ExceptionTrap` sub-system instead.'
            );
            $this->errorHandler = $errorHandler;

            return;
        }
        if ($errorHandler instanceof ExceptionTrap) {
            $this->exceptionTrap = $errorHandler;

            return;
        }
        throw new InvalidArgumentException(sprintf(
            '$errorHandler argument must be a config array or ExceptionTrap instance. Got `%s` instead.',
            getTypeName($errorHandler)
        ));
    }

    /**
     * Wrap the remaining middleware with error handling.
     *
     * @param \Psr\Http\Message\ServerRequestInterface $request The request.
     * @param \Psr\Http\Server\RequestHandlerInterface $handler The request handler.
     * @return \Psr\Http\Message\ResponseInterface A response
     */
    public function process(ServerRequestInterface $request, RequestHandlerInterface $handler): ResponseInterface
    {
        try {
            return $handler->handle($request);
        } catch (RedirectException $exception) {
            return $this->handleRedirect($exception);
        } catch (Throwable $exception) {
            return $this->handleException($exception, $request);
        }
    }

    /**
     * Handle an exception and generate an error response
     *
     * @param \Throwable $exception The exception to handle.
     * @param \Psr\Http\Message\ServerRequestInterface $request The request.
     * @return \Psr\Http\Message\ResponseInterface A response.
     */
    public function handleException(Throwable $exception, ServerRequestInterface $request): ResponseInterface
    {
        if ($this->errorHandler === null) {
            $trap = $this->getExceptionTrap();
            $trap->logException($exception, $request);

            $renderer = $trap->renderer($exception, $request);
        } else {
            $errorHandler = $this->getErrorHandler();
            $errorHandler->logException($exception, $request);

            $renderer = $errorHandler->getRenderer($exception, $request);
        }

        try {
            /** @var \Psr\Http\Message\ResponseInterface|string $response */
            $response = $renderer->render();
            if (is_string($response)) {
                return new Response(['body' => $response, 'status' => 500]);
            }

            return $response;
        } catch (Throwable $internalException) {
            $errorHandler->logException($internalException, $request);

            return $this->handleInternalError();
        }
    }

    /**
     * Convert a redirect exception into a response.
     *
     * @param \Cake\Http\Exception\RedirectException $exception The exception to handle
     * @return \Psr\Http\Message\ResponseInterface Response created from the redirect.
     */
    public function handleRedirect(RedirectException $exception): ResponseInterface
    {
        return new RedirectResponse(
            $exception->getMessage(),
            $exception->getCode(),
            $exception->getHeaders()
        );
    }

    /**
     * Handle internal errors.
     *
     * @return \Psr\Http\Message\ResponseInterface A response
     */
    protected function handleInternalError(): ResponseInterface
    {
        return new Response([
            'body' => 'An Internal Server Error Occurred',
            'status' => 500,
        ]);
    }

    /**
     * Get a error handler instance
     *
     * @return \Cake\Error\ErrorHandler The error handler.
     */
    protected function getErrorHandler(): ErrorHandler
    {
        if ($this->errorHandler === null) {
            /** @var class-string<\Cake\Error\ErrorHandler> $className */
            $className = App::className('ErrorHandler', 'Error');
            $this->errorHandler = new $className($this->getConfig());
        }

        return $this->errorHandler;
    }

    /**
     * Get a exception trap instance
     *
     * @return \Cake\Error\ExceptionTrap The exception trap.
     */
    protected function getExceptionTrap(): ExceptionTrap
    {
        if ($this->exceptionTrap === null) {
            /** @var class-string<\Cake\Error\ExceptionTrap> $className */
            $className = App::className('ExceptionTrap', 'Error');
            $this->exceptionTrap = new $className($this->getConfig());
        }

        return $this->exceptionTrap;
    }
}<|MERGE_RESOLUTION|>--- conflicted
+++ resolved
@@ -47,22 +47,9 @@
      *
      * Ignored if contructor is passed an ExceptionTrap instance.
      *
-<<<<<<< HEAD
      * Configuration keys and values are shared with `ExceptionTrap`.
-=======
-     * - `log` Enable logging of exceptions.
-     * - `skipLog` List of exceptions to skip logging. Exceptions that
-     *   extend one of the listed exceptions will also not be logged. Example:
-     *
-     *   ```
-     *   'skipLog' => ['Cake\Error\NotFoundException', 'Cake\Error\UnauthorizedException']
-     *   ```
-     *
-     * - `trace` Should error logs include stack traces?
-     * - `exceptionRenderer` The renderer instance or class name to use or a callable factory
-     *   which returns a \Cake\Error\ExceptionRendererInterface instance.
-     *   Defaults to \Cake\Error\Renderer\WebExceptionRenderer
->>>>>>> 292f65b2
+     * This class will pass its configuration onto the ExceptionTrap
+     * class if you are using the array style constructor.
      *
      * @var array<string, mixed>
      * @see \Cake\Error\ExceptionTrap

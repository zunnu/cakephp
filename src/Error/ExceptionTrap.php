<?php
declare(strict_types=1);

namespace Cake\Error;

use Cake\Cache\InvalidArgumentException;
use Cake\Core\InstanceConfigTrait;
use Cake\Error\Renderer\ConsoleExceptionRenderer;
use Cake\Error\Renderer\WebExceptionRenderer;
use Cake\Event\EventDispatcherTrait;
use Cake\Routing\Router;
use Psr\Http\Message\ServerRequestInterface;
use Throwable;

/**
 * Entry point to CakePHP's exception handling.
 *
 * Using the `register()` method you can attach an ExceptionTrap to PHP's default exception handler and register
 * a shutdown handler to handle fatal errors.
 *
 * When exceptions are trapped the `Exception.beforeRender` event is triggered.
 * Then exceptions are logged (if enabled) and finally 'rendered' using the defined renderer.
 *
 * Stopping the `Exception.beforeRender` event has no effect, as we always need to render
 * a response to an exception and custom renderers should be used if you want to replace or
 * skip rendering an exception.
 *
 * If undefined, an ExceptionRenderer will be selected based on the current SAPI (CLI or Web).
 */
class ExceptionTrap
{
    use EventDispatcherTrait;
    use InstanceConfigTrait;

    /**
     * Configuration options. Generally these will be defined in your config/app.php
     *
     * - `exceptionRenderer` - string - The class responsible for rendering uncaught exceptions.
     *   The chosen class will be used for for both CLI and web environments. If  you want different
     *   classes used in CLI and web environments you'll need to write that conditional logic as well.
     *   The conventional location for custom renderers is in `src/Error`. Your exception renderer needs to
     *   implement the `render()` method and return either a string or Http\Response.
     * - `log` Set to false to disable logging.
     * - `logger` - string - The class name of the error logger to use.
     * - `trace` - boolean - Whether or not backtraces should be included in
     *   logged exceptions.
     * - `skipLog` - array - List of exceptions to skip for logging. Exceptions that
     *   extend one of the listed exceptions will also not be logged. E.g.:
     *   ```
     *   'skipLog' => ['Cake\Http\Exception\NotFoundException', 'Cake\Http\Exception\UnauthorizedException']
     *   ```
     *   This option is forwarded to the configured `logger`
     * - `extraFatalErrorMemory` - int - The number of megabytes to increase the memory limit by when a fatal error is
     *   encountered. This allows breathing room to complete logging or error handling.
     * - `stderr` Used in console environments so that renderers have access to the current console output stream.
     *
     * @var array<string, mixed>
     */
    protected array $_defaultConfig = [
        'exceptionRenderer' => null,
        'logger' => ErrorLogger::class,
        'stderr' => null,
        'log' => true,
        'skipLog' => [],
        'trace' => false,
        'extraFatalErrorMemory' => 4,
    ];

    /**
     * A list of handling callbacks.
     *
     * Callbacks are invoked for each error that is handled.
     * Callbacks are invoked in the order they are attached.
     *
     * @var array<\Closure>
     */
    protected array $callbacks = [];

    /**
     * The currently registered global exception handler
     *
     * This is best effort as we can't know if/when another
     * exception handler is registered.
     *
     * @var \Cake\Error\ExceptionTrap|null
     */
    protected static ?ExceptionTrap $registeredTrap = null;

    /**
     * Track if this trap was removed from the global handler.
     *
     * @var bool
     */
    protected bool $disabled = false;

    /**
     * Constructor
     *
     * @param array<string, mixed> $options An options array. See $_defaultConfig.
     */
    public function __construct(array $options = [])
    {
        $this->setConfig($options);
    }

    /**
     * Get an instance of the renderer.
     *
     * @param \Throwable $exception Exception to render
     * @param \Psr\Http\Message\ServerRequestInterface|null $request The request if possible.
     * @return \Cake\Error\ExceptionRendererInterface
     */
    public function renderer(Throwable $exception, ?ServerRequestInterface $request = null): ExceptionRendererInterface
    {
        $request = $request ?? Router::getRequest();

        /** @var callable|class-string $class */
        $class = $this->getConfig('exceptionRenderer') ?: $this->chooseRenderer();

        if (is_string($class)) {
<<<<<<< HEAD
            /** @var class-string<\Cake\Error\ExceptionRendererInterface> $class */
            if (!is_subclass_of($class, ExceptionRendererInterface::class)) {
=======
            /** @psalm-suppress ArgumentTypeCoercion */
            if (!(method_exists($class, 'render') && method_exists($class, 'write'))) {
>>>>>>> 60b1c720
                throw new InvalidArgumentException(
                    "Cannot use {$class} as an `exceptionRenderer`. " .
                    'It must be an instance of Cake\Error\ExceptionRendererInterface.'
                );
            }

            /** @var class-string<\Cake\Error\ExceptionRendererInterface> $class */
            return new $class($exception, $request, $this->_config);
        }

        return $class($exception, $request);
    }

    /**
     * Choose an exception renderer based on config or the SAPI
     *
     * @return class-string<\Cake\Error\ExceptionRendererInterface>
     */
    protected function chooseRenderer(): string
    {
        /** @var class-string<\Cake\Error\ExceptionRendererInterface> */
        return PHP_SAPI === 'cli' ? ConsoleExceptionRenderer::class : WebExceptionRenderer::class;
    }

    /**
     * Get an instance of the logger.
     *
     * @return \Cake\Error\ErrorLoggerInterface
     */
    public function logger(): ErrorLoggerInterface
    {
        /** @var class-string<\Cake\Error\ErrorLoggerInterface> $class */
        $class = $this->getConfig('logger', $this->_defaultConfig['logger']);

        return new $class($this->_config);
    }

    /**
     * Attach this ExceptionTrap to PHP's default exception handler.
     *
     * This will replace the existing exception handler, and the
     * previous exception handler will be discarded.
     *
     * @return void
     */
    public function register(): void
    {
        set_exception_handler($this->handleException(...));
        register_shutdown_function($this->handleShutdown(...));
        static::$registeredTrap = $this;

        ini_set('assert.exception', '1');
    }

    /**
     * Remove this instance from the singleton
     *
     * If this instance is not currently the registered singleton
     * nothing happens.
     *
     * @return void
     */
    public function unregister(): void
    {
        if (static::$registeredTrap == $this) {
            $this->disabled = true;
            static::$registeredTrap = null;
        }
    }

    /**
     * Get the registered global instance if set.
     *
     * Keep in mind that the global state contained here
     * is mutable and the object returned by this method
     * could be a stale value.
     *
     * @return \Cake\Error\ExceptionTrap|null The global instance or null.
     */
    public static function instance(): ?self
    {
        return static::$registeredTrap;
    }

    /**
     * Handle uncaught exceptions.
     *
     * Uses a template method provided by subclasses to display errors in an
     * environment appropriate way.
     *
     * @param \Throwable $exception Exception instance.
     * @return void
     * @throws \Exception When renderer class not found
     * @see https://secure.php.net/manual/en/function.set-exception-handler.php
     */
    public function handleException(Throwable $exception): void
    {
        if ($this->disabled) {
            return;
        }
        $request = Router::getRequest();

        $this->logException($exception, $request);

        try {
            $event = $this->dispatchEvent('Exception.beforeRender', ['exception' => $exception, 'request' => $request]);
            $exception = $event->getData('exception');
            assert($exception instanceof Throwable);

            $renderer = $this->renderer($exception, $request);
            $renderer->write($event->getResult() ?? $renderer->render());
        } catch (Throwable $exception) {
            $this->logInternalError($exception);
        }
        // Use this constant as a proxy for cakephp tests.
        if (PHP_SAPI == 'cli' && !env('FIXTURE_SCHEMA_METADATA')) {
            exit(1);
        }
    }

    /**
     * Shutdown handler
     *
     * Convert fatal errors into exceptions that we can render.
     *
     * @return void
     */
    public function handleShutdown(): void
    {
        if ($this->disabled) {
            return;
        }
        $megabytes = $this->_config['extraFatalErrorMemory'] ?? 4;
        if ($megabytes > 0) {
            $this->increaseMemoryLimit($megabytes * 1024);
        }
        $error = error_get_last();
        if (!is_array($error)) {
            return;
        }
        $fatals = [
            E_USER_ERROR,
            E_ERROR,
            E_PARSE,
        ];
        if (!in_array($error['type'], $fatals, true)) {
            return;
        }
        $this->handleFatalError(
            $error['type'],
            $error['message'],
            $error['file'],
            $error['line']
        );
    }

    /**
     * Increases the PHP "memory_limit" ini setting by the specified amount
     * in kilobytes
     *
     * @param int $additionalKb Number in kilobytes
     * @return void
     */
    public function increaseMemoryLimit(int $additionalKb): void
    {
        $limit = ini_get('memory_limit');
        if ($limit === false || $limit === '' || $limit === '-1') {
            return;
        }
        $limit = trim($limit);
        $units = strtoupper(substr($limit, -1));
        $current = (int)substr($limit, 0, -1);
        if ($units === 'M') {
            $current *= 1024;
            $units = 'K';
        }
        if ($units === 'G') {
            $current = $current * 1024 * 1024;
            $units = 'K';
        }

        if ($units === 'K') {
            ini_set('memory_limit', ceil($current + $additionalKb) . 'K');
        }
    }

    /**
     * Display/Log a fatal error.
     *
     * @param int $code Code of error
     * @param string $description Error description
     * @param string $file File on which error occurred
     * @param int $line Line that triggered the error
     * @return void
     */
    public function handleFatalError(int $code, string $description, string $file, int $line): void
    {
        $this->handleException(new FatalErrorException('Fatal Error: ' . $description, 500, $file, $line));
    }

    /**
     * Log an exception.
     *
     * Primarily a public function to ensure consistency between global exception handling
     * and the ErrorHandlerMiddleware. This method will apply the `skipLog` filter
     * skipping logging if the exception should not be logged.
     *
     * After logging is attempted the `Exception.beforeRender` event is triggered.
     *
     * @param \Throwable $exception The exception to log
     * @param \Psr\Http\Message\ServerRequestInterface|null $request The optional request
     * @return void
     */
    public function logException(Throwable $exception, ?ServerRequestInterface $request = null): void
    {
        $shouldLog = $this->_config['log'];
        if ($shouldLog) {
            foreach ($this->getConfig('skipLog') as $class) {
                if ($exception instanceof $class) {
                    $shouldLog = false;
                }
            }
        }
        if ($shouldLog) {
            $this->logger()->logException($exception, $request, $this->_config['trace']);
        }
    }

    /**
     * Trigger an error that occurred during rendering an exception.
     *
     * By triggering an E_USER_ERROR we can end up in the default
     * exception handling which will log the rendering failure,
     * and hopefully render an error page.
     *
     * @param \Throwable $exception Exception to log
     * @return void
     */
    public function logInternalError(Throwable $exception): void
    {
        $message = sprintf(
            '[%s] %s (%s:%s)', // Keeping same message format
            $exception::class,
            $exception->getMessage(),
            $exception->getFile(),
            $exception->getLine(),
        );
        trigger_error($message, E_USER_ERROR);
    }
}<|MERGE_RESOLUTION|>--- conflicted
+++ resolved
@@ -118,13 +118,8 @@
         $class = $this->getConfig('exceptionRenderer') ?: $this->chooseRenderer();
 
         if (is_string($class)) {
-<<<<<<< HEAD
             /** @var class-string<\Cake\Error\ExceptionRendererInterface> $class */
             if (!is_subclass_of($class, ExceptionRendererInterface::class)) {
-=======
-            /** @psalm-suppress ArgumentTypeCoercion */
-            if (!(method_exists($class, 'render') && method_exists($class, 'write'))) {
->>>>>>> 60b1c720
                 throw new InvalidArgumentException(
                     "Cannot use {$class} as an `exceptionRenderer`. " .
                     'It must be an instance of Cake\Error\ExceptionRendererInterface.'

--- conflicted
+++ resolved
@@ -35,13 +35,8 @@
      *
      * @var array<string, mixed>
      */
-<<<<<<< HEAD
-    protected array $_defaultConfig = [
-        'exceptionRenderer' => ExceptionRenderer::class,
-=======
     protected $_defaultConfig = [
         'exceptionRenderer' => null,
->>>>>>> d24a075d
         'logger' => ErrorLogger::class,
         'stderr' => null,
         'log' => true,

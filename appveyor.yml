--- conflicted
+++ resolved
@@ -27,11 +27,7 @@
 
 install:
   - cd c:\
-<<<<<<< HEAD
-  - appveyor DownloadFile http://windows.php.net/downloads/releases/php-5.6.30-nts-Win32-VC11-x86.zip -FileName php.zip
-=======
   - appveyor DownloadFile http://windows.php.net/downloads/releases/php-5.6.31-nts-Win32-VC11-x86.zip -FileName php.zip
->>>>>>> a6bf3f04
   - 7z x php.zip -oc:\php > nul
   - appveyor DownloadFile https://dl.dropboxusercontent.com/s/euip490d9183jkr/SQLSRV32.cab -FileName sqlsrv.cab
   - 7z x sqlsrv.cab -oc:\php\ext php*_56_nts.dll > nul

--- conflicted
+++ resolved
@@ -33,29 +33,6 @@
   - SET ANSICON=121x90 (121x90)
 
 install:
-<<<<<<< HEAD
-  - cd c:\
-  - curl -fsS https://windows.php.net/downloads/releases/php-7.2.8-nts-Win32-VC15-x64.zip -o php.zip
-  - 7z x php.zip -oc:\php > nul
-  - curl -fsS https://windows.php.net/downloads/pecl/releases/pdo_sqlsrv/5.2.0/php_pdo_sqlsrv-5.2.0-7.2-nts-vc15-x64.zip -o pdosqlsrv.zip
-  - 7z x pdosqlsrv.zip -oc:\php\ext php_pdo_sqlsrv.dll > nul
-  - curl -fsS https://windows.php.net/downloads/pecl/releases/sqlsrv/5.2.0/php_sqlsrv-5.2.0-7.2-nts-vc15-x64.zip -o sqlsrv.zip
-  - 7z x sqlsrv.zip -oc:\php\ext php_sqlsrv.dll > nul
-  - cd c:\php
-  - copy php.ini-production php.ini
-  - echo date.timezone="UTC" >> php.ini
-  - echo extension_dir=ext >> php.ini
-  - echo extension=php_openssl.dll >> php.ini
-  - echo extension=php_sqlsrv.dll >> php.ini
-  - echo extension=php_pdo_sqlsrv.dll >> php.ini
-  - echo extension=php_intl.dll >> php.ini
-  - echo extension=php_mbstring.dll >> php.ini
-  - echo extension=php_fileinfo.dll >> php.ini
-  - curl -fsS https://windows.php.net/downloads/pecl/releases/wincache/2.0.0.8/php_wincache-2.0.0.8-7.2-nts-vc15-x64.zip -o wincache.zip
-  - 7z x wincache.zip -oc:\php\ext php_wincache.dll > nul
-  - echo extension=php_wincache.dll >> php.ini
-  - echo wincache.enablecli = 1 >> php.ini
-=======
   - IF EXIST C:\php (SET PHP=0)
   - ps: appveyor-retry cinst --params '""/InstallDir:C:\php""' --ignore-checksums -y php --version ((choco search php --exact --all-versions -r | select-string -pattern $env:php_ver_target | sort { [version]($_ -split '\|' | select -last 1) } -Descending | Select-Object -first 1) -replace '[php|]','')
   - cd C:\php
@@ -82,7 +59,6 @@
   - IF %PHP%==1 echo @php %%~dp0composer.phar %%* > composer.bat
   - appveyor-retry appveyor DownloadFile https://getcomposer.org/composer.phar
 
->>>>>>> 394ddc31
   - cd C:\projects\cakephp
   - appveyor-retry composer install --no-progress
   - php -i | grep "ICU version"

name: CI

on:
  push:
    branches:
      - 'master'
      - '4.next'
  pull_request:
    branches:
      - '*'
  schedule:
    - cron: "0 0 * * *"

jobs:
  testsuite:
    runs-on: ubuntu-18.04
    continue-on-error: ${{ matrix.allow-failure }}
    strategy:
      fail-fast: false
      matrix:
        php-version: ['7.2', '7.4', '8.0']
        db-type: [sqlite, mysql, pgsql]
        prefer-lowest: ['']
<<<<<<< HEAD
        allow-failure: [false]
=======
        exclude:
          - php-version: '7.2'
            db-type: 'mysql'
>>>>>>> bb3db41e
        include:
          - php-version: '8.1'
            db-type: sqlite
            allow-failure: true
          - php-version: '7.2'
            db-type: 'mariadb'
            allow-failure: false
          - php-version: '7.2'
            db-type: 'mysql'
            prefer-lowest: 'prefer-lowest'
            allow-failure: false

    services:
      redis:
        image: redis
        ports:
          - 6379/tcp
      memcached:
        image: memcached
        ports:
          - 11211/tcp

    steps:
    - name: Setup MySQL latest
      if: matrix.db-type == 'mysql' && matrix.php-version == '7.2'
      run: docker run --rm --name=mysqld -e MYSQL_ROOT_PASSWORD=root -e MYSQL_DATABASE=cakephp -p 3306:3306 -d mysql --default-authentication-plugin=mysql_native_password --disable-log-bin

    - name: Setup MySQL 5.6
      if: matrix.db-type == 'mysql' && matrix.php-version != '7.2'
      run: docker run --rm --name=mysqld -e MYSQL_ROOT_PASSWORD=root -e MYSQL_DATABASE=cakephp -p 3306:3306 -d mysql:5.6 --character-set-server=utf8

    - name: Setup PostgreSQL latest
      if: matrix.db-type == 'pgsql' && matrix.php-version == '7.2'
      run: docker run --rm --name=postgres -e POSTGRES_PASSWORD=postgres -e POSTGRES_DB=cakephp -p 5432:5432 -d postgres

    - name: Setup PostgreSQL 9.4
      if: matrix.db-type == 'pgsql' && matrix.php-version != '7.2'
      run: docker run --rm --name=postgres -e POSTGRES_PASSWORD=postgres -e POSTGRES_DB=cakephp -p 5432:5432 -d postgres:9.4

    - uses: getong/mariadb-action@v1.1
      if: matrix.db-type == 'mariadb'
      with:
        mysql database: 'cakephp'
        mysql root password: 'root'

    - uses: actions/checkout@v2

    - name: Setup PHP
      uses: shivammathur/setup-php@v2
      with:
        php-version: ${{ matrix.php-version }}
        extensions: mbstring, intl, apcu, memcached, redis, pdo_${{ matrix.db-type }}
        ini-values: apc.enable_cli = 1
        coverage: pcov

    - name: Get composer cache directory
      id: composer-cache
      run: echo "::set-output name=dir::$(composer config cache-files-dir)"

    - name: Get date part for cache key
      id: key-date
      run: echo "::set-output name=date::$(date +'%Y-%m')"

    - name: Cache composer dependencies
      uses: actions/cache@v1
      with:
        path: ${{ steps.composer-cache.outputs.dir }}
        key: ${{ runner.os }}-composer-${{ steps.key-date.outputs.date }}-${{ hashFiles('composer.json') }}-${{ matrix.prefer-lowest }}

    - name: Install packages
      run: |
        sudo locale-gen da_DK.UTF-8
        sudo locale-gen de_DE.UTF-8

    - name: Composer install
      run: |
        if ${{ matrix.prefer-lowest == 'prefer-lowest' }}; then
          composer update --prefer-lowest --prefer-stable
        elif ${{ matrix.php-version == '8.1' }}; then
          composer update --ignore-platform-reqs
        else
          composer update
        fi

    - name: Setup problem matchers for PHPUnit
      if: matrix.php-version == '7.4' && matrix.db-type == 'mysql'
      run: echo "::add-matcher::${{ runner.tool_cache }}/phpunit.json"

    - name: Run PHPUnit
      env:
        REDIS_PORT: ${{ job.services.redis.ports['6379'] }}
        MEMCACHED_PORT: ${{ job.services.memcached.ports['11211'] }}
      run: |
        if [[ ${{ matrix.db-type }} == 'sqlite' ]]; then export DB_URL='sqlite:///:memory:'; fi
        if [[ ${{ matrix.db-type }} == 'mysql' && ${{ matrix.php-version }} == '7.2' ]]; then export DB_URL='mysql://root:root@127.0.0.1/cakephp'; fi
        if [[ ${{ matrix.db-type }} == 'mysql' && ${{ matrix.php-version }} != '7.2' ]]; then export DB_URL='mysql://root:root@127.0.0.1/cakephp?encoding=utf8'; fi
        if [[ ${{ matrix.db-type }} == 'mariadb' ]]; then export DB_URL='mysql://root:root@127.0.0.1/cakephp'; fi
        if [[ ${{ matrix.db-type }} == 'pgsql' ]]; then export DB_URL='postgres://postgres:postgres@127.0.0.1/postgres'; fi

        if [[ ${{ matrix.php-version }} == '7.4' ]]; then
          export CODECOVERAGE=1 && vendor/bin/phpunit --verbose --coverage-clover=coverage.xml
        else
          vendor/bin/phpunit
        fi

    - name: Submit code coverage
      if: matrix.php-version == '7.4'
      uses: codecov/codecov-action@v1

  testsuite-windows:
    runs-on: windows-2019
    name: Windows - PHP 8.0 & SQL Server

    env:
      EXTENSIONS: mbstring, intl, apcu, memcached, redis, wincache, pdo_sqlsrv
      PHP_VERSION: '8.0'

    steps:
    - uses: actions/checkout@v2

    - name: Get date part for cache key
      id: key-date
      run: echo "::set-output name=date::$(date +'%Y-%m')"

    - name: Setup PHP extensions cache
      id: php-ext-cache
      uses: shivammathur/cache-extensions@v1
      with:
        php-version: ${{ env.PHP_VERSION }}
        extensions: ${{ env.EXTENSIONS }}
        key: ${{ steps.key-date.outputs.date }}

    - name: Cache PHP extensions
      uses: actions/cache@v1
      with:
        path: ${{ steps.php-ext-cache.outputs.dir }}
        key: ${{ runner.os }}-php-ext-${{ steps.php-ext-cache.outputs.key }}
        restore-keys: ${{ runner.os }}-php-ext-${{ steps.php-ext-cache.outputs.key }}

    - name: Setup PHP
      uses: shivammathur/setup-php@v2
      with:
        php-version: ${{ env.PHP_VERSION }}
        extensions: ${{ env.EXTENSIONS }}
        ini-values: apc.enable_cli = 1, extension = php_fileinfo.dll
        coverage: none

    - name: Setup SQLServer
      run: |
        # MSSQLLocalDB is the default SQL LocalDB instance
        SqlLocalDB start MSSQLLocalDB
        SqlLocalDB info MSSQLLocalDB
        sqlcmd -S "(localdb)\MSSQLLocalDB" -Q "create database cakephp;"

    - name: Get composer cache directory
      id: composer-cache
      run: echo "::set-output name=dir::$(composer config cache-files-dir)"

    - name: Cache composer dependencies
      uses: actions/cache@v1
      with:
        path: ${{ steps.composer-cache.outputs.dir }}
        key: ${{ runner.os }}-composer-${{ steps.key-date.outputs.date }}-${{ hashFiles('composer.json') }}-${{ matrix.prefer-lowest }}

    - name: Composer install
      run: composer update

    - name: Run PHPUnit
      env:
        DB_URL: 'sqlserver://@(localdb)\MSSQLLocalDB/cakephp'
      run: |
          vendor/bin/phpunit --verbose

  cs-stan:
    name: Coding Standard & Static Analysis
    runs-on: ubuntu-18.04

    steps:
    - uses: actions/checkout@v2

    - name: Setup PHP
      uses: shivammathur/setup-php@v2
      with:
        php-version: '7.4'
        extensions: mbstring, intl, apcu, memcached, redis
        tools: cs2pr
        coverage: none

    - name: Get composer cache directory
      id: composer-cache
      run: echo "::set-output name=dir::$(composer config cache-files-dir)"

    - name: Get date part for cache key
      id: key-date
      run: echo "::set-output name=date::$(date +'%Y-%m')"

    - name: Cache composer dependencies
      uses: actions/cache@v1
      with:
        path: ${{ steps.composer-cache.outputs.dir }}
        key: ${{ runner.os }}-composer-${{ steps.key-date.outputs.date }}-${{ hashFiles('composer.json') }}-${{ matrix.prefer-lowest }}

    - name: Composer install
      run: composer stan-setup

    - name: Run PHP CodeSniffer
      run: vendor/bin/phpcs --report=checkstyle src/ tests/ | cs2pr

    - name: Run psalm
      if: success() || failure()
      run: vendor/bin/psalm.phar --output-format=github

    - name: Run phpstan
      if: success() || failure()
      run: vendor/bin/phpstan.phar analyse --error-format=github<|MERGE_RESOLUTION|>--- conflicted
+++ resolved
@@ -21,13 +21,10 @@
         php-version: ['7.2', '7.4', '8.0']
         db-type: [sqlite, mysql, pgsql]
         prefer-lowest: ['']
-<<<<<<< HEAD
         allow-failure: [false]
-=======
         exclude:
           - php-version: '7.2'
             db-type: 'mysql'
->>>>>>> bb3db41e
         include:
           - php-version: '8.1'
             db-type: sqlite

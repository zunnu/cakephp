--- conflicted
+++ resolved
@@ -13,10 +13,6 @@
       actions: write  # for styfle/cancel-workflow-action to cancel/stop running workflows
     runs-on: ubuntu-latest
     steps:
-<<<<<<< HEAD
-    - uses: styfle/cancel-workflow-action@0.10.1
-=======
     - uses: styfle/cancel-workflow-action@0.11.0
->>>>>>> 6aaf8c4f
       with:
         workflow_id: ${{ github.event.workflow.id }}
parameters:
	ignoreErrors:
		-
<<<<<<< HEAD
=======
			message: "#^Constructor of class Cake\\\\Auth\\\\Storage\\\\SessionStorage has an unused parameter \\$response\\.$#"
			count: 1
			path: src/Auth/Storage/SessionStorage.php

		-
			message: "#^PHPDoc tag @mixin contains invalid type Cake\\\\Core\\\\InstanceConfigTrait\\.$#"
			count: 1
			path: src/Auth/Storage/StorageInterface.php

		-
			message: "#^Method Redis\\:\\:connect\\(\\) invoked with 7 parameters, 1\\-6 required\\.$#"
			count: 1
			path: src/Cache/Engine/RedisEngine.php

		-
			message: "#^Method Redis\\:\\:pconnect\\(\\) invoked with 7 parameters, 1\\-5 required\\.$#"
			count: 1
			path: src/Cache/Engine/RedisEngine.php

		-
			message: "#^Call to an undefined method Traversable\\:\\:getArrayCopy\\(\\)\\.$#"
			count: 1
			path: src/Collection/Iterator/ExtractIterator.php

		-
>>>>>>> 8634fa92
			message: "#^Unsafe usage of new static\\(\\)\\.$#"
			count: 1
			path: src/Collection/Iterator/NestIterator.php

		-
			message: "#^Unsafe usage of new static\\(\\)\\.$#"
			count: 1
			path: src/Collection/Iterator/NoChildrenIterator.php

		-
			message: "#^Unsafe usage of new static\\(\\)\\.$#"
			count: 2
			path: src/Console/ConsoleOptionParser.php

		-
			message: "#^Unsafe usage of new static\\(\\)\\.$#"
			count: 8
			path: src/Database/Expression/QueryExpression.php

		-
			message: "#^Template type T of method Cake\\\\Datasource\\\\QueryInterface\\:\\:all\\(\\) is not referenced in a parameter\\.$#"
			count: 1
			path: src/Datasource/QueryInterface.php

		-
			message: "#^Constructor of class Cake\\\\Error\\\\Renderer\\\\ConsoleExceptionRenderer has an unused parameter \\$request\\.$#"
			count: 1
			path: src/Error/Renderer/ConsoleExceptionRenderer.php

		-
			message: "#^Method Cake\\\\Event\\\\EventManager\\:\\:dispatch\\(\\) should return Cake\\\\Event\\\\EventInterface\\<TSubject of object\\> but returns Cake\\\\Event\\\\Event\\<object\\>\\|Cake\\\\Event\\\\EventInterface\\<TSubject of object\\>\\.$#"
			count: 2
			path: src/Event/EventManager.php

		-
			message: "#^Unsafe usage of new static\\(\\)\\.$#"
			count: 1
			path: src/Event/EventManager.php

		-
			message: "#^Unsafe usage of new static\\(\\)\\.$#"
			count: 1
			path: src/Http/Client.php

		-
			message: "#^Constructor of class Cake\\\\Http\\\\Client\\\\Auth\\\\Digest has an unused parameter \\$options\\.$#"
			count: 1
			path: src/Http/Client/Auth/Digest.php

		-
			message: "#^Unsafe usage of new static\\(\\)\\.$#"
			count: 1
			path: src/Http/Cookie/Cookie.php

		-
			message: "#^Unsafe usage of new static\\(\\)\\.$#"
			count: 2
			path: src/Http/Cookie/CookieCollection.php

		-
			message: "#^Unsafe usage of new static\\(\\)\\.$#"
			count: 1
			path: src/Http/Session.php

		-
			message: "#^Call to an undefined method Cake\\\\I18n\\\\Date\\|Cake\\\\I18n\\\\DateTime\\:\\:setTimezone\\(\\)\\.$#"
			count: 1
			path: src/I18n/RelativeTimeFormatter.php

		-
			message: "#^Method Cake\\\\ORM\\\\Behavior\\\\TreeBehavior\\:\\:_scope\\(\\) should return T of Cake\\\\ORM\\\\Query\\\\DeleteQuery\\|Cake\\\\ORM\\\\Query\\\\SelectQuery\\|Cake\\\\ORM\\\\Query\\\\UpdateQuery but returns Cake\\\\ORM\\\\Query\\\\DeleteQuery\\|Cake\\\\ORM\\\\Query\\\\SelectQuery\\|Cake\\\\ORM\\\\Query\\\\UpdateQuery\\.$#"
			count: 1
			path: src/ORM/Behavior/TreeBehavior.php

		-
			message: "#^Unsafe usage of new static\\(\\)\\.$#"
			count: 2
			path: src/ORM/EagerLoader.php

		-
			message: "#^Method Cake\\\\ORM\\\\Query\\\\SelectQuery\\:\\:find\\(\\) should return static\\(Cake\\\\ORM\\\\Query\\\\SelectQuery\\<TSubject of array\\|Cake\\\\Datasource\\\\EntityInterface\\>\\) but returns Cake\\\\ORM\\\\Query\\\\SelectQuery\\<TSubject of array\\|Cake\\\\Datasource\\\\EntityInterface\\>\\.$#"
			count: 1
			path: src/ORM/Query/SelectQuery.php

		-
			message: "#^PHPDoc tag @return with type Cake\\\\ORM\\\\Query\\\\SelectQuery\\<TSubject of array\\|Cake\\\\Datasource\\\\EntityInterface\\> is not subtype of native type static\\(Cake\\\\ORM\\\\Query\\\\SelectQuery\\<TSubject of array\\|Cake\\\\Datasource\\\\EntityInterface\\>\\)\\.$#"
			count: 1
			path: src/ORM/Query/SelectQuery.php

		-
			message: "#^Unsafe usage of new static\\(\\)\\.$#"
			count: 1
			path: src/Routing/RouteBuilder.php

		-
			message: "#^Parameter \\#1 \\$methods of method PHPUnit\\\\Framework\\\\MockObject\\\\MockBuilder\\<Cake\\\\ORM\\\\Table\\>\\:\\:addMethods\\(\\) expects array\\<int, non\\-empty\\-string\\>, non\\-empty\\-array\\<int, string\\> given\\.$#"
			count: 1
			path: src/TestSuite/TestCase.php

		-
			message: "#^Parameter \\#1 \\$methods of method PHPUnit\\\\Framework\\\\MockObject\\\\MockBuilder\\<Cake\\\\ORM\\\\Table\\>\\:\\:onlyMethods\\(\\) expects array\\<int, non\\-empty\\-string\\>, array\\<int, string\\> given\\.$#"
			count: 1
			path: src/TestSuite/TestCase.php

		-
			message: "#^Unreachable statement \\- code above always terminates\\.$#"
			count: 1
			path: src/TestSuite/TestCase.php

		-
			message: "#^Unsafe usage of new static\\(\\)\\.$#"
			count: 1
			path: src/View/Form/ContextFactory.php

		-
			message: "#^Constructor of class Cake\\\\View\\\\Form\\\\NullContext has an unused parameter \\$context\\.$#"
			count: 1
			path: src/View/Form/NullContext.php

		-
			message: "#^Call to an undefined method DateTimeInterface\\:\\:setTimezone\\(\\)\\.$#"
			count: 1
			path: src/View/Helper/TimeHelper.php

		-
			message: "#^Call to an undefined method Cake\\\\Chronos\\\\ChronosDate\\|DateTime\\|DateTimeImmutable\\:\\:setTimezone\\(\\)\\.$#"
			count: 1
			path: src/View/Widget/DateTimeWidget.php<|MERGE_RESOLUTION|>--- conflicted
+++ resolved
@@ -1,17 +1,5 @@
 parameters:
 	ignoreErrors:
-		-
-<<<<<<< HEAD
-=======
-			message: "#^Constructor of class Cake\\\\Auth\\\\Storage\\\\SessionStorage has an unused parameter \\$response\\.$#"
-			count: 1
-			path: src/Auth/Storage/SessionStorage.php
-
-		-
-			message: "#^PHPDoc tag @mixin contains invalid type Cake\\\\Core\\\\InstanceConfigTrait\\.$#"
-			count: 1
-			path: src/Auth/Storage/StorageInterface.php
-
 		-
 			message: "#^Method Redis\\:\\:connect\\(\\) invoked with 7 parameters, 1\\-6 required\\.$#"
 			count: 1
@@ -23,12 +11,6 @@
 			path: src/Cache/Engine/RedisEngine.php
 
 		-
-			message: "#^Call to an undefined method Traversable\\:\\:getArrayCopy\\(\\)\\.$#"
-			count: 1
-			path: src/Collection/Iterator/ExtractIterator.php
-
-		-
->>>>>>> 8634fa92
 			message: "#^Unsafe usage of new static\\(\\)\\.$#"
 			count: 1
 			path: src/Collection/Iterator/NestIterator.php

<?php
/**
 * PHP Version 5.4
 *
 * CakePHP(tm) : Rapid Development Framework (http://cakephp.org)
 * Copyright (c) Cake Software Foundation, Inc. (http://cakefoundation.org)
 *
 * Licensed under The MIT License
 * For full copyright and license information, please see the LICENSE.txt
 * Redistributions of files must retain the above copyright notice.
 *
 * @copyright     Copyright (c) Cake Software Foundation, Inc. (http://cakefoundation.org)
 * @link          http://cakephp.org CakePHP(tm) Project
 * @since         CakePHP(tm) v 3.0.0
 * @license       MIT License (http://www.opensource.org/licenses/mit-license.php)
 */
namespace Cake\Test\TestCase\ORM;

use Cake\Core\Configure;
use Cake\Database\ConnectionManager;
use Cake\Database\Expression\OrderByExpression;
use Cake\Database\Expression\QueryExpression;
use Cake\ORM\Table;
use Cake\ORM\TableRegistry;
use Cake\Validation\Validator;

/**
 * Used to test correct class is instantiated when using TableRegistry::get();
 */
class UsersTable extends Table {

}

/**
 * Tests Table class
 *
 */
class TableTest extends \Cake\TestSuite\TestCase {

	public $fixtures = [
		'core.user', 'core.category', 'core.article', 'core.author',
		'core.tag', 'core.articles_tag'
	];

/**
 * Handy variable containing the next primary key that will be inserted in the
 * users table
 *
 * @var integer
 */
	public static $nextUserId = 5;

	public function setUp() {
		parent::setUp();
		$this->connection = ConnectionManager::get('test');
		Configure::write('App.namespace', 'TestApp');
	}

	public function tearDown() {
		parent::tearDown();
		TableRegistry::clear();
	}

/**
 * Tests the table method
 *
 * @return void
 */
	public function testTableMethod() {
		$table = new Table(['table' => 'users']);
		$this->assertEquals('users', $table->table());

		$table = new UsersTable;
		$this->assertEquals('users', $table->table());

		$table = $this->getMockBuilder('\Cake\ORM\Table')
			->setMethods(['find'])
			->setMockClassName('SpecialThingsTable')
			->getMock();
		$this->assertEquals('special_things', $table->table());

		$table = new Table(['alias' => 'LoveBoats']);
		$this->assertEquals('love_boats', $table->table());

		$table->table('other');
		$this->assertEquals('other', $table->table());
	}

/**
 * Tests the alias method
 *
 * @return void
 */
	public function testAliasMethod() {
		$table = new Table(['alias' => 'users']);
		$this->assertEquals('users', $table->alias());

		$table = new Table(['table' => 'stuffs']);
		$this->assertEquals('stuffs', $table->alias());

		$table = new UsersTable;
		$this->assertEquals('Users', $table->alias());

		$table = $this->getMockBuilder('\Cake\ORM\Table')
			->setMethods(['find'])
			->setMockClassName('SpecialThingTable')
			->getMock();
		$this->assertEquals('SpecialThing', $table->alias());

		$table->alias('AnotherOne');
		$this->assertEquals('AnotherOne', $table->alias());
	}

/**
 * Tests connection method
 *
 * @return void
 */
	public function testConnection() {
		$table = new Table(['table' => 'users']);
		$this->assertNull($table->connection());
		$table->connection($this->connection);
		$this->assertSame($this->connection, $table->connection());
	}

/**
 * Tests primaryKey method
 *
 * @return void
 */
	public function testPrimaryKey() {
		$table = new Table([
			'table' => 'users',
			'schema' => [
				'id' => ['type' => 'integer'],
				'_constraints' => ['primary' => ['type' => 'primary', 'columns' => ['id']]]
			]
		]);
		$this->assertEquals('id', $table->primaryKey());
		$table->primaryKey('thingID');
		$this->assertEquals('thingID', $table->primaryKey());
	}

/**
 * Tests that name will be selected as a displayField
 *
 * @return void
 */
	public function testDisplayFieldName() {
		$table = new Table([
			'table' => 'users',
			'schema' => [
				'foo' => ['type' => 'string'],
				'name' => ['type' => 'string']
			]
		]);
		$this->assertEquals('name', $table->displayField());
	}

/**
 * Tests that title will be selected as a displayField
 *
 * @return void
 */
	public function testDisplayFieldTitle() {
		$table = new Table([
			'table' => 'users',
			'schema' => [
				'foo' => ['type' => 'string'],
				'title' => ['type' => 'string']
			]
		]);
		$this->assertEquals('title', $table->displayField());
	}

/**
 * Tests that no displayField will fallback to primary key
 *
 * @return void
 */
	public function testDisplayFallback() {
		$table = new Table([
			'table' => 'users',
			'schema' => [
				'id' => ['type' => 'string'],
				'foo' => ['type' => 'string'],
				'_constraints' => ['primary' => ['type' => 'primary', 'columns' => ['id']]]
			]
		]);
		$this->assertEquals('id', $table->displayField());
	}

/**
 * Tests that displayField can be changed
 *
 * @return void
 */
	public function testDisplaySet() {
		$table = new Table([
			'table' => 'users',
			'schema' => [
				'id' => ['type' => 'string'],
				'foo' => ['type' => 'string'],
				'_constraints' => ['primary' => ['type' => 'primary', 'columns' => ['id']]]
			]
		]);
		$this->assertEquals('id', $table->displayField());
		$table->displayField('foo');
		$this->assertEquals('foo', $table->displayField());
	}

/**
 * Tests schema method
 *
 * @return void
 */
	public function testSchema() {
		$schema = $this->connection->schemaCollection()->describe('users');
		$table = new Table([
			'table' => 'users',
			'connection' => $this->connection,
		]);
		$this->assertEquals($schema, $table->schema());

		$table = new Table(['table' => 'stuff']);
		$table->schema($schema);
		$this->assertSame($schema, $table->schema());

		$table = new Table(['table' => 'another']);
		$schema = ['id' => ['type' => 'integer']];
		$table->schema($schema);
		$this->assertEquals(
			new \Cake\Database\Schema\Table('another', $schema),
			$table->schema()
		);
	}

/**
 * Tests that all fields for a table are added by default in a find when no
 * other fields are specified
 *
 * @return void
 */
	public function testFindAllNoFieldsAndNoHydration() {
		$table = new Table([
			'table' => 'users',
			'connection' => $this->connection,
		]);
		$results = $table
			->find('all')
			->where(['id IN' => [1, 2]])
			->order('id')
			->hydrate(false)
			->toArray();
		$expected = [
			[
				'id' => 1,
				'username' => 'mariano',
				'password' => '$2a$10$u05j8FjsvLBNdfhBhc21LOuVMpzpabVXQ9OpC2wO3pSO0q6t7HHMO',
				'created' => new \DateTime('2007-03-17 01:16:23'),
				'updated' => new \DateTime('2007-03-17 01:18:31'),
			],
			[
				'id' => 2,
				'username' => 'nate',
				'password' => '$2a$10$u05j8FjsvLBNdfhBhc21LOuVMpzpabVXQ9OpC2wO3pSO0q6t7HHMO',
				'created' => new \DateTime('2008-03-17 01:18:23'),
				'updated' => new \DateTime('2008-03-17 01:20:31'),
			],
		];
		$this->assertEquals($expected, $results);
	}

/**
 * Tests that it is possible to select only a few fields when finding over a table
 *
 * @return void
 */
	public function testFindAllSomeFieldsNoHydration() {
		$table = new Table([
			'table' => 'users',
			'connection' => $this->connection,
		]);
		$results = $table->find('all')
			->select(['username', 'password'])
			->hydrate(false)
			->order('username')->toArray();
		$expected = [
			['username' => 'garrett', 'password' => '$2a$10$u05j8FjsvLBNdfhBhc21LOuVMpzpabVXQ9OpC2wO3pSO0q6t7HHMO'],
			['username' => 'larry', 'password' => '$2a$10$u05j8FjsvLBNdfhBhc21LOuVMpzpabVXQ9OpC2wO3pSO0q6t7HHMO'],
			['username' => 'mariano', 'password' => '$2a$10$u05j8FjsvLBNdfhBhc21LOuVMpzpabVXQ9OpC2wO3pSO0q6t7HHMO'],
			['username' => 'nate', 'password' => '$2a$10$u05j8FjsvLBNdfhBhc21LOuVMpzpabVXQ9OpC2wO3pSO0q6t7HHMO'],
		];
		$this->assertSame($expected, $results);

		$results = $table->find('all')
			->select(['foo' => 'username', 'password'])
			->order('username')
			->hydrate(false)
			->toArray();
		$expected = [
			['foo' => 'garrett', 'password' => '$2a$10$u05j8FjsvLBNdfhBhc21LOuVMpzpabVXQ9OpC2wO3pSO0q6t7HHMO'],
			['foo' => 'larry', 'password' => '$2a$10$u05j8FjsvLBNdfhBhc21LOuVMpzpabVXQ9OpC2wO3pSO0q6t7HHMO'],
			['foo' => 'mariano', 'password' => '$2a$10$u05j8FjsvLBNdfhBhc21LOuVMpzpabVXQ9OpC2wO3pSO0q6t7HHMO'],
			['foo' => 'nate', 'password' => '$2a$10$u05j8FjsvLBNdfhBhc21LOuVMpzpabVXQ9OpC2wO3pSO0q6t7HHMO'],
		];
		$this->assertSame($expected, $results);
	}

/**
 * Tests that the query will automatically casts complex conditions to the correct
 * types when the columns belong to the default table
 *
 * @return void
 */
	public function testFindAllConditionAutoTypes() {
		$table = new Table([
			'table' => 'users',
			'connection' => $this->connection,
		]);
		$query = $table->find('all')
			->select(['id', 'username'])
			->where(['created >=' => new \DateTime('2010-01-22 00:00')])
			->hydrate(false)
			->order('id');
		$expected = [
			['id' => 3, 'username' => 'larry'],
			['id' => 4, 'username' => 'garrett']
		];
		$this->assertSame($expected, $query->toArray());

		$query->orWhere(['users.created' => new \DateTime('2008-03-17 01:18:23')]);
		$expected = [
			['id' => 2, 'username' => 'nate'],
			['id' => 3, 'username' => 'larry'],
			['id' => 4, 'username' => 'garrett']
		];
		$this->assertSame($expected, $query->toArray());
	}

/**
 * Test that beforeFind events can mutate the query.
 *
 * @return void
 */
	public function testFindBeforeFindEventMutateQuery() {
		$table = new Table([
			'table' => 'users',
			'connection' => $this->connection,
		]);
		$table->getEventManager()->attach(function ($event, $query, $options) {
			$query->limit(1);
		}, 'Model.beforeFind');

		$result = $table->find('all')->execute();
		$this->assertCount(1, $result, 'Should only have 1 record, limit 1 applied.');
	}

/**
 * Test that beforeFind events are fired and can stop the find and
 * return custom results.
 *
 * @return void
 */
	public function testFindBeforeFindEventOverrideReturn() {
		$table = new Table([
			'table' => 'users',
			'connection' => $this->connection,
		]);
		$expected = ['One', 'Two', 'Three'];
		$table->getEventManager()->attach(function ($event, $query, $options) use ($expected) {
			$query->setResult($expected);
			$event->stopPropagation();
		}, 'Model.beforeFind');

		$query = $table->find('all');
		$query->limit(1);
		$this->assertEquals($expected, $query->execute());
	}

/**
 * Tests that belongsTo() creates and configures correctly the association
 *
 * @return void
 */
	public function testBelongsTo() {
		$options = ['foreignKey' => 'fake_id', 'conditions' => ['a' => 'b']];
		$table = new Table(['table' => 'dates']);
		$belongsTo = $table->belongsTo('user', $options);
		$this->assertInstanceOf('\Cake\ORM\Association\BelongsTo', $belongsTo);
		$this->assertSame($belongsTo, $table->association('user'));
		$this->assertEquals('user', $belongsTo->name());
		$this->assertEquals('fake_id', $belongsTo->foreignKey());
		$this->assertEquals(['a' => 'b'], $belongsTo->conditions());
		$this->assertSame($table, $belongsTo->source());
	}

/**
 * Tests that hasOne() creates and configures correctly the association
 *
 * @return void
 */
	public function testHasOne() {
		$options = ['foreignKey' => 'user_id', 'conditions' => ['b' => 'c']];
		$table = new Table(['table' => 'users']);
		$hasOne = $table->hasOne('profile', $options);
		$this->assertInstanceOf('\Cake\ORM\Association\HasOne', $hasOne);
		$this->assertSame($hasOne, $table->association('profile'));
		$this->assertEquals('profile', $hasOne->name());
		$this->assertEquals('user_id', $hasOne->foreignKey());
		$this->assertEquals(['b' => 'c'], $hasOne->conditions());
		$this->assertSame($table, $hasOne->source());
	}

/**
 * Tests that hasMany() creates and configures correctly the association
 *
 * @return void
 */
	public function testHasMany() {
		$options = [
			'foreignKey' => 'author_id',
			'conditions' => ['b' => 'c'],
			'sort' => ['foo' => 'asc']
		];
		$table = new Table(['table' => 'authors']);
		$hasMany = $table->hasMany('article', $options);
		$this->assertInstanceOf('\Cake\ORM\Association\HasMany', $hasMany);
		$this->assertSame($hasMany, $table->association('article'));
		$this->assertEquals('article', $hasMany->name());
		$this->assertEquals('author_id', $hasMany->foreignKey());
		$this->assertEquals(['b' => 'c'], $hasMany->conditions());
		$this->assertEquals(['foo' => 'asc'], $hasMany->sort());
		$this->assertSame($table, $hasMany->source());
	}

/**
 * Tests that BelongsToMany() creates and configures correctly the association
 *
 * @return void
 */
	public function testBelongsToMany() {
		$options = [
			'foreignKey' => 'thing_id',
			'joinTable' => 'things_tags',
			'conditions' => ['b' => 'c'],
			'sort' => ['foo' => 'asc']
		];
		$table = new Table(['table' => 'authors', 'connection' => $this->connection]);
		$belongsToMany = $table->belongsToMany('tag', $options);
		$this->assertInstanceOf('\Cake\ORM\Association\BelongsToMany', $belongsToMany);
		$this->assertSame($belongsToMany, $table->association('tag'));
		$this->assertEquals('tag', $belongsToMany->name());
		$this->assertEquals('thing_id', $belongsToMany->foreignKey());
		$this->assertEquals(['b' => 'c'], $belongsToMany->conditions());
		$this->assertEquals(['foo' => 'asc'], $belongsToMany->sort());
		$this->assertSame($table, $belongsToMany->source());
		$this->assertSame('things_tags', $belongsToMany->pivot()->table());
	}

/**
 * Test basic multi row updates.
 *
 * @return void
 */
	public function testUpdateAll() {
		$table = new Table([
			'table' => 'users',
			'connection' => $this->connection,
		]);
		$fields = ['username' => 'mark'];
		$result = $table->updateAll($fields, ['id <' => 4]);
		$this->assertTrue($result);

		$result = $table->find('all')
			->select(['username'])
			->order(['id' => 'asc'])
			->hydrate(false)
			->toArray();
		$expected = array_fill(0, 3, $fields);
		$expected[] = ['username' => 'garrett'];
		$this->assertEquals($expected, $result);
	}

/**
 * Test that exceptions from the Query bubble up.
 *
 * @expectedException Cake\Database\Exception
 */
	public function testUpdateAllFailure() {
		$table = $this->getMock(
			'Cake\ORM\Table',
			['_buildQuery'],
			[['table' => 'users']]
		);
		$query = $this->getMock('Cake\ORM\Query', ['executeStatement'], [$this->connection, null]);
		$table->expects($this->once())
			->method('_buildQuery')
			->will($this->returnValue($query));
		$query->expects($this->once())
			->method('executeStatement')
			->will($this->throwException(new \Cake\Database\Exception('Not good')));
		$table->updateAll(['username' => 'mark'], []);
	}

/**
 * Test deleting many records.
 *
 * @return void
 */
	public function testDeleteAll() {
		$table = new Table([
			'table' => 'users',
			'connection' => $this->connection,
		]);
		$result = $table->deleteAll(['id <' => 4]);
		$this->assertTrue($result);

		$result = $table->find('all')->toArray();
		$this->assertCount(1, $result, 'Only one record should remain');
		$this->assertEquals(4, $result[0]['id']);
	}

/**
 * Test that exceptions from the Query bubble up.
 *
 * @expectedException Cake\Database\Exception
 */
	public function testDeleteAllFailure() {
		$table = $this->getMock(
			'Cake\ORM\Table',
			['_buildQuery'],
			[['table' => 'users', 'connection' => $this->connection]]
		);
		$query = $this->getMock('Cake\ORM\Query', ['executeStatement'], [$this->connection, null]);
		$table->expects($this->once())
			->method('_buildQuery')
			->will($this->returnValue($query));
		$query->expects($this->once())
			->method('executeStatement')
			->will($this->throwException(new \Cake\Database\Exception('Not good')));
		$table->deleteAll(['id >' => 4]);
	}

/**
 * Tests that array options are passed to the query object using applyOptions
 *
 * @return void
 */
	public function testFindApplyOptions() {
		$table = $this->getMock(
			'Cake\ORM\Table',
			['_buildQuery'],
			[['table' => 'users', 'connection' => $this->connection]]
		);
		$query = $this->getMock('Cake\ORM\Query', [], [$this->connection, $table]);
		$table->expects($this->once())
			->method('_buildQuery')
			->will($this->returnValue($query));

		$options = ['fields' => ['a', 'b'], 'connections' => ['a >' => 1]];
		$query->expects($this->any())
			->method('select')
			->will($this->returnSelf());
		$query->expects($this->once())
			->method('applyOptions')
			->with($options);
		$table->find('all', $options);
	}

/**
 * Tests find('list')
 *
 * @return void
 */
	public function testFindListNoHydration() {
		$table = new Table([
			'table' => 'users',
			'connection' => $this->connection,
		]);
		$table->displayField('username');
		$query = $table->find('list')
			->hydrate(false)
			->order('id');
		$expected = [
			1 => 'mariano',
			2 => 'nate',
			3 => 'larry',
			4 => 'garrett'
		];
		$this->assertSame($expected, $query->toArray());

		$query = $table->find('list', ['fields' => ['id', 'username']])
			->hydrate(false)
			->order('id');
		$expected = [
			1 => 'mariano',
			2 => 'nate',
			3 => 'larry',
			4 => 'garrett'
		];
		$this->assertSame($expected, $query->toArray());

		$query = $table->find('list', ['groupField' => 'odd'])
			->select(['id', 'username', 'odd' => new QueryExpression('id % 2 = 0')])
			->hydrate(false)
			->order('id');
		$expected = [
			0 => [
				1 => 'mariano',
				3 => 'larry'
			],
			1 => [
				2 => 'nate',
				4 => 'garrett'
			]
		];
		$this->assertSame($expected, $query->toArray());
	}

/**
 * Tests find('threaded')
 *
 * @return void
 */
	public function testFindThreadedNoHydration() {
		$table = new Table([
			'table' => 'categories',
			'connection' => $this->connection,
		]);
		$expected = [
			[
				'id' => 1,
				'parent_id' => 0,
				'name' => 'Category 1',
				'children' => [
					[
						'id' => 2,
						'parent_id' => 1,
						'name' => 'Category 1.1',
						'children' => [
							[
								'id' => 7,
								'parent_id' => 2,
								'name' => 'Category 1.1.1',
								'children' => []
							],
							[
								'id' => 8,
								'parent_id' => '2',
								'name' => 'Category 1.1.2',
								'children' => []
							]
						],
					],
					[
						'id' => 3,
						'parent_id' => '1',
						'name' => 'Category 1.2',
						'children' => []
					],
				]
			],
			[
				'id' => 4,
				'parent_id' => 0,
				'name' => 'Category 2',
				'children' => []
			],
			[
				'id' => 5,
				'parent_id' => 0,
				'name' => 'Category 3',
				'children' => [
					[
						'id' => '6',
						'parent_id' => '5',
						'name' => 'Category 3.1',
						'children' => []
					]
				]
			]
		];
		$results = $table->find('all')
			->select(['id', 'parent_id', 'name'])
			->hydrate(false)
			->find('threaded')
			->toArray();

		$this->assertEquals($expected, $results);
	}

/**
 * Tests that finders can be stacked
 *
 * @return void
 */
	public function testStackingFinders() {
		$table = $this->getMock('\Cake\ORM\Table', ['find', 'findList'], [], '', false);
		$params = [$this->connection, $table];
		$query = $this->getMock('\Cake\ORM\Query', ['addDefaultTypes'], $params);

		$table->expects($this->once())
			->method('find')
			->with('threaded', ['order' => ['name' => 'ASC']])
			->will($this->returnValue($query));

		$table->expects($this->once())
			->method('findList')
			->with($query, ['keyPath' => 'id'])
			->will($this->returnValue($query));

		$result = $table
			->find('threaded', ['order' => ['name' => 'ASC']])
			->find('list', ['keyPath' => 'id']);
		$this->assertSame($query, $result);
	}

/**
 * Tests find('threaded') with hydrated results
 *
 * @return void
 */
	public function testFindThreadedHydrated() {
		$table = new Table([
			'table' => 'categories',
			'connection' => $this->connection,
		]);
		$results = $table->find('all')
			->find('threaded')
			->select(['id', 'parent_id', 'name'])
			->toArray();

		$this->assertEquals(1, $results[0]->id);
		$expected = [
			'id' => 8,
			'parent_id' => 2,
			'name' => 'Category 1.1.2',
			'children' => []
		];
		$this->assertEquals($expected, $results[0]->children[0]->children[1]->toArray());
	}

/**
 * Tests find('list') with hydrated records
 *
 * @return void
 */
	public function testFindListHydrated() {
		$table = new Table([
			'table' => 'users',
			'connection' => $this->connection,
		]);
		$table->displayField('username');
		$query = $table
			->find('list', ['fields' => ['id', 'username']])
			->order('id');
		$expected = [
			1 => 'mariano',
			2 => 'nate',
			3 => 'larry',
			4 => 'garrett'
		];
		$this->assertSame($expected, $query->toArray());

		$query = $table->find('list', ['groupField' => 'odd'])
			->select(['id', 'username', 'odd' => new QueryExpression('id % 2 = 0')])
			->hydrate(true)
			->order('id');
		$expected = [
			0 => [
				1 => 'mariano',
				3 => 'larry'
			],
			1 => [
				2 => 'nate',
				4 => 'garrett'
			]
		];
		$this->assertSame($expected, $query->toArray());
	}

/**
 * Test the default entityClass.
 *
 * @return void
 */
	public function testEntityClassDefault() {
		$table = new Table();
		$this->assertEquals('\Cake\ORM\Entity', $table->entityClass());
	}

/**
 * Tests that using a simple string for entityClass will try to
 * load the class from the App namespace
 *
 * @return void
 */
	public function testRepositoryClassInApp() {
		$class = $this->getMockClass('\Cake\ORM\Entity');

		if (!class_exists('TestApp\Model\Entity\TestUser')) {
			class_alias($class, 'TestApp\Model\Entity\TestUser');
		}

		$table = new Table();
		$this->assertEquals('TestApp\Model\Entity\TestUser', $table->entityClass('TestUser'));
	}

/**
 * Tests that using a simple string for entityClass will try to
 * load the class from the Plugin namespace when using plugin notation
 *
 * @return void
 */
	public function testRepositoryClassInPlugin() {
		$class = $this->getMockClass('\Cake\ORM\Entity');

		if (!class_exists('MyPlugin\Model\Entity\SuperUser')) {
			class_alias($class, 'MyPlugin\Model\Entity\SuperUser');
		}

		$table = new Table();
		$this->assertEquals(
			'MyPlugin\Model\Entity\SuperUser',
			$table->entityClass('MyPlugin.SuperUser')
		);
	}

/**
 * Tests that using a simple string for entityClass will throw an exception
 * when the class does not exist in the namespace
 *
 * @expectedException Cake\ORM\Error\MissingEntityException
 * @expectedExceptionMessage Entity class FooUser could not be found.
 * @return void
 */
	public function testRepositoryClassNonExisting() {
		$table = new Table;
		$this->assertFalse($table->entityClass('FooUser'));
	}

/**
 * Tests getting the entityClass based on conventions for the entity
 * namespace
 *
 * @return void
 */
	public function testRepositoryClassConventionForAPP() {
		$table = new \TestApp\Model\Repository\ArticlesTable;
		$this->assertEquals('TestApp\Model\Entity\Article', $table->entityClass());
	}

/**
 * Tests setting a entity class object using the setter method
 *
 * @return void
 */
	public function testSetEntityClass() {
		$table = new Table;
		$class = '\\' . $this->getMockClass('\Cake\ORM\Entity');
		$table->entityClass($class);
		$this->assertEquals($class, $table->entityClass());
	}

/**
 * Proves that associations, even though they are lazy loaded, will fetch
 * records using the correct table class and hydrate with the correct entity
 *
 * @return void
 */
	public function testReciprocalBelongsToLoading() {
		$table = new \TestApp\Model\Repository\ArticlesTable([
			'connection' => $this->connection,
		]);
		$result = $table->find('all')->contain(['authors'])->first();
		$this->assertInstanceOf('TestApp\Model\Entity\Author', $result->author);
	}

/**
 * Proves that associations, even though they are lazy loaded, will fetch
 * records using the correct table class and hydrate with the correct entity
 *
 * @return void
 */
	public function testReciprocalHasManyLoading() {
		$table = new \TestApp\Model\Repository\ArticlesTable([
			'connection' => $this->connection,
		]);
		$result = $table->find('all')->contain(['authors' => ['articles']])->first();
		$this->assertCount(2, $result->author->articles);
		foreach ($result->author->articles as $article) {
			$this->assertInstanceOf('TestApp\Model\Entity\Article', $article);
		}
	}

/**
 * Tests that the correct table and entity are loaded for the pivot association in
 * a belongsToMany setup
 *
 * @return void
 */
	public function testReciprocalBelongsToMany() {
		$table = new \TestApp\Model\Repository\ArticlesTable([
			'connection' => $this->connection,
		]);
		$result = $table->find('all')->contain(['tags'])->first();
		$this->assertInstanceOf('TestApp\Model\Entity\Tag', $result->tags[0]);
		$this->assertInstanceOf(
			'TestApp\Model\Entity\ArticlesTag',
			$result->tags[0]->extraInfo
		);
	}

/**
 * Tests that recently fetched entities are always clean
 *
 * @return void
 */
	public function testFindCleanEntities() {
		$table = new \TestApp\Model\Repository\ArticlesTable([
			'connection' => $this->connection,
		]);
		$results = $table->find('all')->contain(['tags', 'authors'])->toArray();
		$this->assertCount(3, $results);
		foreach ($results as $article) {
			$this->assertFalse($article->dirty('id'));
			$this->assertFalse($article->dirty('title'));
			$this->assertFalse($article->dirty('author_id'));
			$this->assertFalse($article->dirty('body'));
			$this->assertFalse($article->dirty('published'));
			$this->assertFalse($article->dirty('author'));
			$this->assertFalse($article->author->dirty('id'));
			$this->assertFalse($article->author->dirty('name'));
			$this->assertFalse($article->dirty('tag'));
			if ($article->tag) {
				$this->assertFalse($article->tag[0]->extraInfo->dirty('tag_id'));
			}
		}
	}

/**
 * Tests that recently fetched entities are marked as not new
 *
 * @return void
 */
	public function testFindPersistedEntities() {
		$table = new \TestApp\Model\Repository\ArticlesTable([
			'connection' => $this->connection,
		]);
		$results = $table->find('all')->contain(['tags', 'authors'])->toArray();
		$this->assertCount(3, $results);
		foreach ($results as $article) {
			$this->assertFalse($article->isNew());
			foreach ((array)$article->tag as $tag) {
				$this->assertFalse($tag->isNew());
				$this->assertFalse($tag->extraInfo->isNew());
			}
		}
	}

/**
 * Tests the exists function
 *
 * @return void
 */
	public function testExists() {
		$table = TableRegistry::get('users');
		$this->assertTrue($table->exists(['id' => 1]));
		$this->assertFalse($table->exists(['id' => 501]));
		$this->assertTrue($table->exists(['id' => 3, 'username' => 'larry']));
	}

/**
 * Test adding a behavior to a table.
 *
 * @return void
 */
	public function testAddBehavior() {
		$mock = $this->getMock('Cake\ORM\BehaviorRegistry', [], [], '', false);
		$mock->expects($this->once())
			->method('load')
			->with('Sluggable');

		$table = new Table([
			'table' => 'articles',
			'behaviors' => $mock
		]);
		$table->addBehavior('Sluggable');
	}

/**
 * Ensure exceptions are raised on missing behaviors.
 *
 * @expectedException Cake\Error\MissingBehaviorException
 */
	public function testAddBehaviorMissing() {
		$table = TableRegistry::get('article');
		$this->assertNull($table->addBehavior('NopeNotThere'));
	}

/**
 * Test mixin methods from behaviors.
 *
 * @return void
 */
	public function testCallBehaviorMethod() {
		$table = TableRegistry::get('article');
		$table->addBehavior('Sluggable');
		$this->assertEquals('some_value', $table->slugify('some value'));
	}

/**
 * Test you can alias a behavior method
 *
 * @return void
 */
	public function testCallBehaviorAliasedMethod() {
		$table = TableRegistry::get('article');
		$table->addBehavior('Sluggable', ['implementedMethods' => ['wednesday' => 'slugify']]);
		$this->assertEquals('some_value', $table->wednesday('some value'));
	}

/**
 * Test finder methods from behaviors.
 *
 * @return void
 */
	public function testCallBehaviorFinder() {
		$table = TableRegistry::get('articles');
		$table->addBehavior('Sluggable');

		$query = $table->find('noSlug');
		$this->assertInstanceOf('Cake\ORM\Query', $query);
		$this->assertNotEmpty($query->clause('where'));
	}

/**
 * testCallBehaviorAliasedFinder
 *
 * @return void
 */
	public function testCallBehaviorAliasedFinder() {
		$table = TableRegistry::get('articles');
		$table->addBehavior('Sluggable', ['implementedFinders' => ['special' => 'findNoSlug']]);

		$query = $table->find('special');
		$this->assertInstanceOf('Cake\ORM\Query', $query);
		$this->assertNotEmpty($query->clause('where'));
	}

/**
 * Test implementedEvents
 *
 * @return void
 */
	public function testImplementedEvents() {
		$table = $this->getMock(
			'Cake\ORM\Table',
			['beforeFind', 'beforeSave', 'afterSave', 'beforeDelete', 'afterDelete']
		);
		$result = $table->implementedEvents();
		$expected = [
			'Model.beforeFind' => 'beforeFind',
			'Model.beforeSave' => 'beforeSave',
			'Model.afterSave' => 'afterSave',
			'Model.beforeDelete' => 'beforeDelete',
			'Model.afterDelete' => 'afterDelete',
		];
		$this->assertEquals($expected, $result, 'Events do not match.');
	}

/**
 * Tests that it is possible to insert a new row using the save method
 *
 * @group save
 * @return void
 */
	public function testSaveNewEntity() {
		$entity = new \Cake\ORM\Entity([
			'username' => 'superuser',
			'password' => 'root',
			'created' => new \DateTime('2013-10-10 00:00'),
			'updated' => new \DateTime('2013-10-10 00:00')
		]);
		$table = TableRegistry::get('users');
		$this->assertSame($entity, $table->save($entity));
		$this->assertEquals($entity->id, self::$nextUserId);

		$row = $table->find('all')->where(['id' => self::$nextUserId])->first();
		$this->assertEquals($entity->toArray(), $row->toArray());
	}

/**
 * Tests that saving an entity will filter out properties that
 * are not present in the table schema when saving
 *
 * @group save
 * @return void
 */
	public function testSaveEntityOnlySchemaFields() {
		$entity = new \Cake\ORM\Entity([
			'username' => 'superuser',
			'password' => 'root',
			'crazyness' => 'super crazy value',
			'created' => new \DateTime('2013-10-10 00:00'),
			'updated' => new \DateTime('2013-10-10 00:00'),
		]);
		$table = TableRegistry::get('users');
		$this->assertSame($entity, $table->save($entity));
		$this->assertEquals($entity->id, self::$nextUserId);

		$row = $table->find('all')->where(['id' => self::$nextUserId])->first();
		$entity->unsetProperty('crazyness');
		$this->assertEquals($entity->toArray(), $row->toArray());
	}

/**
 * Tests that it is possible to modify data from the beforeSave callback
 *
 * @group save
 * @return void
 */
	public function testBeforeSaveModifyData() {
		$table = TableRegistry::get('users');
		$data = new \Cake\ORM\Entity([
			'username' => 'superuser',
			'created' => new \DateTime('2013-10-10 00:00'),
			'updated' => new \DateTime('2013-10-10 00:00')
		]);
		$listener = function($e, $entity, $options) use ($data) {
			$this->assertSame($data, $entity);
			$entity->set('password', 'foo');
		};
		$table->getEventManager()->attach($listener, 'Model.beforeSave');
		$this->assertSame($data, $table->save($data));
		$this->assertEquals($data->id, self::$nextUserId);
		$row = $table->find('all')->where(['id' => self::$nextUserId])->first();
		$this->assertEquals('foo', $row->get('password'));
	}

/**
 * Tests that it is possible to modify the options array in beforeSave
 *
 * @group save
 * @return void
 */
	public function testBeforeSaveModifyOptions() {
		$table = TableRegistry::get('users');
		$data = new \Cake\ORM\Entity([
			'username' => 'superuser',
			'password' => 'foo',
			'created' => new \DateTime('2013-10-10 00:00'),
			'updated' => new \DateTime('2013-10-10 00:00')
		]);
		$listener1 = function($e, $entity, $options) {
			$options['crazy'] = true;
		};
		$listener2 = function($e, $entity, $options) {
			$this->assertTrue($options['crazy']);
		};
		$table->getEventManager()->attach($listener1, 'Model.beforeSave');
		$table->getEventManager()->attach($listener2, 'Model.beforeSave');
		$this->assertSame($data, $table->save($data));
		$this->assertEquals($data->id, self::$nextUserId);

		$row = $table->find('all')->where(['id' => self::$nextUserId])->first();
		$this->assertEquals($data->toArray(), $row->toArray());
	}

/**
 * Tests that it is possible to stop the saving altogether, without implying
 * the save operation failed
 *
 * @group save
 * @return void
 */
	public function testBeforeSaveStopEvent() {
		$table = TableRegistry::get('users');
		$data = new \Cake\ORM\Entity([
			'username' => 'superuser',
			'created' => new \DateTime('2013-10-10 00:00'),
			'updated' => new \DateTime('2013-10-10 00:00')
		]);
		$listener = function($e, $entity) {
			$e->stopPropagation();
			return $entity;
		};
		$table->getEventManager()->attach($listener, 'Model.beforeSave');
		$this->assertSame($data, $table->save($data));
		$this->assertNull($data->id);
		$row = $table->find('all')->where(['id' => self::$nextUserId])->first();
		$this->assertNull($row);
	}

/**
 * Asserts that afterSave callback is called on successful save
 *
 * @group save
 * @return void
 */
	public function testAfterSave() {
		$table = TableRegistry::get('users');
		$data = new \Cake\ORM\Entity([
			'username' => 'superuser',
			'created' => new \DateTime('2013-10-10 00:00'),
			'updated' => new \DateTime('2013-10-10 00:00')
		]);

		$called = false;
		$listener = function($e, $entity, $options) use ($data, &$called) {
			$this->assertSame($data, $entity);
			$called = true;
		};
		$table->getEventManager()->attach($listener, 'Model.afterSave');
		$this->assertSame($data, $table->save($data));
		$this->assertEquals($data->id, self::$nextUserId);
		$this->assertTrue($called);
	}

/**
 * Asserts that afterSave callback not is called on unsuccessful save
 *
 * @group save
 * @return void
 */
	public function testAfterSaveNotCalled() {
		$table = $this->getMock(
			'\Cake\ORM\Table',
			['_buildQuery', 'exists'],
			[['table' => 'users', 'connection' => $this->connection]]
		);
		$query = $this->getMock(
			'\Cake\ORM\Query',
			['executeStatement', 'addDefaultTypes'],
			[null, $table]
		);
		$statement = $this->getMock('\Cake\Database\Statement\StatementDecorator');
		$data = new \Cake\ORM\Entity([
			'username' => 'superuser',
			'created' => new \DateTime('2013-10-10 00:00'),
			'updated' => new \DateTime('2013-10-10 00:00')
		]);

		$table->expects($this->once())->method('exists')
			->will($this->returnValue(false));
		$table->expects($this->once())->method('_buildQuery')
			->will($this->returnValue($query));

		$query->expects($this->once())->method('executeStatement')
			->will($this->returnValue($statement));

		$statement->expects($this->once())->method('rowCount')
			->will($this->returnValue(0));

		$called = false;
		$listener = function($e, $entity, $options) use ($data, &$called) {
			$called = true;
		};
		$table->getEventManager()->attach($listener, 'Model.afterSave');
		$this->assertFalse($table->save($data));
		$this->assertFalse($called);
	}

/**
 * Tests that save is wrapped around a transaction
 *
 * @group save
 * @return void
 */
	public function testAtomicSave() {
		$config = ConnectionManager::config('test');

		$connection = $this->getMock(
			'\Cake\Database\Connection',
			['begin', 'commit'],
			[$config]
		);
		$connection->driver($this->connection->driver());

		$table = $this->getMock('\Cake\ORM\Table', ['connection'], [['table' => 'users']]);
		$table->expects($this->any())->method('connection')
			->will($this->returnValue($connection));

		$connection->expects($this->once())->method('begin');
		$connection->expects($this->once())->method('commit');
		$data = new \Cake\ORM\Entity([
			'username' => 'superuser',
			'created' => new \DateTime('2013-10-10 00:00'),
			'updated' => new \DateTime('2013-10-10 00:00')
		]);
		$this->assertSame($data, $table->save($data));
	}

/**
 * Tests that save will rollback the transaction in the case of an exception
 *
 * @group save
 * @expectedException \PDOException
 * @return void
 */
	public function testAtomicSaveRollback() {
		$connection = $this->getMock(
			'\Cake\Database\Connection',
			['begin', 'rollback'],
			[ConnectionManager::config('test')]
		);
		$connection->driver(ConnectionManager::get('test')->driver());
		$table = $this->getMock(
			'\Cake\ORM\Table',
			['_buildQuery', 'connection', 'exists'],
			[['table' => 'users']]
		);
		$query = $this->getMock(
			'\Cake\ORM\Query',
			['executeStatement', 'addDefaultTypes'],
			[null, $table]
		);

		$table->expects($this->once())->method('exists')
			->will($this->returnValue(false));

		$table->expects($this->any())->method('connection')
			->will($this->returnValue($connection));

		$table->expects($this->once())->method('_buildQuery')
			->will($this->returnValue($query));

		$connection->expects($this->once())->method('begin');
		$connection->expects($this->once())->method('rollback');
		$query->expects($this->once())->method('executeStatement')
			->will($this->throwException(new \PDOException));

		$data = new \Cake\ORM\Entity([
			'username' => 'superuser',
			'created' => new \DateTime('2013-10-10 00:00'),
			'updated' => new \DateTime('2013-10-10 00:00')
		]);
		$table->save($data);
	}

/**
 * Tests that save will rollback the transaction in the case of an exception
 *
 * @group save
 * @return void
 */
	public function testAtomicSaveRollbackOnFailure() {
		$connection = $this->getMock(
			'\Cake\Database\Connection',
			['begin', 'rollback'],
			[ConnectionManager::config('test')]
		);
		$connection->driver(ConnectionManager::get('test')->driver());
		$table = $this->getMock(
			'\Cake\ORM\Table',
			['_buildQuery', 'connection', 'exists'],
			[['table' => 'users']]
		);
		$query = $this->getMock(
			'\Cake\ORM\Query',
			['executeStatement', 'addDefaultTypes'],
			[null, $table]
		);

		$table->expects($this->once())->method('exists')
			->will($this->returnValue(false));

		$table->expects($this->any())->method('connection')
			->will($this->returnValue($connection));

		$table->expects($this->once())->method('_buildQuery')
			->will($this->returnValue($query));

		$statement = $this->getMock('\Cake\Database\Statement\StatementDecorator');
		$statement->expects($this->once())->method('rowCount')
			->will($this->returnValue(0));
		$connection->expects($this->once())->method('begin');
		$connection->expects($this->once())->method('rollback');
		$query->expects($this->once())->method('executeStatement')
			->will($this->returnValue($statement));

		$data = new \Cake\ORM\Entity([
			'username' => 'superuser',
			'created' => new \DateTime('2013-10-10 00:00'),
			'updated' => new \DateTime('2013-10-10 00:00')
		]);
		$table->save($data);
	}

/**
 * Tests that only the properties marked as dirty are actually saved
 * to the database
 *
 * @group save
 * @return void
 */
	public function testSaveOnlyDirtyProperties() {
		$entity = new \Cake\ORM\Entity([
			'username' => 'superuser',
			'password' => 'root',
			'created' => new \DateTime('2013-10-10 00:00'),
			'updated' => new \DateTime('2013-10-10 00:00')
		]);
		$entity->clean();
		$entity->dirty('username', true);
		$entity->dirty('created', true);
		$entity->dirty('updated', true);

		$table = TableRegistry::get('users');
		$this->assertSame($entity, $table->save($entity));
		$this->assertEquals($entity->id, self::$nextUserId);

		$row = $table->find('all')->where(['id' => self::$nextUserId])->first();
		$entity->set('password', null);
		$this->assertEquals($entity->toArray(), $row->toArray());
	}

/**
 * Tests that a recently saved entity is marked as clean
 *
 * @group save
 * @return void
 */
	public function testsASavedEntityIsClean() {
		$entity = new \Cake\ORM\Entity([
			'username' => 'superuser',
			'password' => 'root',
			'created' => new \DateTime('2013-10-10 00:00'),
			'updated' => new \DateTime('2013-10-10 00:00')
		]);
		$table = TableRegistry::get('users');
		$this->assertSame($entity, $table->save($entity));
		$this->assertFalse($entity->dirty('usermane'));
		$this->assertFalse($entity->dirty('password'));
		$this->assertFalse($entity->dirty('created'));
		$this->assertFalse($entity->dirty('updated'));
	}

/**
 * Tests that a recently saved entity is marked as not new
 *
 * @group save
 * @return void
 */
	public function testsASavedEntityIsNotNew() {
		$entity = new \Cake\ORM\Entity([
			'username' => 'superuser',
			'password' => 'root',
			'created' => new \DateTime('2013-10-10 00:00'),
			'updated' => new \DateTime('2013-10-10 00:00')
		]);
		$table = TableRegistry::get('users');
		$this->assertSame($entity, $table->save($entity));
		$this->assertFalse($entity->isNew());
	}

/**
 * Tests that save can detect automatically if it needs to insert
 * or update a row
 *
 * @group save
 * @return void
 */
	public function testSaveUpdateAuto() {
		$entity = new \Cake\ORM\Entity([
			'id' => 2,
			'username' => 'baggins'
		]);
		$table = TableRegistry::get('users');
		$original = $table->find('all')->where(['id' => 2])->first();
		$this->assertSame($entity, $table->save($entity));

		$row = $table->find('all')->where(['id' => 2])->first();
		$this->assertEquals('baggins', $row->username);
		$this->assertEquals($original->password, $row->password);
		$this->assertEquals($original->created, $row->created);
		$this->assertEquals($original->updated, $row->updated);
		$this->assertFalse($entity->isNew());
		$this->assertFalse($entity->dirty('id'));
		$this->assertFalse($entity->dirty('username'));
	}

/**
 * Tests that beforeFind gets the correct isNew() state for the entity
 *
 * @return void
 */
	public function testBeforeSaveGetsCorrectPersistance() {
		$entity = new \Cake\ORM\Entity([
			'id' => 2,
			'username' => 'baggins'
		]);
		$table = TableRegistry::get('users');
		$called = false;
		$listener = function($event, $entity) use (&$called) {
			$this->assertFalse($entity->isNew());
			$called = true;
		};
		$table->getEventManager()->attach($listener, 'Model.beforeSave');
		$this->assertSame($entity, $table->save($entity));
		$this->assertTrue($called);
	}

/**
 * Tests that marking an entity as already persisted will prevent the save
 * method from trying to infer the entity's actual status.
 *
 * @group save
 * @return void
 */
	public function testSaveUpdateWithHint() {
		$table = $this->getMock(
			'\Cake\ORM\Table',
			['exists'],
			[['table' => 'users', 'connection' => ConnectionManager::get('test')]]
		);
		$entity = new \Cake\ORM\Entity([
			'id' => 2,
			'username' => 'baggins'
		], ['markNew' => false]);
		$this->assertFalse($entity->isNew());
		$table->expects($this->never())->method('exists');
		$this->assertSame($entity, $table->save($entity));
	}

/**
 * Tests that when updating the primary key is not passed to the list of
 * attributes to change
 *
 * @group save
 * @return void
 */
	public function testSaveUpdatePrimaryKeyNotModified() {
		$table = $this->getMock(
			'\Cake\ORM\Table',
			['_buildQuery'],
			[['table' => 'users', 'connection' => $this->connection]]
		);

		$query = $this->getMock(
			'\Cake\ORM\Query',
			['executeStatement', 'addDefaultTypes', 'set'],
			[null, $table]
		);

		$table->expects($this->once())->method('_buildQuery')
			->will($this->returnValue($query));

		$statement = $this->getMock('\Cake\Database\Statement\StatementDecorator');
		$statement->expects($this->once())->method('rowCount')
			->will($this->returnValue(1));

		$query->expects($this->once())->method('executeStatement')
			->will($this->returnValue($statement));

		$query->expects($this->once())->method('set')
			->with(['username' => 'baggins'])
			->will($this->returnValue($query));

		$entity = new \Cake\ORM\Entity([
			'id' => 2,
			'username' => 'baggins'
		], ['markNew' => false]);
		$this->assertSame($entity, $table->save($entity));
	}

/**
 * Tests that passing only the primary key to save will not execute any queries
 * but still return success
 *
 * @group save
 * @return void
 */
	public function testUpdateNoChange() {
		$table = $this->getMock(
			'\Cake\ORM\Table',
			['_buildQuery'],
			[['table' => 'users', 'connection' => $this->connection]]
		);
		$table->expects($this->never())->method('_buildQuery');
		$entity = new \Cake\ORM\Entity([
			'id' => 2,
		], ['markNew' => false]);
		$this->assertSame($entity, $table->save($entity));
	}

/**
 * Tests that failing to pass a primary key to save will result in exception
 *
 * @group save
 * @expectedException \InvalidArgumentException
 * @return void
 */
	public function testUpdateNoPrimaryButOtherKeys() {
		$table = $this->getMock(
			'\Cake\ORM\Table',
			['_buildQuery'],
			[['table' => 'users', 'connection' => $this->connection]]
		);
		$table->expects($this->never())->method('_buildQuery');
		$entity = new \Cake\ORM\Entity([
			'username' => 'mariano',
		], ['markNew' => false]);
		$this->assertSame($entity, $table->save($entity));
	}

/**
 * Test simple delete.
 *
 * @return void
 */
	public function testDelete() {
		$table = TableRegistry::get('users');
		$conditions = [
			'limit' => 1,
			'conditions' => [
				'username' => 'nate'
			]
		];
		$query = $table->find('all', $conditions);
		$entity = $query->first();
		$result = $table->delete($entity);
		$this->assertTrue($result);

		$query = $table->find('all', $conditions);
		$results = $query->execute();
		$this->assertCount(0, $results, 'Find should fail.');
	}

/**
 * Test delete with dependent records
 *
 * @return void
 */
	public function testDeleteDependent() {
		$table = TableRegistry::get('authors');
		$table->hasOne('articles', [
			'foreignKey' => 'author_id',
			'dependent' => true,
		]);

		$query = $table->find('all')->where(['id' => 1]);
		$entity = $query->first();
		$result = $table->delete($entity);

		$articles = $table->association('articles')->target();
		$query = $articles->find('all', [
			'conditions' => [
				'author_id' => $entity->id
			]
		]);
		$this->assertNull($query->execute()->one(), 'Should not find any rows.');
	}

/**
 * Test delete with dependent = false does not cascade.
 *
 * @return void
 */
	public function testDeleteNoDependentNoCascade() {
		$table = TableRegistry::get('authors');
		$table->hasMany('article', [
			'foreignKey' => 'author_id',
			'dependent' => false,
		]);

		$query = $table->find('all')->where(['id' => 1]);
		$entity = $query->first();
		$result = $table->delete($entity);

		$articles = $table->association('articles')->target();
		$query = $articles->find('all')->where(['author_id' => $entity->id]);
		$this->assertCount(2, $query->execute(), 'Should find rows.');
	}

/**
 * Test delete with BelongsToMany
 *
 * @return void
 */
	public function testDeleteBelongsToMany() {
		$table = TableRegistry::get('articles');
		$table->belongsToMany('tag', [
			'foreignKey' => 'article_id',
			'joinTable' => 'articles_tags'
		]);
		$query = $table->find('all')->where(['id' => 1]);
		$entity = $query->first();
		$table->delete($entity);

		$pivot = $table->association('tags')->pivot();
		$query = $pivot->find('all')->where(['article_id' => 1]);
		$this->assertNull($query->execute()->one(), 'Should not find any rows.');
	}

/**
 * Test delete callbacks
 *
 * @return void
 */
	public function testDeleteCallbacks() {
		$entity = new \Cake\ORM\Entity(['id' => 1, 'name' => 'mark']);
		$options = new \ArrayObject(['atomic' => true]);

		$mock = $this->getMock('Cake\Event\EventManager');

		$mock->expects($this->at(0))
			->method('attach');

		$mock->expects($this->at(1))
			->method('dispatch')
			->with($this->logicalAnd(
				$this->attributeEqualTo('_name', 'Model.beforeDelete'),
				$this->attributeEqualTo(
					'data',
					['entity' => $entity, 'options' => $options]
				)
			));

		$mock->expects($this->at(2))
			->method('dispatch')
			->with($this->logicalAnd(
				$this->attributeEqualTo('_name', 'Model.afterDelete'),
				$this->attributeEqualTo(
					'data',
					['entity' => $entity, 'options' => $options]
				)
			));

		$table = TableRegistry::get('users', ['eventManager' => $mock]);
		$entity->isNew(false);
		$table->delete($entity);
	}

/**
 * Test delete beforeDelete can abort the delete.
 *
 * @return void
 */
	public function testDeleteBeforeDeleteAbort() {
		$entity = new \Cake\ORM\Entity(['id' => 1, 'name' => 'mark']);
		$options = new \ArrayObject(['atomic' => true, 'cascade' => true]);

		$mock = $this->getMock('Cake\Event\EventManager');
		$mock->expects($this->once())
			->method('dispatch')
			->will($this->returnCallback(function($event) {
				$event->stopPropagation();
			}));

		$table = TableRegistry::get('users', ['eventManager' => $mock]);
		$entity->isNew(false);
		$result = $table->delete($entity);
		$this->assertNull($result);
	}

/**
 * Test delete beforeDelete return result
 *
 * @return void
 */
	public function testDeleteBeforeDeleteReturnResult() {
		$entity = new \Cake\ORM\Entity(['id' => 1, 'name' => 'mark']);
		$options = new \ArrayObject(['atomic' => true, 'cascade' => true]);

		$mock = $this->getMock('Cake\Event\EventManager');
		$mock->expects($this->once())
			->method('dispatch')
			->will($this->returnCallback(function($event) {
				$event->stopPropagation();
				$event->result = 'got stopped';
			}));

		$table = TableRegistry::get('users', ['eventManager' => $mock]);
		$entity->isNew(false);
		$result = $table->delete($entity);
		$this->assertEquals('got stopped', $result);
	}

/**
 * Test deleting new entities does nothing.
 *
 * @return void
 */
	public function testDeleteIsNew() {
		$entity = new \Cake\ORM\Entity(['id' => 1, 'name' => 'mark']);

		$table = $this->getMock(
			'Cake\ORM\Table',
			['_buildQuery'],
			[['connection' => $this->connection]]
		);
		$table->expects($this->never())
			->method('_buildQuery');

		$entity->isNew(true);
		$result = $table->delete($entity);
		$this->assertFalse($result);
	}

/**
 * test hasField()
 *
 * @return void
 */
	public function testHasField() {
		$table = TableRegistry::get('articles');
		$this->assertFalse($table->hasField('nope'), 'Should not be there.');
		$this->assertTrue($table->hasField('title'), 'Should be there.');
		$this->assertTrue($table->hasField('body'), 'Should be there.');
	}

/**
 * Tests that there exists a default validator
 *
 * @return void
 */
	public function testValidatorDefault() {
		$table = new Table();
		$validator = $table->validator();
		$this->assertInstanceOf('\Cake\Validation\Validator', $validator);
		$default = $table->validator('default');
		$this->assertSame($validator, $default);
	}

/**
 * Tests that it is possible to define custom validator methods
 *
 * @return void
 */
	public function functionTestValidationWithDefiner() {
		$table = $this->getMock('\Cake\ORM\Table', ['validationForOtherStuff']);
		$table->expects($this->once())->method('validationForOtherStuff')
			->will($this->returnArgument(0));
		$other = $table->validator('forOtherStuff');
		$this->assertInstanceOf('\Cake\Validation\Validator', $other);
		$this->assertNotSame($other, $table->validator());
	}

/**
 * Tests that it is possible to set a custom validator under a name
 *
 * @return void
 */
	public function testValidatorSetter() {
		$table = new Table;
		$validator = new \Cake\Validation\Validator;
		$table->validator('other', $validator);
		$this->assertSame($validator, $table->validator('other'));
	}

/**
 * Tests saving with validation
 *
 * @return void
 */
	public function testSaveWithValidationError() {
		$entity = new \Cake\ORM\Entity([
			'username' => 'superuser'
		]);
		$table = TableRegistry::get('users');
		$table->validator()->validatePresence('password');
		$this->assertFalse($table->save($entity));
		$this->assertNotEmpty($entity->errors('password'));
		$this->assertSame($entity, $table->validator()->provider('entity'));
		$this->assertSame($table, $table->validator()->provider('table'));
	}

/**
 * Tests saving with validation and field list
 *
 * @return void
 */
	public function testSaveWithValidationErrorAndFieldList() {
		$entity = new \Cake\ORM\Entity([
			'username' => 'superuser'
		]);
		$table = TableRegistry::get('users');
		$table->validator()->validatePresence('password');
		$this->assertFalse($table->save($entity));
		$this->assertNotEmpty($entity->errors('password'));
	}

/**
 * Tests using a custom validation object when saving
 *
 * @return void
 */
	public function testSaveWithDifferentValidator() {
		$entity = new \Cake\ORM\Entity([
			'username' => 'superuser'
		]);
		$table = TableRegistry::get('users');
		$validator = (new Validator)->validatePresence('password');
		$table->validator('custom', $validator);
		$this->assertFalse($table->save($entity, ['validate' => 'custom']));
		$this->assertNotEmpty($entity->errors('password'));

		$this->assertSame($entity, $table->save($entity), 'default was not used');
	}

/**
 * Tests saving with successful validation
 *
 * @return void
 */
	public function testSaveWithValidationSuccess() {
		$entity = new \Cake\ORM\Entity([
			'username' => 'superuser',
			'password' => 'hey'
		]);
		$table = TableRegistry::get('users');
		$table->validator()->validatePresence('password');
		$this->assertSame($entity, $table->save($entity));
		$this->assertEmpty($entity->errors('password'));
	}

/**
 * Tests beforeValidate event is triggered
 *
 * @return void
 */
	public function testBeforeValidate() {
		$entity = new \Cake\ORM\Entity([
			'username' => 'superuser'
		]);
		$table = TableRegistry::get('users');
		$table->getEventManager()->attach(function($ev, $en, $opt, $val) use ($entity) {
			$this->assertSame($entity, $en);
			$this->assertTrue($opt['crazy']);
			$this->assertSame($ev->subject()->validator('default'), $val);
			$val->validatePresence('password');
		}, 'Model.beforeValidate');
		$this->assertFalse($table->save($entity, ['crazy' => true]));
		$this->assertNotEmpty($entity->errors('password'));
	}

/**
 * Tests that beforeValidate can set the validation result
 *
 * @return void
 */
	public function testBeforeValidateSetResult() {
		$entity = new \Cake\ORM\Entity([
			'username' => 'superuser'
		]);
		$table = TableRegistry::get('users');
		$table->getEventManager()->attach(function($ev, $en) {
			$en->errors('username', 'Not good');
			return false;
		}, 'Model.beforeValidate');
		$this->assertFalse($table->save($entity));
		$this->assertEquals(['Not good'], $entity->errors('username'));
	}

/**
 * Tests that afterValidate is triggered and can set a result
 *
 * @return void
 */
	public function testAfterValidate() {
		$entity = new \Cake\ORM\Entity([
			'username' => 'superuser',
			'password' => 'hey'
		]);
		$table = TableRegistry::get('users');
		$table->validator()->validatePresence('password');
		$table->getEventManager()->attach(function($ev, $en, $opt, $val) use ($entity) {
			$this->assertSame($entity, $en);
			$this->assertTrue($opt['crazy']);
			$this->assertSame($ev->subject()->validator('default'), $val);

			$en->errors('username', 'Not good');
			return false;
		}, 'Model.afterValidate');

		$this->assertFalse($table->save($entity, ['crazy' => true]));
		$this->assertEmpty($entity->errors('password'));
		$this->assertEquals(['Not good'], $entity->errors('username'));
	}

/**
<<<<<<< HEAD
 * Tests saving belongsTo association
 *
 * @group save
 * @return void
 */
	public function testsSaveBelongsTo() {
		$entity = new \Cake\ORM\Entity([
			'title' => 'A Title',
			'body' => 'A body'
		]);
		$entity->author = new \Cake\ORM\Entity([
			'name' => 'Jose'
		]);

		$table = TableRegistry::get('articles');
		$table->belongsTo('authors');
		$this->assertSame($entity, $table->save($entity));
		$this->assertFalse($entity->isNew());
		$this->assertFalse($entity->author->isNew());
		$this->assertEquals(5, $entity->author->id);
		$this->assertEquals(5, $entity->get('author_id'));
	}

/**
 * Tests saving belongsTo association and get a validation error
 *
 * @group save
 * @return void
 */
	public function testsSaveBelongsToWithValidationError() {
		$entity = new \Cake\ORM\Entity([
			'title' => 'A Title',
			'body' => 'A body'
		]);
		$entity->author = new \Cake\ORM\Entity([
			'name' => 'Jose'
		]);

		$table = TableRegistry::get('articles');
		$table->belongsTo('authors');
		$table->association('authors')
			->target()
			->validator()
			->add('name', 'num', ['rule' => 'numeric']);

		$this->assertFalse($table->save($entity));
		$this->assertTrue($entity->isNew());
		$this->assertTrue($entity->author->isNew());
		$this->assertNull($entity->get('author_id'));
		$this->assertNotEmpty($entity->author->errors('name'));
	}

/**
 * Tests saving hasOne association
 *
 * @group save
 * @return void
 */
	public function testSaveHasOne() {
		$entity = new \Cake\ORM\Entity([
			'name' => 'Jose'
		]);
		$entity->article = new \Cake\ORM\Entity([
			'title' => 'A Title',
			'body' => 'A body'
		]);

		$table = TableRegistry::get('authors');
		$table->hasOne('articles');
		$this->assertSame($entity, $table->save($entity));
		$this->assertFalse($entity->isNew());
		$this->assertFalse($entity->article->isNew());
		$this->assertEquals(4, $entity->article->id);
		$this->assertEquals(5, $entity->article->get('author_id'));
		$this->assertFalse($entity->article->dirty('author_id'));
	}

/**
 * Tests saving hasOne association and returning a validation error will
 * abort the saving process
 *
 * @group save
 * @return void
 */
	public function testSaveHasOneWithValidationError() {
		$entity = new \Cake\ORM\Entity([
			'name' => 'Jose'
		]);
		$entity->article = new \Cake\ORM\Entity([
			'title' => 'A Title',
			'body' => 'A body'
		]);

		$table = TableRegistry::get('authors');
		$table->hasOne('articles');
		$table->association('articles')
			->target()
			->validator()
			->add('title', 'num', ['rule' => 'numeric']);
		$this->assertFalse($table->save($entity));
		$this->assertTrue($entity->isNew());
		$this->assertTrue($entity->article->isNew());
		$this->assertNull($entity->article->id);
		$this->assertNull($entity->article->get('author_id'));
		$this->assertTrue($entity->article->dirty('author_id'));
		$this->assertNotEmpty($entity->article->errors('title'));
	}

/**
 * Tests saving multiple entities in a hasMany association
 *
 * @return void
 */
	public function testSaveHasMany() {
		$entity = new \Cake\ORM\Entity([
			'name' => 'Jose'
		]);
		$entity->articles = [
			new \Cake\ORM\Entity([
				'title' => 'A Title',
				'body' => 'A body'
			]),
			new \Cake\ORM\Entity([
				'title' => 'Another Title',
				'body' => 'Another body'
			])
		];

		$table = TableRegistry::get('authors');
		$table->hasMany('articles');
		$this->assertSame($entity, $table->save($entity));
		$this->assertFalse($entity->isNew());
		$this->assertFalse($entity->articles[0]->isNew());
		$this->assertFalse($entity->articles[1]->isNew());
		$this->assertEquals(4, $entity->articles[0]->id);
		$this->assertEquals(5, $entity->articles[1]->id);
		$this->assertEquals(5, $entity->articles[0]->author_id);
		$this->assertEquals(5, $entity->articles[1]->author_id);
	}

/**
 * Tests saving multiple entities in a hasMany association and getting and
 * error while saving one of them. It should abort all the save operation
 * when options are set to defaults
 *
 * @return void
 */
	public function testSaveHasManyWithErrorsAtomic() {
		$entity = new \Cake\ORM\Entity([
			'name' => 'Jose'
		]);
		$entity->articles = [
			new \Cake\ORM\Entity([
				'title' => '1',
				'body' => 'A body'
			]),
			new \Cake\ORM\Entity([
				'title' => 'Another Title',
				'body' => 'Another body'
			])
		];

		$table = TableRegistry::get('authors');
		$table->hasMany('articles');
		$table->association('articles')
			->target()
			->validator()
			->add('title', 'num', ['rule' => 'numeric']);

		$this->assertFalse($table->save($entity));
		$this->assertTrue($entity->isNew());
		$this->assertNull($entity->articles[0]->isNew());
		$this->assertNull($entity->articles[1]->isNew());
		$this->assertNull($entity->articles[0]->id);
		$this->assertNull($entity->articles[1]->id);
		$this->assertNull($entity->articles[0]->author_id);
		$this->assertNull($entity->articles[1]->author_id);
		$this->assertEmpty($entity->articles[0]->errors());
		$this->assertNotEmpty($entity->articles[1]->errors());
	}

/**
 * Tests that it is possible to continue saving hasMany associations
 * even if any of the records fail validation when atomic is set
 * to false
 *
 * @return void
 */
	public function testSaveHasManyWithErrorsNonAtomic() {
		$entity = new \Cake\ORM\Entity([
			'name' => 'Jose'
		]);
		$entity->articles = [
			new \Cake\ORM\Entity([
				'title' => 'A title',
				'body' => 'A body'
			]),
			new \Cake\ORM\Entity([
				'title' => '1',
				'body' => 'Another body'
			])
		];

		$table = TableRegistry::get('authors');
		$table->hasMany('articles');
		$table->association('articles')
			->target()
			->validator()
			->add('title', 'num', ['rule' => 'numeric']);

		$this->assertSame($entity, $table->save($entity, ['atomic' => false]));
		$this->assertFalse($entity->isNew());
		$this->assertTrue($entity->articles[0]->isNew());
		$this->assertFalse($entity->articles[1]->isNew());
		$this->assertEquals(4, $entity->articles[1]->id);
		$this->assertNull($entity->articles[0]->id);
		$this->assertEquals(5, $entity->articles[0]->author_id);
		$this->assertEquals(5, $entity->articles[1]->author_id);
	}

/**
 * Tests saving hasOne association and returning a validation error will
 * not abort the saving process if atomic is set to false
 *
 * @group save
 * @return void
 */
	public function testSaveHasOneWithValidationErrorNonAtomic() {
		$entity = new \Cake\ORM\Entity([
			'name' => 'Jose'
		]);
		$entity->article = new \Cake\ORM\Entity([
			'title' => 'A Title',
			'body' => 'A body'
		]);

		$table = TableRegistry::get('authors');
		$table->hasOne('articles');
		$table->association('articles')
			->target()
			->validator()
			->add('title', 'num', ['rule' => 'numeric']);

		$this->assertSame($entity, $table->save($entity, ['atomic' => false]));
		$this->assertFalse($entity->isNew());
		$this->assertTrue($entity->article->isNew());
		$this->assertNull($entity->article->id);
		$this->assertNull($entity->article->get('author_id'));
		$this->assertTrue($entity->article->dirty('author_id'));
		$this->assertNotEmpty($entity->article->errors('title'));
	}

/**
 * Tests saving belongsTo association and get a validation error won't stop
 * saving if atomic is set to false
 *
 * @group save
 * @return void
 */
	public function testSaveBelongsToWithValidationErrorNotAtomic() {
		$entity = new \Cake\ORM\Entity([
			'title' => 'A Title',
			'body' => 'A body'
		]);
		$entity->author = new \Cake\ORM\Entity([
			'name' => 'Jose'
		]);

		$table = TableRegistry::get('articles');
		$table->belongsTo('authors');
		$table->association('authors')
			->target()
			->validator()
			->add('name', 'num', ['rule' => 'numeric']);

		$this->assertSame($entity, $table->save($entity, ['atomic' => false]));
		$this->assertFalse($entity->isNew());
		$this->assertTrue($entity->author->isNew());
		$this->assertNull($entity->get('author_id'));
		$this->assertNotEmpty($entity->author->errors('name'));
	}

/**
 * Tests saving belongsToMany records
 *
 * @group save
 * @return void
 */
	public function testSaveBelongsToMany() {
		$entity = new \Cake\ORM\Entity([
			'title' => 'A Title',
			'body' => 'A body'
		]);
		$entity->tags = [
			new \Cake\ORM\Entity([
				'name' => 'Something New'
			]),
			new \Cake\ORM\Entity([
				'name' => 'Another Something'
			])
		];
		$table = TableRegistry::get('articles');
		$table->belongsToMany('tags');
		$this->assertSame($entity, $table->save($entity));
		$this->assertFalse($entity->isNew());
		$this->assertFalse($entity->tags[0]->isNew());
		$this->assertFalse($entity->tags[1]->isNew());
		$this->assertEquals(4, $entity->tags[0]->id);
		$this->assertEquals(5, $entity->tags[1]->id);
		$this->assertEquals(4, $entity->tags[0]->extraInfo->article_id);
		$this->assertEquals(4, $entity->tags[1]->extraInfo->article_id);
		$this->assertEquals(4, $entity->tags[0]->extraInfo->tag_id);
		$this->assertEquals(5, $entity->tags[1]->extraInfo->tag_id);
	}

/**
 * Tests saving belongsToMany records with a validation error and atomic set
 * to true
 *
 * @group save
 * @return void
 */
	public function testSaveBelongsToWithValidationErrorAtomic() {
		$entity = new \Cake\ORM\Entity([
			'title' => 'A Title',
			'body' => 'A body'
		]);
		$entity->tags = [
			new \Cake\ORM\Entity([
				'name' => '100'
			]),
			new \Cake\ORM\Entity([
				'name' => 'Something New'
			])
		];
		$table = TableRegistry::get('articles');
		$table->belongsToMany('tags');
		$tags = $table->association('tags')
			->target()
			->validator()
			->add('name', 'num', ['rule' => 'numeric']);

		$this->assertFalse($table->save($entity));
		$this->assertTrue($entity->isNew());
		$this->assertNull($entity->tags[0]->isNew());
		$this->assertNull($entity->tags[1]->isNew());
		$this->assertNull($entity->tags[0]->id);
		$this->assertNull($entity->tags[1]->id);
		$this->assertNull($entity->tags[0]->extraInfo);
		$this->assertNull($entity->tags[1]->extraInfo);
		$this->assertEmpty($entity->tags[0]->errors('name'));
		$this->assertNotEmpty($entity->tags[1]->errors('name'));
	}

/**
 * Tests saving belongsToMany records with a validation error and atomic set
 * to false
 *
 * @group save
 * @return void
 */
	public function testSaveBelongsToWithValidationErrorNonAtomic() {
		$entity = new \Cake\ORM\Entity([
			'title' => 'A Title',
			'body' => 'A body'
		]);
		$entity->tags = [
			new \Cake\ORM\Entity([
				'name' => 'Something New'
			]),
			new \Cake\ORM\Entity([
				'name' => '100'
			])
		];
		$table = TableRegistry::get('articles');
		$table->belongsToMany('tags');
		$tags = $table->association('tags')
			->target()
			->validator()
			->add('name', 'num', ['rule' => 'numeric']);

		$this->assertSame($entity, $table->save($entity, ['atomic' => false]));
		$this->assertFalse($entity->isNew());
		$this->assertTrue($entity->tags[0]->isNew());
		$this->assertFalse($entity->tags[1]->isNew());
		$this->assertNull($entity->tags[0]->id);
		$this->assertEquals(4, $entity->tags[1]->id);
		$this->assertNull($entity->tags[0]->extraInfo);
		$this->assertEquals(4, $entity->tags[1]->extraInfo->article_id);
		$this->assertEquals(4, $entity->tags[1]->extraInfo->tag_id);
	}

/**
 * Tests saving belongsToMany records with a validation error in a joint entity
 *
 * @group save
 * @return void
 */
	public function testSaveBelongsToWithValidationErrorInJointEntity() {
		$entity = new \Cake\ORM\Entity([
			'title' => 'A Title',
			'body' => 'A body'
		]);
		$entity->tags = [
			new \Cake\ORM\Entity([
				'name' => 'Something New'
			]),
			new \Cake\ORM\Entity([
				'name' => '100'
			])
		];
		$table = TableRegistry::get('articles');
		$table->belongsToMany('tags');
		$table->association('tags')
			->pivot()
			->validator()
			->add('article_id', 'num', ['rule' => ['comparison', '>', 4]]);

		$this->assertFalse($table->save($entity));
		$this->assertTrue($entity->isNew());
		$this->assertNull($entity->tags[0]->isNew());
		$this->assertNull($entity->tags[1]->isNew());
		$this->assertNull($entity->tags[0]->id);
		$this->assertNull($entity->tags[1]->id);
		$this->assertNull($entity->tags[0]->extraInfo);
		$this->assertNull($entity->tags[1]->extraInfo);
	}


/**
 * Tests saving belongsToMany records with a validation error in a joint entity
 * and atomic set to false
 *
 * @group save
 * @return void
 */
	public function testSaveBelongsToWithValidationErrorInJointEntityNonAtomic() {
		$entity = new \Cake\ORM\Entity([
			'title' => 'A Title',
			'body' => 'A body'
		]);
		$entity->tags = [
			new \Cake\ORM\Entity([
				'name' => 'Something New'
			]),
			new \Cake\ORM\Entity([
				'name' => 'New one'
			])
		];
		$table = TableRegistry::get('articles');
		$table->belongsToMany('tags');
		$table->association('tags')
			->pivot()
			->validator()
			->add('tag_id', 'num', ['rule' => ['comparison', '>', 4]]);

		$this->assertSame($entity, $table->save($entity, ['atomic' => false]));
		$this->assertFalse($entity->isNew());
		$this->assertFalse($entity->tags[0]->isNew());
		$this->assertFalse($entity->tags[1]->isNew());
		$this->assertEquals(4, $entity->tags[0]->id);
		$this->assertEquals(5, $entity->tags[1]->id);
		$this->assertTrue($entity->tags[0]->extraInfo->isNew());
		$this->assertNotEmpty($entity->tags[0]->extraInfo->errors());
		$this->assertEquals(4, $entity->tags[1]->extraInfo->article_id);
		$this->assertEquals(5, $entity->tags[1]->extraInfo->tag_id);
	}

/**
 * Tests that saving a persisted and clean entity will is a no-op
 *
 * @group save
 * @return void
 */
	public function testSaveCleanEntity() {
		$table = $this->getMock('\Cake\ORM\Table', ['_processSave']);
		$entity = new \Cake\ORM\Entity(
			['id' => 'foo'],
			['markNew' => false, 'markClean' => true]
		);
		$table->expects($this->never())->method('_processSave');
		$this->assertSame($entity, $table->save($entity));
	}

/**
 * Integration test to show how to append a new tag to an article
 *
 * @group save
 * @return void
 */
	public function testBelongsToManyIntegration() {
		$table = TableRegistry::get('articles');
		$table->belongsToMany('tags');
		$article = $table->find('all')->where(['id' => 1])->contain(['tags'])->first();
		$tags = $article->tags;
		$this->assertNotEmpty($tags);
		$tags[] = new \TestApp\Model\Entity\Tag([
			'name' => 'Something New'
		]);
		$article->tags = $tags;
		$this->assertSame($article, $table->save($article));
		$tags = $article->tags;
		$this->assertCount(3, $tags);
		$this->assertFalse($tags[2]->isNew());
		$this->assertEquals(4, $tags[2]->id);
		$this->assertEquals(1, $tags[2]->extraInfo->article_id);
		$this->assertEquals(4, $tags[2]->extraInfo->tag_id);

		$article = $table->find('all')->where(['id' => 1])->contain(['tags'])->first();
		$this->assertEquals($tags, $article->tags);
	}

/**
 * Tests that it is possible to do a deep save and control what associations get saved,
 * while having control of the options passed to each level of the save
 *
 * @group save
 * @return void
 */
	public function testSaveDeepAssociationOptions() {
		$articles = $this->getMock(
			'\Cake\ORM\Table',
			['_insert'],
			[['table' => 'articles', 'connection' => $this->connection]]
		);
		$authors = $this->getMock(
			'\Cake\ORM\Table',
			['_insert', '_processValidation'],
			[['table' => 'authors', 'connection' => $this->connection]]
		);
		$supervisors = $this->getMock(
			'\Cake\ORM\Table',
			['_insert', '_processValidation'],
			[[
				'table' => 'authors',
				'alias' => 'supervisors',
				'connection' => $this->connection
			]]
		);
		$tags = $this->getMock(
			'\Cake\ORM\Table',
			['_insert'],
			[['table' => 'tags', 'connection' => $this->connection]]
		);

		$articles->belongsTo('authors', ['targetTable' => $authors]);
		$authors->hasOne('supervisors', ['targetTable' => $supervisors]);
		$supervisors->belongsToMany('tags', ['targetTable' => $tags]);

		$entity = new \Cake\ORM\Entity([
			'title' => 'bar',
			'author' => new \Cake\ORM\Entity([
				'name' => 'Juan',
				'supervisor' => new \Cake\ORM\Entity(['name' => 'Marc']),
				'tags' => [
					new \Cake\ORM\Entity(['name' => 'foo'])
				]
			]),
		]);
		$entity->isNew(true);
		$entity->author->isNew(true);
		$entity->author->supervisor->isNew(true);
		$entity->author->tags[0]->isNew(true);

		$articles->expects($this->once())
			->method('_insert')
			->with($entity, ['title' => 'bar'])
			->will($this->returnValue($entity));

		$authors->expects($this->once())
			->method('_insert')
			->with($entity->author, ['name' => 'Juan'])
			->will($this->returnValue($entity->author));

		$options = new \ArrayObject([
			'validate' => 'special',
			'atomic' => true,
			'associated' => ['supervisors' => [
				'atomic' => false, 'validate' => false, 'associated' => false
			]]
		]);
		$authors->expects($this->once())
			->method('_processValidation')
			->with($entity->author, $options)
			->will($this->returnValue(true));

		$supervisors->expects($this->once())
			->method('_insert')
			->with($entity->author->supervisor, ['name' => 'Marc'])
			->will($this->returnValue($entity->author->supervisor));

		$options = new \ArrayObject([
			'validate' => false,
			'atomic' => false,
			'associated' => []
		]);
		$supervisors->expects($this->once())
			->method('_processValidation')
			->with($entity->author->supervisor, $options)
			->will($this->returnValue(true));

		$tags->expects($this->never())->method('_insert');

		$this->assertSame($entity, $articles->save($entity, [
			'associated' => [
				'authors' => [
					'validate' => 'special',
					'associated' => [
						'supervisors' => [
							'atomic' => false,
							'validate' => false,
							'associated' => false
						]
					]
				]
			]
		]));
	}

=======
 * Test magic findByXX method.
 *
 * @return void
 */
	public function testMagicFindDefaultToAll() {
		$table = TableRegistry::get('Users');

		$result = $table->findByUsername('garrett');
		$this->assertInstanceOf('Cake\ORM\Query', $result);
		$expected = new QueryExpression(['username' => 'garrett'], ['username' => 'string']);
		$this->assertEquals($expected, $result->clause('where'));
	}

/**
 * Test magic findByXX errors on missing arguments.
 *
 * @expectedException Cake\Error\Exception
 * @expectedExceptionMessage Not enough arguments to magic finder. Got 0 required 1
 * @return void
 */
	public function testMagicFindError() {
		$table = TableRegistry::get('Users');

		$table->findByUsername();
	}

/**
 * Test magic findByXX errors on missing arguments.
 *
 * @expectedException Cake\Error\Exception
 * @expectedExceptionMessage Not enough arguments to magic finder. Got 1 required 2
 * @return void
 */
	public function testMagicFindErrorMissingField() {
		$table = TableRegistry::get('Users');

		$table->findByUsernameAndId('garrett');
	}

/**
 * Test magic findByXX errors when there is a mix of or & and.
 *
 * @expectedException Cake\Error\Exception
 * @expectedExceptionMessage Cannot mix "and" & "or" in a magic finder. Use find() instead.
 * @return void
 */
	public function testMagicFindErrorMixOfOperators() {
		$table = TableRegistry::get('Users');

		$table->findByUsernameAndIdOrPassword('garrett', 1, 'sekret');
	}

/**
 * Test magic findByXX method.
 *
 * @return void
 */
	public function testMagicFindFirstAnd() {
		$table = TableRegistry::get('Users');

		$result = $table->findByUsernameAndId('garrett', 4);
		$this->assertInstanceOf('Cake\ORM\Query', $result);
		$expected = new QueryExpression(
			['username' => 'garrett', 'id' => 4],
			['username' => 'string', 'id' => 'integer'],
			'AND'
		);
		$this->assertEquals($expected, $result->clause('where'));
	}

/**
 * Test magic findByXX method.
 *
 * @return void
 */
	public function testMagicFindFirstOr() {
		$table = TableRegistry::get('Users');

		$result = $table->findByUsernameOrId('garrett', 4);
		$this->assertInstanceOf('Cake\ORM\Query', $result);
		$expected = new QueryExpression();
		$expected->add([
			'OR' => [
				'username' => 'garrett',
				'id' => 4
			]],
			['username' => 'string', 'id' => 'integer']
		);
		$this->assertEquals($expected, $result->clause('where'));
	}

/**
 * Test magic findAllByXX method.
 *
 * @return void
 */
	public function testMagicFindAll() {
		$table = TableRegistry::get('Articles');

		$result = $table->findAllByAuthorId(1);
		$this->assertInstanceOf('Cake\ORM\Query', $result);
		$this->assertNull($result->clause('limit'));
		$expected = new QueryExpression(
			['author_id' => 1],
			['author_id' => 'integer'],
			'AND'
		);
		$this->assertEquals($expected, $result->clause('where'));
	}

/**
 * Test magic findAllByXX method.
 *
 * @return void
 */
	public function testMagicFindAllAnd() {
		$table = TableRegistry::get('Users');

		$result = $table->findAllByAuthorIdAndPublished(1, 'Y');
		$this->assertInstanceOf('Cake\ORM\Query', $result);
		$this->assertNull($result->clause('limit'));
		$expected = new QueryExpression(
			['author_id' => 1, 'published' => 'Y']
		);
		$this->assertEquals($expected, $result->clause('where'));
	}

/**
 * Test magic findAllByXX method.
 *
 * @return void
 */
	public function testMagicFindAllOr() {
		$table = TableRegistry::get('Users');

		$result = $table->findAllByAuthorIdOrPublished(1, 'Y');
		$this->assertInstanceOf('Cake\ORM\Query', $result);
		$this->assertNull($result->clause('limit'));
		$expected = new QueryExpression();
		$expected->add(
			['or' => ['author_id' => 1, 'published' => 'Y']]
		);
		$this->assertEquals($expected, $result->clause('where'));
		$this->assertNull($result->clause('order'));
	}

/**
 * Test the behavior method.
 *
 * @return void
 */
	public function testBehaviorIntrospection() {
		$table = TableRegistry::get('users');
		$this->assertEquals([], $table->behaviors(), 'no loaded behaviors');

		$table->addBehavior('Timestamp');
		$this->assertEquals(['Timestamp'], $table->behaviors(), 'Should have loaded behavior');
		$this->assertTrue($table->hasBehavior('Timestamp'), 'should be true on loaded behavior');
		$this->assertFalse($table->hasBehavior('Tree'), 'should be false on unloaded behavior');
	}
>>>>>>> 18792244
}<|MERGE_RESOLUTION|>--- conflicted
+++ resolved
@@ -1981,7 +1981,168 @@
 	}
 
 /**
-<<<<<<< HEAD
+ * Test magic findByXX method.
+ *
+ * @return void
+ */
+	public function testMagicFindDefaultToAll() {
+		$table = TableRegistry::get('Users');
+
+		$result = $table->findByUsername('garrett');
+		$this->assertInstanceOf('Cake\ORM\Query', $result);
+		$expected = new QueryExpression(['username' => 'garrett'], ['username' => 'string']);
+		$this->assertEquals($expected, $result->clause('where'));
+	}
+
+/**
+ * Test magic findByXX errors on missing arguments.
+ *
+ * @expectedException Cake\Error\Exception
+ * @expectedExceptionMessage Not enough arguments to magic finder. Got 0 required 1
+ * @return void
+ */
+	public function testMagicFindError() {
+		$table = TableRegistry::get('Users');
+
+		$table->findByUsername();
+	}
+
+/**
+ * Test magic findByXX errors on missing arguments.
+ *
+ * @expectedException Cake\Error\Exception
+ * @expectedExceptionMessage Not enough arguments to magic finder. Got 1 required 2
+ * @return void
+ */
+	public function testMagicFindErrorMissingField() {
+		$table = TableRegistry::get('Users');
+
+		$table->findByUsernameAndId('garrett');
+	}
+
+/**
+ * Test magic findByXX errors when there is a mix of or & and.
+ *
+ * @expectedException Cake\Error\Exception
+ * @expectedExceptionMessage Cannot mix "and" & "or" in a magic finder. Use find() instead.
+ * @return void
+ */
+	public function testMagicFindErrorMixOfOperators() {
+		$table = TableRegistry::get('Users');
+
+		$table->findByUsernameAndIdOrPassword('garrett', 1, 'sekret');
+	}
+
+/**
+ * Test magic findByXX method.
+ *
+ * @return void
+ */
+	public function testMagicFindFirstAnd() {
+		$table = TableRegistry::get('Users');
+
+		$result = $table->findByUsernameAndId('garrett', 4);
+		$this->assertInstanceOf('Cake\ORM\Query', $result);
+		$expected = new QueryExpression(
+			['username' => 'garrett', 'id' => 4],
+			['username' => 'string', 'id' => 'integer'],
+			'AND'
+		);
+		$this->assertEquals($expected, $result->clause('where'));
+	}
+
+/**
+ * Test magic findByXX method.
+ *
+ * @return void
+ */
+	public function testMagicFindFirstOr() {
+		$table = TableRegistry::get('Users');
+
+		$result = $table->findByUsernameOrId('garrett', 4);
+		$this->assertInstanceOf('Cake\ORM\Query', $result);
+		$expected = new QueryExpression();
+		$expected->add([
+			'OR' => [
+				'username' => 'garrett',
+				'id' => 4
+			]],
+			['username' => 'string', 'id' => 'integer']
+		);
+		$this->assertEquals($expected, $result->clause('where'));
+	}
+
+/**
+ * Test magic findAllByXX method.
+ *
+ * @return void
+ */
+	public function testMagicFindAll() {
+		$table = TableRegistry::get('Articles');
+
+		$result = $table->findAllByAuthorId(1);
+		$this->assertInstanceOf('Cake\ORM\Query', $result);
+		$this->assertNull($result->clause('limit'));
+		$expected = new QueryExpression(
+			['author_id' => 1],
+			['author_id' => 'integer'],
+			'AND'
+		);
+		$this->assertEquals($expected, $result->clause('where'));
+	}
+
+/**
+ * Test magic findAllByXX method.
+ *
+ * @return void
+ */
+	public function testMagicFindAllAnd() {
+		$table = TableRegistry::get('Users');
+
+		$result = $table->findAllByAuthorIdAndPublished(1, 'Y');
+		$this->assertInstanceOf('Cake\ORM\Query', $result);
+		$this->assertNull($result->clause('limit'));
+		$expected = new QueryExpression(
+			['author_id' => 1, 'published' => 'Y']
+		);
+		$this->assertEquals($expected, $result->clause('where'));
+	}
+
+/**
+ * Test magic findAllByXX method.
+ *
+ * @return void
+ */
+	public function testMagicFindAllOr() {
+		$table = TableRegistry::get('Users');
+
+		$result = $table->findAllByAuthorIdOrPublished(1, 'Y');
+		$this->assertInstanceOf('Cake\ORM\Query', $result);
+		$this->assertNull($result->clause('limit'));
+		$expected = new QueryExpression();
+		$expected->add(
+			['or' => ['author_id' => 1, 'published' => 'Y']]
+		);
+		$this->assertEquals($expected, $result->clause('where'));
+		$this->assertNull($result->clause('order'));
+	}
+
+/**
+ * Test the behavior method.
+ *
+ * @return void
+ */
+	public function testBehaviorIntrospection() {
+		$table = TableRegistry::get('users');
+		$this->assertEquals([], $table->behaviors(), 'no loaded behaviors');
+
+		$table->addBehavior('Timestamp');
+		$this->assertEquals(['Timestamp'], $table->behaviors(), 'Should have loaded behavior');
+		$this->assertTrue($table->hasBehavior('Timestamp'), 'should be true on loaded behavior');
+		$this->assertFalse($table->hasBehavior('Tree'), 'should be false on unloaded behavior');
+	}
+
+/**
  * Tests saving belongsTo association
  *
  * @group save
@@ -2601,166 +2762,4 @@
 		]));
 	}
 
-=======
- * Test magic findByXX method.
- *
- * @return void
- */
-	public function testMagicFindDefaultToAll() {
-		$table = TableRegistry::get('Users');
-
-		$result = $table->findByUsername('garrett');
-		$this->assertInstanceOf('Cake\ORM\Query', $result);
-		$expected = new QueryExpression(['username' => 'garrett'], ['username' => 'string']);
-		$this->assertEquals($expected, $result->clause('where'));
-	}
-
-/**
- * Test magic findByXX errors on missing arguments.
- *
- * @expectedException Cake\Error\Exception
- * @expectedExceptionMessage Not enough arguments to magic finder. Got 0 required 1
- * @return void
- */
-	public function testMagicFindError() {
-		$table = TableRegistry::get('Users');
-
-		$table->findByUsername();
-	}
-
-/**
- * Test magic findByXX errors on missing arguments.
- *
- * @expectedException Cake\Error\Exception
- * @expectedExceptionMessage Not enough arguments to magic finder. Got 1 required 2
- * @return void
- */
-	public function testMagicFindErrorMissingField() {
-		$table = TableRegistry::get('Users');
-
-		$table->findByUsernameAndId('garrett');
-	}
-
-/**
- * Test magic findByXX errors when there is a mix of or & and.
- *
- * @expectedException Cake\Error\Exception
- * @expectedExceptionMessage Cannot mix "and" & "or" in a magic finder. Use find() instead.
- * @return void
- */
-	public function testMagicFindErrorMixOfOperators() {
-		$table = TableRegistry::get('Users');
-
-		$table->findByUsernameAndIdOrPassword('garrett', 1, 'sekret');
-	}
-
-/**
- * Test magic findByXX method.
- *
- * @return void
- */
-	public function testMagicFindFirstAnd() {
-		$table = TableRegistry::get('Users');
-
-		$result = $table->findByUsernameAndId('garrett', 4);
-		$this->assertInstanceOf('Cake\ORM\Query', $result);
-		$expected = new QueryExpression(
-			['username' => 'garrett', 'id' => 4],
-			['username' => 'string', 'id' => 'integer'],
-			'AND'
-		);
-		$this->assertEquals($expected, $result->clause('where'));
-	}
-
-/**
- * Test magic findByXX method.
- *
- * @return void
- */
-	public function testMagicFindFirstOr() {
-		$table = TableRegistry::get('Users');
-
-		$result = $table->findByUsernameOrId('garrett', 4);
-		$this->assertInstanceOf('Cake\ORM\Query', $result);
-		$expected = new QueryExpression();
-		$expected->add([
-			'OR' => [
-				'username' => 'garrett',
-				'id' => 4
-			]],
-			['username' => 'string', 'id' => 'integer']
-		);
-		$this->assertEquals($expected, $result->clause('where'));
-	}
-
-/**
- * Test magic findAllByXX method.
- *
- * @return void
- */
-	public function testMagicFindAll() {
-		$table = TableRegistry::get('Articles');
-
-		$result = $table->findAllByAuthorId(1);
-		$this->assertInstanceOf('Cake\ORM\Query', $result);
-		$this->assertNull($result->clause('limit'));
-		$expected = new QueryExpression(
-			['author_id' => 1],
-			['author_id' => 'integer'],
-			'AND'
-		);
-		$this->assertEquals($expected, $result->clause('where'));
-	}
-
-/**
- * Test magic findAllByXX method.
- *
- * @return void
- */
-	public function testMagicFindAllAnd() {
-		$table = TableRegistry::get('Users');
-
-		$result = $table->findAllByAuthorIdAndPublished(1, 'Y');
-		$this->assertInstanceOf('Cake\ORM\Query', $result);
-		$this->assertNull($result->clause('limit'));
-		$expected = new QueryExpression(
-			['author_id' => 1, 'published' => 'Y']
-		);
-		$this->assertEquals($expected, $result->clause('where'));
-	}
-
-/**
- * Test magic findAllByXX method.
- *
- * @return void
- */
-	public function testMagicFindAllOr() {
-		$table = TableRegistry::get('Users');
-
-		$result = $table->findAllByAuthorIdOrPublished(1, 'Y');
-		$this->assertInstanceOf('Cake\ORM\Query', $result);
-		$this->assertNull($result->clause('limit'));
-		$expected = new QueryExpression();
-		$expected->add(
-			['or' => ['author_id' => 1, 'published' => 'Y']]
-		);
-		$this->assertEquals($expected, $result->clause('where'));
-		$this->assertNull($result->clause('order'));
-	}
-
-/**
- * Test the behavior method.
- *
- * @return void
- */
-	public function testBehaviorIntrospection() {
-		$table = TableRegistry::get('users');
-		$this->assertEquals([], $table->behaviors(), 'no loaded behaviors');
-
-		$table->addBehavior('Timestamp');
-		$this->assertEquals(['Timestamp'], $table->behaviors(), 'Should have loaded behavior');
-		$this->assertTrue($table->hasBehavior('Timestamp'), 'should be true on loaded behavior');
-		$this->assertFalse($table->hasBehavior('Tree'), 'should be false on unloaded behavior');
-	}
->>>>>>> 18792244
 }
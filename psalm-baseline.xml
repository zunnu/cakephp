--- conflicted
+++ resolved
@@ -40,8 +40,6 @@
       <code>$request</code>
     </ArgumentTypeCoercion>
   </file>
-<<<<<<< HEAD
-=======
   <file src="src/Database/Connection.php">
     <DeprecatedMethod occurrences="1">
       <code>supportsDynamicConstraints</code>
@@ -88,12 +86,6 @@
       <code>$this-&gt;modelClass</code>
     </DeprecatedProperty>
   </file>
-  <file src="src/Error/ErrorHandler.php">
-    <DeprecatedMethod occurrences="1">
-      <code>outputError</code>
-    </DeprecatedMethod>
-  </file>
->>>>>>> 753bc357
   <file src="src/Http/BaseApplication.php">
     <ArgumentTypeCoercion occurrences="1">
       <code>$request</code>

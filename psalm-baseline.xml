--- conflicted
+++ resolved
@@ -39,80 +39,9 @@
     <ArgumentTypeCoercion occurrences="1">
       <code>$set</code>
     </ArgumentTypeCoercion>
-<<<<<<< HEAD
     <UndefinedAttributeClass occurrences="1">
       <code>ReturnTypeWillChange</code>
     </UndefinedAttributeClass>
-=======
-  </file>
-  <file src="src/Command/Command.php">
-    <DeprecatedMethod occurrences="1">
-      <code>loadModel</code>
-    </DeprecatedMethod>
-    <DeprecatedProperty occurrences="2">
-      <code>$this-&gt;modelClass</code>
-      <code>$this-&gt;modelClass</code>
-    </DeprecatedProperty>
-    <DeprecatedTrait occurrences="1">
-      <code>ModelAwareTrait</code>
-    </DeprecatedTrait>
-  </file>
-  <file src="src/Command/CompletionCommand.php">
-    <DeprecatedClass occurrences="1">
-      <code>\Cake\Console\Shell</code>
-    </DeprecatedClass>
-  </file>
-  <file src="src/Console/CommandCollection.php">
-    <DeprecatedClass occurrences="6">
-      <code>Shell::class</code>
-      <code>\Cake\Console\CommandInterface|\Cake\Console\Shell|class-string</code>
-      <code>\Cake\Console\CommandInterface|\Cake\Console\Shell|string</code>
-      <code>\Traversable&lt;string, \Cake\Console\Shell|\Cake\Console\CommandInterface|class-string&gt;</code>
-      <code>array&lt;string, \Cake\Console\Shell|\Cake\Console\CommandInterface|string&gt;</code>
-      <code>array&lt;string, \Cake\Console\Shell|\Cake\Console\CommandInterface|string&gt;</code>
-    </DeprecatedClass>
-  </file>
-  <file src="src/Console/CommandFactoryInterface.php">
-    <DeprecatedClass occurrences="1">
-      <code>\Cake\Console\Shell|\Cake\Console\CommandInterface</code>
-    </DeprecatedClass>
-  </file>
-  <file src="src/Console/CommandRunner.php">
-    <DeprecatedClass occurrences="3">
-      <code>\Cake\Console\CommandInterface|\Cake\Console\Shell</code>
-      <code>\Cake\Console\CommandInterface|\Cake\Console\Shell</code>
-      <code>\Cake\Console\Shell</code>
-    </DeprecatedClass>
-  </file>
-  <file src="src/Console/Shell.php">
-    <DeprecatedMethod occurrences="1">
-      <code>loadModel</code>
-    </DeprecatedMethod>
-    <DeprecatedProperty occurrences="1">
-      <code>$this-&gt;modelClass</code>
-    </DeprecatedProperty>
-    <DeprecatedTrait occurrences="1">
-      <code>ModelAwareTrait</code>
-    </DeprecatedTrait>
-  </file>
-  <file src="src/Console/ShellDispatcher.php">
-    <DeprecatedClass occurrences="5">
-      <code>$instance</code>
-      <code>Shell</code>
-      <code>Shell</code>
-      <code>\Cake\Console\Shell</code>
-      <code>\Cake\Console\Shell</code>
-    </DeprecatedClass>
-  </file>
-  <file src="src/Console/TaskRegistry.php">
-    <DeprecatedClass occurrences="5">
-      <code>Shell</code>
-      <code>TaskRegistry</code>
-      <code>\Cake\Console\Shell</code>
-      <code>\Cake\Console\Shell</code>
-      <code>\Cake\Console\Shell</code>
-    </DeprecatedClass>
->>>>>>> 926e6ea1
   </file>
   <file src="src/Controller/Controller.php">
     <DeprecatedMethod occurrences="2">
@@ -169,39 +98,16 @@
       <code>$_statement</code>
     </NonInvariantDocblockPropertyType>
   </file>
-<<<<<<< HEAD
   <file src="src/Datasource/ConnectionRegistry.php">
     <LessSpecificImplementedReturnType occurrences="1">
       <code>object</code>
     </LessSpecificImplementedReturnType>
-=======
-  <file src="src/Database/Type/DateTimeType.php">
-    <DeprecatedClass occurrences="1">
-      <code>Time::class</code>
-    </DeprecatedClass>
-  </file>
-  <file src="src/Database/Type/DateType.php">
-    <DeprecatedClass occurrences="1">
-      <code>Date::class</code>
-    </DeprecatedClass>
-  </file>
-  <file src="src/Datasource/ModelAwareTrait.php">
-    <DeprecatedClass occurrences="1">
-      <code>$this</code>
-    </DeprecatedClass>
-    <DeprecatedProperty occurrences="3">
-      <code>$this-&gt;modelClass</code>
-      <code>$this-&gt;modelClass</code>
-      <code>$this-&gt;modelClass</code>
-    </DeprecatedProperty>
->>>>>>> 926e6ea1
   </file>
   <file src="src/Http/BaseApplication.php">
     <ArgumentTypeCoercion occurrences="1">
       <code>$request</code>
     </ArgumentTypeCoercion>
   </file>
-<<<<<<< HEAD
   <file src="src/Http/Client/Request.php">
     <PropertyTypeCoercion occurrences="1">
       <code>$this-&gt;headerNames</code>
@@ -225,13 +131,6 @@
       <code>setTimezone</code>
       <code>setTimezone</code>
     </UndefinedInterfaceMethod>
-=======
-  <file src="src/Http/MiddlewareQueue.php">
-    <DeprecatedClass occurrences="2">
-      <code>new DoublePassDecoratorMiddleware($middleware)</code>
-      <code>new DoublePassDecoratorMiddleware($middleware)</code>
-    </DeprecatedClass>
->>>>>>> 926e6ea1
   </file>
   <file src="src/Http/ServerRequest.php">
     <ArgumentTypeCoercion occurrences="1">
@@ -255,45 +154,6 @@
       <code>translate</code>
     </InternalMethod>
   </file>
-<<<<<<< HEAD
-=======
-  <file src="src/Log/Engine/ArrayLog.php">
-    <DeprecatedMethod occurrences="1">
-      <code>_format</code>
-    </DeprecatedMethod>
-  </file>
-  <file src="src/Log/Engine/ConsoleLog.php">
-    <DeprecatedMethod occurrences="1">
-      <code>_format</code>
-    </DeprecatedMethod>
-  </file>
-  <file src="src/Log/Engine/FileLog.php">
-    <DeprecatedMethod occurrences="1">
-      <code>_format</code>
-    </DeprecatedMethod>
-  </file>
-  <file src="src/Log/Engine/SyslogLog.php">
-    <DeprecatedMethod occurrences="1">
-      <code>_format</code>
-    </DeprecatedMethod>
-  </file>
-  <file src="src/Mailer/Mailer.php">
-    <DeprecatedProperty occurrences="1">
-      <code>$this-&gt;modelClass</code>
-    </DeprecatedProperty>
-    <DeprecatedTrait occurrences="1">
-      <code>ModelAwareTrait</code>
-    </DeprecatedTrait>
-    <UndefinedThisPropertyFetch occurrences="1">
-      <code>$this-&gt;defaultTable</code>
-    </UndefinedThisPropertyFetch>
-  </file>
-  <file src="src/ORM/Locator/LocatorAwareTrait.php">
-    <DeprecatedClass occurrences="1">
-      <code>$this</code>
-    </DeprecatedClass>
-  </file>
->>>>>>> 926e6ea1
   <file src="src/ORM/Locator/TableLocator.php">
     <NonInvariantDocblockPropertyType occurrences="1">
       <code>$instances</code>
@@ -373,19 +233,6 @@
       <code>addTestFile</code>
     </InternalMethod>
   </file>
-<<<<<<< HEAD
-=======
-  <file src="src/View/Cell.php">
-    <DeprecatedTrait occurrences="1">
-      <code>ModelAwareTrait</code>
-    </DeprecatedTrait>
-  </file>
-  <file src="src/View/Helper/NumberHelper.php">
-    <DeprecatedMethod occurrences="1">
-      <code>defaultCurrency</code>
-    </DeprecatedMethod>
-  </file>
->>>>>>> 926e6ea1
   <file src="src/View/View.php">
     <ArgumentTypeCoercion occurrences="1">
       <code>$options</code>

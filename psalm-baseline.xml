--- conflicted
+++ resolved
@@ -126,21 +126,4 @@
       <code>addTestFile</code>
     </InternalMethod>
   </file>
-<<<<<<< HEAD
-  <file src="src/View/View.php">
-    <ArgumentTypeCoercion occurrences="1">
-      <code>$options</code>
-    </ArgumentTypeCoercion>
-=======
-  <file src="src/View/Cell.php">
-    <DeprecatedTrait occurrences="1">
-      <code>ModelAwareTrait</code>
-    </DeprecatedTrait>
-  </file>
-  <file src="src/View/Helper/NumberHelper.php">
-    <DeprecatedMethod occurrences="1">
-      <code>defaultCurrency</code>
-    </DeprecatedMethod>
->>>>>>> ccc6e858
-  </file>
 </files>
--- conflicted
+++ resolved
@@ -59,11 +59,12 @@
     </DeprecatedClass>
   </file>
   <file src="src/I18n/DateFormatTrait.php">
-<<<<<<< HEAD
     <RedundantCondition>
       <code>$time !== false</code>
     </RedundantCondition>
-=======
+  </file>
+  <file src="src/ORM/SaveOptionsBuilder.php">
+    <MissingTemplateParam>
     <DeprecatedClass occurrences="5">
       <code>$time-&gt;setTimezone($timezone)</code>
       <code>Time::UNIX_TIMESTAMP_FORMAT</code>
@@ -92,12 +93,60 @@
       <code>translate</code>
       <code>translate</code>
     </InternalMethod>
->>>>>>> 0a73d653
-  </file>
-  <file src="src/ORM/SaveOptionsBuilder.php">
-    <MissingTemplateParam>
-      <code>SaveOptionsBuilder</code>
-    </MissingTemplateParam>
+  </file>
+  <file src="src/Log/Engine/ArrayLog.php">
+    <DeprecatedMethod occurrences="1">
+      <code>_format</code>
+    </DeprecatedMethod>
+  </file>
+  <file src="src/Log/Engine/ConsoleLog.php">
+    <DeprecatedMethod occurrences="1">
+      <code>_format</code>
+    </DeprecatedMethod>
+  </file>
+  <file src="src/Log/Engine/FileLog.php">
+    <DeprecatedMethod occurrences="1">
+      <code>_format</code>
+    </DeprecatedMethod>
+  </file>
+  <file src="src/Log/Engine/SyslogLog.php">
+    <DeprecatedMethod occurrences="1">
+      <code>_format</code>
+    </DeprecatedMethod>
+  </file>
+  <file src="src/Mailer/Mailer.php">
+    <DeprecatedProperty occurrences="1">
+      <code>$this-&gt;modelClass</code>
+    </DeprecatedProperty>
+    <DeprecatedTrait occurrences="1">
+      <code>ModelAwareTrait</code>
+    </DeprecatedTrait>
+  </file>
+  <file src="src/Mailer/Transport/SmtpTransport.php">
+    <LessSpecificReturnStatement occurrences="1">
+      <code>$this-&gt;_content</code>
+    </LessSpecificReturnStatement>
+    <MoreSpecificReturnType occurrences="1">
+      <code>array{headers: string, message: string}</code>
+    </MoreSpecificReturnType>
+  </file>
+  <file src="src/ORM/Locator/LocatorAwareTrait.php">
+    <DeprecatedClass occurrences="1">
+      <code>$this</code>
+    </DeprecatedClass>
+  </file>
+  <file src="src/ORM/Locator/TableLocator.php">
+    <NonInvariantDocblockPropertyType occurrences="1">
+      <code>$instances</code>
+    </NonInvariantDocblockPropertyType>
+  </file>
+  <file src="src/ORM/Query.php">
+    <ArgumentTypeCoercion occurrences="1">
+      <code>$this-&gt;_repository</code>
+    </ArgumentTypeCoercion>
+  </file>
+  <file src="src/ORM/Table.php">
+    <DeprecatedClass occurrences="6">
   </file>
   <file src="src/Shell/Helper/TableHelper.php">
     <InvalidCast>

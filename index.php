<?php
/**
 * Requests collector.
 *
 *  This file collects requests if:
 *	- no mod_rewrite is avilable or .htaccess files are not supported
 *  - requires App.baseUrl to be uncommented in app/config/core.php
 *	- app/webroot is not set as a document root.
 *
 * PHP versions 4 and 5
 *
 * CakePHP(tm) : Rapid Development Framework (http://cakephp.org)
<<<<<<< HEAD
 * Copyright 2005-2009, Cake Software Foundation, Inc. (http://cakefoundation.org)
=======
 * Copyright 2005-2010, Cake Software Foundation, Inc. (http://cakefoundation.org)
>>>>>>> 66a89108
 *
 * Licensed under The MIT License
 * Redistributions of files must retain the above copyright notice.
 *
<<<<<<< HEAD
 * @copyright     Copyright 2005-2009, Cake Software Foundation, Inc. (http://cakefoundation.org)
 * @link          http://cakephp.org
=======
 * @copyright     Copyright 2005-2010, Cake Software Foundation, Inc. (http://cakefoundation.org)
 * @link          http://cakephp.org CakePHP(tm) Project
>>>>>>> 66a89108
 * @package       cake
 * @since         CakePHP(tm) v 0.2.9
 * @license       MIT License (http://www.opensource.org/licenses/mit-license.php)
 */
/**
 *  Get Cake's root directory
 */
	define('APP_DIR', 'app');
	define('DS', DIRECTORY_SEPARATOR);
	define('ROOT', dirname(__FILE__));
	define('WEBROOT_DIR', 'webroot');
	define('WWW_ROOT', ROOT . DS . APP_DIR . DS . WEBROOT_DIR . DS);
/**
 * This only needs to be changed if the "cake" directory is located
 * outside of the distributed structure.
 * Full path to the directory containing "cake". Do not add trailing directory separator
 */
	if (!defined('CAKE_CORE_INCLUDE_PATH')) {
		define('CAKE_CORE_INCLUDE_PATH', ROOT);
	}

/**
 * Set the include path or define app and core path
 */
	if (function_exists('ini_set')) {
		ini_set('include_path',
			ini_get('include_path') . PATH_SEPARATOR . CAKE_CORE_INCLUDE_PATH
			. PATH_SEPARATOR . ROOT . DS . APP_DIR . DS
		);
		define('APP_PATH', null);
		define('CORE_PATH', null);
	} else {
		define('APP_PATH', ROOT . DS . APP_DIR . DS);
		define('CORE_PATH', CAKE_CORE_INCLUDE_PATH . DS);
	}
	require APP_DIR . DS . WEBROOT_DIR . DS . 'index.php';
?><|MERGE_RESOLUTION|>--- conflicted
+++ resolved
@@ -10,22 +10,13 @@
  * PHP versions 4 and 5
  *
  * CakePHP(tm) : Rapid Development Framework (http://cakephp.org)
-<<<<<<< HEAD
- * Copyright 2005-2009, Cake Software Foundation, Inc. (http://cakefoundation.org)
-=======
  * Copyright 2005-2010, Cake Software Foundation, Inc. (http://cakefoundation.org)
->>>>>>> 66a89108
  *
  * Licensed under The MIT License
  * Redistributions of files must retain the above copyright notice.
  *
-<<<<<<< HEAD
- * @copyright     Copyright 2005-2009, Cake Software Foundation, Inc. (http://cakefoundation.org)
- * @link          http://cakephp.org
-=======
  * @copyright     Copyright 2005-2010, Cake Software Foundation, Inc. (http://cakefoundation.org)
  * @link          http://cakephp.org CakePHP(tm) Project
->>>>>>> 66a89108
  * @package       cake
  * @since         CakePHP(tm) v 0.2.9
  * @license       MIT License (http://www.opensource.org/licenses/mit-license.php)

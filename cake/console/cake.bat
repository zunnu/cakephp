--- conflicted
+++ resolved
@@ -1,42 +1,31 @@
-::::::::::::::::::::::::::::::::::::::::::::::::::::::::::::::::::::::::::::::::
-::
-:: Bake is a shell script for running CakePHP bake script
-:: PHP versions 4 and 5
-::
-<<<<<<< HEAD
-:: CakePHP(tm) : Rapid Development Framework (http://cakephp.org)
-:: Copyright 2005-2009, Cake Software Foundation, Inc.
-=======
-:: CakePHP(tm) :  Rapid Development Framework (http://cakephp.org)
-:: Copyright 2005-2010, Cake Software Foundation, Inc.
->>>>>>> 66a89108
-::
-:: Licensed under The MIT License
-:: Redistributions of files must retain the above copyright notice.
-::
-<<<<<<< HEAD
-:: @copyright		Copyright 2005-2009, Cake Software Foundation, Inc.
-:: @link				http://cakephp.org CakePHP(tm) Project
-=======
-:: @filesource
-:: @copyright		Copyright 2005-2010, Cake Software Foundation, Inc.
-:: @link				http://cakefoundation.org/projects/info/cakephp CakePHP(tm) Project
->>>>>>> 66a89108
-:: @package			cake
-:: @subpackage		cake.cake.console
-:: @since			CakePHP(tm) v 1.2.0.5012
-:: @license			MIT License (http://www.opensource.org/licenses/mit-license.php)
-::
-::::::::::::::::::::::::::::::::::::::::::::::::::::::::::::::::::::::::::::::::
-
-:: In order for this script to work as intended, the cake\console\ folder must be in your PATH
-
-@echo.
-@echo off
-
-SET app=%0
-SET lib=%~dp0
-
-php -q "%lib%cake.php" -working "%CD%" %*
-
+::::::::::::::::::::::::::::::::::::::::::::::::::::::::::::::::::::::::::::::::
+::
+:: Bake is a shell script for running CakePHP bake script
+:: PHP versions 4 and 5
+::
+:: CakePHP(tm) : Rapid Development Framework (http://cakephp.org)
+:: Copyright 2005-2010, Cake Software Foundation, Inc.
+::
+:: Licensed under The MIT License
+:: Redistributions of files must retain the above copyright notice.
+::
+:: @copyright		Copyright 2005-2010, Cake Software Foundation, Inc.
+:: @link				http://cakephp.org CakePHP(tm) Project
+:: @package			cake
+:: @subpackage		cake.cake.console
+:: @since			CakePHP(tm) v 1.2.0.5012
+:: @license			MIT License (http://www.opensource.org/licenses/mit-license.php)
+::
+::::::::::::::::::::::::::::::::::::::::::::::::::::::::::::::::::::::::::::::::
+
+:: In order for this script to work as intended, the cake\console\ folder must be in your PATH
+
+@echo.
+@echo off
+
+SET app=%0
+SET lib=%~dp0
+
+php -q "%lib%cake.php" -working "%CD%" %*
+
 echo.
--- conflicted
+++ resolved
@@ -115,13 +115,8 @@
 <p>
 	<?php
 		echo $this->Html->link(
-<<<<<<< HEAD
-			__('The 15 min Blog Tutorial'),
-			'http://book.cakephp.org/view/219/the-cakephp-blog-tutorial',
-=======
 			__('The 15 min Blog Tutorial', true),
 			'http://book.cakephp.org/view/1528/Blog',
->>>>>>> 85ccd1f0
 			array('target' => '_blank', 'escape' => false)
 		);
 	?>

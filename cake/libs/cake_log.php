<?php
/**
 * Logging.
 *
 * Log messages to text files.
 *
 * PHP 5
 *
 * CakePHP(tm) : Rapid Development Framework (http://cakephp.org)
 * Copyright 2005-2010, Cake Software Foundation, Inc. (http://cakefoundation.org)
 *
 * Licensed under The MIT License
 * Redistributions of files must retain the above copyright notice.
 *
 * @copyright     Copyright 2005-2010, Cake Software Foundation, Inc. (http://cakefoundation.org)
 * @link          http://cakephp.org CakePHP(tm) Project
 * @package       cake.libs
 * @since         CakePHP(tm) v 0.2.9
 * @license       MIT License (http://www.opensource.org/licenses/mit-license.php)
 */
/**
 * Set up error level constants to be used within the framework if they are not defined within the
 * system.
 *
 */
	if (!defined('LOG_WARNING')) {
		define('LOG_WARNING', 3);
	}
	if (!defined('LOG_NOTICE')) {
		define('LOG_NOTICE', 4);
	}
	if (!defined('LOG_DEBUG')) {
		define('LOG_DEBUG', 5);
	}
	if (!defined('LOG_INFO')) {
		define('LOG_INFO', 6);
	}

/**
 * CakeLogStreamInterface is the interface that should be implemented
 * by all classes that are going to be used as Log streams.
 *
 * @package cake.libs
 */
interface CakeLogInterface {
/**
 * Write method to handle writes being made to the Logger
 *
 * @param string $type 
 * @param string $message 
 * @return void
 */
	public function write($type, $message);
}

/**
 * Logs messages to configured Log adapters.  One or more adapters can be configured
 * using CakeLogs's methods.  If you don't configure any adapters, and write to the logs
 * a default FileLog will be autoconfigured for you.
 *
 * @package       cake.libs
 */
class CakeLog {

/**
 * An array of connected streams.
 * Each stream represents a callable that will be called when write() is called.
 *
 * @var array
 */
	protected static $_streams = array();

/**
 * Configure and add a new logging stream to CakeLog
 * You can use add loggers from app/libs use app.loggername, or any plugin/libs using plugin.loggername.
 *
 * ### Usage:
 *
 * {{{
 * CakeLog::config('second_file', array(
 * 		'engine' => 'FileLog',
 * 		'path' => '/var/logs/my_app/'
 * ));
 * }}}
 *
 * Will configure a FileLog instance to use the specified path.  All options that are not `engine`
 * are passed onto the logging adapter, and handled there.  Any class can be configured as a logging
 * adapter as long as it implements a `write` method with the following signature.
 *
 * `write($type, $message)`
 *
 * For an explaination of these parameters, see CakeLog::write()
 *
 * @param string $key The keyname for this logger, used to remove the logger later.
 * @param array $config Array of configuration information for the logger
 * @return boolean success of configuration.
 * @throws CakeLogException
 */
	public static function config($key, $config) {
		if (empty($config['engine'])) {
			throw new CakeLogException(__('Missing logger classname'));
		}
		$loggerName = $config['engine'];
		unset($config['engine']);
		$className = self::_getLogger($loggerName);
		$logger = new $className($config);
		if (!$logger instanceof CakeLogInterface) {
			throw new CakeLogException(sprintf(
				__('logger class %s does not implement a write method.'), $loggerName
			));
		}
		self::$_streams[$key] = $logger;
		return true;
	}

/**
 * Attempts to import a logger class from the various paths it could be on.
 * Checks that the logger class implements a write method as well.
 *
 * @param string $loggerName the plugin.className of the logger class you want to build.
 * @return mixed boolean false on any failures, string of classname to use if search was successful.
 */
	protected static function _getLogger($loggerName) {
		list($plugin, $loggerName) = pluginSplit($loggerName);

		if ($plugin) {
			App::import('Lib', $plugin . '.log/' . $loggerName);
		} else {
			if (!App::import('Lib', 'log/' . $loggerName)) {
				App::import('Core', 'log/' . $loggerName);
			}
		}
		if (!class_exists($loggerName)) {
			throw new CakeLogException(__('Could not load class %s', $loggerName));
		}
		return $loggerName;
	}

/**
 * Returns the keynames of the currently active streams
 *
 * @return array Array of configured log streams.
 */
	public static function configured() {
		return array_keys(self::$_streams);
	}

/**
 * Removes a stream from the active streams.  Once a stream has been removed
 * it will no longer have messages sent to it.
 *
 * @param string $keyname Key name of a configured stream to remove.
 * @return void
 */
	public static function drop($streamName) {
		unset(self::$_streams[$streamName]);
	}

/**
 * Configures the automatic/default stream a FileLog.
 *
 * @return void
 */
	protected static function _autoConfig() {
		if (!class_exists('FileLog')) {
			App::import('Core', 'log/FileLog');
		}
		self::$_streams['default'] = new FileLog(array('path' => LOGS));
	}

/**
 * Writes the given message and type to all of the configured log adapters.
 * Configured adapters are passed both the $type and $message variables. $type
 * is one of the following strings/values.
 *
 * ### Types:
 *
 * - `LOG_WARNING` => 'warning',
 * - `LOG_NOTICE` => 'notice',
 * - `LOG_INFO` => 'info',
 * - `LOG_DEBUG` => 'debug',
 * - `LOG_ERR` => 'error',
 * - `LOG_ERROR` => 'error'
 *
 * ### Usage:
 *
 * Write a message to the 'warning' log:
 * 
 * `CakeLog::write('warning', 'Stuff is broken here');`
 *
 * @param string $type Type of message being written
 * @param string $message Message content to log
 * @return boolean Success
 */
	public static function write($type, $message) {
		if (!defined('LOG_ERROR')) {
			define('LOG_ERROR', 2);
		}
		if (!defined('LOG_ERR')) {
			define('LOG_ERR', LOG_ERROR);
		}
		$levels = array(
			LOG_WARNING => 'warning',
			LOG_NOTICE => 'notice',
			LOG_INFO => 'info',
			LOG_DEBUG => 'debug',
			LOG_ERR => 'error',
			LOG_ERROR => 'error'
		);

		if (is_int($type) && isset($levels[$type])) {
			$type = $levels[$type];
		}
		if (empty(self::$_streams)) {
			self::_autoConfig();
		}
		foreach (self::$_streams as $key => $logger) {
			$logger->write($type, $message);
		}
		return true;
	}
<<<<<<< HEAD
=======

/**
 * An error_handler that will log errors to file using CakeLog::write();
 * You can control how verbose and what type of errors this error_handler will 
 * catch using `Configure::write('log', $value)`.  See core.php for more information.
 *
 *
 * @param integer $code Code of error
 * @param string $description Error description
 * @param string $file File on which error occurred
 * @param integer $line Line that triggered the error
 * @param array $context Context
 * @return void
 */
	function handleError($code, $description, $file = null, $line = null, $context = null) {
		if ($code === 2048 || $code === 8192 || error_reporting() === 0) {
			return;
		}
		switch ($code) {
			case E_PARSE:
			case E_ERROR:
			case E_CORE_ERROR:
			case E_COMPILE_ERROR:
			case E_USER_ERROR:
				$error = 'Fatal Error';
				$level = LOG_ERROR;
			break;
			case E_WARNING:
			case E_USER_WARNING:
			case E_COMPILE_WARNING:
			case E_RECOVERABLE_ERROR:
				$error = 'Warning';
				$level = LOG_WARNING;
			break;
			case E_NOTICE:
			case E_USER_NOTICE:
				$error = 'Notice';
				$level = LOG_NOTICE;
			break;
			default:
				return;
			break;
		}
		$message = $error . ' (' . $code . '): ' . $description . ' in [' . $file . ', line ' . $line . ']';
		CakeLog::write($level, $message);
	}
}

if (!defined('DISABLE_DEFAULT_ERROR_HANDLING')) {
	$cakeLog =& CakeLog::getInstance();
	set_error_handler(array($cakeLog, 'handleError'));
>>>>>>> 9c860d2c
}<|MERGE_RESOLUTION|>--- conflicted
+++ resolved
@@ -219,58 +219,4 @@
 		}
 		return true;
 	}
-<<<<<<< HEAD
-=======
-
-/**
- * An error_handler that will log errors to file using CakeLog::write();
- * You can control how verbose and what type of errors this error_handler will 
- * catch using `Configure::write('log', $value)`.  See core.php for more information.
- *
- *
- * @param integer $code Code of error
- * @param string $description Error description
- * @param string $file File on which error occurred
- * @param integer $line Line that triggered the error
- * @param array $context Context
- * @return void
- */
-	function handleError($code, $description, $file = null, $line = null, $context = null) {
-		if ($code === 2048 || $code === 8192 || error_reporting() === 0) {
-			return;
-		}
-		switch ($code) {
-			case E_PARSE:
-			case E_ERROR:
-			case E_CORE_ERROR:
-			case E_COMPILE_ERROR:
-			case E_USER_ERROR:
-				$error = 'Fatal Error';
-				$level = LOG_ERROR;
-			break;
-			case E_WARNING:
-			case E_USER_WARNING:
-			case E_COMPILE_WARNING:
-			case E_RECOVERABLE_ERROR:
-				$error = 'Warning';
-				$level = LOG_WARNING;
-			break;
-			case E_NOTICE:
-			case E_USER_NOTICE:
-				$error = 'Notice';
-				$level = LOG_NOTICE;
-			break;
-			default:
-				return;
-			break;
-		}
-		$message = $error . ' (' . $code . '): ' . $description . ' in [' . $file . ', line ' . $line . ']';
-		CakeLog::write($level, $message);
-	}
-}
-
-if (!defined('DISABLE_DEFAULT_ERROR_HANDLING')) {
-	$cakeLog =& CakeLog::getInstance();
-	set_error_handler(array($cakeLog, 'handleError'));
->>>>>>> 9c860d2c
 }
<?php
/**
 * Authentication component
 *
 * Manages user logins and permissions.
 *
 * PHP versions 4 and 5
 *
 * CakePHP(tm) : Rapid Development Framework (http://cakephp.org)
 * Copyright 2005-2010, Cake Software Foundation, Inc. (http://cakefoundation.org)
 *
 * Licensed under The MIT License
 * Redistributions of files must retain the above copyright notice.
 *
 * @copyright     Copyright 2005-2010, Cake Software Foundation, Inc. (http://cakefoundation.org)
 * @link          http://cakephp.org CakePHP(tm) Project
 * @package       cake
 * @subpackage    cake.cake.libs.controller.components
 * @since         CakePHP(tm) v 0.10.0.1076
 * @license       MIT License (http://www.opensource.org/licenses/mit-license.php)
 */

App::import('Core', array('Router', 'Security'), false);

/**
 * Authentication control component class
 *
 * Binds access control with user authentication and session management.
 *
 * @package       cake
 * @subpackage    cake.cake.libs.controller.components
 * @link http://book.cakephp.org/view/1250/Authentication
 */
class AuthComponent extends Component {

/**
 * Maintains current user login state.
 *
 * @var boolean
 */
	protected $_loggedIn = false;

/**
 * Other components utilized by AuthComponent
 *
 * @var array
 */
	public $components = array('Session', 'RequestHandler');

/**
 * A reference to the object used for authentication
 *
 * @var object
 * @link http://book.cakephp.org/view/1278/authenticate
 */
	public $authenticate = null;

/**
 * The name of the component to use for Authorization or set this to
 * 'controller' will validate against Controller::isAuthorized()
 * 'actions' will validate Controller::action against an AclComponent::check()
 * 'crud' will validate mapActions against an AclComponent::check()
 * array('model'=> 'name'); will validate mapActions against model $name::isAuthorized(user, controller, mapAction)
 * 'object' will validate Controller::action against object::isAuthorized(user, controller, action)
 *
 * @var mixed
 * @link http://book.cakephp.org/view/1275/authorize
 */
	public $authorize = false;

/**
 * The name of an optional view element to render when an Ajax request is made
 * with an invalid or expired session
 *
 * @var string
 * @link http://book.cakephp.org/view/1277/ajaxLogin
 */
	public $ajaxLogin = null;

/**
 * The name of the element used for SessionComponent::setFlash
 *
 * @var string
 */
	public $flashElement = 'default';

/**
 * The name of the model that represents users which will be authenticated.  Defaults to 'User'.
 *
 * @var string
 * @link http://book.cakephp.org/view/1266/userModel
 */
	public $userModel = 'User';

/**
 * Additional query conditions to use when looking up and authenticating users,
 * i.e. array('User.is_active' => 1).
 *
 * @var array
 * @link http://book.cakephp.org/view/1268/userScope
 */
	public $userScope = array();

/**
 * Allows you to specify non-default login name and password fields used in
 * $userModel, i.e. array('username' => 'login_name', 'password' => 'passwd').
 *
 * @var array
 * @link http://book.cakephp.org/view/1267/fields
 */
	public $fields = array('username' => 'username', 'password' => 'password');

/**
 * The session key name where the record of the current user is stored.  If
 * unspecified, it will be "Auth.{$userModel name}".
 *
 * @var string
 * @link http://book.cakephp.org/view/1276/sessionKey
 */
	public $sessionKey = null;

/**
 * If using action-based access control, this defines how the paths to action
 * ACO nodes is computed.  If, for example, all controller nodes are nested
 * under an ACO node named 'Controllers', $actionPath should be set to
 * "Controllers/".
 *
 * @var string
 * @link http://book.cakephp.org/view/1279/actionPath
 */
	public $actionPath = null;

/**
 * A URL (defined as a string or array) to the controller action that handles
 * logins.
 *
 * @var mixed
 * @link http://book.cakephp.org/view/1269/loginAction
 */
	public $loginAction = null;

/**
 * Normally, if a user is redirected to the $loginAction page, the location they
 * were redirected from will be stored in the session so that they can be
 * redirected back after a successful login.  If this session value is not
 * set, the user will be redirected to the page specified in $loginRedirect.
 *
 * @var mixed
 * @link http://book.cakephp.org/view/1270/loginRedirect
 */
	public $loginRedirect = null;

/**
 * The default action to redirect to after the user is logged out.  While AuthComponent does
 * not handle post-logout redirection, a redirect URL will be returned from AuthComponent::logout().
 * Defaults to AuthComponent::$loginAction.
 *
 * @var mixed
 * @see AuthComponent::$loginAction
 * @see AuthComponent::logout()
 * @link http://book.cakephp.org/view/1271/logoutRedirect
 */
	public $logoutRedirect = null;

/**
 * The name of model or model object, or any other object has an isAuthorized method.
 *
 * @var string
 */
	public $object = null;

/**
 * Error to display when user login fails.  For security purposes, only one error is used for all
 * login failures, so as not to expose information on why the login failed.
 *
 * @var string
 * @link http://book.cakephp.org/view/1272/loginError
 */
	public $loginError = null;

/**
 * Error to display when user attempts to access an object or action to which they do not have
 * acccess.
 *
 * @var string
 * @link http://book.cakephp.org/view/1273/authError
 */
	public $authError = null;

/**
 * Determines whether AuthComponent will automatically redirect and exit if login is successful.
 *
 * @var boolean
 * @link http://book.cakephp.org/view/1274/autoRedirect
 */
	public $autoRedirect = true;

/**
 * Controller actions for which user validation is not required.
 *
 * @var array
 * @see AuthComponent::allow()
 * @link http://book.cakephp.org/view/1251/Setting-Auth-Component-Variables
 */
	public $allowedActions = array();

/**
 * Maps actions to CRUD operations.  Used for controller-based validation ($validate = 'controller').
 *
 * @var array
 * @see AuthComponent::mapActions()
 */
	public $actionMap = array(
		'index'		=> 'read',
		'add'		=> 'create',
		'edit'		=> 'update',
		'view'		=> 'read',
		'remove'	=> 'delete'
	);

/**
 * Request object
 *
 * @var CakeRequest
 */
	public $request;

/**
 * Form data from Controller::$data
 *
 * @deprecated Use $this->request->data instead
 * @var array
 */
	public $data = array();

/**
 * Parameter data from Controller::$params
 *
 * @deprecated Use $this->request instead
 * @var array
 */
	public $params = array();

/**
 * AclComponent instance if using Acl + Auth
 *
 * @var AclComponent
 */
	public $Acl;

/**
 * Method list for bound controller
 *
 * @var array
 */
	protected $_methods = array();

/**
 * Initializes AuthComponent for use in the controller
 *
 * @param object $controller A reference to the instantiating controller object
 * @return void
 */
<<<<<<< HEAD
	public function initialize(&$controller) {
		$this->params = $controller->params;
=======
	public function initialize(Controller $controller, $settings = array()) {
		$this->request = $controller->request;
		$this->params = $this->request;

>>>>>>> 4a8e44b4
		$crud = array('create', 'read', 'update', 'delete');
		$this->actionMap = array_merge($this->actionMap, array_combine($crud, $crud));
		$this->_methods = $controller->methods;

		$prefixes = Router::prefixes();
		if (!empty($prefixes)) {
			foreach ($prefixes as $prefix) {
				$this->actionMap = array_merge($this->actionMap, array(
					$prefix . '_index' => 'read',
					$prefix . '_add' => 'create',
					$prefix . '_edit' => 'update',
					$prefix . '_view' => 'read',
					$prefix . '_remove' => 'delete',
					$prefix . '_create' => 'create',
					$prefix . '_read' => 'read',
					$prefix . '_update' => 'update',
					$prefix . '_delete' => 'delete'
				));
			}
		}
		if (Configure::read('debug') > 0) {
			App::import('Debugger');
			Debugger::checkSecurityKeys();
		}
	}

/**
 * Main execution method.  Handles redirecting of invalid users, and processing
 * of login form data.
 *
 * @param object $controller A reference to the instantiating controller object
 * @return boolean
 */
	public function startup(&$controller) {
		$isErrorOrTests = (
			strtolower($controller->name) == 'cakeerror' ||
			(strtolower($controller->name) == 'tests' && Configure::read('debug') > 0)
		);
		if ($isErrorOrTests) {
			return true;
		}

		$methods = array_flip($controller->methods);
		$action = $controller->request->params['action'];

		$isMissingAction = (
			$controller->scaffold === false &&
			!isset($methods[$action])
		);

		if ($isMissingAction) {
			return true;
		}

		if (!$this->__setDefaults()) {
			return false;
		}
		$request =& $controller->request;
		
		$this->request->data = $controller->request->data = $this->hashPasswords($request->data);
		$url = '';

		if (isset($request->query['url'])) {
			$url = $request->query['url'];
		}
		$url = Router::normalize($url);
		$loginAction = Router::normalize($this->loginAction);

		$allowedActions = $this->allowedActions;
		$isAllowed = (
			$this->allowedActions == array('*') ||
			in_array($action, $allowedActions)
		);

		if ($loginAction != $url && $isAllowed) {
			return true;
		}

		if ($loginAction == $url) {
			$model = $this->getModel();
			if (empty($request->data) || !isset($request->data[$model->alias])) {
				if (!$this->Session->check('Auth.redirect') && !$this->loginRedirect && env('HTTP_REFERER')) {
					$this->Session->write('Auth.redirect', $controller->referer(null, true));
				}
				return false;
			}

			$isValid = !empty($request->data[$model->alias][$this->fields['username']]) &&
				!empty($request->data[$model->alias][$this->fields['password']]);

			if ($isValid) {
				$username = $request->data[$model->alias][$this->fields['username']];
				$password = $request->data[$model->alias][$this->fields['password']];

				$data = array(
					$model->alias . '.' . $this->fields['username'] => $username,
					$model->alias . '.' . $this->fields['password'] => $password
				);

				if ($this->login($data)) {
					if ($this->autoRedirect) {
						$controller->redirect($this->redirect(), null, true);
					}
					return true;
				}
			}

			$this->Session->setFlash($this->loginError, $this->flashElement, array(), 'auth');
			$request->data[$model->alias][$this->fields['password']] = null;
			return false;
		} else {
			if (!$this->user()) {
				if (!$this->RequestHandler->isAjax()) {
					$this->Session->setFlash($this->authError, $this->flashElement, array(), 'auth');
					if (!empty($request->query) && count($request->query) >= 2) {
						$query = $request->query;
						unset($query['url'], $query['ext']);
						$url .= Router::queryString($query, array());
					}
					$this->Session->write('Auth.redirect', $url);
					$controller->redirect($loginAction);
					return false;
				} elseif (!empty($this->ajaxLogin)) {
					$controller->viewPath = 'elements';
					echo $controller->render($this->ajaxLogin, $this->RequestHandler->ajaxLayout);
					$this->_stop();
					return false;
				} else {
					$controller->redirect(null, 403);
				}
			}
		}

		if (!$this->authorize) {
			return true;
		}

		extract($this->__authType());
		switch ($type) {
			case 'controller':
				$this->object = $controller;
			break;
			case 'crud':
			case 'actions':
				if (isset($controller->Acl)) {
					$this->Acl = $controller->Acl;
				} else {
					trigger_error(__('Could not find AclComponent. Please include Acl in Controller::$components.'), E_USER_WARNING);
				}
			break;
			case 'model':
				if (!isset($object)) {
					$hasModel = (
						isset($controller->{$controller->modelClass}) &&
						is_object($controller->{$controller->modelClass})
					);
					$isUses = (
						!empty($controller->uses) && isset($controller->{$controller->uses[0]}) &&
						is_object($controller->{$controller->uses[0]})
					);

					if ($hasModel) {
						$object = $controller->modelClass;
					} elseif ($isUses) {
						$object = $controller->uses[0];
					}
				}
				$type = array('model' => $object);
			break;
		}

		if ($this->isAuthorized($type)) {
			return true;
		}

		$this->Session->setFlash($this->authError, $this->flashElement, array(), 'auth');
		$controller->redirect($controller->referer(), null, true);
		return false;
	}

/**
 * Attempts to introspect the correct values for object properties including
 * $userModel and $sessionKey.
 *
 * @param object $controller A reference to the instantiating controller object
 * @return boolean
 * @access private
 */
	function __setDefaults() {
		if (empty($this->userModel)) {
			trigger_error(__("Could not find \$userModel. Please set AuthComponent::\$userModel in beforeFilter()."), E_USER_WARNING);
			return false;
		}
		list($plugin, $model) = pluginSplit($this->userModel);
		$defaults = array(
			'loginAction' => array(
				'controller' => Inflector::underscore(Inflector::pluralize($model)),
				'action' => 'login',
				'plugin' => Inflector::underscore($plugin),
			),
			'sessionKey' => 'Auth.' . $model,
			'logoutRedirect' => $this->loginAction,
			'loginError' => __('Login failed. Invalid username or password.'),
			'authError' => __('You are not authorized to access that location.')
		);
		foreach ($defaults as $key => $value) {
			if (empty($this->{$key})) {
				$this->{$key} = $value;
			}
		}
		return true;
	}

/**
 * Determines whether the given user is authorized to perform an action.  The type of
 * authorization used is based on the value of AuthComponent::$authorize or the
 * passed $type param.
 *
 * Types:
 * 'controller' will validate against Controller::isAuthorized() if controller instance is
 * 				passed in $object
 * 'actions' will validate Controller::action against an AclComponent::check()
 * 'crud' will validate mapActions against an AclComponent::check()
 * 		array('model'=> 'name'); will validate mapActions against model
 * 		$name::isAuthorized(user, controller, mapAction)
 * 'object' will validate Controller::action against
 * 		object::isAuthorized(user, controller, action)
 *
 * @param string $type Type of authorization
 * @param mixed $object object, model object, or model name
 * @param mixed $user The user to check the authorization of
 * @return boolean True if $user is authorized, otherwise false
 */
	public function isAuthorized($type = null, $object = null, $user = null) {
		if (empty($user) && !$this->user()) {
			return false;
		} elseif (empty($user)) {
			$user = $this->user();
		}

		extract($this->__authType($type));

		if (!$object) {
			$object = $this->object;
		}

		$valid = false;
		switch ($type) {
			case 'controller':
				$valid = $object->isAuthorized();
			break;
			case 'actions':
				$valid = $this->Acl->check($user, $this->action());
			break;
			case 'crud':
				$this->mapActions();
				if (!isset($this->actionMap[$this->request['action']])) {
					trigger_error(
						sprintf(__('Auth::startup() - Attempted access of un-mapped action "%1$s" in controller "%2$s"'), $this->request['action'], $this->request['controller']),
						E_USER_WARNING
					);
				} else {
					$valid = $this->Acl->check(
						$user,
						$this->action(':controller'),
						$this->actionMap[$this->request['action']]
					);
				}
			break;
			case 'model':
				$this->mapActions();
				$action = $this->request['action'];
				if (isset($this->actionMap[$action])) {
					$action = $this->actionMap[$action];
				}
				if (is_string($object)) {
					$object = $this->getModel($object);
				}
			case 'object':
				if (!isset($action)) {
					$action = $this->action(':action');
				}
				if (empty($object)) {
					trigger_error(sprintf(__('Could not find %s. Set AuthComponent::$object in beforeFilter() or pass a valid object'), get_class($object)), E_USER_WARNING);
					return;
				}
				if (method_exists($object, 'isAuthorized')) {
					$valid = $object->isAuthorized($user, $this->action(':controller'), $action);
				} elseif ($object) {
					trigger_error(sprintf(__('%s::isAuthorized() is not defined.'), get_class($object)), E_USER_WARNING);
				}
			break;
			case null:
			case false:
				return true;
			break;
			default:
				trigger_error(__('Auth::isAuthorized() - $authorize is set to an incorrect value.  Allowed settings are: "actions", "crud", "model" or null.'), E_USER_WARNING);
			break;
		}
		return $valid;
	}

/**
 * Get authorization type
 *
 * @param string $auth Type of authorization
 * @return array Associative array with: type, object
 * @access private
 */
	function __authType($auth = null) {
		if ($auth == null) {
			$auth = $this->authorize;
		}
		$object = null;
		if (is_array($auth)) {
			$type = key($auth);
			$object = $auth[$type];
		} else {
			$type = $auth;
			return compact('type');
		}
		return compact('type', 'object');
	}

/**
 * Takes a list of actions in the current controller for which authentication is not required, or
 * no parameters to allow all actions.
 *
 * @param mixed $action Controller action name or array of actions
 * @param string $action Controller action name
 * @param string ... etc.
 * @return void
 * @link http://book.cakephp.org/view/1257/allow
 */
	public function allow() {
		$args = func_get_args();
		if (empty($args) || $args == array('*')) {
			$this->allowedActions = $this->_methods;
		} else {
			if (isset($args[0]) && is_array($args[0])) {
				$args = $args[0];
			}
			$this->allowedActions = array_merge($this->allowedActions, $args);
		}
	}

/**
 * Removes items from the list of allowed actions.
 *
 * @param mixed $action Controller action name or array of actions
 * @param string $action Controller action name
 * @param string ... etc.
 * @return void
 * @see AuthComponent::allow()
 * @link http://book.cakephp.org/view/1258/deny
 */
	public function deny() {
		$args = func_get_args();
		if (isset($args[0]) && is_array($args[0])) {
			$args = $args[0];
		}
		foreach ($args as $arg) {
			$i = array_search($arg, $this->allowedActions);
			if (is_int($i)) {
				unset($this->allowedActions[$i]);
			}
		}
		$this->allowedActions = array_values($this->allowedActions);
	}

/**
 * Maps action names to CRUD operations. Used for controller-based authentication.
 *
 * @param array $map Actions to map
 * @return void
 * @link http://book.cakephp.org/view/1260/mapActions
 */
	public function mapActions($map = array()) {
		$crud = array('create', 'read', 'update', 'delete');
		foreach ($map as $action => $type) {
			if (in_array($action, $crud) && is_array($type)) {
				foreach ($type as $typedAction) {
					$this->actionMap[$typedAction] = $action;
				}
			} else {
				$this->actionMap[$action] = $type;
			}
		}
	}

/**
 * Manually log-in a user with the given parameter data.  The $data provided can be any data
 * structure used to identify a user in AuthComponent::identify().  If $data is empty or not
 * specified, POST data from Controller::$data will be used automatically.
 *
 * After (if) login is successful, the user record is written to the session key specified in
 * AuthComponent::$sessionKey.
 *
 * @param mixed $data User object
 * @return boolean True on login success, false on failure
 * @link http://book.cakephp.org/view/1261/login
 */
	public function login($data = null) {
		$this->__setDefaults();
		$this->_loggedIn = false;

		if (empty($data)) {
			$data = $this->data;
		}

		if ($user = $this->identify($data)) {
			$this->Session->write($this->sessionKey, $user);
			$this->_loggedIn = true;
		}
		return $this->_loggedIn;
	}

/**
 * Logs a user out, and returns the login action to redirect to.
 *
 * @param mixed $url Optional URL to redirect the user to after logout
 * @return string AuthComponent::$loginAction
 * @see AuthComponent::$loginAction
 * @link http://book.cakephp.org/view/1262/logout
 */
	public function logout() {
		$this->__setDefaults();
		$this->Session->delete($this->sessionKey);
		$this->Session->delete('Auth.redirect');
		$this->_loggedIn = false;
		return Router::normalize($this->logoutRedirect);
	}

/**
 * Get the current user from the session.
 *
 * @param string $key field to retrive.  Leave null to get entire User record
 * @return mixed User record. or null if no user is logged in.
 * @link http://book.cakephp.org/view/1264/user
 */
	public function user($key = null) {
		$this->__setDefaults();
		if (!$this->Session->check($this->sessionKey)) {
			return null;
		}

		if ($key == null) {
			$model = $this->getModel();
			return array($model->alias => $this->Session->read($this->sessionKey));
		} else {
			$user = $this->Session->read($this->sessionKey);
			if (isset($user[$key])) {
				return $user[$key];
			}
			return null;
		}
	}

/**
 * If no parameter is passed, gets the authentication redirect URL.
 *
 * @param mixed $url Optional URL to write as the login redirect URL.
 * @return string Redirect URL
 */
	public function redirect($url = null) {
		if (!is_null($url)) {
			$redir = $url;
			$this->Session->write('Auth.redirect', $redir);
		} elseif ($this->Session->check('Auth.redirect')) {
			$redir = $this->Session->read('Auth.redirect');
			$this->Session->delete('Auth.redirect');

			if (Router::normalize($redir) == Router::normalize($this->loginAction)) {
				$redir = $this->loginRedirect;
			}
		} else {
			$redir = $this->loginRedirect;
		}
		return Router::normalize($redir);
	}

/**
 * Validates a user against an abstract object.
 *
 * @param mixed $object  The object to validate the user against.
 * @param mixed $user    Optional.  The identity of the user to be validated.
 *                       Uses the current user session if none specified.  For
 *                       valid forms of identifying users, see
 *                       AuthComponent::identify().
 * @param string $action Optional. The action to validate against.
 * @see AuthComponent::identify()
 * @return boolean True if the user validates, false otherwise.
 */
	public function validate($object, $user = null, $action = null) {
		if (empty($user)) {
			$user = $this->user();
		}
		if (empty($user)) {
			return false;
		}
		return $this->Acl->check($user, $object, $action);
	}

/**
 * Returns the path to the ACO node bound to a controller/action.
 *
 * @param string $action  Optional.  The controller/action path to validate the
 *                        user against.  The current request action is used if
 *                        none is specified.
 * @return boolean ACO node path
 * @link http://book.cakephp.org/view/1256/action
 */
	public function action($action = ':plugin/:controller/:action') {
		$plugin = empty($this->request['plugin']) ? null : Inflector::camelize($this->request['plugin']) . '/';
		return str_replace(
			array(':controller', ':action', ':plugin/'),
			array(Inflector::camelize($this->request['controller']), $this->request['action'], $plugin),
			$this->actionPath . $action
		);
	}

/**
 * Returns a reference to the model object specified, and attempts
 * to load it if it is not found.
 *
 * @param string $name Model name (defaults to AuthComponent::$userModel)
 * @return object A reference to a model object
 */
	public function &getModel($name = null) {
		$model = null;
		if (!$name) {
			$name = $this->userModel;
		}

		$model = ClassRegistry::init($name);

		if (empty($model)) {
			trigger_error(__('Auth::getModel() - Model is not set or could not be found'), E_USER_WARNING);
			return null;
		}

		return $model;
	}

/**
 * Identifies a user based on specific criteria.
 *
 * @param mixed $user Optional. The identity of the user to be validated.
 *              Uses the current user session if none specified.
 * @param array $conditions Optional. Additional conditions to a find.
 * @return array User record data, or null, if the user could not be identified.
 */
	public function identify($user = null, $conditions = null) {
		if ($conditions === false) {
			$conditions = null;
		} elseif (is_array($conditions)) {
			$conditions = array_merge((array)$this->userScope, $conditions);
		} else {
			$conditions = $this->userScope;
		}
		$model = $this->getModel();
		if (empty($user)) {
			$user = $this->user();
			if (empty($user)) {
				return null;
			}
		} elseif (is_object($user) && is_a($user, 'Model')) {
			if (!$user->exists()) {
				return null;
			}
			$user = $user->read();
			$user = $user[$model->alias];
		} elseif (is_array($user) && isset($user[$model->alias])) {
			$user = $user[$model->alias];
		}

		if (is_array($user) && (isset($user[$this->fields['username']]) || isset($user[$model->alias . '.' . $this->fields['username']]))) {
			if (isset($user[$this->fields['username']]) && !empty($user[$this->fields['username']])  && !empty($user[$this->fields['password']])) {
				if (trim($user[$this->fields['username']]) == '=' || trim($user[$this->fields['password']]) == '=') {
					return false;
				}
				$find = array(
					$model->alias.'.'.$this->fields['username'] => $user[$this->fields['username']],
					$model->alias.'.'.$this->fields['password'] => $user[$this->fields['password']]
				);
			} elseif (isset($user[$model->alias . '.' . $this->fields['username']]) && !empty($user[$model->alias . '.' . $this->fields['username']])) {
				if (trim($user[$model->alias . '.' . $this->fields['username']]) == '=' || trim($user[$model->alias . '.' . $this->fields['password']]) == '=') {
					return false;
				}
				$find = array(
					$model->alias.'.'.$this->fields['username'] => $user[$model->alias . '.' . $this->fields['username']],
					$model->alias.'.'.$this->fields['password'] => $user[$model->alias . '.' . $this->fields['password']]
				);
			} else {
				return false;
			}
			$data = $model->find('first', array(
				'conditions' => array_merge($find, $conditions),
				'recursive' => 0
			));
			if (empty($data) || empty($data[$model->alias])) {
				return null;
			}
		} elseif (!empty($user) && is_string($user)) {
			$data = $model->find('first', array(
				'conditions' => array_merge(array($model->escapeField() => $user), $conditions),
			));
			if (empty($data) || empty($data[$model->alias])) {
				return null;
			}
		}

		if (!empty($data)) {
			if (!empty($data[$model->alias][$this->fields['password']])) {
				unset($data[$model->alias][$this->fields['password']]);
			}
			return $data[$model->alias];
		}
		return null;
	}

/**
 * Hash any passwords found in $data using $userModel and $fields['password']
 *
 * @param array $data Set of data to look for passwords
 * @return array Data with passwords hashed
 * @link http://book.cakephp.org/view/1259/hashPasswords
 */
	public function hashPasswords($data) {
		if (is_object($this->authenticate) && method_exists($this->authenticate, 'hashPasswords')) {
			return $this->authenticate->hashPasswords($data);
		}

		if (is_array($data)) {
			$model = $this->getModel();
			
			if(isset($data[$model->alias])) {
				if (isset($data[$model->alias][$this->fields['username']]) && isset($data[$model->alias][$this->fields['password']])) {
					$data[$model->alias][$this->fields['password']] = $this->password($data[$model->alias][$this->fields['password']]);
				}
			}
		}
		return $data;
	}

/**
 * Hash a password with the application's salt value (as defined with Configure::write('Security.salt');
 *
 * @param string $password Password to hash
 * @return string Hashed password
 * @link http://book.cakephp.org/view/1263/password
 */
	public function password($password) {
		return Security::hash($password, null, true);
	}

/**
 * Component shutdown.  If user is logged in, wipe out redirect.
 *
 * @param object $controller Instantiating controller
 */
	public function shutdown(&$controller) {
		if ($this->_loggedIn) {
			$this->Session->delete('Auth.redirect');
		}
	}

/**
 * Sets or gets whether the user is logged in
 *
 * @param boolean $logged sets the status of the user, true to logged in, false to logged out
 * @return boolean true if the user is logged in, false otherwise
 * @access public
 */
	public function loggedIn($logged = null) {
		if (!is_null($logged)) {
			$this->_loggedIn = $logged;
		}
		return $this->_loggedIn;
	}
}<|MERGE_RESOLUTION|>--- conflicted
+++ resolved
@@ -261,15 +261,10 @@
  * @param object $controller A reference to the instantiating controller object
  * @return void
  */
-<<<<<<< HEAD
-	public function initialize(&$controller) {
-		$this->params = $controller->params;
-=======
 	public function initialize(Controller $controller, $settings = array()) {
 		$this->request = $controller->request;
 		$this->params = $this->request;
 
->>>>>>> 4a8e44b4
 		$crud = array('create', 'read', 'update', 'delete');
 		$this->actionMap = array_merge($this->actionMap, array_combine($crud, $crud));
 		$this->_methods = $controller->methods;

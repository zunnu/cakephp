<?php
/**
 * Base controller class.
 *
 * PHP 5
 *
 * CakePHP(tm) : Rapid Development Framework (http://cakephp.org)
 * Copyright 2005-2010, Cake Software Foundation, Inc. (http://cakefoundation.org)
 *
 * Licensed under The MIT License
 * Redistributions of files must retain the above copyright notice.
 *
 * @copyright     Copyright 2005-2010, Cake Software Foundation, Inc. (http://cakefoundation.org)
 * @link          http://cakephp.org CakePHP(tm) Project
 * @package       cake
 * @subpackage    cake.cake.libs.controller
 * @since         CakePHP(tm) v 0.2.9
 * @license       MIT License (http://www.opensource.org/licenses/mit-license.php)
 */

/**
 * Include files
 */
App::import('Core', 'CakeResponse', false);
App::import('Core', 'ClassRegistry', false);
App::import('Controller', 'Component', false);
App::import('View', 'View', false);

/**
 * Controller
 *
 * Application controller class for organization of business logic.
 * Provides basic functionality, such as rendering views inside layouts,
 * automatic model availability, redirection, callbacks, and more.
 *
 * @package       cake
 * @subpackage    cake.cake.libs.controller
 * @link          http://book.cakephp.org/view/956/Introduction
 */
class Controller extends Object {

/**
 * The name of this controller. Controller names are plural, named after the model they manipulate.
 *
 * @var string
 * @link http://book.cakephp.org/view/959/Controller-Attributes
 */
	public $name = null;

/**
 * An array containing the class names of models this controller uses.
 *
 * Example: `public $uses = array('Product', 'Post', 'Comment');`
 *
 * Can be set to array() to use no models.  Can be set to false to
 * use no models and prevent the merging of $uses with AppController
 *
 * @var mixed A single name as a string or a list of names as an array.
 * @link http://book.cakephp.org/view/961/components-helpers-and-uses
 */
	public $uses = false;

/**
 * An array containing the names of helpers this controller uses. The array elements should
 * not contain the "Helper" part of the classname.
 *
 * Example: `public $helpers = array('Html', 'Javascript', 'Time', 'Ajax');`
 *
 * @var mixed A single name as a string or a list of names as an array.
 * @link http://book.cakephp.org/view/961/components-helpers-and-uses
 */
	public $helpers = array('Session', 'Html', 'Form');

/**
 * An instance of a CakeRequest object that contains information about the current request.
 * This object contains all the information about a request and several methods for reading
 * additional information about the request. 
 *
 * @var CakeRequest
 */
	public $request;

/**
 * An instance of a CakeResponse object that contains information about the impending response
 *
 * @var CakeResponse
 */
	public $response;

/**
 * The classname to use for creating the response object.
 *
 * @var string
 */
	protected $_responseClass = 'CakeResponse';

/**
 * Holds pagination defaults for controller actions. The keys that can be included
 * in this array are: 'conditions', 'fields', 'order', 'limit', 'page', and 'recursive',
 * similar to the keys in the second parameter of Model::find().
 *
 * Pagination defaults can also be supplied in a model-by-model basis by using
 * the name of the model as a key for a pagination array:
 *
 * {{{
 * public $paginate = array(
 * 		'Post' => array(...),
 * 		'Comment' => array(...)
 * 	);
 * }}}
 *
 * @var array
 * @link http://book.cakephp.org/view/1231/Pagination
 */
	public $paginate = array('limit' => 20, 'page' => 1);

/**
 * The name of the views subfolder containing views for this controller.
 *
 * @var string
 */
	public $viewPath = null;

/**
 * The name of the layouts subfolder containing layouts for this controller.
 *
 * @var string
 */
	public $layoutPath = null;

/**
 * Contains variables to be handed to the view.
 *
 * @var array
 */
	public $viewVars = array();

/**
 * An array containing the class names of the models this controller uses.
 *
 * @var array Array of model objects.
 */
	public $modelNames = array();

/**
 * The name of the layout file to render the view inside of. The name specified
 * is the filename of the layout in /app/views/layouts without the .ctp
 * extension.
 *
 * @var string
 * @link http://book.cakephp.org/view/962/Page-related-Attributes-layout-and-pageTitle
 */
	public $layout = 'default';

/**
 * Set to true to automatically render the view
 * after action logic.
 *
 * @var boolean
 */
	public $autoRender = true;

/**
 * Set to true to automatically render the layout around views.
 *
 * @var boolean
 */
	public $autoLayout = true;

/**
 * Instance of Component used to handle callbacks.
 *
 * @var string
 */
	public $Components = null;

/**
 * Array containing the names of components this controller uses. Component names
 * should not contain the "Component" portion of the classname.
 *
 * Example: `public $components = array('Session', 'RequestHandler', 'Acl');`
 *
 * @var array
 * @link http://book.cakephp.org/view/961/components-helpers-and-uses
 */
	public $components = array('Session');

/**
 * The name of the View class this controller sends output to.
 *
 * @var string
 */
	public $view = 'View';

/**
 * Instance of the View created during rendering. Won't be set until after Controller::render() is called.
 *
 * @var View
 */
	public $View;

/**
 * File extension for view templates. Defaults to Cake's conventional ".ctp".
 *
 * @var string
 */
	public $ext = '.ctp';

/**
 * Automatically set to the name of a plugin.
 *
 * @var string
 */
	public $plugin = null;

/**
 * Used to define methods a controller that will be cached. To cache a
 * single action, the value is set to an array containing keys that match
 * action names and values that denote cache expiration times (in seconds).
 *
 * Example:
 *
 * {{{
 * public $cacheAction = array(
 *		'view/23/' => 21600,
 *		'recalled/' => 86400
 *	);
 * }}}
 *
 * $cacheAction can also be set to a strtotime() compatible string. This
 * marks all the actions in the controller for view caching.
 *
 * @var mixed
 * @link http://book.cakephp.org/view/1380/Caching-in-the-Controller
 */
	public $cacheAction = false;

/**
 * Used to create cached instances of models a controller uses.
 * When set to true, all models related to the controller will be cached.
 * This can increase performance in many cases.
 *
 * @var boolean
 */
	public $persistModel = false;

/**
 * Holds all params passed and named.
 *
 * @var mixed
 */
	public $passedArgs = array();

/**
 * Triggers Scaffolding
 *
 * @var mixed
 * @link http://book.cakephp.org/view/1103/Scaffolding
 */
	public $scaffold = false;

/**
 * Holds current methods of the controller
 *
 * @var array
 */
	public $methods = array();

/**
 * This controller's primary model class name, the Inflector::classify()'ed version of
 * the controller's $name property.
 *
 * Example: For a controller named 'Comments', the modelClass would be 'Comment'
 *
 * @var string
 */
	public $modelClass = null;

/**
 * This controller's model key name, an underscored version of the controller's $modelClass property.
 *
 * Example: For a controller named 'ArticleComments', the modelKey would be 'article_comment'
 *
 * @var string
 */
	public $modelKey = null;

/**
 * Holds any validation errors produced by the last call of the validateErrors() method/
 *
 * @var array Validation errors, or false if none
 */
	public $validationErrors = null;

/**
 * Constructor.
 *
 * @param CakeRequest $request Request object for this controller can be null for testing.
 *  But expect that features that use the params will not work.
 */
	public function __construct($request = null) {
		if ($this->name === null) {
			$r = null;
			if (!preg_match('/(.*)Controller/i', get_class($this), $r)) {
				echo __("Controller::__construct() : Can not get or parse my own class name, exiting.");
				$this->_stop();
			}
			$this->name = $r[1];
		}

		if ($this->viewPath == null) {
			$this->viewPath = Inflector::underscore($this->name);
		}
		$this->modelClass = Inflector::classify($this->name);
		$this->modelKey = Inflector::underscore($this->modelClass);
		$this->Components = new ComponentCollection();

		$childMethods = get_class_methods($this);
		$parentMethods = get_class_methods('Controller');

		$this->methods = array_diff($childMethods, $parentMethods);

		if ($request instanceof CakeRequest) {
			$this->_setRequest($request);
		}
		$this->getResponse();
		parent::__construct();
	}

/**
 * Provides backwards compatbility avoid problems with empty and isset to alias properties.
 *
 * @return void
 */
	public function __isset($name) {
		switch ($name) {
			case 'base':
			case 'here':
			case 'webroot':
			case 'data':
			case 'action':
			case 'params':
				return true;
		}
		return false;
	}

/**
 * Provides backwards compatbility access to the request object properties.
 * Also provides the params alias.
 *
 * @return void
 */
	public function __get($name) {
		switch ($name) {
			case 'base':
			case 'here':
			case 'webroot':
			case 'data':
				return $this->request->{$name};
			case 'action':
				return isset($this->request->params['action']) ? $this->request->params['action'] : '';
			case 'params':
				return $this->request;
		}
		return null;
	}

/**
 * Provides backwards compatiblity access for setting values to the request object.
 *
 * @return void
 */
	public function __set($name, $value) {
		switch ($name) {
			case 'base':
			case 'here':
			case 'webroot':
			case 'data':
				return $this->request->{$name} = $value;
			case 'action':
				return $this->request->params['action'] = $value;
			case 'params':
				return $this->request->params = $value;
		}
		return $this->{$name} = $value;
	}

/**
 * Sets the request objects and configures a number of controller properties
 * based on the contents of the request.
 *
 * @param CakeRequest $request
 * @return void
 */
	protected function _setRequest(CakeRequest $request) {
		$this->request = $request;
		$this->plugin = isset($request->params['plugin']) ? $request->params['plugin'] : null;

		if (isset($request->params['pass']) && isset($request->params['named'])) {
			$this->passedArgs = array_merge($request->params['pass'], $request->params['named']);
		}

		if (array_key_exists('return', $request->params) && $request->params['return'] == 1) {
			$this->autoRender = false;
		}
		if (!empty($request->params['bare'])) {
			$this->autoLayout = false;
		}
	}

/**
 * Merge components, helpers, and uses vars from AppController and PluginAppController.
 *
 * @return void
 */
	protected function __mergeVars() {
		$pluginName = Inflector::camelize($this->plugin);
		$pluginController = $pluginName . 'AppController';

		if (is_subclass_of($this, 'AppController') || is_subclass_of($this, $pluginController)) {
			$appVars = get_class_vars('AppController');
			$uses = $appVars['uses'];
			$merge = array('components', 'helpers');
			$plugin = null;

			if (!empty($this->plugin)) {
				$plugin = $pluginName . '.';
				if (!is_subclass_of($this, $pluginController)) {
					$pluginController = null;
				}
			} else {
				$pluginController = null;
			}

			if ($uses == $this->uses && !empty($this->uses)) {
				if (!in_array($plugin . $this->modelClass, $this->uses)) {
					array_unshift($this->uses, $plugin . $this->modelClass);
				} elseif ($this->uses[0] !== $plugin . $this->modelClass) {
					$this->uses = array_flip($this->uses);
					unset($this->uses[$plugin . $this->modelClass]);
					$this->uses = array_flip($this->uses);
					array_unshift($this->uses, $plugin . $this->modelClass);
				}
			} elseif ($this->uses !== null || $this->uses !== false) {
				$merge[] = 'uses';
			}

			foreach ($merge as $var) {
				if (!empty($appVars[$var]) && is_array($this->{$var})) {
					if ($var === 'components') {
						$normal = Set::normalize($this->{$var});
						$app = Set::normalize($appVars[$var]);
						if ($app !== $normal) {
							$this->{$var} = Set::merge($app, $normal);
						}
					} else {
						$this->{$var} = Set::merge(
							$this->{$var}, array_diff($appVars[$var], $this->{$var})
						);
					}
				}
			}
		}

		if ($pluginController && $pluginName != null) {
			$appVars = get_class_vars($pluginController);
			$uses = $appVars['uses'];
			$merge = array('components', 'helpers');

			if ($this->uses !== null || $this->uses !== false) {
				$merge[] = 'uses';
			}

			foreach ($merge as $var) {
				if (isset($appVars[$var]) && !empty($appVars[$var]) && is_array($this->{$var})) {
					if ($var === 'components') {
						$normal = Set::normalize($this->{$var});
						$app = Set::normalize($appVars[$var]);
						if ($app !== $normal) {
							$this->{$var} = Set::merge($app, $normal);
						}
					} else {
						$this->{$var} = Set::merge(
							$this->{$var}, array_diff($appVars[$var], $this->{$var})
						);
					}
				}
			}
		}
	}

/**
 * Loads Model classes based on the uses property
 * see Controller::loadModel(); for more info.
 * Loads Components and prepares them for initialization.
 *
 * @return mixed true if models found and instance created.
 * @see Controller::loadModel()
 * @link http://book.cakephp.org/view/977/Controller-Methods#constructClasses-986
 * @throws MissingModelException
 */
	public function constructClasses() {
		$this->__mergeVars();
		$this->Components->init($this);

		if ($this->uses !== null || ($this->uses !== array())) {
			if (empty($this->passedArgs) || !isset($this->passedArgs['0'])) {
				$id = false;
			} else {
				$id = $this->passedArgs['0'];
			}

			if ($this->uses === false) {
				$this->loadModel($this->modelClass, $id);
			} elseif ($this->uses) {
				$uses = is_array($this->uses) ? $this->uses : array($this->uses);
				list($plugin, $modelClassName) = pluginSplit($uses[0]);
				$this->modelClass = $modelClassName;
				foreach ($uses as $modelClass) {
					$this->loadModel($modelClass);
				}
			}
		}
		return true;
	}

/**
 * Gets the response object for this controller.  Will construct the response if it has not already been built.
 *
 * @return CakeResponse
 */
	public function getResponse() {
		if (empty($this->response)) {
			$this->response = new $this->_responseClass(array('charset' => Configure::read('App.encoding')));
		}
		return $this->response;
	}

/**
 * Perform the startup process for this controller.
 * Fire the Components and Controller callbacks in the correct order.
 *
 * - Initializes components, which fires their `initialize` callback
 * - Calls the controller `beforeFilter`.
 * - triggers Component `startup` methods.
 *
 * @return void
 */
	public function startupProcess() {
		$this->Components->trigger('initialize', array(&$this));
		$this->beforeFilter();
		$this->Components->trigger('startup', array(&$this));
	}

/**
 * Perform the various shutdown processes for this controller.
 * Fire the Components and Controller callbacks in the correct order.
 *
 * - triggers the component `shutdown` callback.
 * - calls the Controller's `afterFilter` method.
 *
 * @return void
 */
	public function shutdownProcess() {
		$this->Components->trigger('shutdown', array(&$this));
		$this->afterFilter();
	}

/**
 * Queries & sets valid HTTP response codes & messages.
 *
 * @param mixed $code If $code is an integer, then the corresponding code/message is
 *        returned if it exists, null if it does not exist. If $code is an array,
 *        then the 'code' and 'message' keys of each nested array are added to the default
 *        HTTP codes. Example:
 *
 *        httpCodes(404); // returns array(404 => 'Not Found')
 *
 *        httpCodes(array(
 *            701 => 'Unicorn Moved',
 *            800 => 'Unexpected Minotaur'
 *        )); // sets these new values, and returns true
 *
 * @return mixed Associative array of the HTTP codes as keys, and the message
 *    strings as values, or null of the given $code does not exist.
 * @deprecated
 */
	public function httpCodes($code = null) {
		return $this->response->httpCodes($code);
	}

/**
 * Loads and instantiates models required by this controller.
 * If Controller::$persistModel; is true, controller will cache model instances on first request,
 * additional request will used cached models.
 * If the model is non existent, it will throw a missing database table error, as Cake generates
 * dynamic models for the time being.
 *
 * @param string $modelClass Name of model class to load
 * @param mixed $id Initial ID the instanced model class should have
 * @return mixed true when single model found and instance created, error returned if model not found.
 * @throws MissingModelException if the model class cannot be found.
 */
	public function loadModel($modelClass = null, $id = null) {
		if ($modelClass === null) {
			$modelClass = $this->modelClass;
		}
		$cached = false;
		$object = null;
		list($plugin, $modelClass) = pluginSplit($modelClass, true);

		if ($this->persistModel === true) {
			$cached = $this->_persist($modelClass, null, $object);
		}

		if (($cached === false)) {
			$this->modelNames[] = $modelClass;

			$this->{$modelClass} = ClassRegistry::init(array(
				'class' => $plugin . $modelClass, 'alias' => $modelClass, 'id' => $id
			));

			if (!$this->{$modelClass}) {
				throw new MissingModelException($modelClass);
			}

			if ($this->persistModel === true) {
				$this->_persist($modelClass, true, $this->{$modelClass});
				$registry = ClassRegistry::getInstance();
				$this->_persist($modelClass . 'registry', true, $registry->__objects, 'registry');
			}
		} else {
			$this->_persist($modelClass . 'registry', true, $object, 'registry');
			$this->_persist($modelClass, true, $object);
			$this->modelNames[] = $modelClass;
		}

		return true;
	}

/**
 * Redirects to given $url, after turning off $this->autoRender.
 * Script execution is halted after the redirect.
 *
 * @param mixed $url A string or array-based URL pointing to another location within the app,
 *     or an absolute URL
 * @param integer $status Optional HTTP status code (eg: 404)
 * @param boolean $exit If true, exit() will be called after the redirect
 * @return mixed void if $exit = false. Terminates script if $exit = true
 * @link http://book.cakephp.org/view/982/redirect
 */
	public function redirect($url, $status = null, $exit = true) {
		$this->autoRender = false;

		if (is_array($status)) {
			extract($status, EXTR_OVERWRITE);
		}
		$response = $this->Components->trigger(
			'beforeRedirect', 
			array(&$this, $url, $status, $exit),
			array('break' => true, 'breakOn' => false, 'collectReturn' => true)
		);

		if ($response === false) {
			return;
		}
		if (is_array($response)) {
			foreach ($response as $resp) {
				if (is_array($resp) && isset($resp['url'])) {
					extract($resp, EXTR_OVERWRITE);
				} elseif ($resp !== null) {
					$url = $resp;
				}
			}
		}

		if (function_exists('session_write_close')) {
			session_write_close();
		}

		if (!empty($status) && is_string($status)) {
			$codes = array_flip($this->response->httpCodes());
			if (isset($codes[$status])) {
				$status = $codes[$status];
			}
		}

		if ($url !== null) {
			$this->response->header('Location', Router::url($url, true));
		}

		if (!empty($status) && ($status >= 300 && $status < 400)) {
			$this->response->statusCode($status);
		}

		if ($exit) {
			$this->response->send();
			$this->_stop();
		}
	}

/**
 * Convenience and object wrapper method for CakeResponse::header().
 *
 * @param string $status The header message that is being set.
 * @return void
 * @deprecated
 */
	public function header($status) {
		$this->response->header($status);
	}

/**
 * Saves a variable for use inside a view template.
 *
 * @param mixed $one A string or an array of data.
 * @param mixed $two Value in case $one is a string (which then works as the key).
 *   Unused if $one is an associative array, otherwise serves as the values to $one's keys.
 * @return void
 * @link http://book.cakephp.org/view/979/set
 */
	public function set($one, $two = null) {
		$data = array();

		if (is_array($one)) {
			if (is_array($two)) {
				$data = array_combine($one, $two);
			} else {
				$data = $one;
			}
		} else {
			$data = array($one => $two);
		}
		$this->viewVars = $data + $this->viewVars;
	}

/**
 * Internally redirects one action to another. Does not perform another HTTP request unlike Controller::redirect()
 *
 * Examples:
 *
 * {{{
 * setAction('another_action');
 * setAction('action_with_parameters', $parameter1);
 * }}}
 *
 * @param string $action The new action to be 'redirected' to
 * @param mixed  Any other parameters passed to this method will be passed as
 *    parameters to the new action.
 * @return mixed Returns the return value of the called action
 */
	public function setAction($action) {
		$this->request->action = $action;
		$args = func_get_args();
		unset($args[0]);
		return call_user_func_array(array(&$this, $action), $args);
	}

/**
 * Controller callback to tie into Auth component.
 * Only called when AuthComponent::$authorize is set to 'controller'.
 *
 * @return bool true if authorized, false otherwise
 * @link http://book.cakephp.org/view/1275/authorize
 */
	public function isAuthorized() {
		trigger_error(sprintf(
			__('%s::isAuthorized() is not defined.'), $this->name
		), E_USER_WARNING);
		return false;
	}

/**
 * Returns number of errors in a submitted FORM.
 *
 * @return integer Number of errors
 */
	public function validate() {
		$args = func_get_args();
		$errors = call_user_func_array(array(&$this, 'validateErrors'), $args);

		if ($errors === false) {
			return 0;
		}
		return count($errors);
	}

/**
 * Validates models passed by parameters. Example:
 *
 * `$errors = $this->validateErrors($this->Article, $this->User);`
 *
 * @param mixed A list of models as a variable argument
 * @return array Validation errors, or false if none
 */
	public function validateErrors() {
		$objects = func_get_args();

		if (empty($objects)) {
			return false;
		}

		$errors = array();
		foreach ($objects as $object) {
			if (isset($this->{$object->alias})) {
				$object = $this->{$object->alias};
			}
			$object->set($object->data);
			$errors = array_merge($errors, $object->invalidFields());
		}

		return $this->validationErrors = (!empty($errors) ? $errors : false);
	}

/**
 * Instantiates the correct view class, hands it its data, and uses it to render the view output.
 *
 * @param string $action Action name to render
 * @param string $layout Layout to use
 * @param string $file File to use for rendering
 * @return string Full output string of view contents
 * @link http://book.cakephp.org/view/980/render
 */
	public function render($action = null, $layout = null, $file = null) {
		$this->beforeRender();
		$this->Components->trigger('beforeRender', array(&$this));

		$viewClass = $this->view;
		if ($this->view != 'View') {
			list($plugin, $viewClass) = pluginSplit($viewClass);
			$viewClass = $viewClass . 'View';
			App::import('View', $this->view);
		}

		$this->request->params['models'] = $this->modelNames;

		$View = new $viewClass($this);

		if (!empty($this->modelNames)) {
			$models = array();
			foreach ($this->modelNames as $currentModel) {
				if (isset($this->$currentModel) && is_a($this->$currentModel, 'Model')) {
					$models[] = Inflector::underscore($currentModel);
				}
				$isValidModel = (
					isset($this->$currentModel) && is_a($this->$currentModel, 'Model') &&
					!empty($this->$currentModel->validationErrors)
				);
				if ($isValidModel) {
					$View->validationErrors[Inflector::camelize($currentModel)] =&
						$this->$currentModel->validationErrors;
				}
			}
			$models = array_diff(ClassRegistry::keys(), $models);
			foreach ($models as $currentModel) {
				if (ClassRegistry::isKeySet($currentModel)) {
					$currentObject = ClassRegistry::getObject($currentModel);
					if (is_a($currentObject, 'Model') && !empty($currentObject->validationErrors)) {
						$View->validationErrors[Inflector::camelize($currentModel)] =&
							$currentObject->validationErrors;
					}
				}
			}
		}

		$this->autoRender = false;
		$this->View = $View;
		return $this->response->body($View->render($action, $layout, $file));
	}

/**
 * Returns the referring URL for this request.
 *
 * @param string $default Default URL to use if HTTP_REFERER cannot be read from headers
 * @param boolean $local If true, restrict referring URLs to local server
 * @return string Referring URL
 * @link http://book.cakephp.org/view/987/referer
 */
	public function referer($default = null, $local = false) {
		if ($this->request) {
			$referer = $this->request->referer($local);
			if ($referer == '/' && $default != null) {
				return Router::url($default, true);
			}
			return $referer;
		}
		return '/';
	}

/**
 * Forces the user's browser not to cache the results of the current request.
 *
 * @return void
 * @link http://book.cakephp.org/view/988/disableCache
 * @deprecated
 */
	public function disableCache() {
		$this->response->disableCache();
	}

/**
 * Shows a message to the user for $pause seconds, then redirects to $url.
 * Uses flash.ctp as the default layout for the message.
 * Does not work if the current debug level is higher than 0.
 *
 * @param string $message Message to display to the user
 * @param mixed $url Relative string or array-based URL to redirect to after the time expires
 * @param integer $pause Time to show the message
 * @param string $layout Layout you want to use, defaults to 'flash'
 * @return void Renders flash layout
 * @link http://book.cakephp.org/view/983/flash
 */
	public function flash($message, $url, $pause = 1, $layout = 'flash') {
		$this->autoRender = false;
		$this->set('url', Router::url($url));
		$this->set('message', $message);
		$this->set('pause', $pause);
		$this->set('page_title', $message);
		$this->response->body($this->render(false, $layout));
	}

/**
 * Converts POST'ed form data to a model conditions array, suitable for use in a Model::find() call.
 *
 * @param array $data POST'ed data organized by model and field
 * @param mixed $op A string containing an SQL comparison operator, or an array matching operators
 *        to fields
 * @param string $bool SQL boolean operator: AND, OR, XOR, etc.
 * @param boolean $exclusive If true, and $op is an array, fields not included in $op will not be
 *        included in the returned conditions
 * @return array An array of model conditions
 * @link http://book.cakephp.org/view/989/postConditions
 */
	public function postConditions($data = array(), $op = null, $bool = 'AND', $exclusive = false) {
		if (!is_array($data) || empty($data)) {
			if (!empty($this->request->data)) {
				$data = $this->request->data;
			} else {
				return null;
			}
		}
		$cond = array();

		if ($op === null) {
			$op = '';
		}

		$arrayOp = is_array($op);
		foreach ($data as $model => $fields) {
			foreach ($fields as $field => $value) {
				$key = $model.'.'.$field;
				$fieldOp = $op;
				if ($arrayOp) {
					if (array_key_exists($key, $op)) {
						$fieldOp = $op[$key];
					} elseif (array_key_exists($field, $op)) {
						$fieldOp = $op[$field];
					} else {
						$fieldOp = false;
					}
				}
				if ($exclusive && $fieldOp === false) {
					continue;
				}
				$fieldOp = strtoupper(trim($fieldOp));
				if ($fieldOp === 'LIKE') {
					$key = $key.' LIKE';
					$value = '%'.$value.'%';
				} elseif ($fieldOp && $fieldOp != '=') {
					$key = $key.' '.$fieldOp;
				}
				$cond[$key] = $value;
			}
		}
		if ($bool != null && strtoupper($bool) != 'AND') {
			$cond = array($bool => $cond);
		}
		return $cond;
	}

/**
 * Handles automatic pagination of model records.
 *
 * @param mixed $object Model to paginate (e.g: model instance, or 'Model', or 'Model.InnerModel')
 * @param mixed $scope Conditions to use while paginating
 * @param array $whitelist List of allowed options for paging
 * @return array Model query results
 * @link http://book.cakephp.org/view/1232/Controller-Setup
 */
	public function paginate($object = null, $scope = array(), $whitelist = array()) {
		if (is_array($object)) {
			$whitelist = $scope;
			$scope = $object;
			$object = null;
		}
		$assoc = null;

		if (is_string($object)) {
			$assoc = null;
			if (strpos($object, '.')  !== false) {
				list($object, $assoc) = pluginSplit($object);
			}

			if ($assoc && isset($this->{$object}->{$assoc})) {
				$object = $this->{$object}->{$assoc};
			} elseif (
				$assoc && isset($this->{$this->modelClass}) &&
				isset($this->{$this->modelClass}->{$assoc}
			)) {
				$object = $this->{$this->modelClass}->{$assoc};
			} elseif (isset($this->{$object})) {
				$object = $this->{$object};
			} elseif (
				isset($this->{$this->modelClass}) && isset($this->{$this->modelClass}->{$object}
			)) {
				$object = $this->{$this->modelClass}->{$object};
			}
		} elseif (empty($object) || $object === null) {
			if (isset($this->{$this->modelClass})) {
				$object = $this->{$this->modelClass};
			} else {
				$className = null;
				$name = $this->uses[0];
				if (strpos($this->uses[0], '.') !== false) {
					list($name, $className) = explode('.', $this->uses[0]);
				}
				if ($className) {
					$object = $this->{$className};
				} else {
					$object = $this->{$name};
				}
			}
		}

		if (!is_object($object)) {
			trigger_error(sprintf(
				__('Controller::paginate() - can\'t find model %1$s in controller %2$sController'), $object, $this->name
			), E_USER_WARNING);
			return array();
		}
<<<<<<< HEAD
		$options = array_merge($this->request->params, $this->request->query, $this->passedArgs);
=======
		$options = array_merge($this->request->params, $this->request->params['url'], $this->passedArgs);
>>>>>>> 6c8c7ca4

		if (isset($this->paginate[$object->alias])) {
			$defaults = $this->paginate[$object->alias];
		} else {
			$defaults = $this->paginate;
		}

		if (isset($options['show'])) {
			$options['limit'] = $options['show'];
		}

		if (isset($options['sort'])) {
			$direction = null;
			if (isset($options['direction'])) {
				$direction = strtolower($options['direction']);
			}
			if ($direction != 'asc' && $direction != 'desc') {
				$direction = 'asc';
			}
			$options['order'] = array($options['sort'] => $direction);
		}

		if (!empty($options['order']) && is_array($options['order'])) {
			$alias = $object->alias ;
			$key = $field = key($options['order']);

			if (strpos($key, '.') !== false) {
				list($alias, $field) = explode('.', $key);
			}
			$value = $options['order'][$key];
			unset($options['order'][$key]);

			if ($object->hasField($field)) {
				$options['order'][$alias . '.' . $field] = $value;
			} elseif ($object->hasField($field, true)) {
				$options['order'][$field] = $value;
			} elseif (isset($object->{$alias}) && $object->{$alias}->hasField($field)) {
				$options['order'][$alias . '.' . $field] = $value;
			}
		}
		$vars = array('fields', 'order', 'limit', 'page', 'recursive');
		$keys = array_keys($options);
		$count = count($keys);

		for ($i = 0; $i < $count; $i++) {
			if (!in_array($keys[$i], $vars, true)) {
				unset($options[$keys[$i]]);
			}
			if (empty($whitelist) && ($keys[$i] === 'fields' || $keys[$i] === 'recursive')) {
				unset($options[$keys[$i]]);
			} elseif (!empty($whitelist) && !in_array($keys[$i], $whitelist)) {
				unset($options[$keys[$i]]);
			}
		}
		$conditions = $fields = $order = $limit = $page = $recursive = null;

		if (!isset($defaults['conditions'])) {
			$defaults['conditions'] = array();
		}

		$type = 'all';

		if (isset($defaults[0])) {
			$type = $defaults[0];
			unset($defaults[0]);
		}

		$options = array_merge(array('page' => 1, 'limit' => 20), $defaults, $options);
		$options['limit'] = (int) $options['limit'];
		if (empty($options['limit']) || $options['limit'] < 1) {
			$options['limit'] = 1;
		}

		extract($options);

		if (is_array($scope) && !empty($scope)) {
			$conditions = array_merge($conditions, $scope);
		} elseif (is_string($scope)) {
			$conditions = array($conditions, $scope);
		}
		if ($recursive === null) {
			$recursive = $object->recursive;
		}

		$extra = array_diff_key($defaults, compact(
			'conditions', 'fields', 'order', 'limit', 'page', 'recursive'
		));
		if ($type !== 'all') {
			$extra['type'] = $type;
		}

		if (method_exists($object, 'paginateCount')) {
			$count = $object->paginateCount($conditions, $recursive, $extra);
		} else {
			$parameters = compact('conditions');
			if ($recursive != $object->recursive) {
				$parameters['recursive'] = $recursive;
			}
			$count = $object->find('count', array_merge($parameters, $extra));
		}
		$pageCount = intval(ceil($count / $limit));

		if ($page === 'last' || $page >= $pageCount) {
			$options['page'] = $page = $pageCount;
		} elseif (intval($page) < 1) {
			$options['page'] = $page = 1;
		}
		$page = $options['page'] = (integer)$page;

		if (method_exists($object, 'paginate')) {
			$results = $object->paginate(
				$conditions, $fields, $order, $limit, $page, $recursive, $extra
			);
		} else {
			$parameters = compact('conditions', 'fields', 'order', 'limit', 'page');
			if ($recursive != $object->recursive) {
				$parameters['recursive'] = $recursive;
			}
			$results = $object->find($type, array_merge($parameters, $extra));
		}
		$paging = array(
			'page'		=> $page,
			'current'	=> count($results),
			'count'		=> $count,
			'prevPage'	=> ($page > 1),
			'nextPage'	=> ($count > ($page * $limit)),
			'pageCount'	=> $pageCount,
			'defaults'	=> array_merge(array('limit' => 20, 'step' => 1), $defaults),
			'options'	=> $options
		);
		if (!isset($this->request->params['paging'])) {
			$this->request->params['paging'] = array();
		}
		$this->request->params['paging'] = array_merge(
			(array)$this->request->params['paging'],
			array($object->alias => $paging)
		);

		if (!in_array('Paginator', $this->helpers) && !array_key_exists('Paginator', $this->helpers)) {
			$this->helpers[] = 'Paginator';
		}
		return $results;
	}

/**
 * Called before the controller action.
 *
 * @link http://book.cakephp.org/view/984/Callbacks
 */
	public function beforeFilter() {
	}

/**
 * Called after the controller action is run, but before the view is rendered.
 *
 * @link http://book.cakephp.org/view/984/Callbacks
 */
	public function beforeRender() {
	}

/**
 * Called after the controller action is run and rendered.
 *
 * @link http://book.cakephp.org/view/984/Callbacks
 */
	public function afterFilter() {
	}

/**
 * This method should be overridden in child classes.
 *
 * @param string $method name of method called example index, edit, etc.
 * @return boolean Success
 * @link http://book.cakephp.org/view/984/Callbacks
 */
	public function _beforeScaffold($method) {
		return true;
	}

/**
 * This method should be overridden in child classes.
 *
 * @param string $method name of method called either edit or update.
 * @return boolean Success
 * @link http://book.cakephp.org/view/984/Callbacks
 */
	public function _afterScaffoldSave($method) {
		return true;
	}

/**
 * This method should be overridden in child classes.
 *
 * @param string $method name of method called either edit or update.
 * @return boolean Success
 * @link http://book.cakephp.org/view/984/Callbacks
 */
	public function _afterScaffoldSaveError($method) {
		return true;
	}

/**
 * This method should be overridden in child classes.
 * If not it will render a scaffold error.
 * Method MUST return true in child classes
 *
 * @param string $method name of method called example index, edit, etc.
 * @return boolean Success
 * @link http://book.cakephp.org/view/984/Callbacks
 */
	public function _scaffoldError($method) {
		return false;
	}
}

class MissingModelException extends RuntimeException {}<|MERGE_RESOLUTION|>--- conflicted
+++ resolved
@@ -1039,11 +1039,7 @@
 			), E_USER_WARNING);
 			return array();
 		}
-<<<<<<< HEAD
 		$options = array_merge($this->request->params, $this->request->query, $this->passedArgs);
-=======
-		$options = array_merge($this->request->params, $this->request->params['url'], $this->passedArgs);
->>>>>>> 6c8c7ca4
 
 		if (isset($this->paginate[$object->alias])) {
 			$defaults = $this->paginate[$object->alias];

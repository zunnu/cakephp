<?php
/**
 * Scaffold.
 *
 * Automatic forms and actions generation for rapid web application development.
 *
 * PHP versions 4 and 5
 *
 * CakePHP(tm) : Rapid Development Framework (http://cakephp.org)
 * Copyright 2005-2010, Cake Software Foundation, Inc. (http://cakefoundation.org)
 *
 * Licensed under The MIT License
 * Redistributions of files must retain the above copyright notice.
 *
 * @copyright     Copyright 2005-2010, Cake Software Foundation, Inc. (http://cakefoundation.org)
 * @link          http://cakephp.org CakePHP(tm) Project
 * @package       cake
 * @subpackage    cake.cake.libs.controller
 * @since         Cake v 0.10.0.1076
 * @license       MIT License (http://www.opensource.org/licenses/mit-license.php)
 */

/**
 * Scaffolding is a set of automatic actions for starting web development work faster.
 *
 * Scaffold inspects your database tables, and making educated guesses, sets up a
 * number of pages for each of your Models. These pages have data forms that work,
 * and afford the web developer an early look at the data, and the possibility to over-ride
 * scaffolded actions with custom-made ones.
 *
 * @package       cake
 * @subpackage    cake.cake.libs.controller
 */
class Scaffold {

/**
 * Controller object
 *
 * @var Controller
 */
	public $controller = null;

/**
 * Name of the controller to scaffold
 *
 * @var string
 */
	public $name = null;

/**
 * Name of current model this view context is attached to
 *
 * @var string
 */
	public $model = null;

/**
 * Path to View.
 *
 * @var string
 */
	public $viewPath;

/**
 * Name of layout to use with this View.
 *
 * @var string
 */
	public $layout = 'default';

/**
 * Request object
 *
 * @var CakeRequest
 */
	public $request;

/**
 * valid session.
 *
 * @var boolean
 * @access public
 */
	protected $_validSession = null;

/**
 * List of variables to collect from the associated controller
 *
 * @var array
 * @access private
 */
	private $__passedVars = array(
		'layout', 'name', 'viewPath', 'request'
	);

/**
 * Title HTML element for current scaffolded view
 *
 * @var string
 * @access public
 */
	public $scaffoldTitle = null;

/**
 * Construct and set up given controller with given parameters.
 *
 * @param Controller $controller Controller to scaffold
 * @param CakeRequest $request Request parameters.
 */
	function __construct(Controller $controller, CakeRequest $request) {
		$this->controller = $controller;

		$count = count($this->__passedVars);
		for ($j = 0; $j < $count; $j++) {
			$var = $this->__passedVars[$j];
			$this->{$var} = $controller->{$var};
		}

		$this->redirect = array('action' => 'index');

		$this->modelClass = $controller->modelClass;
		$this->modelKey = $controller->modelKey;

		if (!is_object($this->controller->{$this->modelClass})) {
<<<<<<< HEAD
			return $this->cakeError('missingModel', array(array(
				'className' => $this->modelClass,
				'webroot' => $request->webroot,
				'base' => $request->base
			)));
=======
			throw new MissingModelException($this->modelClass);
>>>>>>> dc67b9ca
		}

		$this->ScaffoldModel = $this->controller->{$this->modelClass};
		$this->scaffoldTitle = Inflector::humanize($this->viewPath);
		$this->scaffoldActions = $controller->scaffold;
		$title_for_layout = __('Scaffold :: ') . Inflector::humanize($request->action) . ' :: ' . $this->scaffoldTitle;
		$modelClass = $this->controller->modelClass;
		$primaryKey = $this->ScaffoldModel->primaryKey;
		$displayField = $this->ScaffoldModel->displayField;
		$singularVar = Inflector::variable($modelClass);
		$pluralVar = Inflector::variable($this->controller->name);
		$singularHumanName = Inflector::humanize(Inflector::underscore($modelClass));
		$pluralHumanName = Inflector::humanize(Inflector::underscore($this->controller->name));
		$scaffoldFields = array_keys($this->ScaffoldModel->schema());
		$associations = $this->_associations();

		$this->controller->set(compact(
			'title_for_layout', 'modelClass', 'primaryKey', 'displayField', 'singularVar', 'pluralVar',
			'singularHumanName', 'pluralHumanName', 'scaffoldFields', 'associations'
		));

		if ($this->controller->view) {
			$this->controller->view = 'Scaffold';
		}
		$this->_validSession = (
			isset($this->controller->Session) && $this->controller->Session->valid() != false
		);
		$this->_scaffold($request);
	}

/**
 * Outputs the content of a scaffold method passing it through the Controller::afterFilter()
 *
 * @return void
 */
	protected function _output() {
		$this->controller->afterFilter();
		echo($this->controller->output);
	}

/**
 * Renders a view action of scaffolded model.
 *
 * @param CakeRequest $request Request Object for scaffolding
 * @return mixed A rendered view of a row from Models database table
 */
	protected function _scaffoldView(CakeRequest $request) {
		if ($this->controller->_beforeScaffold('view')) {

			$message = __(sprintf("No id set for %s::view()", Inflector::humanize($this->modelKey)));
			if (isset($request->params['pass'][0])) {
				$this->ScaffoldModel->id = $request->params['pass'][0];
			} else {
				return $this->_sendMessage($message);
			}
			$this->ScaffoldModel->recursive = 1;
			$this->controller->request->data = $this->controller->data = $this->ScaffoldModel->read();
			$this->controller->set(
				Inflector::variable($this->controller->modelClass), $this->request->data
			);
			$this->controller->render($this->request['action'], $this->layout);
			$this->_output();
		} elseif ($this->controller->_scaffoldError('view') === false) {
			return $this->_scaffoldError();
		}
	}

/**
 * Renders index action of scaffolded model.
 *
 * @param array $params Parameters for scaffolding
 * @return mixed A rendered view listing rows from Models database table
 */
	protected function _scaffoldIndex($params) {
		if ($this->controller->_beforeScaffold('index')) {
			$this->ScaffoldModel->recursive = 0;
			$this->controller->set(
				Inflector::variable($this->controller->name), $this->controller->paginate()
			);
			$this->controller->render($this->request['action'], $this->layout);
			$this->_output();
		} elseif ($this->controller->_scaffoldError('index') === false) {
			return $this->_scaffoldError();
		}
	}

/**
 * Renders an add or edit action for scaffolded model.
 *
 * @param string $action Action (add or edit)
 * @return mixed A rendered view with a form to edit or add a record in the Models database table
 */
	protected function _scaffoldForm($action = 'edit') {
		$this->controller->viewVars['scaffoldFields'] = array_merge(
			$this->controller->viewVars['scaffoldFields'],
			array_keys($this->ScaffoldModel->hasAndBelongsToMany)
		);
		$this->controller->render($action, $this->layout);
		$this->_output();
	}

/**
 * Saves or updates the scaffolded model.
 *
 * @param CakeRequest $request Request Object for scaffolding
 * @param string $action add or edt
 * @return mixed Success on save/update, add/edit form if data is empty or error if save or update fails
 */
	protected function _scaffoldSave(CakeRequest $request, $action = 'edit') {
		$formAction = 'edit';
		$success = __('updated');
		if ($action === 'add') {
			$formAction = 'add';
			$success = __('saved');
		}

		if ($this->controller->_beforeScaffold($action)) {
			if ($action == 'edit') {
				if (isset($request->params['pass'][0])) {
					$this->ScaffoldModel->id = $request['pass'][0];
				}

				if (!$this->ScaffoldModel->exists()) {
					$message = __(sprintf("Invalid id for %s::edit()", Inflector::humanize($this->modelKey)));
					return $this->_sendMessage($message);
				}
			}

			if (!empty($request->data)) {
				if ($action == 'create') {
					$this->ScaffoldModel->create();
				}

				if ($this->ScaffoldModel->save($request->data)) {
					if ($this->controller->_afterScaffoldSave($action)) {
						$message = __(
							sprintf('The %1$s has been %2$s', Inflector::humanize($this->modelKey), $success)
						);
						return $this->_sendMessage($message);
					} else {
						return $this->controller->_afterScaffoldSaveError($action);
					}
				} else {
					if ($this->_validSession) {
						$this->controller->Session->setFlash(__('Please correct errors below.'));
					}
				}
			}

			if (empty($request->data)) {
				if ($this->ScaffoldModel->id) {
					$this->controller->data = $request->data = $this->ScaffoldModel->read();
				} else {
					$this->controller->data = $request->data = $this->ScaffoldModel->create();
				}
			}

			foreach ($this->ScaffoldModel->belongsTo as $assocName => $assocData) {
				$varName = Inflector::variable(Inflector::pluralize(
					preg_replace('/(?:_id)$/', '', $assocData['foreignKey'])
				));
				$this->controller->set($varName, $this->ScaffoldModel->{$assocName}->find('list'));
			}
			foreach ($this->ScaffoldModel->hasAndBelongsToMany as $assocName => $assocData) {
				$varName = Inflector::variable(Inflector::pluralize($assocName));
				$this->controller->set($varName, $this->ScaffoldModel->{$assocName}->find('list'));
			}

			return $this->_scaffoldForm($formAction);
		} elseif ($this->controller->_scaffoldError($action) === false) {
			return $this->_scaffoldError();
		}
	}

/**
 * Performs a delete on given scaffolded Model.
 *
 * @param array $params Parameters for scaffolding
 * @return mixed Success on delete, error if delete fails
 */
	protected function _scaffoldDelete(CakeRequest $request) {
		if ($this->controller->_beforeScaffold('delete')) {
			$message = __(
				sprintf("No id set for %s::delete()", Inflector::humanize($this->modelKey))
			);
			if (isset($request->params['pass'][0])) {
				$id = $request->params['pass'][0];
			} else {
				return $this->_sendMessage($message);
			}

			if ($this->ScaffoldModel->delete($id)) {
				$message = __(
					sprintf('The %1$s with id: %2$d has been deleted.', Inflector::humanize($this->modelClass), $id)
				);
				return $this->_sendMessage($message);
			} else {
				$message = __(sprintf(
					'There was an error deleting the %1$s with id: %2$d',
					Inflector::humanize($this->modelClass), $id
				));
				return $this->_sendMessage($message);
			}
		} elseif ($this->controller->_scaffoldError('delete') === false) {
			return $this->_scaffoldError();
		}
	}

/**
 * Sends a message to the user.  Either uses Sessions or flash messages depending 
 * on the availability of a session
 *
 * @param string $message Message to display
 * @return void
 */
	protected function _sendMessage($message) {
		if ($this->_validSession) {
			$this->controller->Session->setFlash($message);
			$this->controller->redirect($this->redirect);
		} else {
			$this->controller->flash($message, $this->redirect);
			$this->_output();
		}
	}

/**
 * Show a scaffold error
 *
 * @return mixed A rendered view showing the error
 */
	protected function _scaffoldError() {
		return $this->controller->render('error', $this->layout);
		$this->_output();
	}

/**
 * When methods are now present in a controller
 * scaffoldView is used to call default Scaffold methods if:
 * `public $scaffold;` is placed in the controller's class definition.
 *
 * @param CakeRequest $request Request object for scaffolding
 * @return mixed A rendered view of scaffold action, or showing the error
 */
	protected function _scaffold(CakeRequest $request) {
		$db = ConnectionManager::getDataSource($this->ScaffoldModel->useDbConfig);
		$prefixes = Configure::read('Routing.prefixes');
		$scaffoldPrefix = $this->scaffoldActions;

		if (isset($db)) {
			if (empty($this->scaffoldActions)) {
				$this->scaffoldActions = array(
					'index', 'list', 'view', 'add', 'create', 'edit', 'update', 'delete'
				);
			} elseif (!empty($prefixes) && in_array($scaffoldPrefix, $prefixes)) {
				$this->scaffoldActions = array(
					$scaffoldPrefix . '_index',
					$scaffoldPrefix . '_list',
					$scaffoldPrefix . '_view',
					$scaffoldPrefix . '_add',
					$scaffoldPrefix . '_create',
					$scaffoldPrefix . '_edit',
					$scaffoldPrefix . '_update',
					$scaffoldPrefix . '_delete'
				);
			}

			if (in_array($request->params['action'], $this->scaffoldActions)) {
				if (!empty($prefixes)) {
					$request->params['action'] = str_replace($scaffoldPrefix . '_', '', $request->params['action']);
				}
				switch ($request->params['action']) {
					case 'index':
					case 'list':
						$this->_scaffoldIndex($request);
					break;
					case 'view':
						$this->_scaffoldView($request);
					break;
					case 'add':
					case 'create':
						$this->_scaffoldSave($request, 'add');
					break;
					case 'edit':
					case 'update':
						$this->_scaffoldSave($request, 'edit');
					break;
					case 'delete':
						$this->_scaffoldDelete($request);
					break;
				}
			} else {
<<<<<<< HEAD
				return $this->cakeError('missingAction', array(array(
					'className' => $this->controller->name . "Controller",
					'base' => $request->base,
					'action' => $request->action,
					'webroot' => $request->webroot
				)));
			}
		} else {
			return $this->cakeError('missingDatabase', array(array(
				'webroot' => $request->webroot
			)));
=======
				$message = sprintf('%s::%s()', $this->controller->name . "Controller", $this->action);
				throw new MissingActionException($message);
			}
		} else {
			throw new MissingDatabaseException($this->ScaffoldModel->useDbConfig);
>>>>>>> dc67b9ca
		}
	}

/**
 * Returns associations for controllers models.
 *
 * @return array Associations for model
 */
	protected function _associations() {
		$keys = array('belongsTo', 'hasOne', 'hasMany', 'hasAndBelongsToMany');
		$associations = array();

		foreach ($keys as $key => $type) {
			foreach ($this->ScaffoldModel->{$type} as $assocKey => $assocData) {
				$associations[$type][$assocKey]['primaryKey'] =
					$this->ScaffoldModel->{$assocKey}->primaryKey;

				$associations[$type][$assocKey]['displayField'] =
					$this->ScaffoldModel->{$assocKey}->displayField;

				$associations[$type][$assocKey]['foreignKey'] =
					$assocData['foreignKey'];

				$associations[$type][$assocKey]['controller'] =
					Inflector::pluralize(Inflector::underscore($assocData['className']));

				if ($type == 'hasAndBelongsToMany') {
					$associations[$type][$assocKey]['with'] = $assocData['with'];
				}
			}
		}
		return $associations;
	}
}

/**
 * Scaffold View.
 *
 * @package       cake
 * @subpackage    cake.cake.libs.controller
*/
if (!class_exists('ThemeView')) {
	App::import('View', 'Theme');
}

/**
 * ScaffoldView provides specific view file loading features for scaffolded views.
 *
 * @package cake.libs.view
 */
class ScaffoldView extends ThemeView {

/**
 * Override _getViewFileName Appends special scaffolding views in.
 *
 * @param string $name name of the view file to get.
 * @return string action
 */
	protected function _getViewFileName($name = null) {
		if ($name === null) {
			$name = $this->action;
		}
		$name = Inflector::underscore($name);
		$prefixes = Configure::read('Routing.prefixes');

		if (!empty($prefixes)) {
			foreach ($prefixes as $prefix) {
				if (strpos($name, $prefix . '_') !== false) {
					$name = substr($name, strlen($prefix) + 1);
					break;
				}
			}
		}

		if ($name === 'add') {
			$name = 'edit';
		}

		$scaffoldAction = 'scaffold.' . $name;

		if (!is_null($this->subDir)) {
			$subDir = strtolower($this->subDir) . DS;
		} else {
			$subDir = null;
		}

		$names[] = $this->viewPath . DS . $subDir . $scaffoldAction;
		$names[] = 'scaffolds' . DS . $subDir . $name;

		$paths = $this->_paths($this->plugin);
		$exts = array($this->ext);
		if ($this->ext !== '.ctp') {
			array_push($exts, '.ctp');
		}
		foreach ($exts as $ext) {
			foreach ($paths as $path) {
				foreach ($names as $name) {
					if (file_exists($path . $name . $ext)) {
						return $path . $name . $ext;
					}
				}
			}
		}

		if ($name === 'scaffolds' . DS . $subDir . 'error') {
			return LIBS . 'view' . DS . 'errors' . DS . 'scaffold_error.ctp';
		}

		throw new MissingViewException($paths[0] . $name . $this->ext);
	}
}<|MERGE_RESOLUTION|>--- conflicted
+++ resolved
@@ -122,15 +122,7 @@
 		$this->modelKey = $controller->modelKey;
 
 		if (!is_object($this->controller->{$this->modelClass})) {
-<<<<<<< HEAD
-			return $this->cakeError('missingModel', array(array(
-				'className' => $this->modelClass,
-				'webroot' => $request->webroot,
-				'base' => $request->base
-			)));
-=======
 			throw new MissingModelException($this->modelClass);
->>>>>>> dc67b9ca
 		}
 
 		$this->ScaffoldModel = $this->controller->{$this->modelClass};
@@ -422,25 +414,11 @@
 					break;
 				}
 			} else {
-<<<<<<< HEAD
-				return $this->cakeError('missingAction', array(array(
-					'className' => $this->controller->name . "Controller",
-					'base' => $request->base,
-					'action' => $request->action,
-					'webroot' => $request->webroot
-				)));
-			}
-		} else {
-			return $this->cakeError('missingDatabase', array(array(
-				'webroot' => $request->webroot
-			)));
-=======
-				$message = sprintf('%s::%s()', $this->controller->name . "Controller", $this->action);
+				$message = sprintf('%s::%s()', $this->controller->name . "Controller", $request->action);
 				throw new MissingActionException($message);
 			}
 		} else {
 			throw new MissingDatabaseException($this->ScaffoldModel->useDbConfig);
->>>>>>> dc67b9ca
 		}
 	}
 

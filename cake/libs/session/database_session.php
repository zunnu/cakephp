<?php
/**
 * Database Session save handler.  Allows saving session information into a model.
 *
 * PHP 5
 *
 * CakePHP(tm) : Rapid Development Framework (http://cakephp.org)
 * Copyright 2005-2010, Cake Software Foundation, Inc. (http://cakefoundation.org)
 *
 * Licensed under The MIT License
 * Redistributions of files must retain the above copyright notice.
 *
 * @copyright     Copyright 2005-2010, Cake Software Foundation, Inc. (http://cakefoundation.org)
 * @link          http://cakephp.org CakePHP(tm) Project
 * @package       cake
 * @subpackage    cake.cake.libs
 * @since         CakePHP(tm) v 2.0
 * @license       MIT License (http://www.opensource.org/licenses/mit-license.php)
 */
/**
 * DatabaseSession provides methods to be used with CakeSession.
 *
 * @package cake.libs
 */
class DatabaseSession implements CakeSessionHandlerInterface {

/**
 * Constructor.  Looks at Session configuration information and 
 * sets up the session model.
 *
 * @return void
 */
	function __construct() {
		$modelName = Configure::read('Session.handler.model');
		$database = Configure::read('Session.handler.database');
		$table = Configure::read('Session.handler.table');

		if (empty($database)) {
			$database = 'default';
		}
		$settings = array(
			'class' => 'Session',
			'alias' => 'Session',
			'table' => 'cake_sessions',
			'ds' => $database
		);
		if (!empty($modelName)) {
			$settings['class'] = $modelName;
		}
		if (!empty($table)) {
			$settings['table'] = $table;
		}
		ClassRegistry::init($settings);
	}

/**
 * Method called on open of a database session.
 *
 * @return boolean Success
 * @access private
 */
	public function open() {
		return true;
	}

/**
 * Method called on close of a database session.
 *
 * @return boolean Success
 * @access private
 */
	public function close() {
		$probability = mt_rand(1, 150);
		if ($probability <= 3) {
			DatabaseSession::gc();
		}
		return true;
	}

/**
 * Method used to read from a database session.
 *
 * @param mixed $id The key of the value to read
 * @return mixed The value of the key or false if it does not exist
 * @access private
 */
<<<<<<< HEAD
	public static function read($id) {
		$model = ClassRegistry::getObject('Session');
=======
	public function read($id) {
		$model =& ClassRegistry::getObject('Session');

>>>>>>> fd50c2ae
		$row = $model->find('first', array(
			'conditions' => array($model->primaryKey => $id)
		));

		if (empty($row[$model->alias]['data'])) {
			return false;
		}

		return $row[$model->alias]['data'];
	}

/**
 * Helper function called on write for database sessions.
 *
 * @param integer $id ID that uniquely identifies session in database
 * @param mixed $data The value of the data to be saved.
 * @return boolean True for successful write, false otherwise.
 * @access private
 */
	public function write($id, $data) {
		$expires = time() + (Configure::read('Session.timeout') * 60);
		return ClassRegistry::getObject('Session')->save(compact('id', 'data', 'expires'));
	}

/**
 * Method called on the destruction of a database session.
 *
 * @param integer $id ID that uniquely identifies session in database
 * @return boolean True for successful delete, false otherwise.
 * @access private
 */
<<<<<<< HEAD
	public static function destroy($id) {
		return ClassRegistry::getObject('Session')->delete($id);
=======
	public function destroy($id) {
		$model =& ClassRegistry::getObject('Session');
		$return = $model->delete($id);

		return $return;
>>>>>>> fd50c2ae
	}

/**
 * Helper function called on gc for database sessions.
 *
 * @param integer $expires Timestamp (defaults to current time)
 * @return boolean Success
 * @access private
 */
<<<<<<< HEAD
	public static function gc($expires = null) {
=======
	public function gc($expires = null) {
		$model =& ClassRegistry::getObject('Session');

>>>>>>> fd50c2ae
		if (!$expires) {
			$expires = time();
		}
		$model = ClassRegistry::getObject('Session');
		return $model->deleteAll(array($model->alias . ".expires <" => $expires), false, false);
	}
}<|MERGE_RESOLUTION|>--- conflicted
+++ resolved
@@ -84,14 +84,9 @@
  * @return mixed The value of the key or false if it does not exist
  * @access private
  */
-<<<<<<< HEAD
-	public static function read($id) {
+	public function read($id) {
 		$model = ClassRegistry::getObject('Session');
-=======
-	public function read($id) {
-		$model =& ClassRegistry::getObject('Session');
 
->>>>>>> fd50c2ae
 		$row = $model->find('first', array(
 			'conditions' => array($model->primaryKey => $id)
 		));
@@ -123,16 +118,8 @@
  * @return boolean True for successful delete, false otherwise.
  * @access private
  */
-<<<<<<< HEAD
-	public static function destroy($id) {
+	public function destroy($id) {
 		return ClassRegistry::getObject('Session')->delete($id);
-=======
-	public function destroy($id) {
-		$model =& ClassRegistry::getObject('Session');
-		$return = $model->delete($id);
-
-		return $return;
->>>>>>> fd50c2ae
 	}
 
 /**
@@ -142,13 +129,9 @@
  * @return boolean Success
  * @access private
  */
-<<<<<<< HEAD
-	public static function gc($expires = null) {
-=======
 	public function gc($expires = null) {
-		$model =& ClassRegistry::getObject('Session');
+		$model = ClassRegistry::getObject('Session');
 
->>>>>>> fd50c2ae
 		if (!$expires) {
 			$expires = time();
 		}

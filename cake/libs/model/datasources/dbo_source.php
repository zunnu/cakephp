<?php
/**
 * Short description for file.
 *
 * PHP versions 4 and 5
 *
 * CakePHP(tm) : Rapid Development Framework (http://cakephp.org)
<<<<<<< HEAD
 * Copyright 2005-2009, Cake Software Foundation, Inc. (http://cakefoundation.org)
=======
 * Copyright 2005-2010, Cake Software Foundation, Inc. (http://cakefoundation.org)
>>>>>>> 66a89108
 *
 * Licensed under The MIT License
 * Redistributions of files must retain the above copyright notice.
 *
<<<<<<< HEAD
 * @copyright     Copyright 2005-2009, Cake Software Foundation, Inc. (http://cakefoundation.org)
=======
 * @copyright     Copyright 2005-2010, Cake Software Foundation, Inc. (http://cakefoundation.org)
>>>>>>> 66a89108
 * @link          http://cakephp.org CakePHP(tm) Project
 * @package       cake
 * @subpackage    cake.cake.libs.model.datasources
 * @since         CakePHP(tm) v 0.10.0.1076
 * @license       MIT License (http://www.opensource.org/licenses/mit-license.php)
 */
App::import('Core', array('Set', 'String'));

/**
 * DboSource
 *
 * Creates DBO-descendant objects from a given db connection configuration
 *
 * @package       cake
 * @subpackage    cake.cake.libs.model.datasources
 */
class DboSource extends DataSource {

/**
 * Description string for this Database Data Source.
 *
 * @var string
 * @access public
 */
	var $description = "Database Data Source";

/**
 * index definition, standard cake, primary, index, unique
 *
 * @var array
 */
	var $index = array('PRI' => 'primary', 'MUL' => 'index', 'UNI' => 'unique');

/**
 * Database keyword used to assign aliases to identifiers.
 *
 * @var string
 * @access public
 */
	var $alias = 'AS ';

/**
 * Caches fields quoted in DboSource::name()
 *
 * @var array
 * @access public
 */
	var $fieldCache = array();

/**
 * Bypass automatic adding of joined fields/associations.
 *
 * @var boolean
 * @access private
 */
	var $__bypass = false;

/**
 * The set of valid SQL operations usable in a WHERE statement
 *
 * @var array
 * @access private
 */
	var $__sqlOps = array('like', 'ilike', 'or', 'not', 'in', 'between', 'regexp', 'similar to');

/**
 * Index of basic SQL commands
 *
 * @var array
 * @access protected
 */
	var $_commands = array(
		'begin' => 'BEGIN',
		'commit' => 'COMMIT',
		'rollback' => 'ROLLBACK'
	);

/**
 * List of table engine specific parameters used on table creating
 *
 * @var array
 * @access public
 */
	var $tableParameters = array();

/**
 * List of engine specific additional field parameters used on table creating
 *
 * @var array
 * @access public
 */
	var $fieldParameters = array();

/**
 * Constructor
 *
 * @param array $config Array of configuration information for the Datasource.
 * @param boolean $autoConnect Whether or not the datasource should automatically connect.
 * @access public
 */
	function __construct($config = null, $autoConnect = true) {
		if (!isset($config['prefix'])) {
			$config['prefix'] = '';
		}
		parent::__construct($config);
		$this->fullDebug = Configure::read() > 1;
		if (!$this->enabled()) {
			return false;
		}
		if ($autoConnect) {
			return $this->connect();
		} else {
			return true;
		}
	}

/**
 * Reconnects to database server with optional new settings
 *
 * @param array $config An array defining the new configuration settings
 * @return boolean True on success, false on failure
 * @access public
 */
	function reconnect($config = null) {
		$this->disconnect();
		$this->setConfig($config);
		$this->_sources = null;

		return $this->connect();
	}

/**
 * Prepares a value, or an array of values for database queries by quoting and escaping them.
 *
 * @param mixed $data A value or an array of values to prepare.
 * @param string $column The column into which this data will be inserted
 * @param boolean $read Value to be used in READ or WRITE context
 * @return mixed Prepared value or array of values.
 * @access public
 */
	function value($data, $column = null, $read = true) {
		if (is_array($data) && !empty($data)) {
			return array_map(
				array(&$this, 'value'),
				$data, array_fill(0, count($data), $column), array_fill(0, count($data), $read)
			);
		} elseif (is_object($data) && isset($data->type)) {
			if ($data->type == 'identifier') {
				return $this->name($data->value);
			} elseif ($data->type == 'expression') {
				return $data->value;
			}
		} elseif (in_array($data, array('{$__cakeID__$}', '{$__cakeForeignKey__$}'), true)) {
			return $data;
		} else {
			return null;
		}
	}

/**
 * Returns an object to represent a database identifier in a query
 *
 * @param string $identifier
 * @return object An object representing a database identifier to be used in a query
 * @access public
 */
	function identifier($identifier) {
		$obj = new stdClass();
		$obj->type = 'identifier';
		$obj->value = $identifier;
		return $obj;
	}

/**
 * Returns an object to represent a database expression in a query
 *
 * @param string $expression
 * @return object An object representing a database expression to be used in a query
 * @access public
 */
	function expression($expression) {
		$obj = new stdClass();
		$obj->type = 'expression';
		$obj->value = $expression;
		return $obj;
	}

/**
 * Executes given SQL statement.
 *
 * @param string $sql SQL statement
 * @return boolean
 * @access public
 */
	function rawQuery($sql) {
		$this->took = $this->error = $this->numRows = false;
		return $this->execute($sql);
	}

/**
 * Queries the database with given SQL statement, and obtains some metadata about the result
 * (rows affected, timing, any errors, number of rows in resultset). The query is also logged.
 * If Configure::read('debug') is set, the log is shown all the time, else it is only shown on errors.
 *
 * ### Options
 *
 * - stats - Collect meta data stats for this query. Stats include time take, rows affected,
 *   any errors, and number of rows returned. Defaults to `true`.
 * - log - Whether or not the query should be logged to the memory log.
 *
 * @param string $sql
 * @param array $options
 * @return mixed Resource or object representing the result set, or false on failure
 * @access public
 */
	function execute($sql, $options = array()) {
		$defaults = array('stats' => true, 'log' => $this->fullDebug);
		$options = array_merge($defaults, $options);

		$t = getMicrotime();
		$this->_result = $this->_execute($sql);
		if ($options['stats']) {
			$this->took = round((getMicrotime() - $t) * 1000, 0);
			$this->affected = $this->lastAffected();
			$this->error = $this->lastError();
			$this->numRows = $this->lastNumRows();
		}

		if ($options['log']) {
			$this->logQuery($sql);
		}

		if ($this->error) {
			$this->showQuery($sql);
			return false;
		}
		return $this->_result;
	}

/**
 * DataSource Query abstraction
 *
 * @return resource Result resource identifier.
 * @access public
 */
	function query() {
		$args	  = func_get_args();
		$fields	  = null;
		$order	  = null;
		$limit	  = null;
		$page	  = null;
		$recursive = null;

		if (count($args) == 1) {
			return $this->fetchAll($args[0]);

		} elseif (count($args) > 1 && (strpos(strtolower($args[0]), 'findby') === 0 || strpos(strtolower($args[0]), 'findallby') === 0)) {
			$params = $args[1];

			if (strpos(strtolower($args[0]), 'findby') === 0) {
				$all  = false;
				$field = Inflector::underscore(preg_replace('/^findBy/i', '', $args[0]));
			} else {
				$all  = true;
				$field = Inflector::underscore(preg_replace('/^findAllBy/i', '', $args[0]));
			}

			$or = (strpos($field, '_or_') !== false);
			if ($or) {
				$field = explode('_or_', $field);
			} else {
				$field = explode('_and_', $field);
			}
			$off = count($field) - 1;

			if (isset($params[1 + $off])) {
				$fields = $params[1 + $off];
			}

			if (isset($params[2 + $off])) {
				$order = $params[2 + $off];
			}

			if (!array_key_exists(0, $params)) {
				return false;
			}

			$c = 0;
			$conditions = array();

			foreach ($field as $f) {
				$conditions[$args[2]->alias . '.' . $f] = $params[$c];
				$c++;
			}

			if ($or) {
				$conditions = array('OR' => $conditions);
			}

			if ($all) {
				if (isset($params[3 + $off])) {
					$limit = $params[3 + $off];
				}

				if (isset($params[4 + $off])) {
					$page = $params[4 + $off];
				}

				if (isset($params[5 + $off])) {
					$recursive = $params[5 + $off];
				}
				return $args[2]->find('all', compact('conditions', 'fields', 'order', 'limit', 'page', 'recursive'));
			} else {
				if (isset($params[3 + $off])) {
					$recursive = $params[3 + $off];
				}
				return $args[2]->find('first', compact('conditions', 'fields', 'order', 'recursive'));
			}
		} else {
			if (isset($args[1]) && $args[1] === true) {
				return $this->fetchAll($args[0], true);
			} else if (isset($args[1]) && !is_array($args[1]) ) {
				return $this->fetchAll($args[0], false);
			} else if (isset($args[1]) && is_array($args[1])) {
				$offset = 0;
				if (isset($args[2])) {
					$cache = $args[2];
				} else {
					$cache = true;
				}
				$args[1] = array_map(array(&$this, 'value'), $args[1]);
				return $this->fetchAll(String::insert($args[0], $args[1]), $cache);
			}
		}
	}

/**
 * Returns a row from current resultset as an array
 *
 * @return array The fetched row as an array
 * @access public
 */
	function fetchRow($sql = null) {
		if (!empty($sql) && is_string($sql) && strlen($sql) > 5) {
			if (!$this->execute($sql)) {
				return null;
			}
		}

		if ($this->hasResult()) {
			$this->resultSet($this->_result);
			$resultRow = $this->fetchResult();
			if (!empty($resultRow)) {
				$this->fetchVirtualField($resultRow);
			}
			return $resultRow;
		} else {
			return null;
		}
	}

/**
 * Returns an array of all result rows for a given SQL query.
 * Returns false if no rows matched.
 *
 * @param string $sql SQL statement
 * @param boolean $cache Enables returning/storing cached query results
 * @return array Array of resultset rows, or false if no rows matched
 * @access public
 */
	function fetchAll($sql, $cache = true, $modelName = null) {
		if ($cache && isset($this->_queryCache[$sql])) {
			if (preg_match('/^\s*select/i', $sql)) {
				return $this->_queryCache[$sql];
			}
		}

		if ($this->execute($sql)) {
			$out = array();

			$first = $this->fetchRow();
			if ($first != null) {
				$out[] = $first;
			}
			while ($this->hasResult() && $item = $this->fetchResult()) {
				$this->fetchVirtualField($item);
				$out[] = $item;
			}

			if ($cache) {
				if (strpos(trim(strtolower($sql)), 'select') !== false) {
					$this->_queryCache[$sql] = $out;
				}
			}
			if (empty($out) && is_bool($this->_result)) {
				return $this->_result;
			}
			return $out;
		} else {
			return false;
		}
	}

/**
 * Modifies $result array to place virtual fields in model entry where they belongs to
 *
 * @param array $resut REference to the fetched row
 * @return void
 */
	function fetchVirtualField(&$result) {
		if (isset($result[0]) && is_array($result[0])) {
			foreach ($result[0] as $field => $value) {
				if (strpos($field, '__') === false) {
					continue;
				}
				list($alias, $virtual) = explode('__', $field);

				if (!ClassRegistry::isKeySet($alias)) {
					return;
				}
				$model = ClassRegistry::getObject($alias);
				if ($model->isVirtualField($virtual)) {
					$result[$alias][$virtual] = $value;
					unset($result[0][$field]);
				}
			}
			if (empty($result[0])) {
				unset($result[0]);
			}
		}
	}

/**
 * Returns a single field of the first of query results for a given SQL query, or false if empty.
 *
 * @param string $name Name of the field
 * @param string $sql SQL query
 * @return mixed Value of field read.
 * @access public
 */
	function field($name, $sql) {
		$data = $this->fetchRow($sql);
		if (!isset($data[$name]) || empty($data[$name])) {
			return false;
		} else {
			return $data[$name];
		}
	}

/**
 * Returns a quoted name of $data for use in an SQL statement.
 * Strips fields out of SQL functions before quoting.
 *
 * @param string $data
 * @return string SQL field
 * @access public
 */
	function name($data) {
		if ($data == '*') {
			return '*';
		}
		if (is_object($data) && isset($data->type)) {
			return $data->value;
		}
		$array = is_array($data);
		$data = (array)$data;
		$count = count($data);

		for ($i = 0; $i < $count; $i++) {
			if ($data[$i] == '*') {
				continue;
			}
			if (strpos($data[$i], '(') !== false && preg_match_all('/([^(]*)\((.*)\)(.*)/', $data[$i], $fields)) {
				$fields = Set::extract($fields, '{n}.0');

				if (!empty($fields[1])) {
					if (!empty($fields[2])) {
						$data[$i] = $fields[1] . '(' . $this->name($fields[2]) . ')' . $fields[3];
					} else {
						$data[$i] = $fields[1] . '()' . $fields[3];
					}
				}
			}
			$data[$i] = str_replace('.', $this->endQuote . '.' . $this->startQuote, $data[$i]);
			$data[$i] = $this->startQuote . $data[$i] . $this->endQuote;
			$data[$i] = str_replace($this->startQuote . $this->startQuote, $this->startQuote, $data[$i]);
			$data[$i] = str_replace($this->startQuote . '(', '(', $data[$i]);
			$data[$i] = str_replace(')' . $this->startQuote, ')', $data[$i]);
			$alias = !empty($this->alias) ? $this->alias : 'AS ';

			if (preg_match('/\s+' . $alias . '\s*/', $data[$i])) {
				if (preg_match('/\w+\s+' . $alias . '\s*/', $data[$i])) {
					$quoted = $this->endQuote . ' ' . $alias . $this->startQuote;
					$data[$i] = str_replace(' ' . $alias, $quoted, $data[$i]);
				} else {
					$quoted = $alias . $this->startQuote;
					$data[$i] = str_replace($alias, $quoted, $data[$i]) . $this->endQuote;
				}
			}

			if (!empty($this->endQuote) && $this->endQuote == $this->startQuote) {
				if (substr_count($data[$i], $this->endQuote) % 2 == 1) {
					if (substr($data[$i], -2) == $this->endQuote . $this->endQuote) {
						$data[$i] = substr($data[$i], 0, -1);
					} else {
						$data[$i] = trim($data[$i], $this->endQuote);
					}
				}
			}
			if (strpos($data[$i], '*')) {
				$data[$i] = str_replace($this->endQuote . '*' . $this->endQuote, '*', $data[$i]);
			}
			$data[$i] = str_replace($this->endQuote . $this->endQuote, $this->endQuote, $data[$i]);
		}
		return (!$array) ? $data[0] : $data;
	}

/**
 * Checks if the source is connected to the database.
 *
 * @return boolean True if the database is connected, else false
 * @access public
 */
	function isConnected() {
		return $this->connected;
	}

/**
 * Checks if the result is valid
 *
 * @return boolean True if the result is valid else false
 * @access public
 */
	function hasResult() {
		return is_resource($this->_result);
	}

/**
 * Get the query log as an array.
 *
 * @param boolean $sorted Get the queries sorted by time taken, defaults to false.
 * @return array Array of queries run as an array
 * @access public
 */
	function getLog($sorted = false, $clear = true) {
		if ($sorted) {
			$log = sortByKey($this->_queriesLog, 'took', 'desc', SORT_NUMERIC);
		} else {
			$log = $this->_queriesLog;
		}
		if ($clear) {
			$this->_queriesLog = array();
		}
		return array('log' => $log, 'count' => $this->_queriesCnt, 'time' => $this->_queriesTime);
	}

/**
 * Outputs the contents of the queries log. If in a non-CLI environment the sql_log element
 * will be rendered and output.  If in a CLI environment, a plain text log is generated.
 *
 * @param boolean $sorted Get the queries sorted by time taken, defaults to false.
 * @return void
 */
	function showLog($sorted = false) {
		$log = $this->getLog($sorted, false);
		if (empty($log['log'])) {
			return;
		}
		if (PHP_SAPI != 'cli') {
			App::import('Core', 'View');
			$controller = null;
			$View =& new View($controller, false);
			$View->set('logs', array($this->configKeyName => $log));
			echo $View->element('sql_dump');
		} else {
			foreach ($log['log'] as $k => $i) {
				print (($k + 1) . ". {$i['query']} {$i['error']}\n");
			}
		}
	}

/**
 * Log given SQL query.
 *
 * @param string $sql SQL statement
 * @todo: Add hook to log errors instead of returning false
 * @access public
 */
	function logQuery($sql) {
		$this->_queriesCnt++;
		$this->_queriesTime += $this->took;
		$this->_queriesLog[] = array(
			'query' => $sql,
			'error'		=> $this->error,
			'affected'	=> $this->affected,
			'numRows'	=> $this->numRows,
			'took'		=> $this->took
		);
		if (count($this->_queriesLog) > $this->_queriesLogMax) {
			array_pop($this->_queriesLog);
		}
		if ($this->error) {
			return false;
		}
	}

/**
 * Output information about an SQL query. The SQL statement, number of rows in resultset,
 * and execution time in microseconds. If the query fails, an error is output instead.
 *
 * @param string $sql Query to show information on.
 * @access public
 */
	function showQuery($sql) {
		$error = $this->error;
		if (strlen($sql) > 200 && !$this->fullDebug && Configure::read() > 1) {
			$sql = substr($sql, 0, 200) . '[...]';
		}
		if (Configure::read() > 0) {
			$out = null;
			if ($error) {
				trigger_error('<span style="color:Red;text-align:left"><b>' . __('SQL Error:', true) . "</b> {$this->error}</span>", E_USER_WARNING);
			} else {
				$out = ('<small>[' . sprintf(__('Aff:%s Num:%s Took:%sms', true), $this->affected, $this->numRows, $this->took) . ']</small>');
			}
			pr(sprintf('<p style="text-align:left"><b>' . __('Query:', true) . '</b> %s %s</p>', $sql, $out));
		}
	}

/**
 * Gets full table name including prefix
 *
 * @param mixed $model Either a Model object or a string table name.
 * @param boolean $quote Whether you want the table name quoted.
 * @return string Full quoted table name
 * @access public
 */
	function fullTableName($model, $quote = true) {
		if (is_object($model)) {
			$table = $model->tablePrefix . $model->table;
		} elseif (isset($this->config['prefix'])) {
			$table = $this->config['prefix'] . strval($model);
		} else {
			$table = strval($model);
		}
		if ($quote) {
			return $this->name($table);
		}
		return $table;
	}

/**
 * The "C" in CRUD
 *
 * Creates new records in the database.
 *
 * @param Model $model Model object that the record is for.
 * @param array $fields An array of field names to insert. If null, $model->data will be
 *   used to generate field names.
 * @param array $values An array of values with keys matching the fields. If null, $model->data will
 *   be used to generate values.
 * @return boolean Success
 * @access public
 */
	function create(&$model, $fields = null, $values = null) {
		$id = null;

		if ($fields == null) {
			unset($fields, $values);
			$fields = array_keys($model->data);
			$values = array_values($model->data);
		}
		$count = count($fields);

		for ($i = 0; $i < $count; $i++) {
			$valueInsert[] = $this->value($values[$i], $model->getColumnType($fields[$i]), false);
		}
		for ($i = 0; $i < $count; $i++) {
			$fieldInsert[] = $this->name($fields[$i]);
			if ($fields[$i] == $model->primaryKey) {
				$id = $values[$i];
			}
		}
		$query = array(
			'table' => $this->fullTableName($model),
			'fields' => implode(', ', $fieldInsert),
			'values' => implode(', ', $valueInsert)
		);

		if ($this->execute($this->renderStatement('create', $query))) {
			if (empty($id)) {
				$id = $this->lastInsertId($this->fullTableName($model, false), $model->primaryKey);
			}
			$model->setInsertID($id);
			$model->id = $id;
			return true;
		} else {
			$model->onError();
			return false;
		}
	}

/**
 * The "R" in CRUD
 *
 * Reads record(s) from the database.
 *
 * @param Model $model A Model object that the query is for.
 * @param array $queryData An array of queryData information containing keys similar to Model::find()
 * @param integer $recursive Number of levels of association
 * @return mixed boolean false on error/failure.  An array of results on success.
 */
	function read(&$model, $queryData = array(), $recursive = null) {
		$queryData = $this->__scrubQueryData($queryData);

		$null = null;
		$array = array();
		$linkedModels = array();
		$this->__bypass = false;
		$this->__booleans = array();

		if ($recursive === null && isset($queryData['recursive'])) {
			$recursive = $queryData['recursive'];
		}

		if (!is_null($recursive)) {
			$_recursive = $model->recursive;
			$model->recursive = $recursive;
		}

		if (!empty($queryData['fields'])) {
			$this->__bypass = true;
			$queryData['fields'] = $this->fields($model, null, $queryData['fields']);
		} else {
			$queryData['fields'] = $this->fields($model);
		}

		$_associations = $model->__associations;

		if ($model->recursive == -1) {
			$_associations = array();
		} else if ($model->recursive == 0) {
			unset($_associations[2], $_associations[3]);
		}

		foreach ($_associations as $type) {
			foreach ($model->{$type} as $assoc => $assocData) {
				$linkModel =& $model->{$assoc};
				$external = isset($assocData['external']);

				if ($model->useDbConfig == $linkModel->useDbConfig) {
					if (true === $this->generateAssociationQuery($model, $linkModel, $type, $assoc, $assocData, $queryData, $external, $null)) {
						$linkedModels[$type . '/' . $assoc] = true;
					}
				}
			}
		}

		$query = $this->generateAssociationQuery($model, $null, null, null, null, $queryData, false, $null);

		$resultSet = $this->fetchAll($query, $model->cacheQueries, $model->alias);

		if ($resultSet === false) {
			$model->onError();
			return false;
		}

		$filtered = $this->__filterResults($resultSet, $model);

		if ($model->recursive > -1) {
			foreach ($_associations as $type) {
				foreach ($model->{$type} as $assoc => $assocData) {
					$linkModel =& $model->{$assoc};

					if (empty($linkedModels[$type . '/' . $assoc])) {
						if ($model->useDbConfig == $linkModel->useDbConfig) {
							$db =& $this;
						} else {
							$db =& ConnectionManager::getDataSource($linkModel->useDbConfig);
						}
					} elseif ($model->recursive > 1 && ($type == 'belongsTo' || $type == 'hasOne')) {
						$db =& $this;
					}

					if (isset($db)) {
						$stack = array($assoc);
						$db->queryAssociation($model, $linkModel, $type, $assoc, $assocData, $array, true, $resultSet, $model->recursive - 1, $stack);
						unset($db);
					}
				}
			}
			$this->__filterResults($resultSet, $model, $filtered);
		}

		if (!is_null($recursive)) {
			$model->recursive = $_recursive;
		}
		return $resultSet;
	}

/**
 * Passes association results thru afterFind filters of corresponding model
 *
 * @param array $results Reference of resultset to be filtered
 * @param object $model Instance of model to operate against
 * @param array $filtered List of classes already filtered, to be skipped
 * @return array Array of results that have been filtered through $model->afterFind
 * @access private
 */
	function __filterResults(&$results, &$model, $filtered = array()) {
		$filtering = array();
		$count = count($results);

		for ($i = 0; $i < $count; $i++) {
			if (is_array($results[$i])) {
				$classNames = array_keys($results[$i]);
				$count2 = count($classNames);

				for ($j = 0; $j < $count2; $j++) {
					$className = $classNames[$j];
					if ($model->alias != $className && !in_array($className, $filtered)) {
						if (!in_array($className, $filtering)) {
							$filtering[] = $className;
						}

						if (isset($model->{$className}) && is_object($model->{$className})) {
							$data = $model->{$className}->afterFind(array(array($className => $results[$i][$className])), false);
						}
						if (isset($data[0][$className])) {
							$results[$i][$className] = $data[0][$className];
						}
					}
				}
			}
		}
		return $filtering;
	}

/**
 * Queries associations.  Used to fetch results on recursive models.
 *
 * @param Model $model Primary Model object
 * @param Model $linkModel Linked model that
 * @param string $type Association type, one of the model association types ie. hasMany
 * @param unknown_type $association
 * @param unknown_type $assocData
 * @param array $queryData
 * @param boolean $external Whether or not the association query is on an external datasource.
 * @param array $resultSet Existing results
 * @param integer $recursive Number of levels of association
 * @param array $stack
 */
	function queryAssociation(&$model, &$linkModel, $type, $association, $assocData, &$queryData, $external = false, &$resultSet, $recursive, $stack) {
		if ($query = $this->generateAssociationQuery($model, $linkModel, $type, $association, $assocData, $queryData, $external, $resultSet)) {
			if (!isset($resultSet) || !is_array($resultSet)) {
				if (Configure::read() > 0) {
					echo '<div style = "font: Verdana bold 12px; color: #FF0000">' . sprintf(__('SQL Error in model %s:', true), $model->alias) . ' ';
					if (isset($this->error) && $this->error != null) {
						echo $this->error;
					}
					echo '</div>';
				}
				return null;
			}
			$count = count($resultSet);

			if ($type === 'hasMany' && empty($assocData['limit']) && !empty($assocData['foreignKey'])) {
				$ins = $fetch = array();
				for ($i = 0; $i < $count; $i++) {
					if ($in = $this->insertQueryData('{$__cakeID__$}', $resultSet[$i], $association, $assocData, $model, $linkModel, $stack)) {
						$ins[] = $in;
					}
				}

				if (!empty($ins)) {
					$fetch = $this->fetchAssociated($model, $query, $ins);
				}

				if (!empty($fetch) && is_array($fetch)) {
					if ($recursive > 0) {
						foreach ($linkModel->__associations as $type1) {
							foreach ($linkModel->{$type1} as $assoc1 => $assocData1) {
								$deepModel =& $linkModel->{$assoc1};
								$tmpStack = $stack;
								$tmpStack[] = $assoc1;

								if ($linkModel->useDbConfig === $deepModel->useDbConfig) {
									$db =& $this;
								} else {
									$db =& ConnectionManager::getDataSource($deepModel->useDbConfig);
								}
								$db->queryAssociation($linkModel, $deepModel, $type1, $assoc1, $assocData1, $queryData, true, $fetch, $recursive - 1, $tmpStack);
							}
						}
					}
				}
				$this->__filterResults($fetch, $model);
				return $this->__mergeHasMany($resultSet, $fetch, $association, $model, $linkModel, $recursive);
			} elseif ($type === 'hasAndBelongsToMany') {
				$ins = $fetch = array();
				for ($i = 0; $i < $count; $i++) {
					if ($in = $this->insertQueryData('{$__cakeID__$}', $resultSet[$i], $association, $assocData, $model, $linkModel, $stack)) {
						$ins[] = $in;
					}
				}
				if (!empty($ins)) {
					if (count($ins) > 1) {
						$query = str_replace('{$__cakeID__$}', '(' .implode(', ', $ins) .')', $query);
						$query = str_replace('= (', 'IN (', $query);
						$query = str_replace('= (', 'IN (', $query);
					} else {
						$query = str_replace('{$__cakeID__$}',$ins[0], $query);
					}

					$query = str_replace(' WHERE 1 = 1', '', $query);
				}

				$foreignKey = $model->hasAndBelongsToMany[$association]['foreignKey'];
				$joinKeys = array($foreignKey, $model->hasAndBelongsToMany[$association]['associationForeignKey']);
				list($with, $habtmFields) = $model->joinModel($model->hasAndBelongsToMany[$association]['with'], $joinKeys);
				$habtmFieldsCount = count($habtmFields);
				$q = $this->insertQueryData($query, null, $association, $assocData, $model, $linkModel, $stack);

				if ($q != false) {
					$fetch = $this->fetchAll($q, $model->cacheQueries, $model->alias);
				} else {
					$fetch = null;
				}
			}

			for ($i = 0; $i < $count; $i++) {
				$row =& $resultSet[$i];

				if ($type !== 'hasAndBelongsToMany') {
					$q = $this->insertQueryData($query, $resultSet[$i], $association, $assocData, $model, $linkModel, $stack);
					if ($q != false) {
						$fetch = $this->fetchAll($q, $model->cacheQueries, $model->alias);
					} else {
						$fetch = null;
					}
				}
				$selfJoin = false;

				if ($linkModel->name === $model->name) {
					$selfJoin = true;
				}

				if (!empty($fetch) && is_array($fetch)) {
					if ($recursive > 0) {
						foreach ($linkModel->__associations as $type1) {
							foreach ($linkModel->{$type1} as $assoc1 => $assocData1) {
								$deepModel =& $linkModel->{$assoc1};

								if (($type1 === 'belongsTo') || ($deepModel->alias === $model->alias && $type === 'belongsTo') || ($deepModel->alias != $model->alias)) {
									$tmpStack = $stack;
									$tmpStack[] = $assoc1;
									if ($linkModel->useDbConfig == $deepModel->useDbConfig) {
										$db =& $this;
									} else {
										$db =& ConnectionManager::getDataSource($deepModel->useDbConfig);
									}
									$db->queryAssociation($linkModel, $deepModel, $type1, $assoc1, $assocData1, $queryData, true, $fetch, $recursive - 1, $tmpStack);
								}
							}
						}
					}
					if ($type == 'hasAndBelongsToMany') {
						$uniqueIds = $merge = array();

						foreach ($fetch as $j => $data) {
							if (
								(isset($data[$with]) && $data[$with][$foreignKey] === $row[$model->alias][$model->primaryKey])
							) {
								if ($habtmFieldsCount <= 2) {
									unset($data[$with]);
								}
								$merge[] = $data;
							}
						}
						if (empty($merge) && !isset($row[$association])) {
							$row[$association] = $merge;
						} else {
							$this->__mergeAssociation($resultSet[$i], $merge, $association, $type);
						}
					} else {
						$this->__mergeAssociation($resultSet[$i], $fetch, $association, $type, $selfJoin);
					}
					if (isset($resultSet[$i][$association])) {
						$resultSet[$i][$association] = $linkModel->afterFind($resultSet[$i][$association], false);
					}
				} else {
					$tempArray[0][$association] = false;
					$this->__mergeAssociation($resultSet[$i], $tempArray, $association, $type, $selfJoin);
				}
			}
		}
	}

/**
 * A more efficient way to fetch associations.	Woohoo!
 *
 * @param model $model Primary model object
 * @param string $query Association query
 * @param array $ids Array of IDs of associated records
 * @return array Association results
 * @access public
 */
	function fetchAssociated($model, $query, $ids) {
		$query = str_replace('{$__cakeID__$}', implode(', ', $ids), $query);
		if (count($ids) > 1) {
			$query = str_replace('= (', 'IN (', $query);
			$query = str_replace('= (', 'IN (', $query);
		}
		return $this->fetchAll($query, $model->cacheQueries, $model->alias);
	}

/**
 * mergeHasMany - Merge the results of hasMany relations.
 *
 *
 * @param array $resultSet Data to merge into
 * @param array $merge Data to merge
 * @param string $association Name of Model being Merged
 * @param object $model Model being merged onto
 * @param object $linkModel Model being merged
 * @return void
 */
	function __mergeHasMany(&$resultSet, $merge, $association, &$model, &$linkModel) {
		foreach ($resultSet as $i => $value) {
			$count = 0;
			$merged[$association] = array();
			foreach ($merge as $j => $data) {
				if (isset($value[$model->alias]) && $value[$model->alias][$model->primaryKey] === $data[$association][$model->hasMany[$association]['foreignKey']]) {
					if (count($data) > 1) {
						$data = array_merge($data[$association], $data);
						unset($data[$association]);
						foreach ($data as $key => $name) {
							if (is_numeric($key)) {
								$data[$association][] = $name;
								unset($data[$key]);
							}
						}
						$merged[$association][] = $data;
					} else {
						$merged[$association][] = $data[$association];
					}
				}
				$count++;
			}
			if (isset($value[$model->alias])) {
				$resultSet[$i] = Set::pushDiff($resultSet[$i], $merged);
				unset($merged);
			}
		}
	}

/**
 * Enter description here...
 *
 * @param unknown_type $data
 * @param unknown_type $merge
 * @param unknown_type $association
 * @param unknown_type $type
 * @param boolean $selfJoin
 * @access private
 */
	function __mergeAssociation(&$data, $merge, $association, $type, $selfJoin = false) {
		if (isset($merge[0]) && !isset($merge[0][$association])) {
			$association = Inflector::pluralize($association);
		}

		if ($type == 'belongsTo' || $type == 'hasOne') {
			if (isset($merge[$association])) {
				$data[$association] = $merge[$association][0];
			} else {
				if (count($merge[0][$association]) > 1) {
					foreach ($merge[0] as $assoc => $data2) {
						if ($assoc != $association) {
							$merge[0][$association][$assoc] = $data2;
						}
					}
				}
				if (!isset($data[$association])) {
					if ($merge[0][$association] != null) {
						$data[$association] = $merge[0][$association];
					} else {
						$data[$association] = array();
					}
				} else {
					if (is_array($merge[0][$association])) {
						foreach ($data[$association] as $k => $v) {
							if (!is_array($v)) {
								$dataAssocTmp[$k] = $v;
							}
						}

						foreach ($merge[0][$association] as $k => $v) {
							if (!is_array($v)) {
								$mergeAssocTmp[$k] = $v;
							}
						}
						$dataKeys = array_keys($data);
						$mergeKeys = array_keys($merge[0]);

						if ($mergeKeys[0] === $dataKeys[0] || $mergeKeys === $dataKeys) {
							$data[$association][$association] = $merge[0][$association];
						} else {
							$diff = Set::diff($dataAssocTmp, $mergeAssocTmp);
							$data[$association] = array_merge($merge[0][$association], $diff);
						}
					} elseif ($selfJoin && array_key_exists($association, $merge[0])) {
						$data[$association] = array_merge($data[$association], array($association => array()));
					}
				}
			}
		} else {
			if (isset($merge[0][$association]) && $merge[0][$association] === false) {
				if (!isset($data[$association])) {
					$data[$association] = array();
				}
			} else {
				foreach ($merge as $i => $row) {
					if (count($row) == 1) {
						if (empty($data[$association]) || (isset($data[$association]) && !in_array($row[$association], $data[$association]))) {
							$data[$association][] = $row[$association];
						}
					} else if (!empty($row)) {
						$tmp = array_merge($row[$association], $row);
						unset($tmp[$association]);
						$data[$association][] = $tmp;
					}
				}
			}
		}
	}

/**
 * Generates an array representing a query or part of a query from a single model or two associated models
 *
 * @param Model $model
 * @param Model $linkModel
 * @param string $type
 * @param string $association
 * @param array $assocData
 * @param array $queryData
 * @param boolean $external
 * @param array $resultSet
 * @return mixed
 * @access public
 */
	function generateAssociationQuery(&$model, &$linkModel, $type, $association = null, $assocData = array(), &$queryData, $external = false, &$resultSet) {
		$queryData = $this->__scrubQueryData($queryData);
		$assocData = $this->__scrubQueryData($assocData);

		if (empty($queryData['fields'])) {
			$queryData['fields'] = $this->fields($model, $model->alias);
		} elseif (!empty($model->hasMany) && $model->recursive > -1) {
			$assocFields = $this->fields($model, $model->alias, array("{$model->alias}.{$model->primaryKey}"));
			$passedFields = $this->fields($model, $model->alias, $queryData['fields']);

			if (count($passedFields) === 1) {
				$match = strpos($passedFields[0], $assocFields[0]);
				$match1 = strpos($passedFields[0], 'COUNT(');
				if ($match === false && $match1 === false) {
					$queryData['fields'] = array_merge($passedFields, $assocFields);
				} else {
					$queryData['fields'] = $passedFields;
				}
			} else {
				$queryData['fields'] = array_merge($passedFields, $assocFields);
			}
			unset($assocFields, $passedFields);
		}

		if ($linkModel == null) {
			return $this->buildStatement(
				array(
					'fields' => array_unique($queryData['fields']),
					'table' => $this->fullTableName($model),
					'alias' => $model->alias,
					'limit' => $queryData['limit'],
					'offset' => $queryData['offset'],
					'joins' => $queryData['joins'],
					'conditions' => $queryData['conditions'],
					'order' => $queryData['order'],
					'group' => $queryData['group']
				),
				$model
			);
		}
		if ($external && !empty($assocData['finderQuery'])) {
			return $assocData['finderQuery'];
		}

		$alias = $association;
		$self = ($model->name == $linkModel->name);
		$fields = array();

		if ((!$external && in_array($type, array('hasOne', 'belongsTo')) && $this->__bypass === false) || $external) {
			$fields = $this->fields($linkModel, $alias, $assocData['fields']);
		}
		if (empty($assocData['offset']) && !empty($assocData['page'])) {
			$assocData['offset'] = ($assocData['page'] - 1) * $assocData['limit'];
		}
		$assocData['limit'] = $this->limit($assocData['limit'], $assocData['offset']);

		switch ($type) {
			case 'hasOne':
			case 'belongsTo':
				$conditions = $this->__mergeConditions(
					$assocData['conditions'],
					$this->getConstraint($type, $model, $linkModel, $alias, array_merge($assocData, compact('external', 'self')))
				);

				if (!$self && $external) {
					foreach ($conditions as $key => $condition) {
						if (is_numeric($key) && strpos($condition, $model->alias . '.') !== false) {
							unset($conditions[$key]);
						}
					}
				}

				if ($external) {
					$query = array_merge($assocData, array(
						'conditions' => $conditions,
						'table' => $this->fullTableName($linkModel),
						'fields' => $fields,
						'alias' => $alias,
						'group' => null
					));
					$query = array_merge(array('order' => $assocData['order'], 'limit' => $assocData['limit']), $query);
				} else {
					$join = array(
						'table' => $this->fullTableName($linkModel),
						'alias' => $alias,
						'type' => isset($assocData['type']) ? $assocData['type'] : 'LEFT',
						'conditions' => trim($this->conditions($conditions, true, false, $model))
					);
					$queryData['fields'] = array_merge($queryData['fields'], $fields);

					if (!empty($assocData['order'])) {
						$queryData['order'][] = $assocData['order'];
					}
					if (!in_array($join, $queryData['joins'])) {
						$queryData['joins'][] = $join;
					}
					return true;
				}
			break;
			case 'hasMany':
				$assocData['fields'] = $this->fields($linkModel, $alias, $assocData['fields']);
				if (!empty($assocData['foreignKey'])) {
					$assocData['fields'] = array_merge($assocData['fields'], $this->fields($linkModel, $alias, array("{$alias}.{$assocData['foreignKey']}")));
				}
				$query = array(
					'conditions' => $this->__mergeConditions($this->getConstraint('hasMany', $model, $linkModel, $alias, $assocData), $assocData['conditions']),
					'fields' => array_unique($assocData['fields']),
					'table' => $this->fullTableName($linkModel),
					'alias' => $alias,
					'order' => $assocData['order'],
					'limit' => $assocData['limit'],
					'group' => null
				);
			break;
			case 'hasAndBelongsToMany':
				$joinFields = array();
				$joinAssoc = null;

				if (isset($assocData['with']) && !empty($assocData['with'])) {
					$joinKeys = array($assocData['foreignKey'], $assocData['associationForeignKey']);
					list($with, $joinFields) = $model->joinModel($assocData['with'], $joinKeys);

					$joinTbl = $this->fullTableName($model->{$with});
					$joinAlias = $joinTbl;

					if (is_array($joinFields) && !empty($joinFields)) {
						$joinFields = $this->fields($model->{$with}, $model->{$with}->alias, $joinFields);
						$joinAssoc = $joinAlias = $model->{$with}->alias;
					} else {
						$joinFields = array();
					}
				} else {
					$joinTbl = $this->fullTableName($assocData['joinTable']);
					$joinAlias = $joinTbl;
				}
				$query = array(
					'conditions' => $assocData['conditions'],
					'limit' => $assocData['limit'],
					'table' => $this->fullTableName($linkModel),
					'alias' => $alias,
					'fields' => array_merge($this->fields($linkModel, $alias, $assocData['fields']), $joinFields),
					'order' => $assocData['order'],
					'group' => null,
					'joins' => array(array(
						'table' => $joinTbl,
						'alias' => $joinAssoc,
						'conditions' => $this->getConstraint('hasAndBelongsToMany', $model, $linkModel, $joinAlias, $assocData, $alias)
					))
				);
			break;
		}
		if (isset($query)) {
			return $this->buildStatement($query, $model);
		}
		return null;
	}

/**
 * Returns a conditions array for the constraint between two models
 *
 * @param string $type Association type
 * @param object $model Model object
 * @param array $association Association array
 * @return array Conditions array defining the constraint between $model and $association
 * @access public
 */
	function getConstraint($type, $model, $linkModel, $alias, $assoc, $alias2 = null) {
		$assoc = array_merge(array('external' => false, 'self' => false), $assoc);

		if (array_key_exists('foreignKey', $assoc) && empty($assoc['foreignKey'])) {
			return array();
		}

		switch (true) {
			case ($assoc['external'] && $type == 'hasOne'):
				return array("{$alias}.{$assoc['foreignKey']}" => '{$__cakeID__$}');
			break;
			case ($assoc['external'] && $type == 'belongsTo'):
				return array("{$alias}.{$linkModel->primaryKey}" => '{$__cakeForeignKey__$}');
			break;
			case (!$assoc['external'] && $type == 'hasOne'):
				return array("{$alias}.{$assoc['foreignKey']}" => $this->identifier("{$model->alias}.{$model->primaryKey}"));
			break;
			case (!$assoc['external'] && $type == 'belongsTo'):
				return array("{$model->alias}.{$assoc['foreignKey']}" => $this->identifier("{$alias}.{$linkModel->primaryKey}"));
			break;
			case ($type == 'hasMany'):
				return array("{$alias}.{$assoc['foreignKey']}" => array('{$__cakeID__$}'));
			break;
			case ($type == 'hasAndBelongsToMany'):
				return array(
					array("{$alias}.{$assoc['foreignKey']}" => '{$__cakeID__$}'),
					array("{$alias}.{$assoc['associationForeignKey']}" => $this->identifier("{$alias2}.{$linkModel->primaryKey}"))
				);
			break;
		}
		return array();
	}

/**
 * Builds and generates a JOIN statement from an array.	 Handles final clean-up before conversion.
 *
 * @param array $join An array defining a JOIN statement in a query
 * @return string An SQL JOIN statement to be used in a query
 * @access public
 * @see DboSource::renderJoinStatement()
 * @see DboSource::buildStatement()
 */
	function buildJoinStatement($join) {
		$data = array_merge(array(
			'type' => null,
			'alias' => null,
			'table' => 'join_table',
			'conditions' => array()
		), $join);

		if (!empty($data['alias'])) {
			$data['alias'] = $this->alias . $this->name($data['alias']);
		}
		if (!empty($data['conditions'])) {
			$data['conditions'] = trim($this->conditions($data['conditions'], true, false));
		}
		return $this->renderJoinStatement($data);
	}

/**
 * Builds and generates an SQL statement from an array.	 Handles final clean-up before conversion.
 *
 * @param array $query An array defining an SQL query
 * @param object $model The model object which initiated the query
 * @return string An executable SQL statement
 * @access public
 * @see DboSource::renderStatement()
 */
	function buildStatement($query, &$model) {
		$query = array_merge(array('offset' => null, 'joins' => array()), $query);
		if (!empty($query['joins'])) {
			$count = count($query['joins']);
			for ($i = 0; $i < $count; $i++) {
				if (is_array($query['joins'][$i])) {
					$query['joins'][$i] = $this->buildJoinStatement($query['joins'][$i]);
				}
			}
		}
		return $this->renderStatement('select', array(
			'conditions' => $this->conditions($query['conditions'], true, true, $model),
			'fields' => implode(', ', $query['fields']),
			'table' => $query['table'],
			'alias' => $this->alias . $this->name($query['alias']),
			'order' => $this->order($query['order'], 'ASC', $model),
			'limit' => $this->limit($query['limit'], $query['offset']),
			'joins' => implode(' ', $query['joins']),
			'group' => $this->group($query['group'], $model)
		));
	}

/**
 * Renders a final SQL JOIN statement
 *
 * @param array $data
 * @return string
 * @access public
 */
	function renderJoinStatement($data) {
		extract($data);
		return trim("{$type} JOIN {$table} {$alias} ON ({$conditions})");
	}

/**
 * Renders a final SQL statement by putting together the component parts in the correct order
 *
 * @param string $type type of query being run.  e.g select, create, update, delete, schema, alter.
 * @param array $data Array of data to insert into the query.
 * @return string Rendered SQL expression to be run.
 * @access public
 */
	function renderStatement($type, $data) {
		extract($data);
		$aliases = null;

		switch (strtolower($type)) {
			case 'select':
				return "SELECT {$fields} FROM {$table} {$alias} {$joins} {$conditions} {$group} {$order} {$limit}";
			break;
			case 'create':
				return "INSERT INTO {$table} ({$fields}) VALUES ({$values})";
			break;
			case 'update':
				if (!empty($alias)) {
					$aliases = "{$this->alias}{$alias} {$joins} ";
				}
				return "UPDATE {$table} {$aliases}SET {$fields} {$conditions}";
			break;
			case 'delete':
				if (!empty($alias)) {
					$aliases = "{$this->alias}{$alias} {$joins} ";
				}
				return "DELETE {$alias} FROM {$table} {$aliases}{$conditions}";
			break;
			case 'schema':
				foreach (array('columns', 'indexes', 'tableParameters') as $var) {
					if (is_array(${$var})) {
						${$var} = "\t" . join(",\n\t", array_filter(${$var}));
					} else {
						${$var} = '';
					}
				}
				if (trim($indexes) != '') {
					$columns .= ',';
				}
				return "CREATE TABLE {$table} (\n{$columns}{$indexes}){$tableParameters};";
			break;
			case 'alter':
			break;
		}
	}

/**
 * Merges a mixed set of string/array conditions
 *
 * @return array
 * @access private
 */
	function __mergeConditions($query, $assoc) {
		if (empty($assoc)) {
			return $query;
		}

		if (is_array($query)) {
			return array_merge((array)$assoc, $query);
		}

		if (!empty($query)) {
			$query = array($query);
			if (is_array($assoc)) {
				$query = array_merge($query, $assoc);
			} else {
				$query[] = $assoc;
			}
			return $query;
		}

		return $assoc;
	}

/**
 * Generates and executes an SQL UPDATE statement for given model, fields, and values.
 * For databases that do not support aliases in UPDATE queries.
 *
 * @param Model $model
 * @param array $fields
 * @param array $values
 * @param mixed $conditions
 * @return boolean Success
 * @access public
 */
	function update(&$model, $fields = array(), $values = null, $conditions = null) {
		if ($values == null) {
			$combined = $fields;
		} else {
			$combined = array_combine($fields, $values);
		}

		$fields = implode(', ', $this->_prepareUpdateFields($model, $combined, empty($conditions)));

		$alias = $joins = null;
		$table = $this->fullTableName($model);
		$conditions = $this->_matchRecords($model, $conditions);

		if ($conditions === false) {
			return false;
		}
		$query = compact('table', 'alias', 'joins', 'fields', 'conditions');

		if (!$this->execute($this->renderStatement('update', $query))) {
			$model->onError();
			return false;
		}
		return true;
	}

/**
 * Quotes and prepares fields and values for an SQL UPDATE statement
 *
 * @param Model $model
 * @param array $fields
 * @param boolean $quoteValues If values should be quoted, or treated as SQL snippets
 * @param boolean $alias Include the model alias in the field name
 * @return array Fields and values, quoted and preparted
 * @access protected
 */
	function _prepareUpdateFields(&$model, $fields, $quoteValues = true, $alias = false) {
		$quotedAlias = $this->startQuote . $model->alias . $this->endQuote;

		$updates = array();
		foreach ($fields as $field => $value) {
			if ($alias && strpos($field, '.') === false) {
				$quoted = $model->escapeField($field);
			} elseif (!$alias && strpos($field, '.') !== false) {
				$quoted = $this->name(str_replace($quotedAlias . '.', '', str_replace(
					$model->alias . '.', '', $field
				)));
			} else {
				$quoted = $this->name($field);
			}

			if ($value === null) {
				$updates[] = $quoted . ' = NULL';
				continue;
			}
			$update = $quoted . ' = ';

			if ($quoteValues) {
				$update .= $this->value($value, $model->getColumnType($field), false);
			} elseif (!$alias) {
				$update .= str_replace($quotedAlias . '.', '', str_replace(
					$model->alias . '.', '', $value
				));
			} else {
				$update .= $value;
			}
			$updates[] =  $update;
		}
		return $updates;
	}

/**
 * Generates and executes an SQL DELETE statement.
 * For databases that do not support aliases in UPDATE queries.
 *
 * @param Model $model
 * @param mixed $conditions
 * @return boolean Success
 * @access public
 */
	function delete(&$model, $conditions = null) {
		$alias = $joins = null;
		$table = $this->fullTableName($model);
		$conditions = $this->_matchRecords($model, $conditions);

		if ($conditions === false) {
			return false;
		}

		if ($this->execute($this->renderStatement('delete', compact('alias', 'table', 'joins', 'conditions'))) === false) {
			$model->onError();
			return false;
		}
		return true;
	}

/**
 * Gets a list of record IDs for the given conditions.	Used for multi-record updates and deletes
 * in databases that do not support aliases in UPDATE/DELETE queries.
 *
 * @param Model $model
 * @param mixed $conditions
 * @return array List of record IDs
 * @access protected
 */
	function _matchRecords(&$model, $conditions = null) {
		if ($conditions === true) {
			$conditions = $this->conditions(true);
		} elseif ($conditions === null) {
			$conditions = $this->conditions($this->defaultConditions($model, $conditions, false), true, true, $model);
		} else {
			$idList = $model->find('all', array(
				'fields' => "{$model->alias}.{$model->primaryKey}",
				'conditions' => $conditions
			));

			if (empty($idList)) {
				return false;
			}
			$conditions = $this->conditions(array(
				$model->primaryKey => Set::extract($idList, "{n}.{$model->alias}.{$model->primaryKey}")
			));
		}
		return $conditions;
	}

/**
 * Returns an array of SQL JOIN fragments from a model's associations
 *
 * @param object $model
 * @return array
 * @access protected
 */
	function _getJoins($model) {
		$join = array();
		$joins = array_merge($model->getAssociated('hasOne'), $model->getAssociated('belongsTo'));

		foreach ($joins as $assoc) {
			if (isset($model->{$assoc}) && $model->useDbConfig == $model->{$assoc}->useDbConfig) {
				$assocData = $model->getAssociated($assoc);
				$join[] = $this->buildJoinStatement(array(
					'table' => $this->fullTableName($model->{$assoc}),
					'alias' => $assoc,
					'type' => isset($assocData['type']) ? $assocData['type'] : 'LEFT',
					'conditions' => trim($this->conditions(
						$this->__mergeConditions($assocData['conditions'], $this->getConstraint($assocData['association'], $model, $model->{$assoc}, $assoc, $assocData)),
						true, false, $model
					))
				));
			}
		}
		return $join;
	}

/**
 * Returns an SQL calculation, i.e. COUNT() or MAX()
 *
 * @param model $model
 * @param string $func Lowercase name of SQL function, i.e. 'count' or 'max'
 * @param array $params Function parameters (any values must be quoted manually)
 * @return string An SQL calculation function
 * @access public
 */
	function calculate(&$model, $func, $params = array()) {
		$params = (array)$params;

		switch (strtolower($func)) {
			case 'count':
				if (!isset($params[0])) {
					$params[0] = '*';
				}
				if (!isset($params[1])) {
					$params[1] = 'count';
				}
				if (is_object($model) && $model->isVirtualField($params[0])){
					$arg = $this->__quoteFields($model->getVirtualField($params[0]));
				} else {
					$arg = $this->name($params[0]);
				}
				return 'COUNT(' . $arg . ') AS ' . $this->name($params[1]);
			case 'max':
			case 'min':
				if (!isset($params[1])) {
					$params[1] = $params[0];
				}
				if (is_object($model) && $model->isVirtualField($params[0])) {
					$arg = $this->__quoteFields($model->getVirtualField($params[0]));
				} else {
					$arg = $this->name($params[0]);
				}
				return strtoupper($func) . '(' . $arg . ') AS ' . $this->name($params[1]);
			break;
		}
	}

/**
 * Deletes all the records in a table and resets the count of the auto-incrementing
 * primary key, where applicable.
 *
 * @param mixed $table A string or model class representing the table to be truncated
 * @return boolean	SQL TRUNCATE TABLE statement, false if not applicable.
 * @access public
 */
	function truncate($table) {
		return $this->execute('TRUNCATE TABLE ' . $this->fullTableName($table));
	}

/**
 * Begin a transaction
 *
 * @param model $model
 * @return boolean True on success, false on fail
 * (i.e. if the database/model does not support transactions,
 * or a transaction has not started).
 * @access public
 */
	function begin(&$model) {
		if (parent::begin($model) && $this->execute($this->_commands['begin'])) {
			$this->_transactionStarted = true;
			return true;
		}
		return false;
	}

/**
 * Commit a transaction
 *
 * @param model $model
 * @return boolean True on success, false on fail
 * (i.e. if the database/model does not support transactions,
 * or a transaction has not started).
 * @access public
 */
	function commit(&$model) {
		if (parent::commit($model) && $this->execute($this->_commands['commit'])) {
			$this->_transactionStarted = false;
			return true;
		}
		return false;
	}

/**
 * Rollback a transaction
 *
 * @param model $model
 * @return boolean True on success, false on fail
 * (i.e. if the database/model does not support transactions,
 * or a transaction has not started).
 * @access public
 */
	function rollback(&$model) {
		if (parent::rollback($model) && $this->execute($this->_commands['rollback'])) {
			$this->_transactionStarted = false;
			return true;
		}
		return false;
	}

/**
 * Creates a default set of conditions from the model if $conditions is null/empty.
 * If conditions are supplied then they will be returned.  If a model doesn't exist and no conditions
 * were provided either null or false will be returned based on what was input.
 *
 * @param object $model
 * @param mixed $conditions Array of conditions, conditions string, null or false. If an array of conditions,
 *   or string conditions those conditions will be returned.  With other values the model's existance will be checked.
 *   If the model doesn't exist a null or false will be returned depending on the input value.
 * @param boolean $useAlias Use model aliases rather than table names when generating conditions
<<<<<<< HEAD
 * @return mixed
 * @access public
=======
 * @return mixed Either null, false, $conditions or an array of default conditions to use.
 * @see DboSource::update()
 * @see DboSource::conditions()
>>>>>>> 66a89108
 */
	function defaultConditions(&$model, $conditions, $useAlias = true) {
		if (!empty($conditions)) {
			return $conditions;
		}
		$exists = $model->exists();
		if (!$exists && $conditions !== null) {
			return false;
		} elseif (!$exists) {
			return null;
		}
		$alias = $model->alias;

		if (!$useAlias) {
			$alias = $this->fullTableName($model, false);
		}
		return array("{$alias}.{$model->primaryKey}" => $model->getID());
	}

/**
 * Returns a key formatted like a string Model.fieldname(i.e. Post.title, or Country.name)
 *
 * @param unknown_type $model
 * @param unknown_type $key
 * @param unknown_type $assoc
 * @return string
 * @access public
 */
	function resolveKey($model, $key, $assoc = null) {
		if (empty($assoc)) {
			$assoc = $model->alias;
		}
		if (!strpos('.', $key)) {
			return $this->name($model->alias) . '.' . $this->name($key);
		}
		return $key;
	}

/**
 * Private helper method to remove query metadata in given data array.
 *
 * @param array $data
 * @return array
 * @access public
 */
	function __scrubQueryData($data) {
		foreach (array('conditions', 'fields', 'joins', 'order', 'limit', 'offset', 'group') as $key) {
			if (!isset($data[$key]) || empty($data[$key])) {
				$data[$key] = array();
			}
		}
		return $data;
	}

/**
 * Converts model virtual fields into sql expressions to be fetched later
 *
 * @param Model $model
 * @param string $alias Alias tablename
 * @param mixed $fields virtual fields to be used on query
 * @return array
 */
	function _constructVirtualFields(&$model, $alias, $fields) {
		$virtual = array();
		foreach ($fields as $field) {
			$virtualField = $this->name("{$alias}__{$field}");
			$expression = $this->__quoteFields($model->getVirtualField($field));
			$virtual[] = '(' .$expression . ") {$this->alias} {$virtualField}";
		}
		return $virtual;
	}

/**
 * Generates the fields list of an SQL query.
 *
 * @param Model $model
 * @param string $alias Alias tablename
 * @param mixed $fields
 * @param boolean $quote If false, returns fields array unquoted
 * @return array
 * @access public
 */
	function fields(&$model, $alias = null, $fields = array(), $quote = true) {
		if (empty($alias)) {
			$alias = $model->alias;
		}
		$allFields = empty($fields);
		if ($allFields) {
			$fields = array_keys($model->schema());
		} elseif (!is_array($fields)) {
			$fields = String::tokenize($fields);
		}
		$fields = array_values(array_filter($fields));

		if (!$quote) {
			return $fields;
		}
		$virtual = array();
		$virtualFields = $model->getVirtualField();
		if (!empty($virtualFields)) {
			$virtualKeys = array_keys($virtualFields);
			foreach ($virtualKeys as $field) {
				$virtualKeys[] = $model->alias . '.' . $field;
			}
			$virtual = ($allFields) ? $virtualKeys : array_intersect($virtualKeys, $fields);
			foreach ($virtual as $i => $field) {
				if (strpos($field, '.') !== false) {
					$virtual[$i] = str_replace($model->alias . '.', '', $field);
				}
				$fields = array_diff($fields, array($field));
			}
			$fields = array_values($fields);
		}
		$count = count($fields);

		if ($count >= 1 && !in_array($fields[0], array('*', 'COUNT(*)'))) {
			for ($i = 0; $i < $count; $i++) {
				if (is_string($fields[$i]) && in_array($fields[$i], $virtual)) {
					unset($fields[$i]);
					continue;
				}
				if (is_object($fields[$i]) && isset($fields[$i]->type) && $fields[$i]->type === 'expression') {
					$fields[$i] = $fields[$i]->value;
				} elseif (preg_match('/^\(.*\)\s' . $this->alias . '.*/i', $fields[$i])){
					continue;
				} elseif (!preg_match('/^.+\\(.*\\)/', $fields[$i])) {
					$prepend = '';

					if (strpos($fields[$i], 'DISTINCT') !== false) {
						$prepend = 'DISTINCT ';
						$fields[$i] = trim(str_replace('DISTINCT', '', $fields[$i]));
					}
					$dot = strpos($fields[$i], '.');

					if ($dot === false) {
						$prefix = !(
							strpos($fields[$i], ' ') !== false ||
							strpos($fields[$i], '(') !== false
						);
						$fields[$i] = $this->name(($prefix ? $alias . '.' : '') . $fields[$i]);
					} else {
						$value = array();
						$comma = strpos($fields[$i], ',');
						if ($comma === false) {
							$build = explode('.', $fields[$i]);
							if (!Set::numeric($build)) {
								$fields[$i] = $this->name($build[0] . '.' . $build[1]);
							}
							$comma = String::tokenize($fields[$i]);
							foreach ($comma as $string) {
								if (preg_match('/^[0-9]+\.[0-9]+$/', $string)) {
									$value[] = $string;
								} else {
									$build = explode('.', $string);
									$value[] = $this->name(trim($build[0]) . '.' . trim($build[1]));
								}
							}
							$fields[$i] = implode(', ', $value);
						}
					}
					$fields[$i] = $prepend . $fields[$i];
				} elseif (preg_match('/\(([\.\w]+)\)/', $fields[$i], $field)) {
					if (isset($field[1])) {
						if (strpos($field[1], '.') === false) {
							$field[1] = $this->name($alias . '.' . $field[1]);
						} else {
							$field[0] = explode('.', $field[1]);
							if (!Set::numeric($field[0])) {
								$field[0] = implode('.', array_map(array($this, 'name'), $field[0]));
								$fields[$i] = preg_replace('/\(' . $field[1] . '\)/', '(' . $field[0] . ')', $fields[$i], 1);
							}
						}
					}
				}
			}
		}
		if (!empty($virtual)) {
			$fields = array_merge($fields, $this->_constructVirtualFields($model, $alias, $virtual));
		}
		return array_unique($fields);
	}

/**
 * Creates a WHERE clause by parsing given conditions data.  If an array or string
 * conditions are provided those conditions will be parsed and quoted.  If a boolean
 * is given it will be integer cast as condition.  Null will return 1 = 1.
 *
 * @param mixed $conditions Array or string of conditions, or any value.
 * @param boolean $quoteValues If true, values should be quoted
 * @param boolean $where If true, "WHERE " will be prepended to the return value
 * @param Model $model A reference to the Model instance making the query
 * @return string SQL fragment
 * @access public
 */
	function conditions($conditions, $quoteValues = true, $where = true, $model = null) {
		$clause = $out = '';

		if ($where) {
			$clause = ' WHERE ';
		}

		if (is_array($conditions) && !empty($conditions)) {
			$out = $this->conditionKeysToString($conditions, $quoteValues, $model);

			if (empty($out)) {
				return $clause . ' 1 = 1';
			}
			return $clause . implode(' AND ', $out);
		}
		if ($conditions === false || $conditions === true) {
			return $clause . (int)$conditions . ' = 1';
		}

		if (empty($conditions) || trim($conditions) == '') {
			return $clause . '1 = 1';
		}
		$clauses = '/^WHERE\\x20|^GROUP\\x20BY\\x20|^HAVING\\x20|^ORDER\\x20BY\\x20/i';

		if (preg_match($clauses, $conditions, $match)) {
			$clause = '';
		}
		if (trim($conditions) == '') {
			$conditions = ' 1 = 1';
		} else {
			$conditions = $this->__quoteFields($conditions);
		}
		return $clause . $conditions;
	}

/**
 * Creates a WHERE clause by parsing given conditions array.  Used by DboSource::conditions().
 *
 * @param array $conditions Array or string of conditions
 * @param boolean $quoteValues If true, values should be quoted
 * @param Model $model A reference to the Model instance making the query
 * @return string SQL fragment
 * @access public
 */
	function conditionKeysToString($conditions, $quoteValues = true, $model = null) {
		$c = 0;
		$out = array();
		$data = $columnType = null;
		$bool = array('and', 'or', 'not', 'and not', 'or not', 'xor', '||', '&&');

		foreach ($conditions as $key => $value) {
			$join = ' AND ';
			$not = null;

			if (is_array($value)) {
				$valueInsert = (
					!empty($value) &&
					(substr_count($key, '?') == count($value) || substr_count($key, ':') == count($value))
				);
			}

			if (is_numeric($key) && empty($value)) {
				continue;
			} elseif (is_numeric($key) && is_string($value)) {
				$out[] = $not . $this->__quoteFields($value);
			} elseif ((is_numeric($key) && is_array($value)) || in_array(strtolower(trim($key)), $bool)) {
				if (in_array(strtolower(trim($key)), $bool)) {
					$join = ' ' . strtoupper($key) . ' ';
				} else {
					$key = $join;
				}
				$value = $this->conditionKeysToString($value, $quoteValues, $model);

				if (strpos($join, 'NOT') !== false) {
					if (strtoupper(trim($key)) == 'NOT') {
						$key = 'AND ' . trim($key);
					}
					$not = 'NOT ';
				}

				if (empty($value[1])) {
					if ($not) {
						$out[] = $not . '(' . $value[0] . ')';
					} else {
						$out[] = $value[0] ;
					}
				} else {
					$out[] = '(' . $not . '(' . implode(') ' . strtoupper($key) . ' (', $value) . '))';
				}

			} else {
				if (is_object($value) && isset($value->type)) {
					if ($value->type == 'identifier') {
						$data .= $this->name($key) . ' = ' . $this->name($value->value);
					} elseif ($value->type == 'expression') {
						if (is_numeric($key)) {
							$data .= $value->value;
						} else {
							$data .= $this->name($key) . ' = ' . $value->value;
						}
					}
				} elseif (is_array($value) && !empty($value) && !$valueInsert) {
					$keys = array_keys($value);
					if (array_keys($value) === array_values(array_keys($value))) {
						$count = count($value);
						if ($count === 1) {
							$data = $this->__quoteFields($key) . ' = (';
						} else {
							$data = $this->__quoteFields($key) . ' IN (';
						}
						if ($quoteValues) {
							if (is_object($model)) {
								$columnType = $model->getColumnType($key);
							}
							$data .= implode(', ', $this->value($value, $columnType));
						}
						$data .= ')';
					} else {
						$ret = $this->conditionKeysToString($value, $quoteValues, $model);
						if (count($ret) > 1) {
							$data = '(' . implode(') AND (', $ret) . ')';
						} elseif (isset($ret[0])) {
							$data = $ret[0];
						}
					}
				} elseif (is_numeric($key) && !empty($value)) {
					$data = $this->__quoteFields($value);
				} else {
					$data = $this->__parseKey($model, trim($key), $value);
				}

				if ($data != null) {
					if (preg_match('/^\(\(\((.+)\)\)\)$/', $data)) {
						$data = substr($data, 1, strlen($data) - 2);
					}
					$out[] = $data;
					$data = null;
				}
			}
			$c++;
		}
		return $out;
	}

/**
 * Extracts a Model.field identifier and an SQL condition operator from a string, formats
 * and inserts values, and composes them into an SQL snippet.
 *
 * @param Model $model Model object initiating the query
 * @param string $key An SQL key snippet containing a field and optional SQL operator
 * @param mixed $value The value(s) to be inserted in the string
 * @return string
 * @access private
 */
	function __parseKey(&$model, $key, $value) {
		$operatorMatch = '/^((' . implode(')|(', $this->__sqlOps);
		$operatorMatch .= '\\x20)|<[>=]?(?![^>]+>)\\x20?|[>=!]{1,3}(?!<)\\x20?)/is';
		$bound = (strpos($key, '?') !== false || (is_array($value) && strpos($key, ':') !== false));

		if (!strpos($key, ' ')) {
			$operator = '=';
		} else {
			list($key, $operator) = explode(' ', trim($key), 2);

			if (!preg_match($operatorMatch, trim($operator)) && strpos($operator, ' ') !== false) {
				$key = $key . ' ' . $operator;
				$split = strrpos($key, ' ');
				$operator = substr($key, $split);
				$key = substr($key, 0, $split);
			}
		}

		$virtual = false;
		if (is_object($model) && $model->isVirtualField($key)) {
			$key = $this->__quoteFields($model->getVirtualField($key));
			$virtual = true;
		}

		$type = (is_object($model) ? $model->getColumnType($key) : null);

		$null = ($value === null || (is_array($value) && empty($value)));

		if (strtolower($operator) === 'not') {
			$data = $this->conditionKeysToString(
				array($operator => array($key => $value)), true, $model
			);
			return $data[0];
		}

		$value = $this->value($value, $type);

		if (!$virtual && $key !== '?') {
			$isKey = (strpos($key, '(') !== false || strpos($key, ')') !== false);
			$key = $isKey ? $this->__quoteFields($key) : $this->name($key);
		}

		if ($bound) {
			return String::insert($key . ' ' . trim($operator), $value);
		}

		if (!preg_match($operatorMatch, trim($operator))) {
			$operator .= ' =';
		}
		$operator = trim($operator);

		if (is_array($value)) {
			$value = implode(', ', $value);

			switch ($operator) {
				case '=':
					$operator = 'IN';
				break;
				case '!=':
				case '<>':
					$operator = 'NOT IN';
				break;
			}
			$value = "({$value})";
		} elseif ($null) {
			switch ($operator) {
				case '=':
					$operator = 'IS';
				break;
				case '!=':
				case '<>':
					$operator = 'IS NOT';
				break;
			}
		}
		if ($virtual) {
			return "({$key}) {$operator} {$value}";
		}
		return "{$key} {$operator} {$value}";
	}

/**
 * Quotes Model.fields
 *
 * @param string $conditions
 * @return string or false if no match
 * @access private
 */
	function __quoteFields($conditions) {
		$start = $end  = null;
		$original = $conditions;

		if (!empty($this->startQuote)) {
			$start = preg_quote($this->startQuote);
		}
		if (!empty($this->endQuote)) {
			$end = preg_quote($this->endQuote);
		}
		$conditions = str_replace(array($start, $end), '', $conditions);
		preg_match_all('/(?:[\'\"][^\'\"\\\]*(?:\\\.[^\'\"\\\]*)*[\'\"])|([a-z0-9_' . $start . $end . ']*\\.[a-z0-9_' . $start . $end . ']*)/i', $conditions, $replace, PREG_PATTERN_ORDER);

		if (isset($replace['1']['0'])) {
			$pregCount = count($replace['1']);

			for ($i = 0; $i < $pregCount; $i++) {
				if (!empty($replace['1'][$i]) && !is_numeric($replace['1'][$i])) {
					$conditions = preg_replace('/\b' . preg_quote($replace['1'][$i]) . '\b/', $this->name($replace['1'][$i]), $conditions);
				}
			}
			return $conditions;
		}
		return $original;
	}

/**
 * Returns a limit statement in the correct format for the particular database.
 *
 * @param integer $limit Limit of results returned
 * @param integer $offset Offset from which to start results
 * @return string SQL limit/offset statement
 * @access public
 */
	function limit($limit, $offset = null) {
		if ($limit) {
			$rt = '';
			if (!strpos(strtolower($limit), 'limit') || strpos(strtolower($limit), 'limit') === 0) {
				$rt = ' LIMIT';
			}

			if ($offset) {
				$rt .= ' ' . $offset . ',';
			}

			$rt .= ' ' . $limit;
			return $rt;
		}
		return null;
	}

/**
 * Returns an ORDER BY clause as a string.
 *
 * @param string $key Field reference, as a key (i.e. Post.title)
 * @param string $direction Direction (ASC or DESC)
 * @param object $model model reference (used to look for virtual field)
 * @return string ORDER BY clause
 * @access public
 */
	function order($keys, $direction = 'ASC', $model = null) {
		if (!is_array($keys)) {
			$keys = array($keys);
		}
		$keys = array_filter($keys);
		$result = array();
		while (!empty($keys)) {
			list($key, $dir) = each($keys);
			array_shift($keys);

			if (is_numeric($key)) {
				$key = $dir;
				$dir = $direction;
			}

			if (is_string($key) && strpos($key, ',') && !preg_match('/\(.+\,.+\)/', $key)) {
				$key = array_map('trim', explode(',', $key));
			}
			if (is_array($key)) {
				//Flatten the array
				$key = array_reverse($key, true);
				foreach ($key as $k => $v) {
					if (is_numeric($k)) {
						array_unshift($keys, $v);
					} else {
						$keys = array($k => $v) + $keys;
					}
				}
				continue;
			}

			if (preg_match('/\\x20ASC|\\x20DESC/i', $key, $_dir)) {
				$dir = $_dir[0];
				$key = preg_replace('/\\x20ASC|\\x20DESC/i', '', $key);
			}

			if (strpos($key, '.')) {
				preg_match_all('/([a-zA-Z0-9_]{1,})\\.([a-zA-Z0-9_]{1,})/', $key, $matches, PREG_PATTERN_ORDER);
				$pregCount = count($matches[0]);
				for ($i = 0; $i < $pregCount; $i++) {
					if (!is_numeric($matches[0][$i])) {
						$key = preg_replace('/' . $matches[0][$i] . '/', $this->name($matches[0][$i]), $key);
					}
				}
			}

			$key = trim($key);
			if (!preg_match('/\s/', $key) && !strpos($key,'.')) {
				if (is_object($model) && $model->isVirtualField($key)) {
					$key =  '('.$this->__quoteFields($model->getVirtualField($key)).')';
				} else {
					$key = $this->name($key);
				}
			}
			$key .= ' ' . trim($dir);
			$result[] = $key;
		}
		if (!empty($result)) {
			return ' ORDER BY ' . implode(', ', $result);
		}
		return '';
	}

/**
 * Create a GROUP BY SQL clause
 *
 * @param string $group Group By Condition
 * @return mixed string condition or null
 * @access public
 */
	function group($group, $model = null) {
		if ($group) {
			if (!is_array($group)) {
				$group = array($group);
			}
			foreach($group as $index => $key) {
				if ($model->isVirtualField($key)) {
					$group[$index] = '(' . $model->getVirtualField($key) . ')';
				}
			}
			$group = implode(', ', $group);
			return ' GROUP BY ' . $this->__quoteFields($group);
		}
		return null;
	}

/**
 * Disconnects database, kills the connection and says the connection is closed.
 *
 * @return void
 * @access public
 */
	function close() {
		$this->disconnect();
	}

/**
 * Checks if the specified table contains any record matching specified SQL
 *
 * @param Model $model Model to search
 * @param string $sql SQL WHERE clause (condition only, not the "WHERE" part)
 * @return boolean True if the table has a matching record, else false
 * @access public
 */
	function hasAny(&$Model, $sql) {
		$sql = $this->conditions($sql);
		$table = $this->fullTableName($Model);
		$alias = $this->alias . $this->name($Model->alias);
		$where = $sql ? "{$sql}" : ' WHERE 1 = 1';
		$id = $Model->escapeField();

		$out = $this->fetchRow("SELECT COUNT({$id}) {$this->alias}count FROM {$table} {$alias}{$where}");

		if (is_array($out)) {
			return $out[0]['count'];
		}
		return false;
	}

/**
 * Gets the length of a database-native column description, or null if no length
 *
 * @param string $real Real database-layer column type (i.e. "varchar(255)")
 * @return mixed An integer or string representing the length of the column
 * @access public
 */
	function length($real) {
		if (!preg_match_all('/([\w\s]+)(?:\((\d+)(?:,(\d+))?\))?(\sunsigned)?(\szerofill)?/', $real, $result)) {
			trigger_error(__("FIXME: Can't parse field: " . $real, true), E_USER_WARNING);
			$col = str_replace(array(')', 'unsigned'), '', $real);
			$limit = null;

			if (strpos($col, '(') !== false) {
				list($col, $limit) = explode('(', $col);
			}
			if ($limit != null) {
				return intval($limit);
			}
			return null;
		}

		$types = array(
			'int' => 1, 'tinyint' => 1, 'smallint' => 1, 'mediumint' => 1, 'integer' => 1, 'bigint' => 1
		);

		list($real, $type, $length, $offset, $sign, $zerofill) = $result;
		$typeArr = $type;
		$type = $type[0];
		$length = $length[0];
		$offset = $offset[0];

		$isFloat = in_array($type, array('dec', 'decimal', 'float', 'numeric', 'double'));
		if ($isFloat && $offset) {
			return $length.','.$offset;
		}

		if (($real[0] == $type) && (count($real) == 1)) {
			return null;
		}

		if (isset($types[$type])) {
			$length += $types[$type];
			if (!empty($sign)) {
				$length--;
			}
		} elseif (in_array($type, array('enum', 'set'))) {
			$length = 0;
			foreach ($typeArr as $key => $enumValue) {
				if ($key == 0) {
					continue;
				}
				$tmpLength = strlen($enumValue);
				if ($tmpLength > $length) {
					$length = $tmpLength;
				}
			}
		}
		return intval($length);
	}

/**
 * Translates between PHP boolean values and Database (faked) boolean values
 *
 * @param mixed $data Value to be translated
 * @return mixed Converted boolean value
 * @access public
 */
	function boolean($data) {
		if ($data === true || $data === false) {
			if ($data === true) {
				return 1;
			}
			return 0;
		} else {
			return !empty($data);
		}
	}

/**
 * Inserts multiple values into a table
 *
 * @param string $table
 * @param string $fields
 * @param array $values
 * @access protected
 */
	function insertMulti($table, $fields, $values) {
		$table = $this->fullTableName($table);
		if (is_array($fields)) {
			$fields = implode(', ', array_map(array(&$this, 'name'), $fields));
		}
		$count = count($values);
		for ($x = 0; $x < $count; $x++) {
			$this->query("INSERT INTO {$table} ({$fields}) VALUES {$values[$x]}");
		}
	}

/**
 * Returns an array of the indexes in given datasource name.
 *
 * @param string $model Name of model to inspect
 * @return array Fields in table. Keys are column and unique
 * @access public
 */
	function index($model) {
		return false;
	}

/**
 * Generate a database-native schema for the given Schema object
 *
 * @param object $schema An instance of a subclass of CakeSchema
 * @param string $tableName Optional.  If specified only the table name given will be generated.
 *   Otherwise, all tables defined in the schema are generated.
 * @return string
 * @access public
 */
	function createSchema($schema, $tableName = null) {
		if (!is_a($schema, 'CakeSchema')) {
			trigger_error(__('Invalid schema object', true), E_USER_WARNING);
			return null;
		}
		$out = '';

		foreach ($schema->tables as $curTable => $columns) {
			if (!$tableName || $tableName == $curTable) {
				$cols = $colList = $indexes = $tableParameters = array();
				$primary = null;
				$table = $this->fullTableName($curTable);

				foreach ($columns as $name => $col) {
					if (is_string($col)) {
						$col = array('type' => $col);
					}
					if (isset($col['key']) && $col['key'] == 'primary') {
						$primary = $name;
					}
					if ($name !== 'indexes' && $name !== 'tableParameters') {
						$col['name'] = $name;
						if (!isset($col['type'])) {
							$col['type'] = 'string';
						}
						$cols[] = $this->buildColumn($col);
					} elseif ($name == 'indexes') {
						$indexes = array_merge($indexes, $this->buildIndex($col, $table));
					} elseif ($name == 'tableParameters') {
						$tableParameters = array_merge($tableParameters, $this->buildTableParameters($col, $table));
					}
				}
				if (empty($indexes) && !empty($primary)) {
					$col = array('PRIMARY' => array('column' => $primary, 'unique' => 1));
					$indexes = array_merge($indexes, $this->buildIndex($col, $table));
				}
				$columns = $cols;
				$out .= $this->renderStatement('schema', compact('table', 'columns', 'indexes', 'tableParameters')) . "\n\n";
			}
		}
		return $out;
	}

/**
 * Generate a alter syntax from	 CakeSchema::compare()
 *
 * @param unknown_type $schema
 * @return boolean
 */
	function alterSchema($compare, $table = null) {
		return false;
	}

/**
 * Generate a "drop table" statement for the given Schema object
 *
 * @param object $schema An instance of a subclass of CakeSchema
 * @param string $table Optional.  If specified only the table name given will be generated.
 *   Otherwise, all tables defined in the schema are generated.
 * @return string
 * @access public
 */
	function dropSchema($schema, $table = null) {
		if (!is_a($schema, 'CakeSchema')) {
			trigger_error(__('Invalid schema object', true), E_USER_WARNING);
			return null;
		}
		$out = '';

		foreach ($schema->tables as $curTable => $columns) {
			if (!$table || $table == $curTable) {
				$out .= 'DROP TABLE ' . $this->fullTableName($curTable) . ";\n";
			}
		}
		return $out;
	}

/**
 * Generate a database-native column schema string
 *
 * @param array $column An array structured like the following: array('name'=>'value', 'type'=>'value'[, options]),
 *   where options can be 'default', 'length', or 'key'.
 * @return string
 * @access public
 */
	function buildColumn($column) {
		$name = $type = null;
		extract(array_merge(array('null' => true), $column));

		if (empty($name) || empty($type)) {
			trigger_error(__('Column name or type not defined in schema', true), E_USER_WARNING);
			return null;
		}

		if (!isset($this->columns[$type])) {
			trigger_error(sprintf(__('Column type %s does not exist', true), $type), E_USER_WARNING);
			return null;
		}

		$real = $this->columns[$type];
		$out = $this->name($name) . ' ' . $real['name'];

		if (isset($real['limit']) || isset($real['length']) || isset($column['limit']) || isset($column['length'])) {
			if (isset($column['length'])) {
				$length = $column['length'];
			} elseif (isset($column['limit'])) {
				$length = $column['limit'];
			} elseif (isset($real['length'])) {
				$length = $real['length'];
			} else {
				$length = $real['limit'];
			}
			$out .= '(' . $length . ')';
		}

		if (($column['type'] == 'integer' || $column['type'] == 'float' ) && isset($column['default']) && $column['default'] === '') {
			$column['default'] = null;
		}
		$out = $this->_buildFieldParameters($out, $column, 'beforeDefault');

		if (isset($column['key']) && $column['key'] == 'primary' && $type == 'integer') {
			$out .= ' ' . $this->columns['primary_key']['name'];
		} elseif (isset($column['key']) && $column['key'] == 'primary') {
			$out .= ' NOT NULL';
		} elseif (isset($column['default']) && isset($column['null']) && $column['null'] == false) {
			$out .= ' DEFAULT ' . $this->value($column['default'], $type) . ' NOT NULL';
		} elseif (isset($column['default'])) {
			$out .= ' DEFAULT ' . $this->value($column['default'], $type);
		} elseif ($type !== 'timestamp' && !empty($column['null'])) {
			$out .= ' DEFAULT NULL';
		} elseif ($type === 'timestamp' && !empty($column['null'])) {
			$out .= ' NULL';
		} elseif (isset($column['null']) && $column['null'] == false) {
			$out .= ' NOT NULL';
		}
		if ($type == 'timestamp' && isset($column['default']) && strtolower($column['default']) == 'current_timestamp') {
			$out = str_replace(array("'CURRENT_TIMESTAMP'", "'current_timestamp'"), 'CURRENT_TIMESTAMP', $out);
		}
		$out = $this->_buildFieldParameters($out, $column, 'afterDefault');
		return $out;
	}

/**
 * Build the field parameters, in a position
 *
 * @param string $columnString The partially built column string
 * @param array $columnData The array of column data.
 * @param string $position The position type to use. 'beforeDefault' or 'afterDefault' are common
 * @return string a built column with the field parameters added.
 * @access public
 */
	function _buildFieldParameters($columnString, $columnData, $position) {
		foreach ($this->fieldParameters as $paramName => $value) {
			if (isset($columnData[$paramName]) && $value['position'] == $position) {
				if (isset($value['options']) && !in_array($columnData[$paramName], $value['options'])) {
					continue;
				}
				$val = $columnData[$paramName];
				if ($value['quote']) {
					$val = $this->value($val);
				}
				$columnString .= ' ' . $value['value'] . $value['join'] . $val;
			}
		}
		return $columnString;
	}

/**
 * Format indexes for create table
 *
 * @param array $indexes
 * @param string $table
 * @return array
 * @access public
 */
	function buildIndex($indexes, $table = null) {
		$join = array();
		foreach ($indexes as $name => $value) {
			$out = '';
			if ($name == 'PRIMARY') {
				$out .= 'PRIMARY ';
				$name = null;
			} else {
				if (!empty($value['unique'])) {
					$out .= 'UNIQUE ';
				}
				$name = $this->startQuote . $name . $this->endQuote;
			}
			if (is_array($value['column'])) {
				$out .= 'KEY ' . $name . ' (' . implode(', ', array_map(array(&$this, 'name'), $value['column'])) . ')';
			} else {
				$out .= 'KEY ' . $name . ' (' . $this->name($value['column']) . ')';
			}
			$join[] = $out;
		}
		return $join;
	}

/**
 * Read additional table parameters
 *
 * @param array $parameters
 * @param string $table
 * @return array
 * @access public
 */
	function readTableParameters($name) {
		$parameters = array();
		if ($this->isInterfaceSupported('listDetailedSources')) {
			$currentTableDetails = $this->listDetailedSources($name);
			foreach ($this->tableParameters as $paramName => $parameter) {
				if (!empty($parameter['column']) && !empty($currentTableDetails[$parameter['column']])) {
					$parameters[$paramName] = $currentTableDetails[$parameter['column']];
				}
			}
		}
		return $parameters;
	}

/**
 * Format parameters for create table
 *
 * @param array $parameters
 * @param string $table
 * @return array
 * @access public
 */
	function buildTableParameters($parameters, $table = null) {
		$result = array();
		foreach ($parameters as $name => $value) {
			if (isset($this->tableParameters[$name])) {
				if ($this->tableParameters[$name]['quote']) {
					$value = $this->value($value);
				}
				$result[] = $this->tableParameters[$name]['value'] . $this->tableParameters[$name]['join'] . $value;
			}
		}
		return $result;
	}

/**
 * Guesses the data type of an array
 *
 * @param string $value
 * @return void
 * @access public
 */
	function introspectType($value) {
		if (!is_array($value)) {
			if ($value === true || $value === false) {
				return 'boolean';
			}
			if (is_float($value) && floatval($value) === $value) {
				return 'float';
			}
			if (is_int($value) && intval($value) === $value) {
				return 'integer';
			}
			if (is_string($value) && strlen($value) > 255) {
				return 'text';
			}
			return 'string';
		}

		$isAllFloat = $isAllInt = true;
		$containsFloat = $containsInt = $containsString = false;
		foreach ($value as $key => $valElement) {
			$valElement = trim($valElement);
			if (!is_float($valElement) && !preg_match('/^[\d]+\.[\d]+$/', $valElement)) {
				$isAllFloat = false;
			} else {
				$containsFloat = true;
				continue;
			}
			if (!is_int($valElement) && !preg_match('/^[\d]+$/', $valElement)) {
				$isAllInt = false;
			} else {
				$containsInt = true;
				continue;
			}
			$containsString = true;
		}

		if ($isAllFloat) {
			return 'float';
		}
		if ($isAllInt) {
			return 'integer';
		}

		if ($containsInt && !$containsString) {
			return 'integer';
		}
		return 'string';
	}
}
?><|MERGE_RESOLUTION|>--- conflicted
+++ resolved
@@ -5,20 +5,12 @@
  * PHP versions 4 and 5
  *
  * CakePHP(tm) : Rapid Development Framework (http://cakephp.org)
-<<<<<<< HEAD
- * Copyright 2005-2009, Cake Software Foundation, Inc. (http://cakefoundation.org)
-=======
  * Copyright 2005-2010, Cake Software Foundation, Inc. (http://cakefoundation.org)
->>>>>>> 66a89108
  *
  * Licensed under The MIT License
  * Redistributions of files must retain the above copyright notice.
  *
-<<<<<<< HEAD
- * @copyright     Copyright 2005-2009, Cake Software Foundation, Inc. (http://cakefoundation.org)
-=======
  * @copyright     Copyright 2005-2010, Cake Software Foundation, Inc. (http://cakefoundation.org)
->>>>>>> 66a89108
  * @link          http://cakephp.org CakePHP(tm) Project
  * @package       cake
  * @subpackage    cake.cake.libs.model.datasources
@@ -1792,14 +1784,10 @@
  *   or string conditions those conditions will be returned.  With other values the model's existance will be checked.
  *   If the model doesn't exist a null or false will be returned depending on the input value.
  * @param boolean $useAlias Use model aliases rather than table names when generating conditions
-<<<<<<< HEAD
- * @return mixed
- * @access public
-=======
  * @return mixed Either null, false, $conditions or an array of default conditions to use.
  * @see DboSource::update()
  * @see DboSource::conditions()
->>>>>>> 66a89108
+ * @access public
  */
 	function defaultConditions(&$model, $conditions, $useAlias = true) {
 		if (!empty($conditions)) {

<?php
/* SVN FILE: $Id: model.test.php 8225 2009-07-08 03:25:30Z mark_story $ */

/**
 * ModelValidationTest file
 *
 * PHP versions 4 and 5
 *
 * CakePHP(tm) Tests <https://trac.cakephp.org/wiki/Developement/TestSuite>
 * Copyright 2005-2009, Cake Software Foundation, Inc. (http://cakefoundation.org)
 *
 *  Licensed under The Open Group Test Suite License
 *  Redistributions of files must retain the above copyright notice.
 *
 * @copyright     Copyright 2005-2009, Cake Software Foundation, Inc. (http://cakefoundation.org)
 * @link          https://trac.cakephp.org/wiki/Developement/TestSuite CakePHP(tm) Tests
 * @package       cake
 * @subpackage    cake.tests.cases.libs.model
 * @since         CakePHP(tm) v 1.2.0.4206
 * @license       http://www.opensource.org/licenses/opengroup.php The Open Group Test Suite License
 */
require_once dirname(__FILE__) . DS . 'model.test.php';

/**
 * ModelValidationTest
 *
 * @package       cake
 * @subpackage    cake.tests.cases.libs.model.operations
 */
class ModelValidationTest extends BaseModelTest {

/**
 * Tests validation parameter order in custom validation methods
 *
 * @access public
 * @return void
 */
	function testValidationParams() {
		$TestModel =& new ValidationTest1();
		$TestModel->validate['title'] = array(
			'rule' => 'customValidatorWithParams',
			'required' => true
		);
		$TestModel->create(array('title' => 'foo'));
		$TestModel->invalidFields();

		$expected = array(
			'data' => array(
				'title' => 'foo'
			),
			'validator' => array(
				'rule' => 'customValidatorWithParams',
				'on' => null,
				'last' => false,
				'allowEmpty' => false,
				'required' => true
			),
			'or' => true,
			'ignore_on_same' => 'id'
		);
		$this->assertEqual($TestModel->validatorParams, $expected);

		$TestModel->validate['title'] = array(
			'rule' => 'customValidatorWithMessage',
			'required' => true
		);
		$expected = array(
			'title' => 'This field will *never* validate! Muhahaha!'
		);

		$this->assertEqual($TestModel->invalidFields(), $expected);
	}

/**
 * Tests validation parameter fieldList in invalidFields
 *
 * @access public
 * @return void
 */
	function testInvalidFieldsWithFieldListParams() {
		$TestModel =& new ValidationTest1();
		$TestModel->validate = $validate = array(
			'title' => array(
				'rule' => 'customValidator',
				'required' => true
			),
			'name' => array(
				'rule' => 'allowEmpty',
				'required' => true
		));
		$TestModel->invalidFields(array('fieldList' => array('title')));
		$expected = array(
			'title' => 'This field cannot be left blank'
		);
		$this->assertEqual($TestModel->validationErrors, $expected);
		$TestModel->validationErrors = array();

		$TestModel->invalidFields(array('fieldList' => array('name')));
		$expected = array(
			'name' => 'This field cannot be left blank'
		);
		$this->assertEqual($TestModel->validationErrors, $expected);
		$TestModel->validationErrors = array();

		$TestModel->invalidFields(array('fieldList' => array('name', 'title')));
		$expected = array(
			'name' => 'This field cannot be left blank',
			'title' => 'This field cannot be left blank'
		);
		$this->assertEqual($TestModel->validationErrors, $expected);
		$TestModel->validationErrors = array();

		$TestModel->whitelist = array('name');
		$TestModel->invalidFields();
		$expected = array('name' => 'This field cannot be left blank');
		$this->assertEqual($TestModel->validationErrors, $expected);
		$TestModel->validationErrors = array();

		$this->assertEqual($TestModel->validate, $validate);
	}
/**
 * test that validates() checks all the 'with' associations as well for validation
 * as this can cause partial/wrong data insertion.
 *
 * @return void
 */
	function testValidatesWithAssociations() {
		$data = array(
			'Something' => array(
				'id' => 5,
				'title' => 'Extra Fields',
				'body' => 'Extra Fields Body',
				'published' => '1'
			),
			'SomethingElse' => array(
				array('something_else_id' => 1, 'doomed' => '')
			)
		);

		$Something =& new Something();
		$JoinThing =& $Something->JoinThing;

		$JoinThing->validate = array('doomed' => array('rule' => 'notEmpty'));

		$expectedError = array('doomed' => 'This field cannot be left blank');

		$Something->create();
		$result = $Something->save($data);
		$this->assertFalse($result, 'Save occured even when with models failed. %s');
		$this->assertEqual($JoinThing->validationErrors, $expectedError);
		$count = $Something->find('count', array('conditions' => array('Something.id' => $data['Something']['id'])));
		$this->assertIdentical($count, 0);

		$data = array(
			'Something' => array(
				'id' => 5,
				'title' => 'Extra Fields',
				'body' => 'Extra Fields Body',
				'published' => '1'
			),
			'SomethingElse' => array(
				array('something_else_id' => 1, 'doomed' => 1),
				array('something_else_id' => 1, 'doomed' => '')
			)
		);
		$Something->create();
		$result = $Something->save($data);
		$this->assertFalse($result, 'Save occured even when with models failed. %s');

		$joinRecords = $JoinThing->find('count', array(
			'conditions' => array('JoinThing.something_id' => $data['Something']['id'])
		));
		$this->assertEqual($joinRecords, 0, 'Records were saved on the join table. %s');
	}
/**
 * test that saveAll and with models with validation interact well
 *
 * @return void
 */
	function testValidatesWithModelsAndSaveAll() {
		$data = array(
			'Something' => array(
				'id' => 5,
				'title' => 'Extra Fields',
				'body' => 'Extra Fields Body',
				'published' => '1'
			),
			'SomethingElse' => array(
				array('something_else_id' => 1, 'doomed' => '')
			)
		);
		$Something =& new Something();
		$JoinThing =& $Something->JoinThing;

		$JoinThing->validate = array('doomed' => array('rule' => 'notEmpty'));
		$expectedError = array('doomed' => 'This field cannot be left blank');

		$Something->create();
		$result = $Something->saveAll($data, array('validate' => 'only'));
		$this->assertFalse($result);
		$this->assertEqual($JoinThing->validationErrors, $expectedError);

		$Something->create();
		$result = $Something->saveAll($data, array('validate' => 'first'));
		$this->assertFalse($result);
		$this->assertEqual($JoinThing->validationErrors, $expectedError);

<<<<<<< HEAD
/**
 * Test that missing validation methods trigger errors in development mode.
 * Helps to make developement easier.
 *
 * @return void
 */
	function testMissingValidationErrorTriggering() {
		$restore = Configure::read('debug');
		Configure::write('debug', 2);

		$TestModel =& new ValidationTest1();
		$TestModel->create(array('title' => 'foo'));
		$TestModel->validate = array(
			'title' => array(
				'rule' => array('thisOneBringsThePain'),
				'required' => true
			)
		);
		$this->expectError(new PatternExpectation('/thisOneBringsThePain for title/i'));
		$TestModel->invalidFields(array('fieldList' => array('title')));

		Configure::write('debug', 0);
		$this->assertNoErrors();
		$TestModel->invalidFields(array('fieldList' => array('title')));
		Configure::write('debug', $restore);
	}

=======
		$count = $Something->find('count', array('conditions' => array('Something.id' => $data['Something']['id'])));
		$this->assertIdentical($count, 0);

		$joinRecords = $JoinThing->find('count', array(
			'conditions' => array('JoinThing.something_id' => $data['Something']['id'])
		));
		$this->assertEqual($joinRecords, 0, 'Records were saved on the join table. %s');
	}
>>>>>>> 425dcf2d
}
?><|MERGE_RESOLUTION|>--- conflicted
+++ resolved
@@ -118,6 +118,7 @@
 
 		$this->assertEqual($TestModel->validate, $validate);
 	}
+
 /**
  * test that validates() checks all the 'with' associations as well for validation
  * as this can cause partial/wrong data insertion.
@@ -172,6 +173,7 @@
 		));
 		$this->assertEqual($joinRecords, 0, 'Records were saved on the join table. %s');
 	}
+
 /**
  * test that saveAll and with models with validation interact well
  *
@@ -205,7 +207,15 @@
 		$this->assertFalse($result);
 		$this->assertEqual($JoinThing->validationErrors, $expectedError);
 
-<<<<<<< HEAD
+		$count = $Something->find('count', array('conditions' => array('Something.id' => $data['Something']['id'])));
+		$this->assertIdentical($count, 0);
+
+		$joinRecords = $JoinThing->find('count', array(
+			'conditions' => array('JoinThing.something_id' => $data['Something']['id'])
+		));
+		$this->assertEqual($joinRecords, 0, 'Records were saved on the join table. %s');
+	}
+
 /**
  * Test that missing validation methods trigger errors in development mode.
  * Helps to make developement easier.
@@ -233,15 +243,5 @@
 		Configure::write('debug', $restore);
 	}
 
-=======
-		$count = $Something->find('count', array('conditions' => array('Something.id' => $data['Something']['id'])));
-		$this->assertIdentical($count, 0);
-
-		$joinRecords = $JoinThing->find('count', array(
-			'conditions' => array('JoinThing.something_id' => $data['Something']['id'])
-		));
-		$this->assertEqual($joinRecords, 0, 'Records were saved on the join table. %s');
-	}
->>>>>>> 425dcf2d
 }
 ?>
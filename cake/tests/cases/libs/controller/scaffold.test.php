<?php
/* SVN FILE: $Id$ */

/**
 * ScaffoldTest file
 *
 * Long description for file
 *
 * PHP versions 4 and 5
 *
 * CakePHP(tm) Tests <https://trac.cakephp.org/wiki/Developement/TestSuite>
 * Copyright 2005-2008, Cake Software Foundation, Inc. (http://www.cakefoundation.org)
 *
 *  Licensed under The Open Group Test Suite License
 *  Redistributions of files must retain the above copyright notice.
 *
 * @filesource
 * @copyright     Copyright 2005-2008, Cake Software Foundation, Inc. (http://www.cakefoundation.org)
 * @link          https://trac.cakephp.org/wiki/Developement/TestSuite CakePHP(tm) Tests
 * @package       cake
 * @subpackage    cake.tests.cases.libs.controller
 * @since         CakePHP(tm) v 1.2.0.5436
 * @version       $Revision$
 * @modifiedby    $LastChangedBy$
 * @lastmodified  $Date$
 * @license       http://www.opensource.org/licenses/opengroup.php The Open Group Test Suite License
 */
App::import('Core', 'Scaffold');

/**
 * ScaffoldMockController class
 *
 * @package       cake
 * @subpackage    cake.tests.cases.libs.controller
 */
class ScaffoldMockController extends Controller {

/**
 * name property
 *
 * @var string 'ScaffoldMock'
 * @access public
 */
	var $name = 'ScaffoldMock';

/**
 * scaffold property
 *
 * @var mixed
 * @access public
 */
	var $scaffold;
}

/**
 * ScaffoldMockControllerWithFields class
 *
 * @package       cake
 * @subpackage    cake.tests.cases.libs.controller
 */
class ScaffoldMockControllerWithFields extends Controller {

/**
 * name property
 *
 * @var string 'ScaffoldMock'
 * @access public
 */
	var $name = 'ScaffoldMock';

/**
 * scaffold property
 *
 * @var mixed
 * @access public
 */
	var $scaffold;

/**
 * function _beforeScaffold
 *
 * @param string method
 */
	function _beforeScaffold($method) {
		$this->set('scaffoldFields', array('title'));
		return true;
	}
}

/**
 * TestScaffoldMock class
 *
 * @package       cake
 * @subpackage    cake.tests.cases.libs.controller
 */
class TestScaffoldMock extends Scaffold {

/**
 * Overload __scaffold
 *
 * @param unknown_type $params
 */
    function __scaffold($params) {
        $this->_params = $params;
    }

/**
 * Get Params from the Controller.
 *
 * @return unknown
 */
    function getParams() {
        return $this->_params;
    }
}

/**
 * ScaffoldMock class
 *
 * @package       cake
 * @subpackage    cake.tests.cases.libs.controller
 */
class ScaffoldMock extends CakeTestModel {

/**
 * useTable property
 *
 * @var string 'posts'
 * @access public
 */
	var $useTable = 'articles';

/**
 * belongsTo property
 *
 * @var array
 * @access public
 */
	var $belongsTo = array(
		'User' => array(
			'className' => 'ScaffoldUser',
			'foreignKey' => 'user_id',
		)
	);

/**
 * hasMany property
 *
 * @var array
 * @access public
 */
	var $hasMany = array(
		'Comment' => array(
			'className' => 'ScaffoldComment',
			'foreignKey' => 'article_id',
		)
	);
/**
 * hasAndBelongsToMany property
 *
 * @var string
 **/
	var $hasAndBelongsToMany = array(
		'ScaffoldTag' => array(
			'className' => 'ScaffoldTag',
			'foreignKey' => 'post_id',
			'associationForeignKey' => 'tag_id',
			'joinTable' => 'posts_tags'
		)
	);
}

/**
 * ScaffoldUser class
 *
 * @package       cake
 * @subpackage    cake.tests.cases.libs.controller
 */
class ScaffoldUser extends CakeTestModel {

/**
 * useTable property
 *
 * @var string 'posts'
 * @access public
 */
	var $useTable = 'users';

/**
 * hasMany property
 *
 * @var array
 * @access public
 */
	var $hasMany = array(
		'Article' => array(
			'className' => 'ScaffoldMock',
			'foreignKey' => 'article_id',
		)
	);
}

/**
 * ScaffoldComment class
 *
 * @package       cake
 * @subpackage    cake.tests.cases.libs.controller
 */
class ScaffoldComment extends CakeTestModel {

/**
 * useTable property
 *
 * @var string 'posts'
 * @access public
 */
	var $useTable = 'comments';

/**
 * belongsTo property
 *
 * @var array
 * @access public
 */
	var $belongsTo = array(
		'Article' => array(
			'className' => 'ScaffoldMock',
			'foreignKey' => 'article_id',
		)
	);
}

/**
 * ScaffoldTag class
 *
 * @package       cake
 * @subpackage    cake.tests.cases.libs.controller
 */
class ScaffoldTag extends CakeTestModel {
/**
 * useTable property
 *
 * @var string 'posts'
 * @access public
 */
	var $useTable = 'tags';
}
/**
 * ScaffoldTag class
 *
 * @package       cake
 * @subpackage    cake.tests.cases.libs.controller
 */
class ScaffoldTag extends CakeTestModel {
/**
 * useTable property
 *
 * @var string 'posts'
 * @access public
 */
	var $useTable = 'tags';
}
/**
 * TestScaffoldView class
 *
 * @package       cake
 * @subpackage    cake.tests.cases.libs.controller
 */
class TestScaffoldView extends ScaffoldView {

/**
 * testGetFilename method
 *
 * @param mixed $action
 * @access public
 * @return void
 */
	function testGetFilename($action) {
		return $this->_getViewFileName($action);
	}
}

/**
 * ScaffoldViewTest class
 *
 * @package       cake
 * @subpackage    cake.tests.cases.libs.controller
 */
class ScaffoldViewTest extends CakeTestCase {

/**
 * fixtures property
 *
 * @var array
 * @access public
 */
	var $fixtures = array('core.article', 'core.user', 'core.comment', 'core.posts_tag', 'core.tag');
<<<<<<< HEAD

=======
>>>>>>> a678a603
/**
 * startTest method
 *
 * @access public
 * @return void
 */
	function startTest() {
		$this->Controller =& new ScaffoldMockController();

		App::build(array(
			'views' => array(TEST_CAKE_CORE_INCLUDE_PATH . 'tests' . DS . 'test_app' . DS . 'views' . DS),
			'plugins' => array(TEST_CAKE_CORE_INCLUDE_PATH . 'tests' . DS . 'test_app' . DS . 'plugins' . DS)
		));
	}

/**
 * endTest method
 *
 * @access public
 * @return void
 */
	function endTest() {
		unset($this->Controller);

		App::build();
	}

/**
 * testGetViewFilename method
 *
 * @access public
 * @return void
 */
	function testGetViewFilename() {
		$_admin = Configure::read('Routing.admin');
		Configure::write('Routing.admin', 'admin');

		$this->Controller->action = 'index';
		$ScaffoldView =& new TestScaffoldView($this->Controller);
		$result = $ScaffoldView->testGetFilename('index');
		$expected = TEST_CAKE_CORE_INCLUDE_PATH . 'libs' . DS . 'view' . DS . 'scaffolds' . DS . 'index.ctp';
		$this->assertEqual($result, $expected);

		$result = $ScaffoldView->testGetFilename('edit');
		$expected = TEST_CAKE_CORE_INCLUDE_PATH . 'libs' . DS . 'view' . DS . 'scaffolds' . DS . 'edit.ctp';
		$this->assertEqual($result, $expected);

		$result = $ScaffoldView->testGetFilename('add');
		$expected = TEST_CAKE_CORE_INCLUDE_PATH . 'libs' . DS . 'view' . DS . 'scaffolds' . DS . 'edit.ctp';
		$this->assertEqual($result, $expected);

		$result = $ScaffoldView->testGetFilename('view');
		$expected = TEST_CAKE_CORE_INCLUDE_PATH . 'libs' . DS . 'view' . DS . 'scaffolds' . DS . 'view.ctp';
		$this->assertEqual($result, $expected);

		$result = $ScaffoldView->testGetFilename('admin_index');
		$expected = TEST_CAKE_CORE_INCLUDE_PATH . 'libs' . DS . 'view' . DS . 'scaffolds' . DS . 'index.ctp';
		$this->assertEqual($result, $expected);

		$result = $ScaffoldView->testGetFilename('admin_view');
		$expected = TEST_CAKE_CORE_INCLUDE_PATH . 'libs' . DS . 'view' . DS . 'scaffolds' . DS . 'view.ctp';
		$this->assertEqual($result, $expected);

		$result = $ScaffoldView->testGetFilename('admin_edit');
		$expected = TEST_CAKE_CORE_INCLUDE_PATH . 'libs' . DS . 'view' . DS . 'scaffolds' . DS . 'edit.ctp';
		$this->assertEqual($result, $expected);

		$result = $ScaffoldView->testGetFilename('admin_add');
		$expected = TEST_CAKE_CORE_INCLUDE_PATH . 'libs' . DS . 'view' . DS . 'scaffolds' . DS . 'edit.ctp';
		$this->assertEqual($result, $expected);

		$result = $ScaffoldView->testGetFilename('error');
		$expected = 'cake' . DS . 'libs' . DS . 'view' . DS . 'errors' . DS . 'scaffold_error.ctp';
		$this->assertEqual($result, $expected);

		$Controller =& new ScaffoldMockController();
		$Controller->scaffold = 'admin';
		$Controller->viewPath = 'posts';
		$Controller->action = 'admin_edit';
		$ScaffoldView =& new TestScaffoldView($Controller);
		$result = $ScaffoldView->testGetFilename('admin_edit');
		$expected = TEST_CAKE_CORE_INCLUDE_PATH . 'tests' . DS . 'test_app' .DS . 'views' . DS . 'posts' . DS . 'scaffold.edit.ctp';
		$this->assertEqual($result, $expected);

		$result = $ScaffoldView->testGetFilename('edit');
		$expected = TEST_CAKE_CORE_INCLUDE_PATH . 'tests' . DS . 'test_app' .DS . 'views' . DS . 'posts' . DS . 'scaffold.edit.ctp';
		$this->assertEqual($result, $expected);

		$Controller =& new ScaffoldMockController();
		$Controller->scaffold = 'admin';
		$Controller->viewPath = 'tests';
		$Controller->plugin = 'test_plugin';
		$Controller->action = 'admin_add';
		$ScaffoldView =& new TestScaffoldView($Controller);
		$result = $ScaffoldView->testGetFilename('admin_add');
		$expected = TEST_CAKE_CORE_INCLUDE_PATH . 'tests' . DS . 'test_app' . DS . 'plugins'
			. DS .'test_plugin' . DS . 'views' . DS . 'tests' . DS . 'scaffold.edit.ctp';
		$this->assertEqual($result, $expected);

		$result = $ScaffoldView->testGetFilename('add');
		$expected = TEST_CAKE_CORE_INCLUDE_PATH . 'tests' . DS . 'test_app' . DS . 'plugins'
			. DS .'test_plugin' . DS . 'views' . DS . 'tests' . DS . 'scaffold.edit.ctp';
		$this->assertEqual($result, $expected);

		Configure::write('Routing.admin', $_admin);
	}

/**
 * test default index scaffold generation
 *
 * @access public
 * @return void
 **/
	function testIndexScaffold() {
		$this->Controller->action = 'index';
		$this->Controller->here = '/scaffold_mock';
		$this->Controller->webroot = '/';
		$params = array(
			'plugin' => null,
			'pass' => array(),
			'form' => array(),
			'named' => array(),
			'url' => array('url' =>'scaffold_mock'),
			'controller' => 'scaffold_mock',
			'action' => 'index',
		);
		//set router.
		Router::reload();
		Router::setRequestInfo(array($params, array('base' => '/', 'here' => '/scaffold_mock', 'webroot' => '/')));
		$this->Controller->params = $params;
		$this->Controller->controller = 'scaffold_mock';
		$this->Controller->base = '/';
		$this->Controller->constructClasses();
		ob_start();
		new Scaffold($this->Controller, $params);
		$result = ob_get_clean();

		$this->assertPattern('#<h2>Scaffold Mock</h2>#', $result);
		$this->assertPattern('#<table cellpadding="0" cellspacing="0">#', $result);
		//TODO: add testing for table generation
		$this->assertPattern('#<a href="/scaffold_users/view/1">1</a>#', $result); //belongsTo links
		$this->assertPattern('#<li><a href="/scaffold_mock/add/">New Scaffold Mock</a></li>#', $result);
		$this->assertPattern('#<li><a href="/scaffold_users/">List Scaffold Users</a></li>#', $result);
		$this->assertPattern('#<li><a href="/scaffold_comments/add/">New Comment</a></li>#', $result);
	}

/**
 * test default view scaffold generation
 *
 * @access public
 * @return void
 **/
	function testViewScaffold() {
		$this->Controller->action = 'view';
		$this->Controller->here = '/scaffold_mock';
		$this->Controller->webroot = '/';
		$params = array(
			'plugin' => null,
			'pass' => array(1),
			'form' => array(),
			'named' => array(),
			'url' => array('url' =>'scaffold_mock'),
			'controller' => 'scaffold_mock',
			'action' => 'view',
		);
		//set router.
		Router::reload();
		Router::setRequestInfo(array($params, array('base' => '/', 'here' => '/scaffold_mock', 'webroot' => '/')));
		$this->Controller->params = $params;
		$this->Controller->controller = 'scaffold_mock';
		$this->Controller->base = '/';
		$this->Controller->constructClasses();

		ob_start();
		new Scaffold($this->Controller, $params);
		$result = ob_get_clean();

		$this->assertPattern('/<h2>View Scaffold Mock<\/h2>/', $result);
		$this->assertPattern('/<dl>/', $result);
		//TODO: add specific tests for fields.
		$this->assertPattern('/<a href="\/scaffold_users\/view\/1">1<\/a>/', $result); //belongsTo links
		$this->assertPattern('/<li><a href="\/scaffold_mock\/edit\/1">Edit Scaffold Mock<\/a>\s<\/li>/', $result);
		$this->assertPattern('/<li><a href="\/scaffold_mock\/delete\/1"[^>]*>Delete Scaffold Mock<\/a>\s*<\/li>/', $result);
		//check related table
		$this->assertPattern('/<div class="related">\s*<h3>Related Scaffold Comments<\/h3>\s*<table cellpadding="0" cellspacing="0">/', $result);
		$this->assertPattern('/<li><a href="\/scaffold_comments\/add\/">New Comment<\/a><\/li>/', $result);
	}

/**
 * test default view scaffold generation
 *
 * @access public
 * @return void
 **/
	function testEditScaffold() {
		$this->Controller->action = 'edit';
		$this->Controller->here = '/scaffold_mock';
		$this->Controller->webroot = '/';
		$params = array(
			'plugin' => null,
			'pass' => array(1),
			'form' => array(),
			'named' => array(),
			'url' => array('url' =>'scaffold_mock'),
			'controller' => 'scaffold_mock',
			'action' => 'edit',
		);
		//set router.
		Router::reload();
		Router::setRequestInfo(array($params, array('base' => '/', 'here' => '/scaffold_mock', 'webroot' => '/')));
		$this->Controller->params = $params;
		$this->Controller->controller = 'scaffold_mock';
		$this->Controller->base = '/';
		$this->Controller->constructClasses();
		ob_start();
		new Scaffold($this->Controller, $params);
		$result = ob_get_clean();

		$this->assertPattern('/<form id="ScaffoldMockEditForm" method="post" action="\/scaffold_mock\/edit\/1">/', $result);
		$this->assertPattern('/<legend>Edit Scaffold Mock<\/legend>/', $result);

		$this->assertPattern('/input type="hidden" name="data\[ScaffoldMock\]\[id\]" value="1" id="ScaffoldMockId"/', $result);
		$this->assertPattern('/input name="data\[ScaffoldMock\]\[user_id\]" type="text" maxlength="11" value="1" id="ScaffoldMockUserId"/', $result);
		$this->assertPattern('/input name="data\[ScaffoldMock\]\[title\]" type="text" maxlength="255" value="First Article" id="ScaffoldMockTitle"/', $result);
		$this->assertPattern('/input name="data\[ScaffoldMock\]\[published\]" type="text" maxlength="1" value="Y" id="ScaffoldMockPublished"/', $result);
		$this->assertPattern('/textarea name="data\[ScaffoldMock\]\[body\]" cols="30" rows="6" id="ScaffoldMockBody"/', $result);
		$this->assertPattern('/<li><a href="\/scaffold_mock\/delete\/1"[^>]*>Delete<\/a>\s*<\/li>/', $result);
	}
/**
 * Test Admin Index Scaffolding.
 *
 * @access public
 * @return void
 **/
	function testAdminIndexScaffold() {
		$_backAdmin = Configure::read('Routing.admin');

		Configure::write('Routing.admin', 'admin');
		$params = array(
			'plugin' => null,
			'pass' => array(),
			'form' => array(),
			'named' => array(),
			'prefix' => 'admin',
			'url' => array('url' =>'admin/scaffold_mock'),
			'controller' => 'scaffold_mock',
			'action' => 'admin_index',
			'admin' => 1,
		);
		//reset, and set router.
		Router::reload();
		Router::setRequestInfo(array($params, array('base' => '/', 'here' => '/admin/scaffold_mock', 'webroot' => '/')));
		$this->Controller->params = $params;
		$this->Controller->controller = 'scaffold_mock';
		$this->Controller->base = '/';
		$this->Controller->action = 'admin_index';
		$this->Controller->here = '/tests/admin/scaffold_mock';
		$this->Controller->webroot = '/';
		$this->Controller->scaffold = 'admin';
		$this->Controller->constructClasses();

		ob_start();
		$Scaffold = new Scaffold($this->Controller, $params);
		$result = ob_get_clean();

		$this->assertPattern('/<h2>Scaffold Mock<\/h2>/', $result);
		$this->assertPattern('/<table cellpadding="0" cellspacing="0">/', $result);
		//TODO: add testing for table generation
		$this->assertPattern('/<li><a href="\/admin\/scaffold_mock\/add\/">New Scaffold Mock<\/a><\/li>/', $result);

		Configure::write('Routing.admin', $_backAdmin);
	}

/**
 * Test Admin Index Scaffolding.
 *
 * @access public
 * @return void
 **/
	function testAdminEditScaffold() {
		$_backAdmin = Configure::read('Routing.admin');

		Configure::write('Routing.admin', 'admin');
		$params = array(
			'plugin' => null,
			'pass' => array(),
			'form' => array(),
			'named' => array(),
			'prefix' => 'admin',
			'url' => array('url' =>'admin/scaffold_mock/edit'),
			'controller' => 'scaffold_mock',
			'action' => 'admin_edit',
			'admin' => 1,
		);
		//reset, and set router.
		Router::reload();
		Router::setRequestInfo(array($params, array('base' => '/', 'here' => '/admin/scaffold_mock/edit', 'webroot' => '/')));
		$this->Controller->params = $params;
		$this->Controller->controller = 'scaffold_mock';
		$this->Controller->base = '/';
		$this->Controller->action = 'admin_index';
		$this->Controller->here = '/tests/admin/scaffold_mock';
		$this->Controller->webroot = '/';
		$this->Controller->scaffold = 'admin';
		$this->Controller->constructClasses();

		ob_start();
		$Scaffold = new Scaffold($this->Controller, $params);
		$result = ob_get_clean();

		$this->assertPattern('#admin/scaffold_mock/edit/1#', $result);
		$this->assertPattern('#Scaffold Mock#', $result);

		Configure::write('Routing.admin', $_backAdmin);
	}
}

/**
 * Scaffold Test class
 *
 * @package       cake
 * @subpackage    cake.tests.cases.libs.controller
 */
class ScaffoldTest extends CakeTestCase {

/**
 * Controller property
 *
 * @var SecurityTestController
 * @access public
 */
	var $Controller;

/**
 * fixtures property
 *
 * @var array
 * @access public
 */
	var $fixtures = array('core.article', 'core.user', 'core.comment', 'core.posts_tag', 'core.tag');
<<<<<<< HEAD

=======
>>>>>>> a678a603
/**
 * startTest method
 *
 * @access public
 * @return void
 */
	function startTest() {
		$this->Controller =& new ScaffoldMockController();
	}

/**
 * endTest method
 *
 * @access public
 * @return void
 */
	function endTest() {
		unset($this->Controller);
	}

/**
 * Test the correct Generation of Scaffold Params.
 * This ensures that the correct action and view will be generated
 *
 * @access public
 * @return void
 */
	function testScaffoldParams() {
		$this->Controller->action = 'admin_edit';
		$this->Controller->here = '/admin/scaffold_mock/edit';
		$this->Controller->webroot = '/';
		$params = array(
			'plugin' => null,
			'pass' => array(),
			'form' => array(),
			'named' => array(),
			'url' => array('url' =>'admin/scaffold_mock/edit'),
			'controller' => 'scaffold_mock',
			'action' => 'admin_edit',
			'admin' => true,
		);
		//set router.
		Router::setRequestInfo(array($params, array('base' => '/', 'here' => 'admin/scaffold_mock', 'webroot' => '/')));

		$this->Controller->params = $params;
		$this->Controller->controller = 'scaffold_mock';
		$this->Controller->base = '/';
		$this->Controller->constructClasses();
		$Scaffold =& new TestScaffoldMock($this->Controller, $params);
		$result = $Scaffold->getParams();
		$this->assertEqual($result['action'], 'admin_edit');
	}
/**
 * test that the proper names and variable values are set by Scaffold
 *
 * @return void
 **/
	function testScaffoldVariableSetting() {
		$this->Controller->action = 'admin_edit';
		$this->Controller->here = '/admin/scaffold_mock/edit';
		$this->Controller->webroot = '/';
		$params = array(
			'plugin' => null,
			'pass' => array(),
			'form' => array(),
			'named' => array(),
			'url' => array('url' =>'admin/scaffold_mock/edit'),
			'controller' => 'scaffold_mock',
			'action' => 'admin_edit',
			'admin' => true,
		);
		//set router.
		Router::setRequestInfo(array($params, array('base' => '/', 'here' => 'admin/scaffold_mock', 'webroot' => '/')));

		$this->Controller->params = $params;
		$this->Controller->controller = 'scaffold_mock';
		$this->Controller->base = '/';
		$this->Controller->constructClasses();
		$Scaffold =& new TestScaffoldMock($this->Controller, $params);
		$result = $Scaffold->controller->viewVars;

		$this->assertEqual($result['singularHumanName'], 'Scaffold Mock');
		$this->assertEqual($result['pluralHumanName'], 'Scaffold Mock');
		$this->assertEqual($result['modelClass'], 'ScaffoldMock');
		$this->assertEqual($result['primaryKey'], 'id');
		$this->assertEqual($result['displayField'], 'title');
		$this->assertEqual($result['singularVar'], 'scaffoldMock');
		$this->assertEqual($result['pluralVar'], 'scaffoldMock');
		$this->assertEqual($result['scaffoldFields'], array('id', 'user_id', 'title', 'body', 'published', 'created', 'updated'));
	}

/**
 * test that scaffold outputs flash messages when sessions are unset.
 *
 * @return void
 **/
	function testScaffoldFlashMessages() {
		$this->Controller->action = 'edit';
		$this->Controller->here = '/scaffold_mock';
		$this->Controller->webroot = '/';
		$params = array(
			'plugin' => null,
			'pass' => array(1),
			'form' => array(),
			'named' => array(),
			'url' => array('url' =>'scaffold_mock'),
			'controller' => 'scaffold_mock',
			'action' => 'edit',
		);
		//set router.
		Router::reload();
		Router::setRequestInfo(array($params, array('base' => '/', 'here' => '/scaffold_mock', 'webroot' => '/')));
		$this->Controller->params = $params;
		$this->Controller->controller = 'scaffold_mock';
		$this->Controller->base = '/';
		$this->Controller->data = array(
			'ScaffoldMock' => array(
				'id' => 1,
				'title' => 'New title',
				'body' => 'new body'
			)
		);
		$this->Controller->constructClasses();
		unset($this->Controller->Session);

		ob_start();
		new Scaffold($this->Controller, $params);
		$result = ob_get_clean();
		$this->assertPattern('/Scaffold Mock has been updated/', $result);
	}
/**
 * test that habtm relationship keys get added to scaffoldFields.
 *
 * @see http://code.cakephp.org/tickets/view/48
 * @return void
 **/
	function testHabtmFieldAdditionWithScaffoldForm() {
		$this->Controller->action = 'edit';
		$this->Controller->here = '/scaffold_mock';
		$this->Controller->webroot = '/';
		$params = array(
			'plugin' => null,
			'pass' => array(1),
			'form' => array(),
			'named' => array(),
			'url' => array('url' =>'scaffold_mock'),
			'controller' => 'scaffold_mock',
			'action' => 'edit',
		);
		//set router.
		Router::reload();
		Router::setRequestInfo(array($params, array('base' => '/', 'here' => '/scaffold_mock', 'webroot' => '/')));
		$this->Controller->params = $params;
		$this->Controller->controller = 'scaffold_mock';
		$this->Controller->base = '/';
		$this->Controller->constructClasses();
		ob_start();
		$Scaffold = new Scaffold($this->Controller, $params);
		$result = ob_get_clean();
		$this->assertPattern('/name="data\[ScaffoldTag\]\[ScaffoldTag\]"/', $result);

		$result = $Scaffold->controller->viewVars;
		$this->assertEqual($result['scaffoldFields'], array('id', 'user_id', 'title', 'body', 'published', 'created', 'updated', 'ScaffoldTag'));
	}
/**
 * test that scaffold outputs flash messages when sessions are unset.
 *
 * @return void
 **/
	function testScaffoldFlashMessages() {
		$this->Controller->action = 'edit';
		$this->Controller->here = '/scaffold_mock';
		$this->Controller->webroot = '/';
		$params = array(
			'plugin' => null,
			'pass' => array(1),
			'form' => array(),
			'named' => array(),
			'url' => array('url' =>'scaffold_mock'),
			'controller' => 'scaffold_mock',
			'action' => 'edit',
		);
		//set router.
		Router::reload();
		Router::setRequestInfo(array($params, array('base' => '/', 'here' => '/scaffold_mock', 'webroot' => '/')));
		$this->Controller->params = $params;
		$this->Controller->controller = 'scaffold_mock';
		$this->Controller->base = '/';
		$this->Controller->data = array(
			'ScaffoldMock' => array(
				'id' => 1,
				'title' => 'New title',
				'body' => 'new body'
			)
		);
		$this->Controller->constructClasses();
		unset($this->Controller->Session);

		ob_start();
		new Scaffold($this->Controller, $params);
		$result = ob_get_clean();
		$this->assertPattern('/Scaffold Mock has been updated/', $result);
	}
/**
 * test that habtm relationship keys get added to scaffoldFields.
 *
 * @see http://code.cakephp.org/tickets/view/48
 * @return void
 **/
	function testHabtmFieldAdditionWithScaffoldForm() {
		$this->Controller->action = 'edit';
		$this->Controller->here = '/scaffold_mock';
		$this->Controller->webroot = '/';
		$params = array(
			'plugin' => null,
			'pass' => array(1),
			'form' => array(),
			'named' => array(),
			'url' => array('url' =>'scaffold_mock'),
			'controller' => 'scaffold_mock',
			'action' => 'edit',
		);
		//set router.
		Router::reload();
		Router::setRequestInfo(array($params, array('base' => '/', 'here' => '/scaffold_mock', 'webroot' => '/')));
		$this->Controller->params = $params;
		$this->Controller->controller = 'scaffold_mock';
		$this->Controller->base = '/';
		$this->Controller->constructClasses();
		ob_start();
		$Scaffold = new Scaffold($this->Controller, $params);
		$result = ob_get_clean();
		$this->assertPattern('/name="data\[ScaffoldTag\]\[ScaffoldTag\]"/', $result);

		$result = $Scaffold->controller->viewVars;
		$this->assertEqual($result['scaffoldFields'], array('id', 'user_id', 'title', 'body', 'published', 'created', 'updated', 'ScaffoldTag'));
	}
/**
 * test that the proper names and variable values are set by Scaffold
 *
 * @return void
 **/
	function testEditScaffoldWithScaffoldFields() {
		$this->Controller = new ScaffoldMockControllerWithFields();
		$this->Controller->action = 'edit';
		$this->Controller->here = '/scaffold_mock';
		$this->Controller->webroot = '/';
		$params = array(
			'plugin' => null,
			'pass' => array(1),
			'form' => array(),
			'named' => array(),
			'url' => array('url' =>'scaffold_mock'),
			'controller' => 'scaffold_mock',
			'action' => 'edit',
		);
		//set router.
		Router::reload();
		Router::setRequestInfo(array($params, array('base' => '/', 'here' => '/scaffold_mock', 'webroot' => '/')));
		$this->Controller->params = $params;
		$this->Controller->controller = 'scaffold_mock';
		$this->Controller->base = '/';
		$this->Controller->constructClasses();
		ob_start();
		new Scaffold($this->Controller, $params);
		$result = ob_get_clean();

		$this->assertNoPattern('/textarea name="data\[ScaffoldMock\]\[body\]" cols="30" rows="6" id="ScaffoldMockBody"/', $result);
	}
}
?><|MERGE_RESOLUTION|>--- conflicted
+++ resolved
@@ -246,21 +246,6 @@
 	var $useTable = 'tags';
 }
 /**
- * ScaffoldTag class
- *
- * @package       cake
- * @subpackage    cake.tests.cases.libs.controller
- */
-class ScaffoldTag extends CakeTestModel {
-/**
- * useTable property
- *
- * @var string 'posts'
- * @access public
- */
-	var $useTable = 'tags';
-}
-/**
  * TestScaffoldView class
  *
  * @package       cake
@@ -295,10 +280,7 @@
  * @access public
  */
 	var $fixtures = array('core.article', 'core.user', 'core.comment', 'core.posts_tag', 'core.tag');
-<<<<<<< HEAD
-
-=======
->>>>>>> a678a603
+
 /**
  * startTest method
  *
@@ -639,10 +621,6 @@
  * @access public
  */
 	var $fixtures = array('core.article', 'core.user', 'core.comment', 'core.posts_tag', 'core.tag');
-<<<<<<< HEAD
-
-=======
->>>>>>> a678a603
 /**
  * startTest method
  *
@@ -808,79 +786,6 @@
 		$this->assertEqual($result['scaffoldFields'], array('id', 'user_id', 'title', 'body', 'published', 'created', 'updated', 'ScaffoldTag'));
 	}
 /**
- * test that scaffold outputs flash messages when sessions are unset.
- *
- * @return void
- **/
-	function testScaffoldFlashMessages() {
-		$this->Controller->action = 'edit';
-		$this->Controller->here = '/scaffold_mock';
-		$this->Controller->webroot = '/';
-		$params = array(
-			'plugin' => null,
-			'pass' => array(1),
-			'form' => array(),
-			'named' => array(),
-			'url' => array('url' =>'scaffold_mock'),
-			'controller' => 'scaffold_mock',
-			'action' => 'edit',
-		);
-		//set router.
-		Router::reload();
-		Router::setRequestInfo(array($params, array('base' => '/', 'here' => '/scaffold_mock', 'webroot' => '/')));
-		$this->Controller->params = $params;
-		$this->Controller->controller = 'scaffold_mock';
-		$this->Controller->base = '/';
-		$this->Controller->data = array(
-			'ScaffoldMock' => array(
-				'id' => 1,
-				'title' => 'New title',
-				'body' => 'new body'
-			)
-		);
-		$this->Controller->constructClasses();
-		unset($this->Controller->Session);
-
-		ob_start();
-		new Scaffold($this->Controller, $params);
-		$result = ob_get_clean();
-		$this->assertPattern('/Scaffold Mock has been updated/', $result);
-	}
-/**
- * test that habtm relationship keys get added to scaffoldFields.
- *
- * @see http://code.cakephp.org/tickets/view/48
- * @return void
- **/
-	function testHabtmFieldAdditionWithScaffoldForm() {
-		$this->Controller->action = 'edit';
-		$this->Controller->here = '/scaffold_mock';
-		$this->Controller->webroot = '/';
-		$params = array(
-			'plugin' => null,
-			'pass' => array(1),
-			'form' => array(),
-			'named' => array(),
-			'url' => array('url' =>'scaffold_mock'),
-			'controller' => 'scaffold_mock',
-			'action' => 'edit',
-		);
-		//set router.
-		Router::reload();
-		Router::setRequestInfo(array($params, array('base' => '/', 'here' => '/scaffold_mock', 'webroot' => '/')));
-		$this->Controller->params = $params;
-		$this->Controller->controller = 'scaffold_mock';
-		$this->Controller->base = '/';
-		$this->Controller->constructClasses();
-		ob_start();
-		$Scaffold = new Scaffold($this->Controller, $params);
-		$result = ob_get_clean();
-		$this->assertPattern('/name="data\[ScaffoldTag\]\[ScaffoldTag\]"/', $result);
-
-		$result = $Scaffold->controller->viewVars;
-		$this->assertEqual($result['scaffoldFields'], array('id', 'user_id', 'title', 'body', 'published', 'created', 'updated', 'ScaffoldTag'));
-	}
-/**
  * test that the proper names and variable values are set by Scaffold
  *
  * @return void

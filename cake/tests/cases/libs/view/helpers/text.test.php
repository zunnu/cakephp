<?php
/**
 * TextHelperTest file
 *
 * PHP versions 4 and 5
 *
 * CakePHP(tm) Tests <https://trac.cakephp.org/wiki/Developement/TestSuite>
 * Copyright 2005-2010, Cake Software Foundation, Inc. (http://cakefoundation.org)
 *
 *  Licensed under The Open Group Test Suite License
 *  Redistributions of files must retain the above copyright notice.
 *
 * @copyright     Copyright 2005-2010, Cake Software Foundation, Inc. (http://cakefoundation.org)
 * @link          https://trac.cakephp.org/wiki/Developement/TestSuite CakePHP(tm) Tests
 * @package       cake
 * @subpackage    cake.tests.cases.libs.view.helpers
 * @since         CakePHP(tm) v 1.2.0.4206
 * @license       http://www.opensource.org/licenses/opengroup.php The Open Group Test Suite License
 */
App::import('Helper', 'Text');

/**
 * TextHelperTest class
 *
 * @package       cake
 * @subpackage    cake.tests.cases.libs.view.helpers
 */
class TextHelperTest extends CakeTestCase {

/**
 * helper property
 *
 * @var mixed null
 * @access public
 */
	var $helper = null;

/**
 * setUp method
 *
 * @access public
 * @return void
 */
	function setUp() {
		$this->Text = new TextHelper();
	}

/**
 * tearDown method
 *
 * @access public
 * @return void
 */
	function tearDown() {
		unset($this->Text);
	}

/**
 * testTruncate method
 *
 * @access public
 * @return void
 */
	function testTruncate() {
		$m = 'truncate';
		$text1 = 'The quick brown fox jumps over the lazy dog';
		$text2 = 'Heiz&ouml;lr&uuml;cksto&szlig;abd&auml;mpfung';
		$text3 = '<b>&copy; 2005-2007, Cake Software Foundation, Inc.</b><br />written by Alexander Wegener';
		$text4 = '<img src="mypic.jpg"> This image tag is not XHTML conform!<br><hr/><b>But the following image tag should be conform <img src="mypic.jpg" alt="Me, myself and I" /></b><br />Great, or?';
		$text5 = '0<b>1<i>2<span class="myclass">3</span>4<u>5</u>6</i>7</b>8<b>9</b>0';
        $text6 = '<p><strong>Extra dates have been announced for this year\'s tour.</strong></p><p>Tickets for the new shows in</p>';
        $text7 = 'El moño está en el lugar correcto. Eso fue lo que dijo la niña, ¿habrá dicho la verdad?';
        $text8 = 'Vive la R'.chr(195).chr(169).'publique de France';
		$text9 = 'НОПРСТУФХЦЧШЩЪЫЬЭЮЯабвгдежзийклмнопрстуфхцчшщъыь';

<<<<<<< HEAD
		$this->assertIdentical($this->Text->truncate($text1, 15), 'The quick br...');
		$this->assertIdentical($this->Text->truncate($text1, 15, array('exact' => false)), 'The quick...');
		$this->assertIdentical($this->Text->truncate($text1, 100), 'The quick brown fox jumps over the lazy dog');
		$this->assertIdentical($this->Text->truncate($text2, 10), 'Heiz&ou...');
		$this->assertIdentical($this->Text->truncate($text2, 10, array('exact' => false)), '...');
		$this->assertIdentical($this->Text->truncate($text3, 20), '<b>&copy; 2005-20...');
		$this->assertIdentical($this->Text->truncate($text4, 15), '<img src="my...');
		$this->assertIdentical($this->Text->truncate($text5, 6, array('ending' => '')), '0<b>1<');
		$this->assertIdentical($this->Text->truncate($text1, 15, array('html' => true)), 'The quick br...');
		$this->assertIdentical($this->Text->truncate($text1, 15, array('exact' => false, 'html' => true)), 'The quick...');
		$this->assertIdentical($this->Text->truncate($text2, 10, array('html' => true)), 'Heiz&ouml;lr...');
		$this->assertIdentical($this->Text->truncate($text2, 10, array('exact' => false, 'html' => true)), '...');
		$this->assertIdentical($this->Text->truncate($text3, 20, array('html' => true)), '<b>&copy; 2005-2007, Cake...</b>');
		$this->assertIdentical($this->Text->truncate($text4, 15, array('html' => true)), '<img src="mypic.jpg"> This image ...');
		$this->assertIdentical($this->Text->truncate($text4, 45, array('html' => true)), '<img src="mypic.jpg"> This image tag is not XHTML conform!<br><hr/><b>But t...</b>');
		$this->assertIdentical($this->Text->truncate($text4, 90, array('html' => true)), '<img src="mypic.jpg"> This image tag is not XHTML conform!<br><hr/><b>But the following image tag should be conform <img src="mypic.jpg" alt="Me, myself and I" /></b><br />Grea...');
		$this->assertIdentical($this->Text->truncate($text5, 6, array('ending' => '', 'html' => true)), '0<b>1<i>2<span class="myclass">3</span>4<u>5</u></i></b>');
		$this->assertIdentical($this->Text->truncate($text5, 20, array('ending' => '', 'html' => true)), $text5);
		$this->assertIdentical($this->Text->truncate($text6, 57, array('exact' => false, 'html' => true)), "<p><strong>Extra dates have been announced for this year's...</strong></p>");
		$this->assertIdentical($this->Text->truncate($text7, 255), $text7);
		$this->assertIdentical($this->Text->truncate($text7, 15), 'El moño está...');
		$this->assertIdentical($this->Text->truncate($text8, 15), 'Vive la R'.chr(195).chr(169).'pu...');
		$this->assertIdentical($this->Text->truncate($text9, 10), 'НОПРСТУ...');
=======
		$this->assertIdentical($this->Text->{$m}($text1, 15), 'The quick br...');
		$this->assertIdentical($this->Text->{$m}($text1, 15, '...', false), 'The quick...');
		$this->assertIdentical($this->Text->{$m}($text1, 100), 'The quick brown fox jumps over the lazy dog');
		$this->assertIdentical($this->Text->{$m}($text2, 10, '...'), 'Heiz&ou...');
		$this->assertIdentical($this->Text->{$m}($text2, 10, '...', false), '...');
		$this->assertIdentical($this->Text->{$m}($text3, 20), '<b>&copy; 2005-20...');
		$this->assertIdentical($this->Text->{$m}($text4, 15), '<img src="my...');
		$this->assertIdentical($this->Text->{$m}($text5, 6, ''), '0<b>1<');
		$this->assertIdentical($this->Text->{$m}($text1, 15, array('ending' => '...', 'exact' => true, 'considerHtml' => true)), 'The quick br...');
		$this->assertIdentical($this->Text->{$m}($text1, 15, '...', true, true), 'The quick br...');
		$this->assertIdentical($this->Text->{$m}($text1, 15, '...', false, true), 'The quick...');
		$this->assertIdentical($this->Text->{$m}($text2, 10, '...', true, true), 'Heiz&ouml;lr...');
		$this->assertIdentical($this->Text->{$m}($text2, 10, '...', false, true), '...');
		$this->assertIdentical($this->Text->{$m}($text3, 20, '...', true, true), '<b>&copy; 2005-2007, Cake...</b>');
		$this->assertIdentical($this->Text->{$m}($text4, 15, '...', true, true), '<img src="mypic.jpg"> This image ...');
		$this->assertIdentical($this->Text->{$m}($text4, 45, '...', true, true), '<img src="mypic.jpg"> This image tag is not XHTML conform!<br><hr/><b>But t...</b>');
		$this->assertIdentical($this->Text->{$m}($text4, 90, '...', true, true), '<img src="mypic.jpg"> This image tag is not XHTML conform!<br><hr/><b>But the following image tag should be conform <img src="mypic.jpg" alt="Me, myself and I" /></b><br />Grea...');
		$this->assertIdentical($this->Text->{$m}($text5, 6, '', true, true), '0<b>1<i>2<span class="myclass">3</span>4<u>5</u></i></b>');
		$this->assertIdentical($this->Text->{$m}($text5, 20, '', true, true), $text5);
		$this->assertIdentical($this->Text->{$m}($text6, 57, '...', false, true), "<p><strong>Extra dates have been announced for this year's...</strong></p>");
		$this->assertIdentical($this->Text->{$m}($text7, 255), $text7);
		$this->assertIdentical($this->Text->{$m}($text7, 15), 'El moño está...');
		$this->assertIdentical($this->Text->{$m}($text8, 15), 'Vive la R'.chr(195).chr(169).'pu...');
		$this->assertIdentical($this->Text->{$m}($text1, 25, 'Read more'), 'The quick brown Read more');
		$this->assertIdentical($this->Text->{$m}($text1, 25, '<a href="http://www.google.com/">Read more</a>', true, true), 'The quick brown <a href="http://www.google.com/">Read more</a>');
		
		if ($this->method == 'truncate') {
			$this->method = 'trim';
			$this->testTruncate();
		}
>>>>>>> c7de4203
	}

/**
 * testHighlight method
 *
 * @access public
 * @return void
 */
	function testHighlight() {
		$text = 'This is a test text';
		$phrases = array('This', 'text');
		$result = $this->Text->highlight($text, $phrases, array('format' => '<b>\1</b>'));
		$expected = '<b>This</b> is a test <b>text</b>';
		$this->assertEqual($expected, $result);

		$text = 'This is a test text';
		$phrases = null;
		$result = $this->Text->highlight($text, $phrases, array('format' => '<b>\1</b>'));
		$this->assertEqual($result, $text);

		$text = 'Ich saß in einem Café am Übergang';
		$expected = 'Ich <b>saß</b> in einem <b>Café</b> am <b>Übergang</b>';
		$phrases = array('saß', 'café', 'übergang');
		$result = $this->Text->highlight($text, $phrases, array('format' => '<b>\1</b>'));
		$this->assertEqual($result, $expected);
	}

/**
 * testHighlightHtml method
 *
 * @access public
 * @return void
 */
	function testHighlightHtml() {
		$text1 = '<p>strongbow isn&rsquo;t real cider</p>';
		$text2 = '<p>strongbow <strong>isn&rsquo;t</strong> real cider</p>';
		$text3 = '<img src="what-a-strong-mouse.png" alt="What a strong mouse!" />';
		$text4 = 'What a strong mouse: <img src="what-a-strong-mouse.png" alt="What a strong mouse!" />';
		$options = array('format' => '<b>\1</b>', 'html' => true);

		$expected = '<p><b>strong</b>bow isn&rsquo;t real cider</p>';
		$this->assertEqual($this->Text->highlight($text1, 'strong', $options), $expected);

		$expected = '<p><b>strong</b>bow <strong>isn&rsquo;t</strong> real cider</p>';
		$this->assertEqual($this->Text->highlight($text2, 'strong', $options), $expected);

		$this->assertEqual($this->Text->highlight($text3, 'strong', $options), $text3);

		$this->assertEqual($this->Text->highlight($text3, array('strong', 'what'), $options), $text3);

		$expected = '<b>What</b> a <b>strong</b> mouse: <img src="what-a-strong-mouse.png" alt="What a strong mouse!" />';
		$this->assertEqual($this->Text->highlight($text4, array('strong', 'what'), $options), $expected);
	}

/**
 * testHighlightMulti method
 *
 * @access public
 * @return void
 */
	function testHighlightMulti() {
		$text = 'This is a test text';
		$phrases = array('This', 'text');
		$result = $this->Text->highlight($text, $phrases, array('format' => array('<b>\1</b>', '<em>\1</em>')));
		$expected = '<b>This</b> is a test <em>text</em>';
		$this->assertEqual($expected, $result);

	}

/**
 * testStripLinks method
 *
 * @access public
 * @return void
 */
	function testStripLinks() {
		$text = 'This is a test text';
		$expected = 'This is a test text';
		$result = $this->Text->stripLinks($text);
		$this->assertEqual($expected, $result);

		$text = 'This is a <a href="#">test</a> text';
		$expected = 'This is a test text';
		$result = $this->Text->stripLinks($text);
		$this->assertEqual($expected, $result);

		$text = 'This <strong>is</strong> a <a href="#">test</a> <a href="#">text</a>';
		$expected = 'This <strong>is</strong> a test text';
		$result = $this->Text->stripLinks($text);
		$this->assertEqual($expected, $result);

		$text = 'This <strong>is</strong> a <a href="#">test</a> and <abbr>some</abbr> other <a href="#">text</a>';
		$expected = 'This <strong>is</strong> a test and <abbr>some</abbr> other text';
		$result = $this->Text->stripLinks($text);
		$this->assertEqual($expected, $result);
	}

/**
 * testAutoLink method
 *
 * @access public
 * @return void
 */
	function testAutoLink() {
		$text = 'This is a test text';
		$expected = 'This is a test text';
		$result = $this->Text->autoLink($text);
		$this->assertEqual($expected, $result);

		$text = 'Text with a partial www.cakephp.org URL and test@cakephp.org email address';
		$result = $this->Text->autoLink($text);
		$expected = 'Text with a partial <a href="http://www.cakephp.org">www.cakephp.org</a> URL and <a href="mailto:test@cakephp\.org">test@cakephp\.org</a> email address';
		$this->assertPattern('#^' . $expected . '$#', $result);
	}

/**
 * testAutoLinkUrls method
 *
 * @access public
 * @return void
 */
	function testAutoLinkUrls() {
		$text = 'This is a test text';
		$expected = 'This is a test text';
		$result = $this->Text->autoLinkUrls($text);
		$this->assertEqual($expected, $result);

		$text = 'This is a test that includes (www.cakephp.org)';
		$expected = 'This is a test that includes (<a href="http://www.cakephp.org">www.cakephp.org</a>)';
		$result = $this->Text->autoLinkUrls($text);
		$this->assertEqual($expected, $result);

		$text = 'Text with a partial www.cakephp.org URL';
		$expected = 'Text with a partial <a href="http://www.cakephp.org"\s*>www.cakephp.org</a> URL';
		$result = $this->Text->autoLinkUrls($text);
		$this->assertPattern('#^' . $expected . '$#', $result);

		$text = 'Text with a partial www.cakephp.org URL';
		$expected = 'Text with a partial <a href="http://www.cakephp.org" \s*class="link">www.cakephp.org</a> URL';
		$result = $this->Text->autoLinkUrls($text, array('class' => 'link'));
		$this->assertPattern('#^' . $expected . '$#', $result);

		$text = 'Text with a partial WWW.cakephp.org URL';
		$expected = 'Text with a partial <a href="http://www.cakephp.org"\s*>WWW.cakephp.org</a> URL';
		$result = $this->Text->autoLinkUrls($text);
		$this->assertPattern('#^' . $expected . '$#', $result);

		$text = 'Text with a partial WWW.cakephp.org &copy; URL';
		$expected = 'Text with a partial <a href="http://www.cakephp.org"\s*>WWW.cakephp.org</a> &copy; URL';
		$result = $this->Text->autoLinkUrls($text, array('escape' => false));
		$this->assertPattern('#^' . $expected . '$#', $result);

	}

/**
 * testAutoLinkEmails method
 *
 * @access public
 * @return void
 */
	function testAutoLinkEmails() {
		$text = 'This is a test text';
		$expected = 'This is a test text';
		$result = $this->Text->autoLinkUrls($text);
		$this->assertEqual($expected, $result);

		$text = 'Text with email@example.com address';
		$expected = 'Text with <a href="mailto:email@example.com"\s*>email@example.com</a> address';
		$result = $this->Text->autoLinkEmails($text);
		$this->assertPattern('#^' . $expected . '$#', $result);

		$text = 'Text with email@example.com address';
		$expected = 'Text with <a href="mailto:email@example.com" \s*class="link">email@example.com</a> address';
		$result = $this->Text->autoLinkEmails($text, array('class' => 'link'));
		$this->assertPattern('#^' . $expected . '$#', $result);
	}

/**
 * testHighlightCaseInsensitivity method
 *
 * @access public
 * @return void
 */
	function testHighlightCaseInsensitivity() {
		$text = 'This is a Test text';
		$expected = 'This is a <b>Test</b> text';

		$result = $this->Text->highlight($text, 'test', array('format' => '<b>\1</b>'));
		$this->assertEqual($expected, $result);

		$result = $this->Text->highlight($text, array('test'), array('format' => '<b>\1</b>'));
		$this->assertEqual($expected, $result);
	}

/**
 * testExcerpt method
 *
 * @access public
 * @return void
 */
	function testExcerpt() {
		$text = 'This is a phrase with test text to play with';

		$expected = '...with test text...';
		$result = $this->Text->excerpt($text, 'test', 9, '...');
		$this->assertEqual($expected, $result);

		$expected = 'This is a...';
		$result = $this->Text->excerpt($text, 'not_found', 9, '...');
		$this->assertEqual($expected, $result);

		$expected = 'This is a phras...';
		$result = $this->Text->excerpt($text, null, 9, '...');
		$this->assertEqual($expected, $result);

		$expected = $text;
		$result = $this->Text->excerpt($text, null, 200, '...');
		$this->assertEqual($expected, $result);

		$expected = '...phrase...';
		$result = $this->Text->excerpt($text, 'phrase', 2, '...');
		$this->assertEqual($expected, $result);

		$phrase = 'This is a phrase with test';
		$expected = $text;
		$result = $this->Text->excerpt($text, $phrase, strlen($phrase) + 3, '...');
		$this->assertEqual($expected, $result);

		$phrase = 'This is a phrase with text';
		$expected = $text;
		$result = $this->Text->excerpt($text, $phrase, 10, '...');
		$this->assertEqual($expected, $result);
	}

/**
 * testExcerptCaseInsensitivity method
 *
 * @access public
 * @return void
 */
	function testExcerptCaseInsensitivity() {
		$text = 'This is a phrase with test text to play with';

		$expected = '...with test text...';
		$result = $this->Text->excerpt($text, 'TEST', 9, '...');
		$this->assertEqual($expected, $result);

		$expected = 'This is a...';
		$result = $this->Text->excerpt($text, 'NOT_FOUND', 9, '...');
		$this->assertEqual($expected, $result);
	}

/**
 * testListGeneration method
 *
 * @access public
 * @return void
 */
	function testListGeneration() {
		$result = $this->Text->toList(array());
		$this->assertEqual($result, '');

		$result = $this->Text->toList(array('One'));
		$this->assertEqual($result, 'One');

		$result = $this->Text->toList(array('Larry', 'Curly', 'Moe'));
		$this->assertEqual($result, 'Larry, Curly and Moe');

		$result = $this->Text->toList(array('Dusty', 'Lucky', 'Ned'), 'y');
		$this->assertEqual($result, 'Dusty, Lucky y Ned');

        $result = $this->Text->toList(array( 1 => 'Dusty', 2 => 'Lucky', 3 => 'Ned'), 'y');
        $this->assertEqual($result, 'Dusty, Lucky y Ned');

        $result = $this->Text->toList(array( 1 => 'Dusty', 2 => 'Lucky', 3 => 'Ned'), 'and', ' + ');
        $this->assertEqual($result, 'Dusty + Lucky and Ned');

        $result = $this->Text->toList(array( 'name1' => 'Dusty', 'name2' => 'Lucky'));
        $this->assertEqual($result, 'Dusty and Lucky');
	}
}
?><|MERGE_RESOLUTION|>--- conflicted
+++ resolved
@@ -62,7 +62,6 @@
  * @return void
  */
 	function testTruncate() {
-		$m = 'truncate';
 		$text1 = 'The quick brown fox jumps over the lazy dog';
 		$text2 = 'Heiz&ouml;lr&uuml;cksto&szlig;abd&auml;mpfung';
 		$text3 = '<b>&copy; 2005-2007, Cake Software Foundation, Inc.</b><br />written by Alexander Wegener';
@@ -73,7 +72,6 @@
         $text8 = 'Vive la R'.chr(195).chr(169).'publique de France';
 		$text9 = 'НОПРСТУФХЦЧШЩЪЫЬЭЮЯабвгдежзийклмнопрстуфхцчшщъыь';
 
-<<<<<<< HEAD
 		$this->assertIdentical($this->Text->truncate($text1, 15), 'The quick br...');
 		$this->assertIdentical($this->Text->truncate($text1, 15, array('exact' => false)), 'The quick...');
 		$this->assertIdentical($this->Text->truncate($text1, 100), 'The quick brown fox jumps over the lazy dog');
@@ -97,40 +95,7 @@
 		$this->assertIdentical($this->Text->truncate($text7, 15), 'El moño está...');
 		$this->assertIdentical($this->Text->truncate($text8, 15), 'Vive la R'.chr(195).chr(169).'pu...');
 		$this->assertIdentical($this->Text->truncate($text9, 10), 'НОПРСТУ...');
-=======
-		$this->assertIdentical($this->Text->{$m}($text1, 15), 'The quick br...');
-		$this->assertIdentical($this->Text->{$m}($text1, 15, '...', false), 'The quick...');
-		$this->assertIdentical($this->Text->{$m}($text1, 100), 'The quick brown fox jumps over the lazy dog');
-		$this->assertIdentical($this->Text->{$m}($text2, 10, '...'), 'Heiz&ou...');
-		$this->assertIdentical($this->Text->{$m}($text2, 10, '...', false), '...');
-		$this->assertIdentical($this->Text->{$m}($text3, 20), '<b>&copy; 2005-20...');
-		$this->assertIdentical($this->Text->{$m}($text4, 15), '<img src="my...');
-		$this->assertIdentical($this->Text->{$m}($text5, 6, ''), '0<b>1<');
-		$this->assertIdentical($this->Text->{$m}($text1, 15, array('ending' => '...', 'exact' => true, 'considerHtml' => true)), 'The quick br...');
-		$this->assertIdentical($this->Text->{$m}($text1, 15, '...', true, true), 'The quick br...');
-		$this->assertIdentical($this->Text->{$m}($text1, 15, '...', false, true), 'The quick...');
-		$this->assertIdentical($this->Text->{$m}($text2, 10, '...', true, true), 'Heiz&ouml;lr...');
-		$this->assertIdentical($this->Text->{$m}($text2, 10, '...', false, true), '...');
-		$this->assertIdentical($this->Text->{$m}($text3, 20, '...', true, true), '<b>&copy; 2005-2007, Cake...</b>');
-		$this->assertIdentical($this->Text->{$m}($text4, 15, '...', true, true), '<img src="mypic.jpg"> This image ...');
-		$this->assertIdentical($this->Text->{$m}($text4, 45, '...', true, true), '<img src="mypic.jpg"> This image tag is not XHTML conform!<br><hr/><b>But t...</b>');
-		$this->assertIdentical($this->Text->{$m}($text4, 90, '...', true, true), '<img src="mypic.jpg"> This image tag is not XHTML conform!<br><hr/><b>But the following image tag should be conform <img src="mypic.jpg" alt="Me, myself and I" /></b><br />Grea...');
-		$this->assertIdentical($this->Text->{$m}($text5, 6, '', true, true), '0<b>1<i>2<span class="myclass">3</span>4<u>5</u></i></b>');
-		$this->assertIdentical($this->Text->{$m}($text5, 20, '', true, true), $text5);
-		$this->assertIdentical($this->Text->{$m}($text6, 57, '...', false, true), "<p><strong>Extra dates have been announced for this year's...</strong></p>");
-		$this->assertIdentical($this->Text->{$m}($text7, 255), $text7);
-		$this->assertIdentical($this->Text->{$m}($text7, 15), 'El moño está...');
-		$this->assertIdentical($this->Text->{$m}($text8, 15), 'Vive la R'.chr(195).chr(169).'pu...');
-		$this->assertIdentical($this->Text->{$m}($text1, 25, 'Read more'), 'The quick brown Read more');
-		$this->assertIdentical($this->Text->{$m}($text1, 25, '<a href="http://www.google.com/">Read more</a>', true, true), 'The quick brown <a href="http://www.google.com/">Read more</a>');
-		
-		if ($this->method == 'truncate') {
-			$this->method = 'trim';
-			$this->testTruncate();
-		}
->>>>>>> c7de4203
-	}
-
+	}
 /**
  * testHighlight method
  *

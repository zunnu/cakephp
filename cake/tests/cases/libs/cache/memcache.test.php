<?php
/* SVN FILE: $Id$ */
/**
 * MemcacheEngineTest file
 *
 * Long description for file
 *
 * PHP versions 4 and 5
 *
 * CakePHP(tm) Tests <https://trac.cakephp.org/wiki/Developement/TestSuite>
 * Copyright 2005-2008, Cake Software Foundation, Inc. (http://www.cakefoundation.org)
 *
 *  Licensed under The Open Group Test Suite License
 *  Redistributions of files must retain the above copyright notice.
 *
 * @filesource
 * @copyright     Copyright 2005-2008, Cake Software Foundation, Inc. (http://www.cakefoundation.org)
 * @link          https://trac.cakephp.org/wiki/Developement/TestSuite CakePHP(tm) Tests
 * @package       cake
 * @subpackage    cake.tests.cases.libs.cache
 * @since         CakePHP(tm) v 1.2.0.5434
 * @version       $Revision$
 * @modifiedby    $LastChangedBy$
 * @lastmodified  $Date$
 * @license       http://www.opensource.org/licenses/opengroup.php The Open Group Test Suite License
 */
if (!class_exists('Cache')) {
	require LIBS . 'cache.php';
<<<<<<< HEAD
}/**
=======
}
/**
>>>>>>> 8db4fe68
 * MemcacheEngineTest class
 *
 * @package       cake
 * @subpackage    cake.tests.cases.libs.cache
 */
/**
 * MemcacheEngineTest class
 *
 * @package       cake
 * @subpackage    cake.tests.cases.libs.cache
 */
class MemcacheEngineTest extends CakeTestCase {
/**
 * skip method
 *
 * @access public
 * @return void
 */
	function skip() {
		$skip = true;
		if (Cache::engine('Memcache')) {
			$skip = false;
		}
		$this->skipIf($skip, '%s Memcache is not installed or configured properly');
	}
/**
 * setUp method
 *
 * @access public
 * @return void
 */
	function setUp() {
		$this->_cacheDisable = Configure::read('Cache.disable');
		Configure::write('Cache.disable', false);
		Cache::config('memcache', array('engine' => 'Memcache', 'prefix' => 'cake_'));
	}
/**
 * tearDown method
 *
 * @access public
 * @return void
 */
	function tearDown() {
		Configure::write('Cache.disable', $this->_cacheDisable);
		Cache::config('default');
	}
/**
 * testSettings method
 *
 * @access public
 * @return void
 */
	function testSettings() {
		$settings = Cache::settings();
		$expecting = array('prefix' => 'cake_',
						'duration'=> 3600,
						'probability' => 100,
						'servers' => array('127.0.0.1'),
						'compress' => false,
						'engine' => 'Memcache'
						);
		$this->assertEqual($settings, $expecting);
	}
/**
 * testSettings method
 *
 * @access public
 * @return void
 */
	function testMultipleServers() {
		$servers = array('127.0.0.1:11211', '127.0.0.1:11222');

		$Cache =& Cache::getInstance();
		$MemCache =& $Cache->_Engine['Memcache'];

		$available = true;
		foreach($servers as $server) {
			list($host, $port) = explode(':', $server);
			if (!@$MemCache->__Memcache->connect($host, $port)) {
				$available = false;
			}
		}

		if ($this->skipIf(!$available, '%s Need memcache servers at ' . implode(', ', $servers) . ' to run this test')) {
			return;
		}

		unset($MemCache->__Memcache);
		$MemCache->init(array('engine' => 'Memcache', 'servers' => $servers));

		$servers = array_keys($MemCache->__Memcache->getExtendedStats());
		$settings = Cache::settings();
		$this->assertEqual($servers, $settings['servers']);
	}
/**
 * testConnect method
 *
 * @access public
 * @return void
 */
	function testConnect() {
		$Cache =& Cache::getInstance();
		$result = $Cache->_Engine['Memcache']->connect('127.0.0.1');
		$this->assertTrue($result);
	}
/**
 * testReadAndWriteCache method
 *
 * @access public
 * @return void
 */
	function testReadAndWriteCache() {
		Cache::set(array('duration' => 1));

		$result = Cache::read('test');
		$expecting = '';
		$this->assertEqual($result, $expecting);

		$data = 'this is a test of the emergency broadcasting system';
		$result = Cache::write('test', $data);
		$this->assertTrue($result);

		$result = Cache::read('test');
		$expecting = $data;
		$this->assertEqual($result, $expecting);

		Cache::delete('test');
	}
/**
 * testExpiry method
 *
 * @access public
 * @return void
 */
	function testExpiry() {
		Cache::set(array('duration' => 1));

		$result = Cache::read('test');
		$this->assertFalse($result);

		$data = 'this is a test of the emergency broadcasting system';
		$result = Cache::write('other_test', $data);
		$this->assertTrue($result);

		sleep(2);
		$result = Cache::read('other_test');
		$this->assertFalse($result);

		Cache::set(array('duration' =>  "+1 second"));

		$data = 'this is a test of the emergency broadcasting system';
		$result = Cache::write('other_test', $data);
		$this->assertTrue($result);

		sleep(2);
		$result = Cache::read('other_test');
		$this->assertFalse($result);

		Cache::engine('Memcache', array('duration' => '+1 second'));
		sleep(2);

		$result = Cache::read('other_test');
		$this->assertFalse($result);

		Cache::engine('Memcache', array('duration' => '+31 day'));
		$data = 'this is a test of the emergency broadcasting system';
		$result = Cache::write('long_expiry_test', $data);
		$this->assertTrue($result);

		sleep(2);
		$result = Cache::read('long_expiry_test');
		$expecting = $data;
		$this->assertEqual($result, $expecting);

		$result = Cache::read('long_expiry_test');
		$this->assertTrue($result);

		Cache::engine('Memcache', array('duration' => 3600));
	}
/**
 * testDeleteCache method
 *
 * @access public
 * @return void
 */
	function testDeleteCache() {
		$data = 'this is a test of the emergency broadcasting system';
		$result = Cache::write('delete_test', $data);
		$this->assertTrue($result);

		$result = Cache::delete('delete_test');
		$this->assertTrue($result);
	}
}
?><|MERGE_RESOLUTION|>--- conflicted
+++ resolved
@@ -26,12 +26,8 @@
  */
 if (!class_exists('Cache')) {
 	require LIBS . 'cache.php';
-<<<<<<< HEAD
-}/**
-=======
 }
 /**
->>>>>>> 8db4fe68
  * MemcacheEngineTest class
  *
  * @package       cake

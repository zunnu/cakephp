<?php
/* SVN FILE: $Id$ */
/**
 * OverloadableTest file
 *
 * Long description for file
 *
 * PHP versions 4 and 5
 *
 * CakePHP(tm) Tests <https://trac.cakephp.org/wiki/Developement/TestSuite>
 * Copyright 2005-2008, Cake Software Foundation, Inc. (http://www.cakefoundation.org)
 *
 *  Licensed under The Open Group Test Suite License
 *  Redistributions of files must retain the above copyright notice.
 *
 * @filesource
 * @copyright     Copyright 2005-2008, Cake Software Foundation, Inc. (http://www.cakefoundation.org)
 * @link          https://trac.cakephp.org/wiki/Developement/TestSuite CakePHP(tm) Tests
 * @package       cake
 * @subpackage    cake.tests.cases.libs
 * @since         CakePHP(tm) v 1.2.0.5432
 * @version       $Revision$
 * @modifiedby    $LastChangedBy$
 * @lastmodified  $Date$
 * @license       http://www.opensource.org/licenses/opengroup.php The Open Group Test Suite License
 */
App::import('Core', 'Overloadable');
/**
 * OverloadableTest class
 *
 * @package       cake
 * @subpackage    cake.tests.cases.libs
 */
class OverloadableTest extends CakeTestCase {
/**
 * skip method
 *
 * @access public
 * @return void
 */
	function skip() {
<<<<<<< HEAD
		$this->skipif(true, 'OverloadableTest not implemented');
=======
		$this->skipIf(true, ' %s OverloadableTest not implemented');
>>>>>>> 8db4fe68
	}
}
?><|MERGE_RESOLUTION|>--- conflicted
+++ resolved
@@ -39,11 +39,7 @@
  * @return void
  */
 	function skip() {
-<<<<<<< HEAD
-		$this->skipif(true, 'OverloadableTest not implemented');
-=======
 		$this->skipIf(true, ' %s OverloadableTest not implemented');
->>>>>>> 8db4fe68
 	}
 }
 ?>
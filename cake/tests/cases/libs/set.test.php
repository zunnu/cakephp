--- conflicted
+++ resolved
@@ -86,12 +86,8 @@
  */
 	function testFilter() {
 		$result = Set::filter(array('0', false, true, 0, array('one thing', 'I can tell you', 'is you got to be', false)));
-<<<<<<< HEAD
-		$expected = array('0', 2 => true, 3 => 0, 4 => array('one thing', 'I can tell you', 'is you got to be', false));
-		$this->assertEquals($result, $expected);
-=======
 		$expected = array('0', 2 => true, 3 => 0, 4 => array('one thing', 'I can tell you', 'is you got to be'));
-		$this->assertIdentical($result, $expected);
+		$this->assertSame($result, $expected);
 
 		$result = Set::filter(array(1, array(false)));
 		$expected = array(1);
@@ -104,7 +100,6 @@
 		$result = Set::filter(array(1, array('empty', false)));
 		$expected = array(1, array('empty'));
 		$this->assertEqual($expected, $result);
->>>>>>> 8754d11a
 	}
 
 /**

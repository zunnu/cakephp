--- conflicted
+++ resolved
@@ -2233,7 +2233,6 @@
 	}
 
 /**
-<<<<<<< HEAD
  * test that a route object returning a full url is not modified.
  *
  * @return void
@@ -2266,7 +2265,7 @@
 		$this->assertEqual($url, Router::url($url));
 	}
 
-=======
+/**
  * test setting redirect routes
  *
  * @return void
@@ -2285,5 +2284,5 @@
 		Router::parse('/not-a-match');
 		$this->assertEqual(Router::$routes[0]->response->header(), array());
 	}
->>>>>>> 76305805
+
 }
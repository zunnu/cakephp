<?php
/**
 * DispatcherTest file
 *
 * PHP versions 4 and 5
 *
 * CakePHP(tm) Tests <http://book.cakephp.org/view/1196/Testing>
 * Copyright 2005-2010, Cake Software Foundation, Inc. (http://cakefoundation.org)
 *
 *  Licensed under The Open Group Test Suite License
 *  Redistributions of files must retain the above copyright notice.
 *
 * @copyright     Copyright 2005-2010, Cake Software Foundation, Inc. (http://cakefoundation.org)
 * @link          http://book.cakephp.org/view/1196/Testing CakePHP(tm) Tests
 * @package       cake
 * @subpackage    cake.tests.cases
 * @since         CakePHP(tm) v 1.2.0.4206
 * @license       http://www.opensource.org/licenses/opengroup.php The Open Group Test Suite License
 */
require_once CAKE . 'dispatcher.php';

if (!class_exists('AppController')) {
	require_once LIBS . 'controller' . DS . 'app_controller.php';
} elseif (!defined('APP_CONTROLLER_EXISTS')){
	define('APP_CONTROLLER_EXISTS', true);
}

/**
 * TestDispatcher class
 *
 * @package       cake
 * @subpackage    cake.tests.cases
 */
class TestDispatcher extends Dispatcher {

/**
 * invoke method
 *
 * @param mixed $controller
 * @param mixed $params
 * @param mixed $missingAction
 * @return void
 */
	protected function _invoke(&$controller, $params) {
		if ($result = parent::_invoke($controller, $params)) {
			if ($result[0] === 'missingAction') {
				return $result;
			}
		}
		return $controller;
	}

/**
 * cakeError method
 *
 * @param mixed $filename
 * @return void
 */
	public function cakeError($filename, $params) {
		return array($filename, $params);
	}

/**
 * _stop method
 *
 * @return void
 */
	protected function _stop() {
		$this->stopped = true;
		return true;
	}

/**
 * header method
 *
 * @return void
 */
	public function header() {

	}
}

/**
 * MyPluginAppController class
 *
 * @package       cake
 * @subpackage    cake.tests.cases
 */
class MyPluginAppController extends AppController {
}

/**
 * MyPluginController class
 *
 * @package       cake
 * @subpackage    cake.tests.cases
 */
class MyPluginController extends MyPluginAppController {

/**
 * name property
 *
 * @var string 'MyPlugin'
 * @access public
 */
	public $name = 'MyPlugin';

/**
 * uses property
 *
 * @var array
 * @access public
 */
	public $uses = array();

/**
 * index method
 *
 * @return void
 */
	public function index() {
		return true;
	}

/**
 * add method
 *
 * @return void
 */
	public function add() {
		return true;
	}

/**
 * admin_add method
 *
 * @param mixed $id
 * @return void
 */
	public function admin_add($id = null) {
		return $id;
	}
}

/**
 * SomePagesController class
 *
 * @package       cake
 * @subpackage    cake.tests.cases
 */
class SomePagesController extends AppController {

/**
 * name property
 *
 * @var string 'SomePages'
 * @access public
 */
	public $name = 'SomePages';

/**
 * uses property
 *
 * @var array
 * @access public
 */
	public $uses = array();

/**
 * display method
 *
 * @param mixed $page
 * @return void
 */
	public function display($page = null) {
		return $page;
	}

/**
 * index method
 *
 * @return void
 */
	public function index() {
		return true;
	}

/**
 * protected method
 *
 * @return void
 */
	protected function _protected() {
		return true;
	}

/**
 * redirect method overriding
 *
 * @return void
 */
	public function redirect() {
		echo 'this should not be accessible';
	}
}

/**
 * OtherPagesController class
 *
 * @package       cake
 * @subpackage    cake.tests.cases
 */
class OtherPagesController extends MyPluginAppController {

/**
 * name property
 *
 * @var string 'OtherPages'
 * @access public
 */
	public $name = 'OtherPages';

/**
 * uses property
 *
 * @var array
 * @access public
 */
	public $uses = array();

/**
 * display method
 *
 * @param mixed $page
 * @return void
 */
	public function display($page = null) {
		return $page;
	}

/**
 * index method
 *
 * @return void
 */
	public function index() {
		return true;
	}
}

/**
 * TestDispatchPagesController class
 *
 * @package       cake
 * @subpackage    cake.tests.cases
 */
class TestDispatchPagesController extends AppController {

/**
 * name property
 *
 * @var string 'TestDispatchPages'
 * @access public
 */
	public $name = 'TestDispatchPages';

/**
 * uses property
 *
 * @var array
 * @access public
 */
	public $uses = array();

/**
 * admin_index method
 *
 * @return void
 */
	public function admin_index() {
		return true;
	}

/**
 * camelCased method
 *
 * @return void
 */
	public function camelCased() {
		return true;
	}
}

/**
 * ArticlesTestAppController class
 *
 * @package       cake
 * @subpackage    cake.tests.cases
 */
class ArticlesTestAppController extends AppController {
}

/**
 * ArticlesTestController class
 *
 * @package       cake
 * @subpackage    cake.tests.cases
 */
class ArticlesTestController extends ArticlesTestAppController {

/**
 * name property
 *
 * @var string 'ArticlesTest'
 * @access public
 */
	public $name = 'ArticlesTest';

/**
 * uses property
 *
 * @var array
 * @access public
 */
	public $uses = array();

/**
 * admin_index method
 *
 * @return void
 */
	public function admin_index() {
		return true;
	}
/**
 * fake index method.
 *
 * @return void
 */
	function index() {
		return true;
	}
}

/**
 * SomePostsController class
 *
 * @package       cake
 * @subpackage    cake.tests.cases
 */
class SomePostsController extends AppController {

/**
 * name property
 *
 * @var string 'SomePosts'
 * @access public
 */
	public $name = 'SomePosts';

/**
 * uses property
 *
 * @var array
 * @access public
 */
	public $uses = array();

/**
 * autoRender property
 *
 * @var bool false
 * @access public
 */
	public $autoRender = false;

/**
 * beforeFilter method
 *
 * @return void
 */
	public function beforeFilter() {
		if ($this->params['action'] == 'index') {
			$this->params['action'] = 'view';
		} else {
			$this->params['action'] = 'change';
		}
		$this->params['pass'] = array('changed');
	}

/**
 * index method
 *
 * @return void
 */
	public function index() {
		return true;
	}

/**
 * change method
 *
 * @return void
 */
	public function change() {
		return true;
	}
}

/**
 * TestCachedPagesController class
 *
 * @package       cake
 * @subpackage    cake.tests.cases
 */
class TestCachedPagesController extends AppController {

/**
 * name property
 *
 * @var string 'TestCachedPages'
 * @access public
 */
	public $name = 'TestCachedPages';

/**
 * uses property
 *
 * @var array
 * @access public
 */
	public $uses = array();

/**
 * helpers property
 *
 * @var array
 * @access public
 */
	public $helpers = array('Cache');

/**
 * cacheAction property
 *
 * @var array
 * @access public
 */
	public $cacheAction = array(
		'index' => '+2 sec',
		'test_nocache_tags' => '+2 sec',
		'view' => '+2 sec'
	);

/**
 * viewPath property
 *
 * @var string 'posts'
 * @access public
 */
	public $viewPath = 'posts';

/**
 * index method
 *
 * @return void
 */
	public function index() {
		$this->render();
	}

/**
 * test_nocache_tags method
 *
 * @return void
 */
	public function test_nocache_tags() {
		$this->render();
	}

/**
 * view method
 *
 * @return void
 */
	public function view($id = null) {
		$this->render('index');
	}
/**
 * test cached forms / tests view object being registered
 *
 * @return void
 */
	function cache_form() {
		$this->cacheAction = 10;
		$this->helpers[] = 'Form';
	}
}

/**
 * TimesheetsController class
 *
 * @package       cake
 * @subpackage    cake.tests.cases
 */
class TimesheetsController extends AppController {

/**
 * name property
 *
 * @var string 'Timesheets'
 * @access public
 */
	public $name = 'Timesheets';

/**
 * uses property
 *
 * @var array
 * @access public
 */
	public $uses = array();

/**
 * index method
 *
 * @return void
 */
	public function index() {
		return true;
	}
}

/**
 * DispatcherTest class
 *
 * @package       cake
 * @subpackage    cake.tests.cases
 */
class DispatcherTest extends CakeTestCase {

/**
 * setUp method
 *
 * @return void
 */
	public function setUp() {
		$this->_get = $_GET;
		$_GET = array();
		$this->_post = $_POST;
		$this->_files = $_FILES;
		$this->_server = $_SERVER;

		$this->_app = Configure::read('App');
		Configure::write('App.base', false);
		Configure::write('App.baseUrl', false);
		Configure::write('App.dir', 'app');
		Configure::write('App.webroot', 'webroot');

		$this->_cache = Configure::read('Cache');
		Configure::write('Cache.disable', true);

		$this->_debug = Configure::read('debug');

		App::build(App::core());
	}

/**
 * tearDown method
 *
 * @return void
 */
	public function tearDown() {
		$_GET = $this->_get;
		$_POST = $this->_post;
		$_FILES = $this->_files;
		$_SERVER = $this->_server;
		App::build();
		Configure::write('App', $this->_app);
		Configure::write('Cache', $this->_cache);
		Configure::write('debug', $this->_debug);
	}

/**
 * testParseParamsWithoutZerosAndEmptyPost method
 *
 * @return void
 */
	public function testParseParamsWithoutZerosAndEmptyPost() {
		$Dispatcher = new Dispatcher();

		$test = $Dispatcher->parseParams(new CakeRequest("/testcontroller/testaction/params1/params2/params3"));
		$this->assertIdentical($test['controller'], 'testcontroller');
		$this->assertIdentical($test['action'], 'testaction');
		$this->assertIdentical($test['pass'][0], 'params1');
		$this->assertIdentical($test['pass'][1], 'params2');
		$this->assertIdentical($test['pass'][2], 'params3');
		$this->assertFalse(!empty($test['form']));
	}

/**
 * testParseParamsReturnsPostedData method
 *
 * @return void
 */
	public function testParseParamsReturnsPostedData() {
		$_POST['testdata'] = "My Posted Content";
		$Dispatcher = new Dispatcher();

		$test = $Dispatcher->parseParams(new CakeRequest("/"));
		$this->assertFalse(empty($test['form']), "Parsed URL not returning post data");
		$this->assertEquals($test['form']['testdata'], "My Posted Content");
	}

/**
 * testParseParamsWithSingleZero method
 *
 * @return void
 */
	public function testParseParamsWithSingleZero() {
		$Dispatcher = new Dispatcher();
		$test = $Dispatcher->parseParams(new CakeRequest("/testcontroller/testaction/1/0/23"));
		$this->assertIdentical($test['controller'], 'testcontroller');
		$this->assertIdentical($test['action'], 'testaction');
		$this->assertIdentical($test['pass'][0], '1');
		$this->assertPattern('/\\A(?:0)\\z/', $test['pass'][1]);
		$this->assertIdentical($test['pass'][2], '23');
	}

/**
 * testParseParamsWithManySingleZeros method
 *
 * @return void
 */
	public function testParseParamsWithManySingleZeros() {
		$Dispatcher = new Dispatcher();
		$test = $Dispatcher->parseParams(new CakeRequest("/testcontroller/testaction/0/0/0/0/0/0"));
		$this->assertPattern('/\\A(?:0)\\z/', $test['pass'][0]);
		$this->assertPattern('/\\A(?:0)\\z/', $test['pass'][1]);
		$this->assertPattern('/\\A(?:0)\\z/', $test['pass'][2]);
		$this->assertPattern('/\\A(?:0)\\z/', $test['pass'][3]);
		$this->assertPattern('/\\A(?:0)\\z/', $test['pass'][4]);
		$this->assertPattern('/\\A(?:0)\\z/', $test['pass'][5]);
	}

/**
 * testParseParamsWithManyZerosInEachSectionOfUrl method
 *
 * @return void
 */
	public function testParseParamsWithManyZerosInEachSectionOfUrl() {
		$Dispatcher = new Dispatcher();
		$request = new CakeRequest("/testcontroller/testaction/000/0000/00000/000000/000000/0000000");
		$test = $Dispatcher->parseParams($request);
		$this->assertPattern('/\\A(?:000)\\z/', $test['pass'][0]);
		$this->assertPattern('/\\A(?:0000)\\z/', $test['pass'][1]);
		$this->assertPattern('/\\A(?:00000)\\z/', $test['pass'][2]);
		$this->assertPattern('/\\A(?:000000)\\z/', $test['pass'][3]);
		$this->assertPattern('/\\A(?:000000)\\z/', $test['pass'][4]);
		$this->assertPattern('/\\A(?:0000000)\\z/', $test['pass'][5]);
	}

/**
 * testParseParamsWithMixedOneToManyZerosInEachSectionOfUrl method
 *
 * @return void
 */
	public function testParseParamsWithMixedOneToManyZerosInEachSectionOfUrl() {
		$Dispatcher = new Dispatcher();

		$request = new CakeRequest("/testcontroller/testaction/01/0403/04010/000002/000030/0000400");
		$test = $Dispatcher->parseParams($request);
		$this->assertPattern('/\\A(?:01)\\z/', $test['pass'][0]);
		$this->assertPattern('/\\A(?:0403)\\z/', $test['pass'][1]);
		$this->assertPattern('/\\A(?:04010)\\z/', $test['pass'][2]);
		$this->assertPattern('/\\A(?:000002)\\z/', $test['pass'][3]);
		$this->assertPattern('/\\A(?:000030)\\z/', $test['pass'][4]);
		$this->assertPattern('/\\A(?:0000400)\\z/', $test['pass'][5]);
	}

/**
 * testQueryStringOnRoot method
 *
 * @return void
 */
	public function testQueryStringOnRoot() {
		Router::reload();
		Router::connect('/', array('controller' => 'pages', 'action' => 'display', 'home'));
		Router::connect('/pages/*', array('controller' => 'pages', 'action' => 'display'));

		$_GET = array('coffee' => 'life', 'sleep' => 'sissies');
		$Dispatcher = new Dispatcher();
		$uri = new CakeRequest('posts/home/?coffee=life&sleep=sissies');
		$result = $Dispatcher->parseParams($uri);
		$this->assertPattern('/posts/', $result['controller']);
		$this->assertPattern('/home/', $result['action']);
		$this->assertTrue(isset($result['url']['sleep']));
		$this->assertTrue(isset($result['url']['coffee']));

		$Dispatcher = new Dispatcher();
		$uri = new CakeRequest('/?coffee=life&sleep=sissy');

		$result = $Dispatcher->parseParams($uri);
		$this->assertPattern('/pages/', $result['controller']);
		$this->assertPattern('/display/', $result['action']);
		$this->assertTrue(isset($result['url']['sleep']));
		$this->assertTrue(isset($result['url']['coffee']));
		$this->assertEqual($result['url']['coffee'], 'life');
	}

/**
<<<<<<< HEAD
=======
 * testFileUploadArrayStructure method
 *
 * @return void
 */
	public function testFileUploadArrayStructure() {
		$_FILES = array('data' => array('name' => array(
			'File' => array(
				array('data' => 'cake_mssql_patch.patch'),
					array('data' => 'controller.diff'),
					array('data' => ''),
					array('data' => ''),
				),
				'Post' => array('attachment' => 'jquery-1.2.1.js'),
			),
			'type' => array(
				'File' => array(
					array('data' => ''),
					array('data' => ''),
					array('data' => ''),
					array('data' => ''),
				),
				'Post' => array('attachment' => 'application/x-javascript'),
			),
			'tmp_name' => array(
				'File' => array(
					array('data' => '/private/var/tmp/phpy05Ywj'),
					array('data' => '/private/var/tmp/php7MBztY'),
					array('data' => ''),
					array('data' => ''),
				),
				'Post' => array('attachment' => '/private/var/tmp/phpEwlrIo'),
			),
			'error' => array(
				'File' => array(
					array('data' => 0),
					array('data' => 0),
					array('data' => 4),
					array('data' => 4)
				),
				'Post' => array('attachment' => 0)
			),
			'size' => array(
				'File' => array(
					array('data' => 6271),
					array('data' => 350),
					array('data' => 0),
					array('data' => 0),
				),
				'Post' => array('attachment' => 80469)
			),
		));

		$Dispatcher = new Dispatcher();
		$result = $Dispatcher->parseParams('/');

		$expected = array(
			'File' => array(
				array('data' => array(
					'name' => 'cake_mssql_patch.patch',
					'type' => '',
					'tmp_name' => '/private/var/tmp/phpy05Ywj',
					'error' => 0,
					'size' => 6271,
				),
			),
			array('data' => array(
				'name' => 'controller.diff',
				'type' => '',
				'tmp_name' => '/private/var/tmp/php7MBztY',
				'error' => 0,
				'size' => 350,
			)),
			array('data' => array(
				'name' => '',
				'type' => '',
				'tmp_name' => '',
				'error' => 4,
				'size' => 0,
			)),
			array('data' => array(
				'name' => '',
				'type' => '',
				'tmp_name' => '',
				'error' => 4,
				'size' => 0,
			)),
		),
		'Post' => array('attachment' => array(
			'name' => 'jquery-1.2.1.js',
			'type' => 'application/x-javascript',
			'tmp_name' => '/private/var/tmp/phpEwlrIo',
			'error' => 0,
			'size' => 80469,
		)));
		$this->assertEqual($result['data'], $expected);

		$_FILES = array(
			'data' => array(
				'name' => array(
					'Document' => array(
						1 => array(
							'birth_cert' => 'born on.txt',
							'passport' => 'passport.txt',
							'drivers_license' => 'ugly pic.jpg'
						),
						2 => array(
							'birth_cert' => 'aunt betty.txt',
							'passport' => 'betty-passport.txt',
							'drivers_license' => 'betty-photo.jpg'
						),
					),
				),
				'type' => array(
					'Document' => array(
						1 => array(
							'birth_cert' => 'application/octet-stream',
							'passport' => 'application/octet-stream',
							'drivers_license' => 'application/octet-stream',
						),
						2 => array(
							'birth_cert' => 'application/octet-stream',
							'passport' => 'application/octet-stream',
							'drivers_license' => 'application/octet-stream',
						)
					)
				),
				'tmp_name' => array(
					'Document' => array(
						1 => array(
							'birth_cert' => '/private/var/tmp/phpbsUWfH',
							'passport' => '/private/var/tmp/php7f5zLt',
 							'drivers_license' => '/private/var/tmp/phpMXpZgT',
						),
						2 => array(
							'birth_cert' => '/private/var/tmp/php5kHZt0',
 							'passport' => '/private/var/tmp/phpnYkOuM',
 							'drivers_license' => '/private/var/tmp/php9Rq0P3',
						)
					)
				),
				'error' => array(
					'Document' => array(
						1 => array(
							'birth_cert' => 0,
							'passport' => 0,
 							'drivers_license' => 0,
						),
						2 => array(
							'birth_cert' => 0,
 							'passport' => 0,
 							'drivers_license' => 0,
						)
					)
				),
				'size' => array(
					'Document' => array(
						1 => array(
							'birth_cert' => 123,
							'passport' => 458,
 							'drivers_license' => 875,
						),
						2 => array(
							'birth_cert' => 876,
 							'passport' => 976,
 							'drivers_license' => 9783,
						)
					)
				)
			)
		);
		$Dispatcher = new Dispatcher();
		$result = $Dispatcher->parseParams('/');
		$expected = array(
			'Document' => array(
				1 => array(
					'birth_cert' => array(
						'name' => 'born on.txt',
						'tmp_name' => '/private/var/tmp/phpbsUWfH',
						'error' => 0,
						'size' => 123,
						'type' => 'application/octet-stream',
					),
					'passport' => array(
						'name' => 'passport.txt',
						'tmp_name' => '/private/var/tmp/php7f5zLt',
						'error' => 0,
						'size' => 458,
						'type' => 'application/octet-stream',
					),
					'drivers_license' => array(
						'name' => 'ugly pic.jpg',
						'tmp_name' => '/private/var/tmp/phpMXpZgT',
						'error' => 0,
						'size' => 875,
						'type' => 'application/octet-stream',
					),
				),
				2 => array(
					'birth_cert' => array(
						'name' => 'aunt betty.txt',
						'tmp_name' => '/private/var/tmp/php5kHZt0',
						'error' => 0,
						'size' => 876,
						'type' => 'application/octet-stream',
					),
					'passport' => array(
						'name' => 'betty-passport.txt',
						'tmp_name' => '/private/var/tmp/phpnYkOuM',
						'error' => 0,
						'size' => 976,
						'type' => 'application/octet-stream',
					),
					'drivers_license' => array(
						'name' => 'betty-photo.jpg',
						'tmp_name' => '/private/var/tmp/php9Rq0P3',
						'error' => 0,
						'size' => 9783,
						'type' => 'application/octet-stream',
					),
				),
			)
		);
		$this->assertEqual($result['data'], $expected);


		$_FILES = array(
			'data' => array(
				'name' => array('birth_cert' => 'born on.txt'),
				'type' => array('birth_cert' => 'application/octet-stream'),
				'tmp_name' => array('birth_cert' => '/private/var/tmp/phpbsUWfH'),
				'error' => array('birth_cert' => 0),
				'size' => array('birth_cert' => 123)
			)
		);

		$Dispatcher = new Dispatcher();
		$result = $Dispatcher->parseParams('/');

		$expected = array(
			'birth_cert' => array(
				'name' => 'born on.txt',
				'type' => 'application/octet-stream',
				'tmp_name' => '/private/var/tmp/phpbsUWfH',
				'error' => 0,
				'size' => 123
			)
		);

		$this->assertEqual($result['data'], $expected);
	}

/**
 * testGetUrl method
 *
 * @return void
 */
	public function testGetUrl() {
		$Dispatcher = new Dispatcher();
		$Dispatcher->base = '/app/webroot/index.php';
		$uri = '/app/webroot/index.php/posts/add';
		$result = $Dispatcher->getUrl($uri);
		$expected = 'posts/add';
		$this->assertEqual($expected, $result);

		Configure::write('App.baseUrl', '/app/webroot/index.php');

		$uri = '/posts/add';
		$result = $Dispatcher->getUrl($uri);
		$expected = 'posts/add';
		$this->assertEqual($expected, $result);

		$_GET['url'] = array();
		Configure::write('App.base', '/control');
		$Dispatcher = new Dispatcher();
		$Dispatcher->baseUrl();
		$uri = '/control/students/browse';
		$result = $Dispatcher->getUrl($uri);
		$expected = 'students/browse';
		$this->assertEqual($expected, $result);

		$_GET['url'] = array();
		$Dispatcher = new Dispatcher();
		$Dispatcher->base = '';
		$uri = '/?/home';
		$result = $Dispatcher->getUrl($uri);
		$expected = '?/home';
		$this->assertEqual($expected, $result);

	}

/**
 * testBaseUrlAndWebrootWithModRewrite method
 *
 * @return void
 */
	public function testBaseUrlAndWebrootWithModRewrite() {
		$Dispatcher = new Dispatcher();

		$Dispatcher->base = false;
		$_SERVER['DOCUMENT_ROOT'] = '/cake/repo/branches';
		$_SERVER['SCRIPT_FILENAME'] = '/cake/repo/branches/1.2.x.x/app/webroot/index.php';
		$_SERVER['PHP_SELF'] = '/1.2.x.x/app/webroot/index.php';
		$result = $Dispatcher->baseUrl();
		$expected = '/1.2.x.x';
		$this->assertEqual($expected, $result);
		$expectedWebroot = '/1.2.x.x/';
		$this->assertEqual($expectedWebroot, $Dispatcher->webroot);

		$Dispatcher->base = false;
		$_SERVER['DOCUMENT_ROOT'] = '/cake/repo/branches/1.2.x.x/app/webroot';
		$_SERVER['SCRIPT_FILENAME'] = '/cake/repo/branches/1.2.x.x/app/webroot/index.php';
		$_SERVER['PHP_SELF'] = '/index.php';
		$result = $Dispatcher->baseUrl();
		$expected = '';
		$this->assertEqual($expected, $result);
		$expectedWebroot = '/';
		$this->assertEqual($expectedWebroot, $Dispatcher->webroot);

		$Dispatcher->base = false;
		$_SERVER['DOCUMENT_ROOT'] = '/cake/repo/branches/1.2.x.x/test/';
		$_SERVER['SCRIPT_FILENAME'] = '/cake/repo/branches/1.2.x.x/test/webroot/index.php';
		$_SERVER['PHP_SELF'] = '/webroot/index.php';
		$result = $Dispatcher->baseUrl();
		$expected = '';
		$this->assertEqual($expected, $result);
		$expectedWebroot = '/';
		$this->assertEqual($expectedWebroot, $Dispatcher->webroot);

		$Dispatcher->base = false;
		$_SERVER['DOCUMENT_ROOT'] = '/some/apps/where';
		$_SERVER['SCRIPT_FILENAME'] = '/some/apps/where/app/webroot/index.php';
		$_SERVER['PHP_SELF'] = '/some/apps/where/app/webroot/index.php';
		$result = $Dispatcher->baseUrl();
		$expected = '/some/apps/where';
		$this->assertEqual($expected, $result);
		$expectedWebroot = '/some/apps/where/';
		$this->assertEqual($expectedWebroot, $Dispatcher->webroot);


		Configure::write('App.dir', 'auth');

		$Dispatcher->base = false;
		$_SERVER['DOCUMENT_ROOT'] = '/cake/repo/branches';
		$_SERVER['SCRIPT_FILENAME'] = '/cake/repo/branches/demos/auth/webroot/index.php';
		$_SERVER['PHP_SELF'] = '/demos/auth/webroot/index.php';

		$result = $Dispatcher->baseUrl();
		$expected = '/demos/auth';
		$this->assertEqual($expected, $result);
		$expectedWebroot = '/demos/auth/';
		$this->assertEqual($expectedWebroot, $Dispatcher->webroot);

		Configure::write('App.dir', 'code');

		$Dispatcher->base = false;
		$_SERVER['DOCUMENT_ROOT'] = '/Library/WebServer/Documents';
		$_SERVER['SCRIPT_FILENAME'] = '/Library/WebServer/Documents/clients/PewterReport/code/webroot/index.php';
		$_SERVER['PHP_SELF'] = '/clients/PewterReport/code/webroot/index.php';
		$result = $Dispatcher->baseUrl();
		$expected = '/clients/PewterReport/code';
		$this->assertEqual($expected, $result);
		$expectedWebroot = '/clients/PewterReport/code/';
		$this->assertEqual($expectedWebroot, $Dispatcher->webroot);
	}

/**
 * testBaseUrlwithModRewriteAlias method
 *
 * @return void
 */
	public function testBaseUrlwithModRewriteAlias() {
		$_SERVER['DOCUMENT_ROOT'] = '/home/aplusnur/public_html';
		$_SERVER['SCRIPT_FILENAME'] = '/home/aplusnur/cake2/app/webroot/index.php';
		$_SERVER['PHP_SELF'] = '/control/index.php';

		Configure::write('App.base', '/control');

		$Dispatcher = new Dispatcher();
		$result = $Dispatcher->baseUrl();
		$expected = '/control';
		$this->assertEqual($expected, $result);
		$expectedWebroot = '/control/';
		$this->assertEqual($expectedWebroot, $Dispatcher->webroot);

		Configure::write('App.base', false);
		Configure::write('App.dir', 'affiliate');
		Configure::write('App.webroot', 'newaffiliate');

		$_SERVER['DOCUMENT_ROOT'] = '/var/www/abtravaff/html';
		$_SERVER['SCRIPT_FILENAME'] = '/var/www/abtravaff/html/newaffiliate/index.php';
		$_SERVER['PHP_SELF'] = '/newaffiliate/index.php';
		$Dispatcher = new Dispatcher();
		$result = $Dispatcher->baseUrl();
		$expected = '/newaffiliate';
		$this->assertEqual($expected, $result);
		$expectedWebroot = '/newaffiliate/';
		$this->assertEqual($expectedWebroot, $Dispatcher->webroot);
	}

/**
 * testBaseUrlAndWebrootWithBaseUrl method
 *
 * @return void
 */
	public function testBaseUrlAndWebrootWithBaseUrl() {
		$Dispatcher = new Dispatcher();

		Configure::write('App.dir', 'app');

		Configure::write('App.baseUrl', '/app/webroot/index.php');
		$result = $Dispatcher->baseUrl();
		$expected = '/app/webroot/index.php';
		$this->assertEqual($expected, $result);
		$expectedWebroot = '/app/webroot/';
		$this->assertEqual($expectedWebroot, $Dispatcher->webroot);

		Configure::write('App.baseUrl', '/app/webroot/test.php');
		$result = $Dispatcher->baseUrl();
		$expected = '/app/webroot/test.php';
		$this->assertEqual($expected, $result);
		$expectedWebroot = '/app/webroot/';
		$this->assertEqual($expectedWebroot, $Dispatcher->webroot);

		Configure::write('App.baseUrl', '/app/index.php');
		$result = $Dispatcher->baseUrl();
		$expected = '/app/index.php';
		$this->assertEqual($expected, $result);
		$expectedWebroot = '/app/webroot/';
		$this->assertEqual($expectedWebroot, $Dispatcher->webroot);

		Configure::write('App.baseUrl', '/index.php');
		$result = $Dispatcher->baseUrl();
		$expected = '/index.php';
		$this->assertEqual($expected, $result);
		$expectedWebroot = '/';
		$this->assertEqual($expectedWebroot, $Dispatcher->webroot);

		Configure::write('App.baseUrl', '/CakeBB/app/webroot/index.php');
		$result = $Dispatcher->baseUrl();
		$expected = '/CakeBB/app/webroot/index.php';
		$this->assertEqual($expected, $result);
		$expectedWebroot = '/CakeBB/app/webroot/';
		$this->assertEqual($expectedWebroot, $Dispatcher->webroot);

		Configure::write('App.baseUrl', '/CakeBB/app/index.php');
		$result = $Dispatcher->baseUrl();
		$expected = '/CakeBB/app/index.php';
		$this->assertEqual($expected, $result);
		$expectedWebroot = '/CakeBB/app/webroot/';
		$this->assertEqual($expectedWebroot, $Dispatcher->webroot);

		Configure::write('App.baseUrl', '/CakeBB/index.php');
		$result = $Dispatcher->baseUrl();
		$expected = '/CakeBB/index.php';
		$this->assertEqual($expected, $result);
		$expectedWebroot = '/CakeBB/app/webroot/';
		$this->assertEqual($expectedWebroot, $Dispatcher->webroot);

		Configure::write('App.baseUrl', '/dbhauser/index.php');
		$_SERVER['DOCUMENT_ROOT'] = '/kunden/homepages/4/d181710652/htdocs/joomla';
		$_SERVER['SCRIPT_FILENAME'] = '/kunden/homepages/4/d181710652/htdocs/joomla/dbhauser/index.php';
		$result = $Dispatcher->baseUrl();
		$expected = '/dbhauser/index.php';
		$this->assertEqual($expected, $result);
		$expectedWebroot = '/dbhauser/app/webroot/';
		$this->assertEqual($expectedWebroot, $Dispatcher->webroot);
	}

/**
 * testBaseUrlAndWebrootWithBase method
 *
 * @return void
 */
	public function testBaseUrlAndWebrootWithBase() {
		$Dispatcher = new Dispatcher();
		$Dispatcher->base = '/app';
		$result = $Dispatcher->baseUrl();
		$expected = '/app';
		$this->assertEqual($expected, $result);
		$expectedWebroot = '/app/';
		$this->assertEqual($expectedWebroot, $Dispatcher->webroot);

		$Dispatcher->base = '';
		$result = $Dispatcher->baseUrl();
		$expected = '';
		$this->assertEqual($expected, $result);
		$expectedWebroot = '/';
		$this->assertEqual($expectedWebroot, $Dispatcher->webroot);

		Configure::write('App.dir', 'testbed');
		$Dispatcher->base = '/cake/testbed/webroot';
		$result = $Dispatcher->baseUrl();
		$expected = '/cake/testbed/webroot';
		$this->assertEqual($expected, $result);
		$expectedWebroot = '/cake/testbed/webroot/';
		$this->assertEqual($expectedWebroot, $Dispatcher->webroot);
	}

/**
 * testMissingController method
 *
 * @return void
 */
	public function testMissingController() {
		try {
			$Dispatcher = new TestDispatcher();
			Configure::write('App.baseUrl', '/index.php');
			$url = 'some_controller/home/param:value/param2:value2';
			$controller = $Dispatcher->dispatch($url, array('return' => 1));
			$this->fail('No exception thrown');
		} catch (MissingControllerException $e) {
			$this->assertEquals('SomeControllerController', $e->getMessage());
		}
	}

/**
>>>>>>> dc67b9ca
 * testPrivate method
 *
 * @return void
 */
	public function testPrivate() {
		$Dispatcher = new TestDispatcher();
		Configure::write('App.baseUrl','/index.php');
		$url = 'some_pages/_protected/param:value/param2:value2';

		try {
			$controller = $Dispatcher->dispatch($url, array('return' => 1));
			$this->fail('No exception thrown');
		} catch (PrivateActionException $e) {
			$this->assertEquals('SomePagesController::_protected()', $e->getMessage());
		}
	}

/**
 * testMissingAction method
 *
 * @return void
 */
	public function testMissingAction() {
		$Dispatcher = new TestDispatcher();
		Configure::write('App.baseUrl', '/index.php');
		$url = 'some_pages/home/param:value/param2:value2';

		try {
			$controller = $Dispatcher->dispatch($url, array('return'=> 1));
			$this->fail('No exception thrown');
		} catch (MissingActionException $e) {
			$this->assertEquals('SomePagesController::home()', $e->getMessage());
		}
	}
	
/**
 * test that methods declared in Controller are treated as missing methods.
 *
 * @return void
 */
	function testMissingActionFromBaseClassMethods() {
		$Dispatcher = new TestDispatcher();
		Configure::write('App.baseUrl','/index.php');
		$url = 'some_pages/redirect/param:value/param2:value2';

		try {
			$controller = $Dispatcher->dispatch($url, array('return'=> 1));
			$this->fail('No exception thrown');
		} catch (MissingActionException $e) {
			$this->assertEquals('SomePagesController::redirect()', $e->getMessage());
		}
	}

/**
 * testDispatch method
 *
 * @return void
 */
	public function testDispatchBasic() {
		App::build(array(
			'views' => array(TEST_CAKE_CORE_INCLUDE_PATH . 'tests' . DS . 'test_app' . DS . 'views'. DS)
		));
		$Dispatcher = new TestDispatcher();
		Configure::write('App.baseUrl', '/index.php');
		$url = 'pages/home/param:value/param2:value2';

		$controller = $Dispatcher->dispatch($url, array('return' => 1));
		$expected = 'Pages';
		$this->assertEqual($expected, $controller->name);

		$expected = array('0' => 'home', 'param' => 'value', 'param2' => 'value2');
		$this->assertIdentical($expected, $controller->passedArgs);

		Configure::write('App.baseUrl','/pages/index.php');

		$url = 'pages/home';
		$controller = $Dispatcher->dispatch($url, array('return' => 1));

		$expected = 'Pages';
		$this->assertEqual($expected, $controller->name);

		$url = 'pages/home/';
		$controller = $Dispatcher->dispatch($url, array('return' => 1));
		$this->assertNull($controller->plugin);
		$this->assertNull($Dispatcher->params['plugin']);

		$expected = 'Pages';
		$this->assertEqual($expected, $controller->name);

		unset($Dispatcher);

		$Dispatcher = new TestDispatcher();
		Configure::write('App.baseUrl', '/timesheets/index.php');

		$url = 'timesheets';
		$controller = $Dispatcher->dispatch($url, array('return' => 1));

		$expected = 'Timesheets';
		$this->assertEqual($expected, $controller->name);

		$url = 'timesheets/';
		$controller = $Dispatcher->dispatch($url, array('return' => 1));

		$this->assertEqual('Timesheets', $controller->name);
		$this->assertEqual('/timesheets/index.php', $Dispatcher->request->base);

		$url = 'test_dispatch_pages/camelCased';
		$controller = $Dispatcher->dispatch($url, array('return' => 1));
		$this->assertEqual('TestDispatchPages', $controller->name);
	
		$url = 'test_dispatch_pages/camelCased/something. .';
		$controller = $Dispatcher->dispatch($url, array('return' => 1));
		$this->assertEqual($controller->params['pass'][0], 'something. .', 'Period was chopped off. %s');
	}

/**
 * testDispatchWithArray method
 *
 * @return void
 */
	public function testDispatchWithArray() {
		App::build(array(
			'views' => array(TEST_CAKE_CORE_INCLUDE_PATH . 'tests' . DS . 'test_app' . DS . 'views'. DS)
		));
		Router::reload();
		Configure::write('App.baseUrl', '/index.php');
		$Dispatcher = new TestDispatcher();
		Configure::write('App.baseUrl','/index.php');

		$url = array('controller' => 'pages', 'action' => 'display');
		$controller = $Dispatcher->dispatch($url, array(
			'pass' => array('home'),
			'named' => array('param' => 'value', 'param2' => 'value2'),
			'return' => 1
		));
		$expected = 'Pages';
		$this->assertEqual($expected, $controller->name);

		$expected = array('0' => 'home', 'param' => 'value', 'param2' => 'value2');
		$this->assertIdentical($expected, $controller->passedArgs);
		
		$this->assertEqual($Dispatcher->base . '/pages/display/home/param:value/param2:value2', $Dispatcher->here);
	}

/**
 * testAdminDispatch method
 *
 * @return void
 */
	public function testAdminDispatch() {
		$_POST = array();
		$Dispatcher = new TestDispatcher();
		Configure::write('Routing.prefixes', array('admin'));
		Configure::write('App.baseUrl','/cake/repo/branches/1.2.x.x/index.php');
		$url = 'admin/test_dispatch_pages/index/param:value/param2:value2';

		Router::reload();
		$controller = $Dispatcher->dispatch($url, array('return' => 1));

		$this->assertEqual($controller->name, 'TestDispatchPages');

		$this->assertIdentical($controller->passedArgs, array('param' => 'value', 'param2' => 'value2'));
		$this->assertTrue($controller->params['admin']);

		$expected = '/cake/repo/branches/1.2.x.x/index.php/admin/test_dispatch_pages/index/param:value/param2:value2';
		$this->assertIdentical($expected, $controller->here);

		$expected = '/cake/repo/branches/1.2.x.x/index.php';
		$this->assertIdentical($expected, $controller->base);
	}

/**
 * testPluginDispatch method
 *
 * @return void
 */
	public function testPluginDispatch() {
		$_POST = array();
		$_SERVER['PHP_SELF'] = '/cake/repo/branches/1.2.x.x/index.php';

		Router::reload();
		$Dispatcher = new TestDispatcher();
		Router::connect(
			'/my_plugin/:controller/*', 
			array('plugin' => 'my_plugin', 'controller' => 'pages', 'action' => 'display')
		);

		$url = 'my_plugin/some_pages/home/param:value/param2:value2';
		$controller = $Dispatcher->dispatch($url, array('return' => 1));

		$result = $Dispatcher->parseParams(new CakeRequest($url));
		$expected = array(
			'pass' => array('home'),
			'named' => array('param'=> 'value', 'param2'=> 'value2'), 'plugin'=> 'my_plugin',
			'controller'=> 'some_pages', 'action'=> 'display', 'form'=> array(),
			'url'=> array('url'=> 'my_plugin/some_pages/home/param:value/param2:value2'),
		);
		foreach ($expected as $key => $value) {
			$this->assertEqual($result[$key], $value, 'Value mismatch ' . $key . ' %');
		}

		$this->assertIdentical($controller->plugin, 'my_plugin');
		$this->assertIdentical($controller->name, 'SomePages');
		$this->assertIdentical($controller->params['controller'], 'some_pages');
		$this->assertIdentical($controller->passedArgs, array('0' => 'home', 'param'=>'value', 'param2'=>'value2'));

		$expected = '/cake/repo/branches/1.2.x.x/my_plugin/some_pages/home/param:value/param2:value2';
		$this->assertIdentical($expected, $controller->here);

		$expected = '/cake/repo/branches/1.2.x.x';
		$this->assertIdentical($expected, $controller->base);
	}

/**
 * testAutomaticPluginDispatch method
 *
 * @return void
 */
	public function testAutomaticPluginDispatch() {
		$_POST = array();
		$_SERVER['PHP_SELF'] = '/cake/repo/branches/1.2.x.x/index.php';

		Router::reload();
		$Dispatcher = new TestDispatcher();
		Router::connect(
			'/my_plugin/:controller/:action/*',
			array('plugin' => 'my_plugin', 'controller' => 'pages', 'action' => 'display')
		);

		$Dispatcher->base = false;

		$url = 'my_plugin/other_pages/index/param:value/param2:value2';
		$controller = $Dispatcher->dispatch($url, array('return' => 1));

		$this->assertIdentical($controller->plugin, 'my_plugin');
		$this->assertIdentical($controller->name, 'OtherPages');
		$this->assertIdentical($controller->action, 'index');
		$this->assertIdentical($controller->passedArgs, array('param' => 'value', 'param2' => 'value2'));

		$expected = '/cake/repo/branches/1.2.x.x/my_plugin/other_pages/index/param:value/param2:value2';
		$this->assertIdentical($expected, $controller->here);

		$expected = '/cake/repo/branches/1.2.x.x';
		$this->assertIdentical($expected, $controller->base);
	}

/**
 * testAutomaticPluginControllerDispatch method
 *
 * @return void
 */
	public function testAutomaticPluginControllerDispatch() {
		$_POST = array();
		$_SERVER['PHP_SELF'] = '/cake/repo/branches/1.2.x.x/index.php';

		$plugins = App::objects('plugin');
		$plugins[] = 'MyPlugin';
		$plugins[] = 'ArticlesTest';

		App::setObjects('plugin', $plugins);

		Router::reload();
		$Dispatcher = new TestDispatcher();
		$Dispatcher->base = false;

		$url = 'my_plugin/my_plugin/add/param:value/param2:value2';

		$controller = $Dispatcher->dispatch($url, array('return' => 1));

		$this->assertIdentical($controller->plugin, 'my_plugin');
		$this->assertIdentical($controller->name, 'MyPlugin');
		$this->assertIdentical($controller->action, 'add');
		$this->assertEqual($controller->params['named'], array('param' => 'value', 'param2' => 'value2'));


		Router::reload();
		$Dispatcher = new TestDispatcher();
		$Dispatcher->base = false;

		// Simulates the Route for a real plugin, installed in APP/plugins
		Router::connect('/my_plugin/:controller/:action/*', array('plugin' => 'my_plugin'));

		$plugin = 'MyPlugin';
		$pluginUrl = Inflector::underscore($plugin);

		$url = $pluginUrl;
		$controller = $Dispatcher->dispatch($url, array('return' => 1));
		$this->assertIdentical($controller->plugin, 'my_plugin');
		$this->assertIdentical($controller->name, 'MyPlugin');
		$this->assertIdentical($controller->action, 'index');

		$expected = $pluginUrl;
		$this->assertEqual($controller->params['controller'], $expected);


		Configure::write('Routing.prefixes', array('admin'));

		Router::reload();
		$Dispatcher = new TestDispatcher();

		$url = 'admin/my_plugin/my_plugin/add/5/param:value/param2:value2';
		$controller = $Dispatcher->dispatch($url, array('return' => 1));

		$this->assertEqual($controller->params['plugin'], 'my_plugin');
		$this->assertEqual($controller->params['controller'], 'my_plugin');
		$this->assertEqual($controller->params['action'], 'admin_add');
		$this->assertEqual($controller->params['pass'], array(5));
		$this->assertEqual($controller->params['named'], array('param' => 'value', 'param2' => 'value2'));
		$this->assertIdentical($controller->plugin, 'my_plugin');
		$this->assertIdentical($controller->name, 'MyPlugin');
		$this->assertIdentical($controller->action, 'admin_add');

		$expected = array(0 => 5, 'param'=>'value', 'param2'=>'value2');
		$this->assertEqual($controller->passedArgs, $expected);

		Configure::write('Routing.prefixes', array('admin'));
		Router::reload();

		$Dispatcher = new TestDispatcher();

		$controller = $Dispatcher->dispatch('admin/articles_test', array('return' => 1));
		$this->assertIdentical($controller->plugin, 'articles_test');
		$this->assertIdentical($controller->name, 'ArticlesTest');
		$this->assertIdentical($controller->action, 'admin_index');

		$expected = array(
			'pass'=> array(),
			'named' => array(),
			'controller' => 'articles_test',
			'plugin' => 'articles_test',
			'action' => 'admin_index',
			'prefix' => 'admin',
			'admin' =>  true,
			'form' => array(), 
			'url' => array('url' => 'admin/articles_test'),
			'return' => 1
		);
		foreach ($expected as $key => $value) {
			$this->assertEqual($controller->params[$key], $expected[$key], 'Value mismatch ' . $key . ' %s');
		}
	}

/**
 * test Plugin dispatching without controller name and using
 * plugin short form instead.
 *
 * @return void
 */
	public function testAutomaticPluginDispatchWithShortAccess() {
		$_POST = array();
		$_SERVER['PHP_SELF'] = '/cake/repo/branches/1.2.x.x/index.php';
		$plugins = App::objects('plugin');
		$plugins[] = 'MyPlugin';

		App::setObjects('plugin', $plugins);
		Router::reload();

		$Dispatcher = new TestDispatcher();
		$Dispatcher->base = false;

		$url = 'my_plugin/';
		$controller = $Dispatcher->dispatch($url, array('return' => 1));
		$this->assertEqual($controller->params['controller'], 'my_plugin');
		$this->assertEqual($controller->params['plugin'], 'my_plugin');
		$this->assertEqual($controller->params['action'], 'index');
		$this->assertFalse(isset($controller->params['pass'][0]));
	}

/**
 * test plugin shortcut urls with controllers that need to be loaded,
 * the above test uses a controller that has already been included.
 *
 * @return void
 */
	function testPluginShortCutUrlsWithControllerThatNeedsToBeLoaded() {
		$loaded = class_exists('TestPluginController', false);
		if ($this->skipIf($loaded, 'TestPluginController already loaded, this test will always pass, skipping %s')) {
			return true;
		}
		Router::reload();
		App::build(array(
			'plugins' => array(TEST_CAKE_CORE_INCLUDE_PATH . 'tests' . DS . 'test_app' . DS . 'plugins' . DS)
		), true);
		App::objects('plugin', null, false);

		$Dispatcher = new TestDispatcher();
		$Dispatcher->base = false;

		$url = 'test_plugin/';
		$controller = $Dispatcher->dispatch($url, array('return' => 1));
		$this->assertEqual($controller->params['controller'], 'test_plugin');
		$this->assertEqual($controller->params['plugin'], 'test_plugin');
		$this->assertEqual($controller->params['action'], 'index');
		$this->assertFalse(isset($controller->params['pass'][0]));

		$url = '/test_plugin/tests/index';
		$controller = $Dispatcher->dispatch($url, array('return' => 1));
		$this->assertEqual($controller->params['controller'], 'tests');
		$this->assertEqual($controller->params['plugin'], 'test_plugin');
		$this->assertEqual($controller->params['action'], 'index');
		$this->assertFalse(isset($controller->params['pass'][0]));

		$url = '/test_plugin/tests/index/some_param';
		$controller = $Dispatcher->dispatch($url, array('return' => 1));
		$this->assertEqual($controller->params['controller'], 'tests');
		$this->assertEqual($controller->params['plugin'], 'test_plugin');
		$this->assertEqual($controller->params['action'], 'index');
		$this->assertEqual($controller->params['pass'][0], 'some_param');

		App::build();
	}

/**
 * testAutomaticPluginControllerMissingActionDispatch method
 *
 * @return void
 */
	public function testAutomaticPluginControllerMissingActionDispatch() {
		$_POST = array();
		$_SERVER['PHP_SELF'] = '/cake/repo/branches/1.2.x.x/index.php';

		Router::reload();
		$Dispatcher = new TestDispatcher();
		$Dispatcher->base = false;

		$url = 'my_plugin/not_here/param:value/param2:value2';
		
		try {
			$controller = $Dispatcher->dispatch($url, array('return'=> 1));
			$this->fail('No exception.');
		} catch (MissingActionException $e) {
			$this->assertEquals('MyPluginController::not_here()', $e->getMessage());
		}

		Router::reload();
		$Dispatcher = new TestDispatcher();
		$Dispatcher->base = false;

		$url = 'my_plugin/param:value/param2:value2';
		try {
			$controller = $Dispatcher->dispatch($url, array('return'=> 1));
			$this->fail('No exception.');
		} catch (MissingActionException $e) {
			$this->assertEquals('MyPluginController::param:value()', $e->getMessage());
		}
	}

/**
 * testPrefixProtection method
 *
 * @return void
 */
	public function testPrefixProtection() {
		$_POST = array();
		$_SERVER['PHP_SELF'] = '/cake/repo/branches/1.2.x.x/index.php';

		Router::reload();
		Router::connect('/admin/:controller/:action/*', array('prefix'=>'admin'), array('controller', 'action'));

		$Dispatcher = new TestDispatcher();

		$url = 'test_dispatch_pages/admin_index/param:value/param2:value2';
		try {
			$controller = $Dispatcher->dispatch($url, array('return'=> 1));
			$this->fail('No exception.');
		} catch (PrivateActionException $e) {
			$this->assertEquals('TestDispatchPagesController::admin_index()', $e->getMessage());
		}
	}

/**
 * Test dispatching into the TestPlugin in the test_app
 *
 * @return void
 */
	public function testTestPluginDispatch() {
		$Dispatcher = new TestDispatcher();
		App::build(array(
			'plugins' => array(TEST_CAKE_CORE_INCLUDE_PATH . 'tests' . DS . 'test_app' . DS . 'plugins' . DS)
		));
		App::objects('plugin', null, false);
		Router::reload();
		Router::parse('/');

		$url = '/test_plugin/tests/index';
		$result = $Dispatcher->dispatch($url, array('return' => 1));
		$this->assertTrue(class_exists('TestsController'));
		$this->assertTrue(class_exists('TestPluginAppController'));
		$this->assertTrue(class_exists('PluginsComponentComponent'));

		$this->assertEqual($result->params['controller'], 'tests');
		$this->assertEqual($result->params['plugin'], 'test_plugin');
		$this->assertEqual($result->params['action'], 'index');

		App::build();
	}

/**
 * testChangingParamsFromBeforeFilter method
 *
 * @return void
 */
	public function testChangingParamsFromBeforeFilter() {
		$_SERVER['PHP_SELF'] = '/cake/repo/branches/1.2.x.x/index.php';
		$Dispatcher = new TestDispatcher();
		$url = 'some_posts/index/param:value/param2:value2';
		
		try {
			$controller = $Dispatcher->dispatch($url, array('return'=> 1));
			$this->fail('No exception.');
		} catch (MissingActionException $e) {
			$this->assertEquals('SomePostsController::view()', $e->getMessage());
		}

		$url = 'some_posts/something_else/param:value/param2:value2';
		$controller = $Dispatcher->dispatch($url, array('return' => 1));

		$expected = 'SomePosts';
		$this->assertEqual($expected, $controller->name);

		$expected = 'change';
		$this->assertEqual($expected, $controller->action);

		$expected = array('changed');
		$this->assertIdentical($expected, $controller->params['pass']);
	}

/**
 * testStaticAssets method
 *
 * @return void
 */
	public function testAssets() {
		Router::reload();

		App::build(array(
			'plugins' => array(TEST_CAKE_CORE_INCLUDE_PATH . 'tests' . DS . 'test_app' . DS . 'plugins' . DS),
			'vendors' => array(TEST_CAKE_CORE_INCLUDE_PATH . 'tests' . DS . 'test_app' . DS . 'vendors'. DS),
			'views' => array(TEST_CAKE_CORE_INCLUDE_PATH . 'tests' . DS . 'test_app' . DS . 'views'. DS)
		));

		$Dispatcher = new TestDispatcher();
		$Dispatcher->response = $this->getMock('CakeResponse', array('_sendHeader'));
		$debug = Configure::read('debug');
		//Configure::write('debug', 0);

		try {
			$Dispatcher->dispatch('theme/test_theme/../webroot/css/test_asset.css');
			$this->fail('No exception');
		} catch (MissingControllerException $e) {
			$this->assertEquals('ThemeController', $e->getMessage());
		}
		
		try {
			$Dispatcher->dispatch('theme/test_theme/pdfs');
			$this->fail('No exception');
		} catch (MissingControllerException $e) {
			$this->assertEquals('ThemeController', $e->getMessage());
		}

		ob_start();
		$Dispatcher->dispatch('theme/test_theme/flash/theme_test.swf');
		$result = ob_get_clean();

		$file = file_get_contents(TEST_CAKE_CORE_INCLUDE_PATH . 'tests' . DS . 'test_app' . DS . 'views' . DS . 'themed' . DS . 'test_theme' . DS . 'webroot' . DS . 'flash' . DS . 'theme_test.swf');
		$this->assertEqual($file, $result);
		$this->assertEqual('this is just a test to load swf file from the theme.', $result);

		ob_start();
		$Dispatcher->dispatch('theme/test_theme/pdfs/theme_test.pdf');
		$result = ob_get_clean();
		$file = file_get_contents(TEST_CAKE_CORE_INCLUDE_PATH . 'tests' . DS . 'test_app' . DS . 'views' . DS . 'themed' . DS . 'test_theme' . DS . 'webroot' . DS . 'pdfs' . DS . 'theme_test.pdf');
		$this->assertEqual($file, $result);
		$this->assertEqual('this is just a test to load pdf file from the theme.', $result);

		ob_start();
		$Dispatcher->dispatch('theme/test_theme/img/test.jpg');
		$result = ob_get_clean();
		$file = file_get_contents(TEST_CAKE_CORE_INCLUDE_PATH . 'tests' . DS . 'test_app' . DS . 'views' . DS . 'themed' . DS . 'test_theme' . DS . 'webroot' . DS . 'img' . DS . 'test.jpg');
		$this->assertEqual($file, $result);

		ob_start();
		$Dispatcher->asset('theme/test_theme/css/test_asset.css');
		$result = ob_get_clean();
		$this->assertEqual('this is the test asset css file', $result);

		ob_start();
		$Dispatcher->asset('theme/test_theme/js/theme.js');
		$result = ob_get_clean();
		$this->assertEqual('root theme js file', $result);

		ob_start();
		$Dispatcher->asset('theme/test_theme/js/one/theme_one.js');
		$result = ob_get_clean();
		$this->assertEqual('nested theme js file', $result);

		ob_start();
		$Dispatcher->asset('test_plugin/root.js');
		$result = ob_get_clean();
		$expected = file_get_contents(TEST_CAKE_CORE_INCLUDE_PATH . 'tests' . DS . 'test_app' . DS . 'plugins' . DS . 'test_plugin' . DS . 'webroot' . DS . 'root.js');
		$this->assertEqual($result, $expected);

		ob_start();
		$Dispatcher->dispatch('test_plugin/flash/plugin_test.swf');
		$result = ob_get_clean();
		$file = file_get_contents(TEST_CAKE_CORE_INCLUDE_PATH . 'tests' . DS . 'test_app' . DS . 'plugins' . DS . 'test_plugin' . DS . 'webroot' . DS . 'flash' . DS . 'plugin_test.swf');
		$this->assertEqual($file, $result);
		$this->assertEqual('this is just a test to load swf file from the plugin.', $result);

		ob_start();
		$Dispatcher->dispatch('test_plugin/pdfs/plugin_test.pdf');
		$result = ob_get_clean();
		$file = file_get_contents(TEST_CAKE_CORE_INCLUDE_PATH . 'tests' . DS . 'test_app' . DS . 'plugins' . DS . 'test_plugin' . DS . 'webroot' . DS . 'pdfs' . DS . 'plugin_test.pdf');
		$this->assertEqual($file, $result);
		 $this->assertEqual('this is just a test to load pdf file from the plugin.', $result);

		ob_start();
		$Dispatcher->asset('test_plugin/js/test_plugin/test.js');
		$result = ob_get_clean();
		$this->assertEqual('alert("Test App");', $result);

		ob_start();
		$Dispatcher->asset('test_plugin/js/test_plugin/test.js');
		$result = ob_get_clean();
		$this->assertEqual('alert("Test App");', $result);

		ob_start();
		$Dispatcher->asset('test_plugin/css/test_plugin_asset.css');
		$result = ob_get_clean();
		$this->assertEqual('this is the test plugin asset css file', $result);

		ob_start();
		$Dispatcher->asset('test_plugin/img/cake.icon.gif');
		$result = ob_get_clean();
		$file = file_get_contents(TEST_CAKE_CORE_INCLUDE_PATH . 'tests' . DS . 'test_app' . DS . 'plugins' . DS . 'test_plugin' .DS . 'webroot' . DS . 'img' . DS . 'cake.icon.gif');
		$this->assertEqual($file, $result);

		ob_start();
		$Dispatcher->asset('plugin_js/js/plugin_js.js');
		$result = ob_get_clean();
		$expected = "alert('win sauce');";
		$this->assertEqual($result, $expected);

		ob_start();
		$Dispatcher->asset('plugin_js/js/one/plugin_one.js');
		$result = ob_get_clean();
		$expected = "alert('plugin one nested js file');";
		$this->assertEqual($result, $expected);
		Configure::write('debug', $debug);
		//reset the 
		

		ob_start();
		$Dispatcher->asset('test_plugin/css/unknown.extension');
		$result = ob_get_clean();
		$this->assertEqual('Testing a file with unknown extension to mime mapping.', $result);
		

		ob_start();
		$Dispatcher->asset('test_plugin/css/theme_one.htc');
		$result = ob_get_clean();
		$this->assertEqual('htc file', $result);
	}

/**
 * test that missing asset processors trigger a 404 with no response body.
 *
 * @return void
 */
	function testMissingAssetProcessor404() {
		$Dispatcher = new TestDispatcher();
		$Dispatcher->response = $this->getMock('CakeResponse', array('_sendHeader'));
		Configure::write('Asset.filter', array(
			'js' => '',
			'css' => null
		));
		$this->assertNoErrors();

		ob_start();
		$Dispatcher->asset('ccss/cake.generic.css');
		$result = ob_get_clean();
		$this->assertTrue($Dispatcher->stopped);

		
	}

/**
 * test that asset filters work for theme and plugin assets	
 *
 * @return void
 */
	function testAssetFilterForThemeAndPlugins() {
		$Dispatcher = new TestDispatcher();
		$Dispatcher->response = $this->getMock('CakeResponse', array('_sendHeader'));
		Configure::write('Asset.filter', array(
			'js' => '',
			'css' => ''
		));
		$Dispatcher->asset('theme/test_theme/ccss/cake.generic.css');
		$this->assertTrue($Dispatcher->stopped);

		$Dispatcher->stopped = false;
		$Dispatcher->asset('theme/test_theme/cjs/debug_kit.js');
		$this->assertTrue($Dispatcher->stopped);

		$Dispatcher->stopped = false;
		$Dispatcher->asset('test_plugin/ccss/cake.generic.css');
		$this->assertTrue($Dispatcher->stopped);

		$Dispatcher->stopped = false;
		$Dispatcher->asset('test_plugin/cjs/debug_kit.js');
		$this->assertTrue($Dispatcher->stopped);

		$Dispatcher->stopped = false;
		$Dispatcher->asset('css/ccss/debug_kit.css');
		$this->assertFalse($Dispatcher->stopped);
		
		$Dispatcher->stopped = false;
		$Dispatcher->asset('js/cjs/debug_kit.js');
		$this->assertFalse($Dispatcher->stopped);
	}
/**
 * testFullPageCachingDispatch method
 *
 * @return void
 */
	public function testFullPageCachingDispatch() {
		Configure::write('Cache.disable', false);
		Configure::write('Cache.check', true);
		Configure::write('debug', 2);

		$_POST = array();
		$_SERVER['PHP_SELF'] = '/';

		Router::reload();
		Router::connect('/', array('controller' => 'test_cached_pages', 'action' => 'index'));

		App::build(array(
			'views' => array(TEST_CAKE_CORE_INCLUDE_PATH . 'tests' . DS . 'test_app' . DS . 'views' . DS),
		), true);

		$dispatcher = new TestDispatcher();
		$dispatcher->response = $this->getMock('CakeResponse', array('_sendHeader'));
		$url = '/';

		ob_start();
		$dispatcher->dispatch($url);
		$out = ob_get_clean();

		ob_start();
		$dispatcher->cached($url);
		$cached = ob_get_clean();

		$result = str_replace(array("\t", "\r\n", "\n"), "", $out);
		$cached = preg_replace('/<!--+[^<>]+-->/', '', $cached);
		$expected =  str_replace(array("\t", "\r\n", "\n"), "", $cached);

		$this->assertEqual($result, $expected);

		$filename = $this->__cachePath($dispatcher->here);
		unlink($filename);

		$url = 'test_cached_pages/index';
		$_POST = array(
			'slasher' => "Up in your's grill \ '"
		);

		ob_start();
		$dispatcher->dispatch($url);
		$out = ob_get_clean();

		ob_start();
		$dispatcher->cached($url);
		$cached = ob_get_clean();

		$result = str_replace(array("\t", "\r\n", "\n"), "", $out);
		$cached = preg_replace('/<!--+[^<>]+-->/', '', $cached);
		$expected =  str_replace(array("\t", "\r\n", "\n"), "", $cached);

		$this->assertEqual($result, $expected);
		$filename = $this->__cachePath($dispatcher->here);
		unlink($filename);

		$url = 'TestCachedPages/index';

		ob_start();
		$dispatcher->dispatch($url);
		$out = ob_get_clean();

		ob_start();
		$dispatcher->cached($url);
		$cached = ob_get_clean();

		$result = str_replace(array("\t", "\r\n", "\n"), "", $out);
		$cached = preg_replace('/<!--+[^<>]+-->/', '', $cached);
		$expected =  str_replace(array("\t", "\r\n", "\n"), "", $cached);

		$this->assertEqual($result, $expected);
		$filename = $this->__cachePath($dispatcher->here);
		unlink($filename);

		$url = 'TestCachedPages/test_nocache_tags';

		ob_start();
		$dispatcher->dispatch($url);
		$out = ob_get_clean();

		ob_start();
		$dispatcher->cached($url);
		$cached = ob_get_clean();

		$result = str_replace(array("\t", "\r\n", "\n"), "", $out);
		$cached = preg_replace('/<!--+[^<>]+-->/', '', $cached);
		$expected =  str_replace(array("\t", "\r\n", "\n"), "", $cached);

		$this->assertEqual($result, $expected);
		$filename = $this->__cachePath($dispatcher->here);
		unlink($filename);

		$url = 'test_cached_pages/view/param/param';

		ob_start();
		$dispatcher->dispatch($url);
		$out = ob_get_clean();

		ob_start();
		$dispatcher->cached($url);
		$cached = ob_get_clean();

		$result = str_replace(array("\t", "\r\n", "\n"), "", $out);
		$cached = preg_replace('/<!--+[^<>]+-->/', '', $cached);
		$expected =  str_replace(array("\t", "\r\n", "\n"), "", $cached);

		$this->assertEqual($result, $expected);
		$filename = $this->__cachePath($dispatcher->here);
		unlink($filename);

		$url = 'test_cached_pages/view/foo:bar/value:goo';

		ob_start();
		$dispatcher->dispatch($url);
		$out = ob_get_clean();

		ob_start();
		$dispatcher->cached($url);
		$cached = ob_get_clean();

		$result = str_replace(array("\t", "\r\n", "\n"), "", $out);
		$cached = preg_replace('/<!--+[^<>]+-->/', '', $cached);
		$expected =  str_replace(array("\t", "\r\n", "\n"), "", $cached);

		$this->assertEqual($result, $expected);
		$filename = $this->__cachePath($dispatcher->here);
		$this->assertTrue(file_exists($filename));

		unlink($filename);
	}

/**
 * test that cached() registers a view and un-registers it.  Tests
 * that helpers using don't fail
 *
 * @return void
 */
	function testCachedRegisteringViewObject() {
		Configure::write('Cache.disable', false);
		Configure::write('Cache.check', true);
		Configure::write('debug', 2);

		$_POST = array();
		$_SERVER['PHP_SELF'] = '/';

		Router::reload();
		App::build(array(
			'views' => array(TEST_CAKE_CORE_INCLUDE_PATH . 'tests' . DS . 'test_app' . DS . 'views'. DS)
		));

		$dispatcher = new TestDispatcher();
		$dispatcher->response = $this->getMock('CakeResponse', array('_sendHeader'));
		$dispatcher->base = false;

		$url = 'test_cached_pages/cache_form';
		ob_start();
		$dispatcher->dispatch($url);
		$out = ob_get_clean();

		ClassRegistry::flush();

		ob_start();
		$dispatcher->cached($url);
		$cached = ob_get_clean();

		$result = str_replace(array("\t", "\r\n", "\n"), "", $out);
		$cached = preg_replace('/<!--+[^<>]+-->/', '', $cached);
		$expected =  str_replace(array("\t", "\r\n", "\n"), "", $cached);

		$this->assertEqual($result, $expected);
		$filename = $this->__cachePath($dispatcher->here);
		@unlink($filename);
		ClassRegistry::flush();
	}

/**
 * testHttpMethodOverrides method
 *
 * @return void
 */
	public function testHttpMethodOverrides() {
		Router::reload();
		Router::mapResources('Posts');

		$_SERVER['REQUEST_METHOD'] = 'POST';
		$dispatcher = new Dispatcher();

		$result = $dispatcher->parseParams(new CakeRequest('/posts'));
		$expected = array('pass' => array(), 'named' => array(), 'plugin' => null, 'controller' => 'posts', 'action' => 'add', '[method]' => 'POST', 'form' => array());
		foreach ($expected as $key => $value) {
			$this->assertEqual($result[$key], $value, 'Value mismatch for ' . $key . ' %s');
		}

		$_SERVER['REQUEST_METHOD'] = 'GET';
		$_SERVER['HTTP_X_HTTP_METHOD_OVERRIDE'] = 'PUT';

		$result = $dispatcher->parseParams(new CakeRequest('/posts/5'));
		$expected = array('pass' => array('5'), 'named' => array(), 'id' => '5', 'plugin' => null, 'controller' => 'posts', 'action' => 'edit', '[method]' => 'PUT', 'form' => array());
		foreach ($expected as $key => $value) {
			$this->assertEqual($result[$key], $value, 'Value mismatch for ' . $key . ' %s');
		}

		unset($_SERVER['HTTP_X_HTTP_METHOD_OVERRIDE']);
		$_SERVER['REQUEST_METHOD'] = 'GET';

		$result = $dispatcher->parseParams(new CakeRequest('/posts/5'));
		$expected = array('pass' => array('5'), 'named' => array(), 'id' => '5', 'plugin' => null, 'controller' => 'posts', 'action' => 'view', '[method]' => 'GET', 'form' => array());
		foreach ($expected as $key => $value) {
			$this->assertEqual($result[$key], $value, 'Value mismatch for ' . $key . ' %s');
		}

		$_POST['_method'] = 'PUT';

		$result = $dispatcher->parseParams(new CakeRequest('/posts/5'));
		$expected = array('pass' => array('5'), 'named' => array(), 'id' => '5', 'plugin' => null, 'controller' => 'posts', 'action' => 'edit', '[method]' => 'PUT', 'form' => array());
		foreach ($expected as $key => $value) {
			$this->assertEqual($result[$key], $value, 'Value mismatch for ' . $key . ' %s');
		}

		$_POST['_method'] = 'POST';
		$_POST['data'] = array('Post' => array('title' => 'New Post'));
		$_POST['extra'] = 'data';
		$_SERVER = array();

		$result = $dispatcher->parseParams(new CakeRequest('/posts'));
		$expected = array(
			'pass' => array(), 'named' => array(), 'plugin' => null, 'controller' => 'posts', 'action' => 'add',
			'[method]' => 'POST', 'form' => array('extra' => 'data'), 'data' => array('Post' => array('title' => 'New Post')),
		);
		foreach ($expected as $key => $value) {
			$this->assertEqual($result[$key], $value, 'Value mismatch for ' . $key . ' %s');
		}

		unset($_POST['_method']);
	}

/**
<<<<<<< HEAD
 * Tests that the Dispatcher does not return an empty action
 *
 * @return void
 */
	public function testTrailingSlash() {
		$_POST = array();
		$_SERVER['PHP_SELF'] = '/cake/repo/branches/1.2.x.x/index.php';

		Router::reload();
		$Dispatcher = new TestDispatcher();
		Router::connect('/myalias/:action/*', array('controller' => 'my_controller', 'action' => null));

		$Dispatcher->base = false;
		$url = 'myalias/'; //Fails
		$result = $Dispatcher->parseParams(new CakeRequest($url));
		$this->assertEqual('index', $result['action']);

		$url = 'myalias'; //Passes
		$result = $Dispatcher->parseParams(new CakeRequest($url));
		$this->assertEqual('index', $result['action']);
=======
 * Tests that invalid characters cannot be injected into the application base path.
 *
 * @return void
 */
	public function testBasePathInjection() {
		$self = $_SERVER['PHP_SELF'];
		$_SERVER['PHP_SELF'] = urldecode(
			"/index.php/%22%3E%3Ch1%20onclick=%22alert('xss');%22%3Eheya%3C/h1%3E"
		);

		$dispatcher = new Dispatcher();
		$result = $dispatcher->baseUrl();
		$expected = '/index.php/h1 onclick=alert(xss);heya';
		$this->assertEqual($result, $expected);
	}

/**
 * testEnvironmentDetection method
 *
 * @return void
 */
	public function testEnvironmentDetection() {
		$dispatcher = new Dispatcher();

		$environments = array(
			'IIS' => array(
				'No rewrite base path' => array(
					'App' => array('base' => false, 'baseUrl' => '/index.php?', 'server' => 'IIS'),
					'SERVER' => array('HTTPS' => 'off', 'SCRIPT_NAME' => '/index.php', 'PATH_TRANSLATED' => 'C:\\Inetpub\\wwwroot', 'QUERY_STRING' => '', 'REMOTE_ADDR' => '127.0.0.1', 'REMOTE_HOST' => '127.0.0.1', 'REQUEST_METHOD' => 'GET', 'SERVER_NAME' => 'localhost', 'SERVER_PORT' => '80', 'SERVER_PROTOCOL' => 'HTTP/1.1', 'SERVER_SOFTWARE' => 'Microsoft-IIS/5.1', 'APPL_PHYSICAL_PATH' => 'C:\\Inetpub\\wwwroot\\', 'REQUEST_URI' => '/index.php', 'URL' => '/index.php', 'SCRIPT_FILENAME' => 'C:\\Inetpub\\wwwroot\\index.php', 'ORIG_PATH_INFO' => '/index.php', 'PATH_INFO' => '', 'ORIG_PATH_TRANSLATED' => 'C:\\Inetpub\\wwwroot\\index.php', 'DOCUMENT_ROOT' => 'C:\\Inetpub\\wwwroot', 'PHP_SELF' => '/index.php', 'HTTP_ACCEPT' => '*/*', 'HTTP_ACCEPT_LANGUAGE' => 'en-us', 'HTTP_CONNECTION' => 'Keep-Alive', 'HTTP_HOST' => 'localhost', 'HTTP_USER_AGENT' => 'Mozilla/4.0 (compatible; MSIE 6.0; Windows NT 5.1; SV1; .NET CLR 2.0.50727)', 'HTTP_ACCEPT_ENCODING' => 'gzip, deflate', 'argv' => array(), 'argc' => 0),
					'reload' => true,
					'path' => ''
				),
				'No rewrite with path' => array(
					'SERVER' => array('QUERY_STRING' => '/posts/add', 'REQUEST_URI' => '/index.php?/posts/add', 'URL' => '/index.php?/posts/add', 'argv' => array('/posts/add'), 'argc' => 1),
					'reload' => false,
					'path' => '/posts/add'
				),
				'No rewrite sub dir 1' => array(
					'GET' => array(),
					'SERVER' => array('QUERY_STRING' => '',  'REQUEST_URI' => '/index.php', 'URL' => '/index.php', 'SCRIPT_FILENAME' => 'C:\\Inetpub\\wwwroot\\index.php', 'ORIG_PATH_INFO' => '/index.php', 'PATH_INFO' => '', 'ORIG_PATH_TRANSLATED' => 'C:\\Inetpub\\wwwroot\\index.php', 'DOCUMENT_ROOT' => 'C:\\Inetpub\\wwwroot', 'PHP_SELF' => '/index.php', 'argv' => array(), 'argc' => 0),
					'reload' => false,
					'path' => ''
				),
				'No rewrite sub dir 1 with path' => array(
					'GET' => array('/posts/add' => ''),
					'SERVER' => array('QUERY_STRING' => '/posts/add', 'REQUEST_URI' => '/index.php?/posts/add', 'URL' => '/index.php?/posts/add', 'SCRIPT_FILENAME' => 'C:\\Inetpub\\wwwroot\\index.php', 'argv' => array('/posts/add'), 'argc' => 1),
					'reload' => false,
					'path' => '/posts/add'
				),
				'No rewrite sub dir 2' => array(
					'App' => array('base' => false, 'baseUrl' => '/site/index.php?', 'dir' => 'app', 'webroot' => 'webroot', 'server' => 'IIS'),
					'GET' => array(),
					'POST' => array(),
					'SERVER' => array('SCRIPT_NAME' => '/site/index.php', 'PATH_TRANSLATED' => 'C:\\Inetpub\\wwwroot', 'QUERY_STRING' => '', 'REQUEST_URI' => '/site/index.php', 'URL' => '/site/index.php', 'SCRIPT_FILENAME' => 'C:\\Inetpub\\wwwroot\\site\\index.php', 'DOCUMENT_ROOT' => 'C:\\Inetpub\\wwwroot', 'PHP_SELF' => '/site/index.php', 'argv' => array(), 'argc' => 0),
					'reload' => false,
					'path' => ''
				),
				'No rewrite sub dir 2 with path' => array(
					'GET' => array('/posts/add' => ''),
					'SERVER' => array('SCRIPT_NAME' => '/site/index.php', 'PATH_TRANSLATED' => 'C:\\Inetpub\\wwwroot', 'QUERY_STRING' => '/posts/add', 'REQUEST_URI' => '/site/index.php?/posts/add', 'URL' => '/site/index.php?/posts/add', 'ORIG_PATH_TRANSLATED' => 'C:\\Inetpub\\wwwroot\\site\\index.php', 'DOCUMENT_ROOT' => 'C:\\Inetpub\\wwwroot', 'PHP_SELF' => '/site/index.php', 'argv' => array('/posts/add'), 'argc' => 1),
					'reload' => false,
					'path' => '/posts/add'
				)
			),
			'Apache' => array(
				'No rewrite base path' => array(
					'App' => array('base' => false, 'baseUrl' => '/index.php', 'dir' => 'app', 'webroot' => 'webroot'),
					'SERVER' => array('SERVER_NAME' => 'localhost', 'SERVER_ADDR' => '::1', 'SERVER_PORT' => '80', 'REMOTE_ADDR' => '::1', 'DOCUMENT_ROOT' => '/Library/WebServer/Documents/officespace/app/webroot', 'SCRIPT_FILENAME' => '/Library/WebServer/Documents/site/app/webroot/index.php', 'REQUEST_METHOD' => 'GET', 'QUERY_STRING' => '', 'REQUEST_URI' => '/', 'SCRIPT_NAME' => '/index.php', 'PHP_SELF' => '/index.php', 'argv' => array(), 'argc' => 0),
					'reload' => true,
					'path' => ''
				),
				'No rewrite with path' => array(
					'SERVER' => array('UNIQUE_ID' => 'VardGqn@17IAAAu7LY8AAAAK', 'HTTP_USER_AGENT' => 'Mozilla/5.0 (Macintosh; U; Intel Mac OS X; en-us) AppleWebKit/523.10.5 (KHTML, like Gecko) Version/3.0.4 Safari/523.10.6', 'HTTP_ACCEPT' => 'text/xml,application/xml,application/xhtml+xml,text/html;q=0.9,text/plain;q=0.8,image/png,*/*;q=0.5', 'HTTP_ACCEPT_LANGUAGE' => 'en-us', 'HTTP_ACCEPT_ENCODING' => 'gzip, deflate', 'HTTP_CONNECTION' => 'keep-alive', 'HTTP_HOST' => 'localhost', 'DOCUMENT_ROOT' => '/Library/WebServer/Documents/officespace/app/webroot', 'SCRIPT_FILENAME' => '/Library/WebServer/Documents/officespace/app/webroot/index.php', 'QUERY_STRING' => '', 'REQUEST_URI' => '/index.php/posts/add', 'SCRIPT_NAME' => '/index.php', 'PATH_INFO' => '/posts/add', 'PHP_SELF' => '/index.php/posts/add', 'argv' => array(), 'argc' => 0),
					'reload' => false,
					'path' => '/posts/add'
				),
				'GET Request at base domain' => array(
					'App' => array('base' => false, 'baseUrl' => null, 'dir' => 'app', 'webroot' => 'webroot'),
					'SERVER'	=> array('UNIQUE_ID' => '2A-v8sCoAQ8AAAc-2xUAAAAB', 'HTTP_ACCEPT_LANGUAGE' => 'en-us', 'HTTP_ACCEPT_ENCODING' => 'gzip, deflate', 'HTTP_COOKIE' => 'CAKEPHP=jcbv51apn84kd9ucv5aj2ln3t3', 'HTTP_CONNECTION' => 'keep-alive', 'HTTP_HOST' => 'cake.1.2', 'SERVER_NAME' => 'cake.1.2', 'SERVER_ADDR' => '127.0.0.1', 'SERVER_PORT' => '80', 'REMOTE_ADDR' => '127.0.0.1', 'DOCUMENT_ROOT' => '/Volumes/Home/htdocs/cake/repo/branches/1.2.x.x/app/webroot', 'SERVER_ADMIN' => 'you@example.com', 'SCRIPT_FILENAME' => '/Volumes/Home/htdocs/cake/repo/branches/1.2.x.x/app/webroot/index.php', 'REMOTE_PORT' => '53550', 'GATEWAY_INTERFACE' => 'CGI/1.1', 'SERVER_PROTOCOL' => 'HTTP/1.1', 'REQUEST_METHOD' => 'GET', 'QUERY_STRING' => 'a=b', 'REQUEST_URI' => '/?a=b', 'SCRIPT_NAME' => '/index.php', 'PHP_SELF' => '/index.php'),
					'GET' => array('a' => 'b'),
					'POST' => array(),
					'reload' => true,
					'path' => '',
					'urlParams' => array('a' => 'b'),
					'environment' => array('CGI_MODE' => false)
				),
				'New CGI no mod_rewrite' => array(
					'App' => array('base' => false, 'baseUrl' => '/limesurvey20/index.php', 'dir' => 'app', 'webroot' => 'webroot'),
					'SERVER' => array('DOCUMENT_ROOT' => '/home/.sites/110/site313/web', 'PATH_INFO' => '/installations', 'PATH_TRANSLATED' => '/home/.sites/110/site313/web/limesurvey20/index.php', 'PHPRC' => '/home/.sites/110/site313', 'QUERY_STRING' => '', 'REQUEST_METHOD' => 'GET', 'REQUEST_URI' => '/limesurvey20/index.php/installations', 'SCRIPT_FILENAME' => '/home/.sites/110/site313/web/limesurvey20/index.php', 'SCRIPT_NAME' => '/limesurvey20/index.php', 'SCRIPT_URI' => 'http://www.gisdat-umfragen.at/limesurvey20/index.php/installations', 'PHP_SELF' => '/limesurvey20/index.php/installations', 'CGI_MODE' => true),
					'GET' => array(),
					'POST' => array(),
					'reload' => true,
					'path' => '/installations',
					'urlParams' => array(),
					'environment' => array('CGI_MODE' => true)
				)
			)
		);
		$backup = $this->__backupEnvironment();

		foreach ($environments as $name => $env) {
			foreach ($env as $descrip => $settings) {
				if ($settings['reload']) {
					$this->__reloadEnvironment();
				}
				$this->__loadEnvironment($settings);
				$this->assertEqual($dispatcher->uri(), $settings['path'], "%s on environment: {$name}, on setting: {$descrip}");

				if (isset($settings['urlParams'])) {
					$this->assertEqual($_GET, $settings['urlParams'], "%s on environment: {$name}, on setting: {$descrip}");
				}
				if (isset($settings['environment'])) {
					foreach ($settings['environment'] as $key => $val) {
						$this->assertEqual(env($key), $val, "%s on key {$key} on environment: {$name}, on setting: {$descrip}");
					}
				}
			}
		}
		$this->__loadEnvironment(array_merge(array('reload' => true), $backup));
>>>>>>> dc67b9ca
	}

/**
 * backupEnvironment method
 *
 * @return void
 * @access private
 */
	function __backupEnvironment() {
		return array(
			'App'	=> Configure::read('App'),
			'GET'	=> $_GET,
			'POST'	=> $_POST,
			'SERVER'=> $_SERVER
		);
	}

/**
 * reloadEnvironment method
 *
 * @return void
 * @access private
 */
	function __reloadEnvironment() {
		foreach ($_GET as $key => $val) {
			unset($_GET[$key]);
		}
		foreach ($_POST as $key => $val) {
			unset($_POST[$key]);
		}
		foreach ($_SERVER as $key => $val) {
			unset($_SERVER[$key]);
		}
		Configure::write('App', array());
	}

/**
 * loadEnvironment method
 *
 * @param mixed $env
 * @return void
 * @access private
 */
	function __loadEnvironment($env) {
		if ($env['reload']) {
			$this->__reloadEnvironment();
		}

		if (isset($env['App'])) {
			Configure::write('App', $env['App']);
		}

		if (isset($env['GET'])) {
			foreach ($env['GET'] as $key => $val) {
				$_GET[$key] = $val;
			}
		}

		if (isset($env['POST'])) {
			foreach ($env['POST'] as $key => $val) {
				$_POST[$key] = $val;
			}
		}

		if (isset($env['SERVER'])) {
			foreach ($env['SERVER'] as $key => $val) {
				$_SERVER[$key] = $val;
			}
		}
	}

/**
 * cachePath method
 *
 * @param mixed $her
 * @return string
 * @access private
 */
	function __cachePath($here) {
		$path = $here;
		if ($here == '/') {
			$path = 'home';
		}
		$path = strtolower(Inflector::slug($path));

		$filename = CACHE . 'views' . DS . $path . '.php';

		if (!file_exists($filename)) {
			$filename = CACHE . 'views' . DS . $path . '_index.php';
		}
		return $filename;
	}
}<|MERGE_RESOLUTION|>--- conflicted
+++ resolved
@@ -708,507 +708,6 @@
 	}
 
 /**
-<<<<<<< HEAD
-=======
- * testFileUploadArrayStructure method
- *
- * @return void
- */
-	public function testFileUploadArrayStructure() {
-		$_FILES = array('data' => array('name' => array(
-			'File' => array(
-				array('data' => 'cake_mssql_patch.patch'),
-					array('data' => 'controller.diff'),
-					array('data' => ''),
-					array('data' => ''),
-				),
-				'Post' => array('attachment' => 'jquery-1.2.1.js'),
-			),
-			'type' => array(
-				'File' => array(
-					array('data' => ''),
-					array('data' => ''),
-					array('data' => ''),
-					array('data' => ''),
-				),
-				'Post' => array('attachment' => 'application/x-javascript'),
-			),
-			'tmp_name' => array(
-				'File' => array(
-					array('data' => '/private/var/tmp/phpy05Ywj'),
-					array('data' => '/private/var/tmp/php7MBztY'),
-					array('data' => ''),
-					array('data' => ''),
-				),
-				'Post' => array('attachment' => '/private/var/tmp/phpEwlrIo'),
-			),
-			'error' => array(
-				'File' => array(
-					array('data' => 0),
-					array('data' => 0),
-					array('data' => 4),
-					array('data' => 4)
-				),
-				'Post' => array('attachment' => 0)
-			),
-			'size' => array(
-				'File' => array(
-					array('data' => 6271),
-					array('data' => 350),
-					array('data' => 0),
-					array('data' => 0),
-				),
-				'Post' => array('attachment' => 80469)
-			),
-		));
-
-		$Dispatcher = new Dispatcher();
-		$result = $Dispatcher->parseParams('/');
-
-		$expected = array(
-			'File' => array(
-				array('data' => array(
-					'name' => 'cake_mssql_patch.patch',
-					'type' => '',
-					'tmp_name' => '/private/var/tmp/phpy05Ywj',
-					'error' => 0,
-					'size' => 6271,
-				),
-			),
-			array('data' => array(
-				'name' => 'controller.diff',
-				'type' => '',
-				'tmp_name' => '/private/var/tmp/php7MBztY',
-				'error' => 0,
-				'size' => 350,
-			)),
-			array('data' => array(
-				'name' => '',
-				'type' => '',
-				'tmp_name' => '',
-				'error' => 4,
-				'size' => 0,
-			)),
-			array('data' => array(
-				'name' => '',
-				'type' => '',
-				'tmp_name' => '',
-				'error' => 4,
-				'size' => 0,
-			)),
-		),
-		'Post' => array('attachment' => array(
-			'name' => 'jquery-1.2.1.js',
-			'type' => 'application/x-javascript',
-			'tmp_name' => '/private/var/tmp/phpEwlrIo',
-			'error' => 0,
-			'size' => 80469,
-		)));
-		$this->assertEqual($result['data'], $expected);
-
-		$_FILES = array(
-			'data' => array(
-				'name' => array(
-					'Document' => array(
-						1 => array(
-							'birth_cert' => 'born on.txt',
-							'passport' => 'passport.txt',
-							'drivers_license' => 'ugly pic.jpg'
-						),
-						2 => array(
-							'birth_cert' => 'aunt betty.txt',
-							'passport' => 'betty-passport.txt',
-							'drivers_license' => 'betty-photo.jpg'
-						),
-					),
-				),
-				'type' => array(
-					'Document' => array(
-						1 => array(
-							'birth_cert' => 'application/octet-stream',
-							'passport' => 'application/octet-stream',
-							'drivers_license' => 'application/octet-stream',
-						),
-						2 => array(
-							'birth_cert' => 'application/octet-stream',
-							'passport' => 'application/octet-stream',
-							'drivers_license' => 'application/octet-stream',
-						)
-					)
-				),
-				'tmp_name' => array(
-					'Document' => array(
-						1 => array(
-							'birth_cert' => '/private/var/tmp/phpbsUWfH',
-							'passport' => '/private/var/tmp/php7f5zLt',
- 							'drivers_license' => '/private/var/tmp/phpMXpZgT',
-						),
-						2 => array(
-							'birth_cert' => '/private/var/tmp/php5kHZt0',
- 							'passport' => '/private/var/tmp/phpnYkOuM',
- 							'drivers_license' => '/private/var/tmp/php9Rq0P3',
-						)
-					)
-				),
-				'error' => array(
-					'Document' => array(
-						1 => array(
-							'birth_cert' => 0,
-							'passport' => 0,
- 							'drivers_license' => 0,
-						),
-						2 => array(
-							'birth_cert' => 0,
- 							'passport' => 0,
- 							'drivers_license' => 0,
-						)
-					)
-				),
-				'size' => array(
-					'Document' => array(
-						1 => array(
-							'birth_cert' => 123,
-							'passport' => 458,
- 							'drivers_license' => 875,
-						),
-						2 => array(
-							'birth_cert' => 876,
- 							'passport' => 976,
- 							'drivers_license' => 9783,
-						)
-					)
-				)
-			)
-		);
-		$Dispatcher = new Dispatcher();
-		$result = $Dispatcher->parseParams('/');
-		$expected = array(
-			'Document' => array(
-				1 => array(
-					'birth_cert' => array(
-						'name' => 'born on.txt',
-						'tmp_name' => '/private/var/tmp/phpbsUWfH',
-						'error' => 0,
-						'size' => 123,
-						'type' => 'application/octet-stream',
-					),
-					'passport' => array(
-						'name' => 'passport.txt',
-						'tmp_name' => '/private/var/tmp/php7f5zLt',
-						'error' => 0,
-						'size' => 458,
-						'type' => 'application/octet-stream',
-					),
-					'drivers_license' => array(
-						'name' => 'ugly pic.jpg',
-						'tmp_name' => '/private/var/tmp/phpMXpZgT',
-						'error' => 0,
-						'size' => 875,
-						'type' => 'application/octet-stream',
-					),
-				),
-				2 => array(
-					'birth_cert' => array(
-						'name' => 'aunt betty.txt',
-						'tmp_name' => '/private/var/tmp/php5kHZt0',
-						'error' => 0,
-						'size' => 876,
-						'type' => 'application/octet-stream',
-					),
-					'passport' => array(
-						'name' => 'betty-passport.txt',
-						'tmp_name' => '/private/var/tmp/phpnYkOuM',
-						'error' => 0,
-						'size' => 976,
-						'type' => 'application/octet-stream',
-					),
-					'drivers_license' => array(
-						'name' => 'betty-photo.jpg',
-						'tmp_name' => '/private/var/tmp/php9Rq0P3',
-						'error' => 0,
-						'size' => 9783,
-						'type' => 'application/octet-stream',
-					),
-				),
-			)
-		);
-		$this->assertEqual($result['data'], $expected);
-
-
-		$_FILES = array(
-			'data' => array(
-				'name' => array('birth_cert' => 'born on.txt'),
-				'type' => array('birth_cert' => 'application/octet-stream'),
-				'tmp_name' => array('birth_cert' => '/private/var/tmp/phpbsUWfH'),
-				'error' => array('birth_cert' => 0),
-				'size' => array('birth_cert' => 123)
-			)
-		);
-
-		$Dispatcher = new Dispatcher();
-		$result = $Dispatcher->parseParams('/');
-
-		$expected = array(
-			'birth_cert' => array(
-				'name' => 'born on.txt',
-				'type' => 'application/octet-stream',
-				'tmp_name' => '/private/var/tmp/phpbsUWfH',
-				'error' => 0,
-				'size' => 123
-			)
-		);
-
-		$this->assertEqual($result['data'], $expected);
-	}
-
-/**
- * testGetUrl method
- *
- * @return void
- */
-	public function testGetUrl() {
-		$Dispatcher = new Dispatcher();
-		$Dispatcher->base = '/app/webroot/index.php';
-		$uri = '/app/webroot/index.php/posts/add';
-		$result = $Dispatcher->getUrl($uri);
-		$expected = 'posts/add';
-		$this->assertEqual($expected, $result);
-
-		Configure::write('App.baseUrl', '/app/webroot/index.php');
-
-		$uri = '/posts/add';
-		$result = $Dispatcher->getUrl($uri);
-		$expected = 'posts/add';
-		$this->assertEqual($expected, $result);
-
-		$_GET['url'] = array();
-		Configure::write('App.base', '/control');
-		$Dispatcher = new Dispatcher();
-		$Dispatcher->baseUrl();
-		$uri = '/control/students/browse';
-		$result = $Dispatcher->getUrl($uri);
-		$expected = 'students/browse';
-		$this->assertEqual($expected, $result);
-
-		$_GET['url'] = array();
-		$Dispatcher = new Dispatcher();
-		$Dispatcher->base = '';
-		$uri = '/?/home';
-		$result = $Dispatcher->getUrl($uri);
-		$expected = '?/home';
-		$this->assertEqual($expected, $result);
-
-	}
-
-/**
- * testBaseUrlAndWebrootWithModRewrite method
- *
- * @return void
- */
-	public function testBaseUrlAndWebrootWithModRewrite() {
-		$Dispatcher = new Dispatcher();
-
-		$Dispatcher->base = false;
-		$_SERVER['DOCUMENT_ROOT'] = '/cake/repo/branches';
-		$_SERVER['SCRIPT_FILENAME'] = '/cake/repo/branches/1.2.x.x/app/webroot/index.php';
-		$_SERVER['PHP_SELF'] = '/1.2.x.x/app/webroot/index.php';
-		$result = $Dispatcher->baseUrl();
-		$expected = '/1.2.x.x';
-		$this->assertEqual($expected, $result);
-		$expectedWebroot = '/1.2.x.x/';
-		$this->assertEqual($expectedWebroot, $Dispatcher->webroot);
-
-		$Dispatcher->base = false;
-		$_SERVER['DOCUMENT_ROOT'] = '/cake/repo/branches/1.2.x.x/app/webroot';
-		$_SERVER['SCRIPT_FILENAME'] = '/cake/repo/branches/1.2.x.x/app/webroot/index.php';
-		$_SERVER['PHP_SELF'] = '/index.php';
-		$result = $Dispatcher->baseUrl();
-		$expected = '';
-		$this->assertEqual($expected, $result);
-		$expectedWebroot = '/';
-		$this->assertEqual($expectedWebroot, $Dispatcher->webroot);
-
-		$Dispatcher->base = false;
-		$_SERVER['DOCUMENT_ROOT'] = '/cake/repo/branches/1.2.x.x/test/';
-		$_SERVER['SCRIPT_FILENAME'] = '/cake/repo/branches/1.2.x.x/test/webroot/index.php';
-		$_SERVER['PHP_SELF'] = '/webroot/index.php';
-		$result = $Dispatcher->baseUrl();
-		$expected = '';
-		$this->assertEqual($expected, $result);
-		$expectedWebroot = '/';
-		$this->assertEqual($expectedWebroot, $Dispatcher->webroot);
-
-		$Dispatcher->base = false;
-		$_SERVER['DOCUMENT_ROOT'] = '/some/apps/where';
-		$_SERVER['SCRIPT_FILENAME'] = '/some/apps/where/app/webroot/index.php';
-		$_SERVER['PHP_SELF'] = '/some/apps/where/app/webroot/index.php';
-		$result = $Dispatcher->baseUrl();
-		$expected = '/some/apps/where';
-		$this->assertEqual($expected, $result);
-		$expectedWebroot = '/some/apps/where/';
-		$this->assertEqual($expectedWebroot, $Dispatcher->webroot);
-
-
-		Configure::write('App.dir', 'auth');
-
-		$Dispatcher->base = false;
-		$_SERVER['DOCUMENT_ROOT'] = '/cake/repo/branches';
-		$_SERVER['SCRIPT_FILENAME'] = '/cake/repo/branches/demos/auth/webroot/index.php';
-		$_SERVER['PHP_SELF'] = '/demos/auth/webroot/index.php';
-
-		$result = $Dispatcher->baseUrl();
-		$expected = '/demos/auth';
-		$this->assertEqual($expected, $result);
-		$expectedWebroot = '/demos/auth/';
-		$this->assertEqual($expectedWebroot, $Dispatcher->webroot);
-
-		Configure::write('App.dir', 'code');
-
-		$Dispatcher->base = false;
-		$_SERVER['DOCUMENT_ROOT'] = '/Library/WebServer/Documents';
-		$_SERVER['SCRIPT_FILENAME'] = '/Library/WebServer/Documents/clients/PewterReport/code/webroot/index.php';
-		$_SERVER['PHP_SELF'] = '/clients/PewterReport/code/webroot/index.php';
-		$result = $Dispatcher->baseUrl();
-		$expected = '/clients/PewterReport/code';
-		$this->assertEqual($expected, $result);
-		$expectedWebroot = '/clients/PewterReport/code/';
-		$this->assertEqual($expectedWebroot, $Dispatcher->webroot);
-	}
-
-/**
- * testBaseUrlwithModRewriteAlias method
- *
- * @return void
- */
-	public function testBaseUrlwithModRewriteAlias() {
-		$_SERVER['DOCUMENT_ROOT'] = '/home/aplusnur/public_html';
-		$_SERVER['SCRIPT_FILENAME'] = '/home/aplusnur/cake2/app/webroot/index.php';
-		$_SERVER['PHP_SELF'] = '/control/index.php';
-
-		Configure::write('App.base', '/control');
-
-		$Dispatcher = new Dispatcher();
-		$result = $Dispatcher->baseUrl();
-		$expected = '/control';
-		$this->assertEqual($expected, $result);
-		$expectedWebroot = '/control/';
-		$this->assertEqual($expectedWebroot, $Dispatcher->webroot);
-
-		Configure::write('App.base', false);
-		Configure::write('App.dir', 'affiliate');
-		Configure::write('App.webroot', 'newaffiliate');
-
-		$_SERVER['DOCUMENT_ROOT'] = '/var/www/abtravaff/html';
-		$_SERVER['SCRIPT_FILENAME'] = '/var/www/abtravaff/html/newaffiliate/index.php';
-		$_SERVER['PHP_SELF'] = '/newaffiliate/index.php';
-		$Dispatcher = new Dispatcher();
-		$result = $Dispatcher->baseUrl();
-		$expected = '/newaffiliate';
-		$this->assertEqual($expected, $result);
-		$expectedWebroot = '/newaffiliate/';
-		$this->assertEqual($expectedWebroot, $Dispatcher->webroot);
-	}
-
-/**
- * testBaseUrlAndWebrootWithBaseUrl method
- *
- * @return void
- */
-	public function testBaseUrlAndWebrootWithBaseUrl() {
-		$Dispatcher = new Dispatcher();
-
-		Configure::write('App.dir', 'app');
-
-		Configure::write('App.baseUrl', '/app/webroot/index.php');
-		$result = $Dispatcher->baseUrl();
-		$expected = '/app/webroot/index.php';
-		$this->assertEqual($expected, $result);
-		$expectedWebroot = '/app/webroot/';
-		$this->assertEqual($expectedWebroot, $Dispatcher->webroot);
-
-		Configure::write('App.baseUrl', '/app/webroot/test.php');
-		$result = $Dispatcher->baseUrl();
-		$expected = '/app/webroot/test.php';
-		$this->assertEqual($expected, $result);
-		$expectedWebroot = '/app/webroot/';
-		$this->assertEqual($expectedWebroot, $Dispatcher->webroot);
-
-		Configure::write('App.baseUrl', '/app/index.php');
-		$result = $Dispatcher->baseUrl();
-		$expected = '/app/index.php';
-		$this->assertEqual($expected, $result);
-		$expectedWebroot = '/app/webroot/';
-		$this->assertEqual($expectedWebroot, $Dispatcher->webroot);
-
-		Configure::write('App.baseUrl', '/index.php');
-		$result = $Dispatcher->baseUrl();
-		$expected = '/index.php';
-		$this->assertEqual($expected, $result);
-		$expectedWebroot = '/';
-		$this->assertEqual($expectedWebroot, $Dispatcher->webroot);
-
-		Configure::write('App.baseUrl', '/CakeBB/app/webroot/index.php');
-		$result = $Dispatcher->baseUrl();
-		$expected = '/CakeBB/app/webroot/index.php';
-		$this->assertEqual($expected, $result);
-		$expectedWebroot = '/CakeBB/app/webroot/';
-		$this->assertEqual($expectedWebroot, $Dispatcher->webroot);
-
-		Configure::write('App.baseUrl', '/CakeBB/app/index.php');
-		$result = $Dispatcher->baseUrl();
-		$expected = '/CakeBB/app/index.php';
-		$this->assertEqual($expected, $result);
-		$expectedWebroot = '/CakeBB/app/webroot/';
-		$this->assertEqual($expectedWebroot, $Dispatcher->webroot);
-
-		Configure::write('App.baseUrl', '/CakeBB/index.php');
-		$result = $Dispatcher->baseUrl();
-		$expected = '/CakeBB/index.php';
-		$this->assertEqual($expected, $result);
-		$expectedWebroot = '/CakeBB/app/webroot/';
-		$this->assertEqual($expectedWebroot, $Dispatcher->webroot);
-
-		Configure::write('App.baseUrl', '/dbhauser/index.php');
-		$_SERVER['DOCUMENT_ROOT'] = '/kunden/homepages/4/d181710652/htdocs/joomla';
-		$_SERVER['SCRIPT_FILENAME'] = '/kunden/homepages/4/d181710652/htdocs/joomla/dbhauser/index.php';
-		$result = $Dispatcher->baseUrl();
-		$expected = '/dbhauser/index.php';
-		$this->assertEqual($expected, $result);
-		$expectedWebroot = '/dbhauser/app/webroot/';
-		$this->assertEqual($expectedWebroot, $Dispatcher->webroot);
-	}
-
-/**
- * testBaseUrlAndWebrootWithBase method
- *
- * @return void
- */
-	public function testBaseUrlAndWebrootWithBase() {
-		$Dispatcher = new Dispatcher();
-		$Dispatcher->base = '/app';
-		$result = $Dispatcher->baseUrl();
-		$expected = '/app';
-		$this->assertEqual($expected, $result);
-		$expectedWebroot = '/app/';
-		$this->assertEqual($expectedWebroot, $Dispatcher->webroot);
-
-		$Dispatcher->base = '';
-		$result = $Dispatcher->baseUrl();
-		$expected = '';
-		$this->assertEqual($expected, $result);
-		$expectedWebroot = '/';
-		$this->assertEqual($expectedWebroot, $Dispatcher->webroot);
-
-		Configure::write('App.dir', 'testbed');
-		$Dispatcher->base = '/cake/testbed/webroot';
-		$result = $Dispatcher->baseUrl();
-		$expected = '/cake/testbed/webroot';
-		$this->assertEqual($expected, $result);
-		$expectedWebroot = '/cake/testbed/webroot/';
-		$this->assertEqual($expectedWebroot, $Dispatcher->webroot);
-	}
-
-/**
  * testMissingController method
  *
  * @return void
@@ -1226,7 +725,6 @@
 	}
 
 /**
->>>>>>> dc67b9ca
  * testPrivate method
  *
  * @return void
@@ -2191,151 +1689,6 @@
 	}
 
 /**
-<<<<<<< HEAD
- * Tests that the Dispatcher does not return an empty action
- *
- * @return void
- */
-	public function testTrailingSlash() {
-		$_POST = array();
-		$_SERVER['PHP_SELF'] = '/cake/repo/branches/1.2.x.x/index.php';
-
-		Router::reload();
-		$Dispatcher = new TestDispatcher();
-		Router::connect('/myalias/:action/*', array('controller' => 'my_controller', 'action' => null));
-
-		$Dispatcher->base = false;
-		$url = 'myalias/'; //Fails
-		$result = $Dispatcher->parseParams(new CakeRequest($url));
-		$this->assertEqual('index', $result['action']);
-
-		$url = 'myalias'; //Passes
-		$result = $Dispatcher->parseParams(new CakeRequest($url));
-		$this->assertEqual('index', $result['action']);
-=======
- * Tests that invalid characters cannot be injected into the application base path.
- *
- * @return void
- */
-	public function testBasePathInjection() {
-		$self = $_SERVER['PHP_SELF'];
-		$_SERVER['PHP_SELF'] = urldecode(
-			"/index.php/%22%3E%3Ch1%20onclick=%22alert('xss');%22%3Eheya%3C/h1%3E"
-		);
-
-		$dispatcher = new Dispatcher();
-		$result = $dispatcher->baseUrl();
-		$expected = '/index.php/h1 onclick=alert(xss);heya';
-		$this->assertEqual($result, $expected);
-	}
-
-/**
- * testEnvironmentDetection method
- *
- * @return void
- */
-	public function testEnvironmentDetection() {
-		$dispatcher = new Dispatcher();
-
-		$environments = array(
-			'IIS' => array(
-				'No rewrite base path' => array(
-					'App' => array('base' => false, 'baseUrl' => '/index.php?', 'server' => 'IIS'),
-					'SERVER' => array('HTTPS' => 'off', 'SCRIPT_NAME' => '/index.php', 'PATH_TRANSLATED' => 'C:\\Inetpub\\wwwroot', 'QUERY_STRING' => '', 'REMOTE_ADDR' => '127.0.0.1', 'REMOTE_HOST' => '127.0.0.1', 'REQUEST_METHOD' => 'GET', 'SERVER_NAME' => 'localhost', 'SERVER_PORT' => '80', 'SERVER_PROTOCOL' => 'HTTP/1.1', 'SERVER_SOFTWARE' => 'Microsoft-IIS/5.1', 'APPL_PHYSICAL_PATH' => 'C:\\Inetpub\\wwwroot\\', 'REQUEST_URI' => '/index.php', 'URL' => '/index.php', 'SCRIPT_FILENAME' => 'C:\\Inetpub\\wwwroot\\index.php', 'ORIG_PATH_INFO' => '/index.php', 'PATH_INFO' => '', 'ORIG_PATH_TRANSLATED' => 'C:\\Inetpub\\wwwroot\\index.php', 'DOCUMENT_ROOT' => 'C:\\Inetpub\\wwwroot', 'PHP_SELF' => '/index.php', 'HTTP_ACCEPT' => '*/*', 'HTTP_ACCEPT_LANGUAGE' => 'en-us', 'HTTP_CONNECTION' => 'Keep-Alive', 'HTTP_HOST' => 'localhost', 'HTTP_USER_AGENT' => 'Mozilla/4.0 (compatible; MSIE 6.0; Windows NT 5.1; SV1; .NET CLR 2.0.50727)', 'HTTP_ACCEPT_ENCODING' => 'gzip, deflate', 'argv' => array(), 'argc' => 0),
-					'reload' => true,
-					'path' => ''
-				),
-				'No rewrite with path' => array(
-					'SERVER' => array('QUERY_STRING' => '/posts/add', 'REQUEST_URI' => '/index.php?/posts/add', 'URL' => '/index.php?/posts/add', 'argv' => array('/posts/add'), 'argc' => 1),
-					'reload' => false,
-					'path' => '/posts/add'
-				),
-				'No rewrite sub dir 1' => array(
-					'GET' => array(),
-					'SERVER' => array('QUERY_STRING' => '',  'REQUEST_URI' => '/index.php', 'URL' => '/index.php', 'SCRIPT_FILENAME' => 'C:\\Inetpub\\wwwroot\\index.php', 'ORIG_PATH_INFO' => '/index.php', 'PATH_INFO' => '', 'ORIG_PATH_TRANSLATED' => 'C:\\Inetpub\\wwwroot\\index.php', 'DOCUMENT_ROOT' => 'C:\\Inetpub\\wwwroot', 'PHP_SELF' => '/index.php', 'argv' => array(), 'argc' => 0),
-					'reload' => false,
-					'path' => ''
-				),
-				'No rewrite sub dir 1 with path' => array(
-					'GET' => array('/posts/add' => ''),
-					'SERVER' => array('QUERY_STRING' => '/posts/add', 'REQUEST_URI' => '/index.php?/posts/add', 'URL' => '/index.php?/posts/add', 'SCRIPT_FILENAME' => 'C:\\Inetpub\\wwwroot\\index.php', 'argv' => array('/posts/add'), 'argc' => 1),
-					'reload' => false,
-					'path' => '/posts/add'
-				),
-				'No rewrite sub dir 2' => array(
-					'App' => array('base' => false, 'baseUrl' => '/site/index.php?', 'dir' => 'app', 'webroot' => 'webroot', 'server' => 'IIS'),
-					'GET' => array(),
-					'POST' => array(),
-					'SERVER' => array('SCRIPT_NAME' => '/site/index.php', 'PATH_TRANSLATED' => 'C:\\Inetpub\\wwwroot', 'QUERY_STRING' => '', 'REQUEST_URI' => '/site/index.php', 'URL' => '/site/index.php', 'SCRIPT_FILENAME' => 'C:\\Inetpub\\wwwroot\\site\\index.php', 'DOCUMENT_ROOT' => 'C:\\Inetpub\\wwwroot', 'PHP_SELF' => '/site/index.php', 'argv' => array(), 'argc' => 0),
-					'reload' => false,
-					'path' => ''
-				),
-				'No rewrite sub dir 2 with path' => array(
-					'GET' => array('/posts/add' => ''),
-					'SERVER' => array('SCRIPT_NAME' => '/site/index.php', 'PATH_TRANSLATED' => 'C:\\Inetpub\\wwwroot', 'QUERY_STRING' => '/posts/add', 'REQUEST_URI' => '/site/index.php?/posts/add', 'URL' => '/site/index.php?/posts/add', 'ORIG_PATH_TRANSLATED' => 'C:\\Inetpub\\wwwroot\\site\\index.php', 'DOCUMENT_ROOT' => 'C:\\Inetpub\\wwwroot', 'PHP_SELF' => '/site/index.php', 'argv' => array('/posts/add'), 'argc' => 1),
-					'reload' => false,
-					'path' => '/posts/add'
-				)
-			),
-			'Apache' => array(
-				'No rewrite base path' => array(
-					'App' => array('base' => false, 'baseUrl' => '/index.php', 'dir' => 'app', 'webroot' => 'webroot'),
-					'SERVER' => array('SERVER_NAME' => 'localhost', 'SERVER_ADDR' => '::1', 'SERVER_PORT' => '80', 'REMOTE_ADDR' => '::1', 'DOCUMENT_ROOT' => '/Library/WebServer/Documents/officespace/app/webroot', 'SCRIPT_FILENAME' => '/Library/WebServer/Documents/site/app/webroot/index.php', 'REQUEST_METHOD' => 'GET', 'QUERY_STRING' => '', 'REQUEST_URI' => '/', 'SCRIPT_NAME' => '/index.php', 'PHP_SELF' => '/index.php', 'argv' => array(), 'argc' => 0),
-					'reload' => true,
-					'path' => ''
-				),
-				'No rewrite with path' => array(
-					'SERVER' => array('UNIQUE_ID' => 'VardGqn@17IAAAu7LY8AAAAK', 'HTTP_USER_AGENT' => 'Mozilla/5.0 (Macintosh; U; Intel Mac OS X; en-us) AppleWebKit/523.10.5 (KHTML, like Gecko) Version/3.0.4 Safari/523.10.6', 'HTTP_ACCEPT' => 'text/xml,application/xml,application/xhtml+xml,text/html;q=0.9,text/plain;q=0.8,image/png,*/*;q=0.5', 'HTTP_ACCEPT_LANGUAGE' => 'en-us', 'HTTP_ACCEPT_ENCODING' => 'gzip, deflate', 'HTTP_CONNECTION' => 'keep-alive', 'HTTP_HOST' => 'localhost', 'DOCUMENT_ROOT' => '/Library/WebServer/Documents/officespace/app/webroot', 'SCRIPT_FILENAME' => '/Library/WebServer/Documents/officespace/app/webroot/index.php', 'QUERY_STRING' => '', 'REQUEST_URI' => '/index.php/posts/add', 'SCRIPT_NAME' => '/index.php', 'PATH_INFO' => '/posts/add', 'PHP_SELF' => '/index.php/posts/add', 'argv' => array(), 'argc' => 0),
-					'reload' => false,
-					'path' => '/posts/add'
-				),
-				'GET Request at base domain' => array(
-					'App' => array('base' => false, 'baseUrl' => null, 'dir' => 'app', 'webroot' => 'webroot'),
-					'SERVER'	=> array('UNIQUE_ID' => '2A-v8sCoAQ8AAAc-2xUAAAAB', 'HTTP_ACCEPT_LANGUAGE' => 'en-us', 'HTTP_ACCEPT_ENCODING' => 'gzip, deflate', 'HTTP_COOKIE' => 'CAKEPHP=jcbv51apn84kd9ucv5aj2ln3t3', 'HTTP_CONNECTION' => 'keep-alive', 'HTTP_HOST' => 'cake.1.2', 'SERVER_NAME' => 'cake.1.2', 'SERVER_ADDR' => '127.0.0.1', 'SERVER_PORT' => '80', 'REMOTE_ADDR' => '127.0.0.1', 'DOCUMENT_ROOT' => '/Volumes/Home/htdocs/cake/repo/branches/1.2.x.x/app/webroot', 'SERVER_ADMIN' => 'you@example.com', 'SCRIPT_FILENAME' => '/Volumes/Home/htdocs/cake/repo/branches/1.2.x.x/app/webroot/index.php', 'REMOTE_PORT' => '53550', 'GATEWAY_INTERFACE' => 'CGI/1.1', 'SERVER_PROTOCOL' => 'HTTP/1.1', 'REQUEST_METHOD' => 'GET', 'QUERY_STRING' => 'a=b', 'REQUEST_URI' => '/?a=b', 'SCRIPT_NAME' => '/index.php', 'PHP_SELF' => '/index.php'),
-					'GET' => array('a' => 'b'),
-					'POST' => array(),
-					'reload' => true,
-					'path' => '',
-					'urlParams' => array('a' => 'b'),
-					'environment' => array('CGI_MODE' => false)
-				),
-				'New CGI no mod_rewrite' => array(
-					'App' => array('base' => false, 'baseUrl' => '/limesurvey20/index.php', 'dir' => 'app', 'webroot' => 'webroot'),
-					'SERVER' => array('DOCUMENT_ROOT' => '/home/.sites/110/site313/web', 'PATH_INFO' => '/installations', 'PATH_TRANSLATED' => '/home/.sites/110/site313/web/limesurvey20/index.php', 'PHPRC' => '/home/.sites/110/site313', 'QUERY_STRING' => '', 'REQUEST_METHOD' => 'GET', 'REQUEST_URI' => '/limesurvey20/index.php/installations', 'SCRIPT_FILENAME' => '/home/.sites/110/site313/web/limesurvey20/index.php', 'SCRIPT_NAME' => '/limesurvey20/index.php', 'SCRIPT_URI' => 'http://www.gisdat-umfragen.at/limesurvey20/index.php/installations', 'PHP_SELF' => '/limesurvey20/index.php/installations', 'CGI_MODE' => true),
-					'GET' => array(),
-					'POST' => array(),
-					'reload' => true,
-					'path' => '/installations',
-					'urlParams' => array(),
-					'environment' => array('CGI_MODE' => true)
-				)
-			)
-		);
-		$backup = $this->__backupEnvironment();
-
-		foreach ($environments as $name => $env) {
-			foreach ($env as $descrip => $settings) {
-				if ($settings['reload']) {
-					$this->__reloadEnvironment();
-				}
-				$this->__loadEnvironment($settings);
-				$this->assertEqual($dispatcher->uri(), $settings['path'], "%s on environment: {$name}, on setting: {$descrip}");
-
-				if (isset($settings['urlParams'])) {
-					$this->assertEqual($_GET, $settings['urlParams'], "%s on environment: {$name}, on setting: {$descrip}");
-				}
-				if (isset($settings['environment'])) {
-					foreach ($settings['environment'] as $key => $val) {
-						$this->assertEqual(env($key), $val, "%s on key {$key} on environment: {$name}, on setting: {$descrip}");
-					}
-				}
-			}
-		}
-		$this->__loadEnvironment(array_merge(array('reload' => true), $backup));
->>>>>>> dc67b9ca
-	}
-
-/**
  * backupEnvironment method
  *
  * @return void

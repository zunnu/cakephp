<?php
/* SVN FILE: $Id$ */

/**
 * ShellDispatcherTest file
 *
 * Long description for file
 *
 * PHP versions 4 and 5
 *
 * CakePHP(tm) Tests <https://trac.cakephp.org/wiki/Developement/TestSuite>
 * Copyright 2005-2007, Cake Software Foundation, Inc.
 *
 *  Licensed under The Open Group Test Suite License
 *  Redistributions of files must retain the above copyright notice.
 *
 * @filesource
 * @copyright     Copyright 2005-2007, Cake Software Foundation, Inc.
 * @link          https://trac.cakephp.org/wiki/Developement/TestSuite CakePHP(tm) Tests
 * @package       cake
 * @subpackage    cake.tests.cases.console
 * @since         CakePHP(tm) v 1.2.0.5432
 * @version       $Revision$
 * @modifiedby    $LastChangedBy$
 * @lastmodified  $Date$
 * @license       http://www.opensource.org/licenses/opengroup.php The Open Group Test Suite License
 */
if (!defined('DISABLE_AUTO_DISPATCH')) {
	define('DISABLE_AUTO_DISPATCH', true);
}

if (!class_exists('ShellDispatcher')) {
	ob_start();
	$argv = false;
	require CAKE . 'console' .  DS . 'cake.php';
	ob_end_clean();
}

<<<<<<< HEAD
=======
require_once CONSOLE_LIBS . 'shell.php';
>>>>>>> 06d3aee3
/**
 * TestShellDispatcher class
 *
 * @package       cake
 * @subpackage    cake.tests.cases.console
 */
class TestShellDispatcher extends ShellDispatcher {

/**
 * params property
 *
 * @var array
 * @access public
 */
	var $params = array();

/**
 * stdout property
 *
 * @var string
 * @access public
 */
	var $stdout = '';

/**
 * stderr property
 *
 * @var string
 * @access public
 */
	var $stderr = '';

/**
 * stopped property
 *
 * @var string
 * @access public
 */
	var $stopped = null;

/**
 * TestShell
 *
 * @var mixed
 * @access public
 */
	var $TestShell;
/**
 * _initEnvironment method
 *
 * @access protected
 * @return void
 */
	function _initEnvironment() {
	}

/**
 * stderr method
 *
 * @access public
 * @return void
 */
	function stderr($string) {
		$this->stderr .= rtrim($string, ' ');
	}

/**
 * stdout method
 *
 * @access public
 * @return void
 */
	function stdout($string, $newline = true) {
		if ($newline) {
			$this->stdout .= rtrim($string, ' ') . "\n";
		} else {
			$this->stdout .= rtrim($string, ' ');
		}
	}

/**
 * clear method
 *
 * @access public
 * @return void
 */
	function clear() {
		
	}

/**
 * _stop method
 *
 * @access protected
 * @return void
 */
	function _stop($status = 0) {
		$this->stopped = 'Stopped with status: ' . $status;
		return $status;
	}
/**
 * getShell
 *
 * @param mixed $plugin
 * @access public
 * @return mixed
 */
	function getShell($plugin = null) {
		return $this->_getShell($plugin);
	}
/**
 * _getShell
 *
 * @param mixed $plugin
 * @access protected
 * @return mixed
 */
	function _getShell($plugin = null) {
		if (isset($this->TestShell)) {
			return $this->TestShell;
		}
		return parent::_getShell($plugin);
	}
}

/**
 * ShellDispatcherTest
 *
 * @package       cake
 * @subpackage    cake.tests.cases.libs
 */
<<<<<<< HEAD
class ShellDispatcherTest extends UnitTestCase {

=======
class ShellDispatcherTest extends CakeTestCase {
>>>>>>> 06d3aee3
/**
 * setUp method
 *
 * @access public
 * @return void
 */
	function setUp() {
		App::build(array(
			'plugins' => array(
				TEST_CAKE_CORE_INCLUDE_PATH . 'tests' . DS . 'test_app' . DS . 'plugins' . DS
			),
			'shells' => array(
				CORE_PATH ? CONSOLE_LIBS : ROOT . DS . CONSOLE_LIBS,
				TEST_CAKE_CORE_INCLUDE_PATH . 'tests' . DS . 'test_app' . DS . 'vendors' . DS . 'shells' . DS
			)
		), true);
	}

/**
 * tearDown method
 *
 * @access public
 * @return void
 */
	function tearDown() {
		App::build();
	}

/**
 * testParseParams method
 *
 * @access public
 * @return void
 */
	function testParseParams() {
		$Dispatcher =& new TestShellDispatcher();

		$params = array(
			'/cake/1.2.x.x/cake/console/cake.php',
			'bake',
			'-app',
			'new',
			'-working',
			'/var/www/htdocs'
		);
		$expected = array(
			'app' => 'new',
			'webroot' => 'webroot',
			'working' => '/var/www/htdocs/new',
			'root' => '/var/www/htdocs'
		);
		$Dispatcher->parseParams($params);
		$this->assertEqual($expected, $Dispatcher->params);


		$params = array('cake.php');
		$expected = array(
			'app' => 'app',
			'webroot' => 'webroot',
			'working' => str_replace('\\', '/', CAKE_CORE_INCLUDE_PATH . DS . 'app'),
			'root' => str_replace('\\', '/', CAKE_CORE_INCLUDE_PATH),
		);
		$Dispatcher->params = $Dispatcher->args = array();
		$Dispatcher->parseParams($params);
		$this->assertEqual($expected, $Dispatcher->params);


		$params = array(
			'cake.php',
			'-app',
			'new',
		);
		$expected = array(
			'app' => 'new',
			'webroot' => 'webroot',
			'working' => str_replace('\\', '/', CAKE_CORE_INCLUDE_PATH . DS . 'new'),
			'root' => str_replace('\\', '/', CAKE_CORE_INCLUDE_PATH)
		);
		$Dispatcher->params = $Dispatcher->args = array();
		$Dispatcher->parseParams($params);
		$this->assertEqual($expected, $Dispatcher->params);


		$params = array(
			'./cake.php',
			'bake',
			'-app',
			'new',
			'-working',
			'/cake/1.2.x.x/cake/console'
		);

		$expected = array(
			'app' => 'new',
			'webroot' => 'webroot',
			'working' => str_replace('\\', '/', CAKE_CORE_INCLUDE_PATH . DS . 'new'),
			'root' => str_replace('\\', '/', CAKE_CORE_INCLUDE_PATH)
		);

		$Dispatcher->params = $Dispatcher->args = array();
		$Dispatcher->parseParams($params);
		$this->assertEqual($expected, $Dispatcher->params);


		$params = array(
			'./console/cake.php',
			'bake',
			'-app',
			'new',
			'-working',
			'/cake/1.2.x.x/cake'
		);
		$expected = array(
			'app' => 'new',
			'webroot' => 'webroot',
			'working' => str_replace('\\', '/', CAKE_CORE_INCLUDE_PATH . DS . 'new'),
			'root' => str_replace('\\', '/', CAKE_CORE_INCLUDE_PATH)
		);
		$Dispatcher->params = $Dispatcher->args = array();
		$Dispatcher->parseParams($params);
		$this->assertEqual($expected, $Dispatcher->params);


		$params = array(
			'./console/cake.php',
			'bake',
			'-app',
			'new',
			'-dry',
			'-working',
			'/cake/1.2.x.x/cake'
		);
		$expected = array(
			'app' => 'new',
			'webroot' => 'webroot',
			'working' => str_replace('\\', '/', CAKE_CORE_INCLUDE_PATH . DS . 'new'),
			'root' => str_replace('\\', '/', CAKE_CORE_INCLUDE_PATH),
			'dry' => 1
		);
		$Dispatcher->params = $Dispatcher->args = array();
		$Dispatcher->parseParams($params);
		$this->assertEqual($expected, $Dispatcher->params);


		$params = array(
			'./console/cake.php',
			'-working',
			'/cake/1.2.x.x/cake',
			'schema',
			'run',
			'create',
			'-dry',
			'-f',
			'-name',
			'DbAcl'
		);
		$expected = array(
			'app' => 'app',
			'webroot' => 'webroot',
			'working' => str_replace('\\', '/', CAKE_CORE_INCLUDE_PATH . DS . 'app'),
			'root' => str_replace('\\', '/', CAKE_CORE_INCLUDE_PATH),
			'dry' => 1,
			'f' => 1,
			'name' => 'DbAcl'
		);
		$Dispatcher->params = $Dispatcher->args = array();
		$Dispatcher->parseParams($params);
		$this->assertEqual($expected, $Dispatcher->params);


		$expected = array('./console/cake.php', 'schema', 'run', 'create');
		$this->assertEqual($expected, $Dispatcher->args);


		$params = array(
			'/cake/1.2.x.x/cake/console/cake.php',
			'-working',
			'/cake/1.2.x.x/app',
			'schema',
			'run',
			'create',
			'-dry',
			'-name',
			'DbAcl'
		);
		$expected = array(
			'app' => 'app',
			'webroot' => 'webroot',
			'working' => '/cake/1.2.x.x/app',
			'root' => '/cake/1.2.x.x',
			'dry' => 1,
			'name' => 'DbAcl'
		);
		$Dispatcher->params = $Dispatcher->args = array();
		$Dispatcher->parseParams($params);
		$this->assertEqual($expected, $Dispatcher->params);


		$expected = array('/cake/1.2.x.x/cake/console/cake.php', 'schema', 'run', 'create');
		$this->assertEqual($expected, $Dispatcher->args);
		$params = array(
			'cake.php',
			'-working',
			'C:/wamp/www/cake/app',
			'bake',
			'-app',
			'C:/wamp/www/apps/cake/app',
		);
		$expected = array(
			'app' => 'app',
			'webroot' => 'webroot',
			'working' => 'C:\wamp\www\apps\cake\app',
			'root' => 'C:\wamp\www\apps\cake'
		);


		$Dispatcher->params = $Dispatcher->args = array();
		$Dispatcher->parseParams($params);
		$this->assertEqual($expected, $Dispatcher->params);


		$params = array(
			'cake.php',
			'-working',
			'C:\wamp\www\cake\app',
			'bake',
			'-app',
			'C:\wamp\www\apps\cake\app',
		);
		$expected = array(
			'app' => 'app',
			'webroot' => 'webroot',
			'working' => 'C:\wamp\www\apps\cake\app',
			'root' => 'C:\wamp\www\apps\cake'
		);
		$Dispatcher->params = $Dispatcher->args = array();
		$Dispatcher->parseParams($params);
		$this->assertEqual($expected, $Dispatcher->params);


		$params = array(
			'cake.php',
			'-working',
			'C:\wamp\www\apps',
			'bake',
			'-app',
			'cake\app',
			'-url',
			'http://example.com/some/url/with/a/path'
		);
		$expected = array(
			'app' => 'app',
			'webroot' => 'webroot',
			'working' => 'C:\wamp\www\apps\cake\app',
			'root' => 'C:\wamp\www\apps\cake',
			'url' => 'http://example.com/some/url/with/a/path'
		);
		$Dispatcher->params = $Dispatcher->args = array();
		$Dispatcher->parseParams($params);
		$this->assertEqual($expected, $Dispatcher->params);


		$params = array(
			'/home/amelo/dev/cake-common/cake/console/cake.php',
			'-root',
			'/home/amelo/dev/lsbu-vacancy',
			'-working',
			'/home/amelo/dev/lsbu-vacancy',
			'-app',
			'app',
		);
		$expected = array(
			'app' => 'app',
			'webroot' => 'webroot',
			'working' => '/home/amelo/dev/lsbu-vacancy/app',
			'root' => '/home/amelo/dev/lsbu-vacancy',
		);
		$Dispatcher->params = $Dispatcher->args = array();
		$Dispatcher->parseParams($params);
		$this->assertEqual($expected, $Dispatcher->params);
	}

/**
 * testBuildPaths method
 *
 * @access public
 * @return void
 */
	function testBuildPaths() {
		$Dispatcher =& new TestShellDispatcher();

		$result = $Dispatcher->shellPaths;

		$expected = array(
			TEST_CAKE_CORE_INCLUDE_PATH . 'tests' . DS . 'test_app' . DS . 'plugins' . DS . 'test_plugin' . DS . 'vendors' . DS . 'shells' . DS,
			TEST_CAKE_CORE_INCLUDE_PATH . 'tests' . DS . 'test_app' . DS . 'plugins' . DS . 'test_plugin_two' . DS . 'vendors' . DS . 'shells' . DS,
			APP . 'vendors' . DS . 'shells' . DS,
			VENDORS . 'shells' . DS,
			CORE_PATH ? CONSOLE_LIBS : ROOT . DS . CONSOLE_LIBS,
			TEST_CAKE_CORE_INCLUDE_PATH . 'tests' . DS . 'test_app' . DS . 'vendors' . DS . 'shells' . DS,
		);
		$this->assertIdentical(array_diff($result, $expected), array());
		$this->assertIdentical(array_diff($expected, $result), array());
	}

/**
 * Verify loading of (plugin-) shells
 *
 * @access public
 * @return void
 */
	function testGetShell() {
		$this->skipIf(class_exists('SampleShell'), '%s SampleShell Class already loaded');
		$this->skipIf(class_exists('ExampleShell'), '%s ExampleShell Class already loaded');

		$Dispatcher =& new TestShellDispatcher();

		$Dispatcher->shell = 'sample';
		$Dispatcher->shellName = 'Sample';
		$Dispatcher->shellClass = 'SampleShell';

		$result = $Dispatcher->getShell();
		$this->assertIsA($result, 'SampleShell');

		$Dispatcher =& new TestShellDispatcher();

		$Dispatcher->shell = 'example';
		$Dispatcher->shellName = 'Example';
		$Dispatcher->shellClass = 'ExampleShell';

		$result = $Dispatcher->getShell('test_plugin');
		$this->assertIsA($result, 'ExampleShell');
	}
/**
 * Verify correct dispatch of Shell subclasses with a main method
 *
 * @access public
 * @return void
 */
	function testDispatchShellWithMain() {
		Mock::generate('Shell', 'MockWithMainShell', array('main', '_secret'));

		$Dispatcher =& new TestShellDispatcher();

		$Shell = new MockWithMainShell();
		$Shell->setReturnValue('main', true);
		$Shell->expectOnce('initialize');
		$Shell->expectOnce('loadTasks');
		$Shell->expectOnce('startup');
		$Shell->expectOnce('main');
		$Dispatcher->TestShell =& $Shell;

		$Dispatcher->args = array('mock_with_main');
		$result = $Dispatcher->dispatch();
		$this->assertTrue($result);
		$this->assertEqual($Dispatcher->args, array());

		$Shell = new MockWithMainShell();
		$Shell->setReturnValue('main', true);
		$Shell->expectOnce('startup');
		$Shell->expectOnce('main');
		$Dispatcher->TestShell =& $Shell;

		$Dispatcher->args = array('mock_with_main', 'initdb');
		$result = $Dispatcher->dispatch();
		$this->assertTrue($result);
		$this->assertEqual($Dispatcher->args, array('initdb'));

		$Shell = new MockWithMainShell();
		$Shell->setReturnValue('main', true);
		$Shell->expectOnce('startup');
		$Shell->expectOnce('help');
		$Dispatcher->TestShell =& $Shell;

		$Dispatcher->args = array('mock_with_main', 'help');
		$result = $Dispatcher->dispatch();
		$this->assertNull($result);
		$this->assertEqual($Dispatcher->args, array());

		$Shell = new MockWithMainShell();
		$Shell->setReturnValue('main', true);
		$Shell->expectNever('hr');
		$Shell->expectOnce('startup');
		$Shell->expectOnce('main');
		$Dispatcher->TestShell =& $Shell;

		$Dispatcher->args = array('mock_with_main', 'hr');
		$result = $Dispatcher->dispatch();
		$this->assertTrue($result);
		$this->assertEqual($Dispatcher->args, array('hr'));

		$Shell = new MockWithMainShell();
		$Shell->setReturnValue('main', true);
		$Shell->expectOnce('startup');
		$Shell->expectOnce('main');
		$Dispatcher->TestShell =& $Shell;

		$Dispatcher->args = array('mock_with_main', 'dispatch');
		$result = $Dispatcher->dispatch();
		$this->assertTrue($result);
		$this->assertEqual($Dispatcher->args, array('dispatch'));

		$Shell = new MockWithMainShell();
		$Shell->setReturnValue('main', true);
		$Shell->expectOnce('startup');
		$Shell->expectOnce('main');
		$Dispatcher->TestShell =& $Shell;

		$Dispatcher->args = array('mock_with_main', 'idontexist');
		$result = $Dispatcher->dispatch();
		$this->assertTrue($result);
		$this->assertEqual($Dispatcher->args, array('idontexist'));

		$Shell = new MockWithMainShell();
		$Shell->expectNever('startup');
		$Shell->expectNever('main');
		$Shell->expectNever('_secret');
		$Dispatcher->TestShell =& $Shell;

		$Dispatcher->args = array('mock_with_main', '_secret');
		$result = $Dispatcher->dispatch();
		$this->assertFalse($result);
	}
/**
 * Verify correct dispatch of Shell subclasses without a main method
 *
 * @access public
 * @return void
 */
	function testDispatchShellWithoutMain() {
		Mock::generate('Shell', 'MockWithoutMainShell', array('initDb', '_secret'));

		$Dispatcher =& new TestShellDispatcher();

		$Shell = new MockWithoutMainShell();
		$Shell->setReturnValue('initDb', true);
		$Shell->expectOnce('initialize');
		$Shell->expectOnce('loadTasks');
		$Shell->expectNever('startup');
		$Dispatcher->TestShell =& $Shell;

		$Dispatcher->args = array('mock_without_main');
		$result = $Dispatcher->dispatch();
		$this->assertFalse($result);
		$this->assertEqual($Dispatcher->args, array());

		$Shell = new MockWithoutMainShell();
		$Shell->setReturnValue('initDb', true);
		$Shell->expectOnce('startup');
		$Shell->expectOnce('initDb');
		$Dispatcher->TestShell =& $Shell;

		$Dispatcher->args = array('mock_without_main', 'initdb');
		$result = $Dispatcher->dispatch();
		$this->assertTrue($result);
		$this->assertEqual($Dispatcher->args, array());

		$Shell = new MockWithoutMainShell();
		$Shell->setReturnValue('initDb', true);
		$Shell->expectNever('startup');
		$Shell->expectNever('hr');
		$Dispatcher->TestShell =& $Shell;

		$Dispatcher->args = array('mock_without_main', 'hr');
		$result = $Dispatcher->dispatch();
		$this->assertFalse($result);
		$this->assertEqual($Dispatcher->args, array('hr'));

		$Shell = new MockWithoutMainShell();
		$Shell->setReturnValue('initDb', true);
		$Shell->expectNever('startup');
		$Dispatcher->TestShell =& $Shell;

		$Dispatcher->args = array('mock_without_main', 'dispatch');
		$result = $Dispatcher->dispatch();
		$this->assertFalse($result);

		$Shell = new MockWithoutMainShell();
		$Shell->expectNever('startup');
		$Dispatcher->TestShell =& $Shell;

		$Dispatcher->args = array('mock_without_main', 'idontexist');
		$result = $Dispatcher->dispatch();
		$this->assertFalse($result);

		$Shell = new MockWithoutMainShell();
		$Shell->expectNever('startup');
		$Shell->expectNever('_secret');
		$Dispatcher->TestShell =& $Shell;

		$Dispatcher->args = array('mock_without_main', '_secret');
		$result = $Dispatcher->dispatch();
		$this->assertFalse($result);
	}
/**
 * Verify correct dispatch of custom classes with a main method
 *
 * @access public
 * @return void
 */
	function testDispatchNotAShellWithMain() {
		Mock::generate('Object', 'MockWithMainNotAShell',
			array('main', 'initialize', 'loadTasks', 'startup', '_secret'));

		$Dispatcher =& new TestShellDispatcher();

		$Shell = new MockWithMainNotAShell();
		$Shell->setReturnValue('main', true);
		$Shell->expectNever('initialize');
		$Shell->expectNever('loadTasks');
		$Shell->expectOnce('startup');
		$Shell->expectOnce('main');
		$Dispatcher->TestShell =& $Shell;

		$Dispatcher->args = array('mock_with_main_not_a');
		$result = $Dispatcher->dispatch();
		$this->assertTrue($result);
		$this->assertEqual($Dispatcher->args, array());

		$Shell = new MockWithMainNotAShell();
		$Shell->setReturnValue('main', true);
		$Shell->expectOnce('startup');
		$Shell->expectOnce('main');
		$Dispatcher->TestShell =& $Shell;

		$Dispatcher->args = array('mock_with_main_not_a', 'initdb');
		$result = $Dispatcher->dispatch();
		$this->assertTrue($result);
		$this->assertEqual($Dispatcher->args, array('initdb'));

		$Shell = new MockWithMainNotAShell();
		$Shell->setReturnValue('main', true);
		$Shell->expectOnce('startup');
		$Shell->expectOnce('main');
		$Dispatcher->TestShell =& $Shell;

		$Dispatcher->args = array('mock_with_main_not_a', 'hr');
		$result = $Dispatcher->dispatch();
		$this->assertTrue($result);
		$this->assertEqual($Dispatcher->args, array('hr'));

		$Shell = new MockWithMainNotAShell();
		$Shell->setReturnValue('main', true);
		$Shell->expectOnce('startup');
		$Shell->expectOnce('main');
		$Dispatcher->TestShell =& $Shell;

		$Dispatcher->args = array('mock_with_main_not_a', 'dispatch');
		$result = $Dispatcher->dispatch();
		$this->assertTrue($result);
		$this->assertEqual($Dispatcher->args, array('dispatch'));

		$Shell = new MockWithMainNotAShell();
		$Shell->setReturnValue('main', true);
		$Shell->expectOnce('startup');
		$Shell->expectOnce('main');
		$Dispatcher->TestShell =& $Shell;

		$Dispatcher->args = array('mock_with_main_not_a', 'idontexist');
		$result = $Dispatcher->dispatch();
		$this->assertTrue($result);
		$this->assertEqual($Dispatcher->args, array('idontexist'));

		$Shell = new MockWithMainNotAShell();
		$Shell->expectNever('startup');
		$Shell->expectNever('main');
		$Shell->expectNever('_secret');
		$Dispatcher->TestShell =& $Shell;

		$Dispatcher->args = array('mock_with_main_not_a', '_secret');
		$result = $Dispatcher->dispatch();
		$this->assertFalse($result);
	}
/**
 * Verify correct dispatch of custom classes without a main method
 *
 * @access public
 * @return void
 */
	function testDispatchNotAShellWithoutMain() {
		Mock::generate('Object', 'MockWithoutMainNotAShell',
			array('initDb', 'initialize', 'loadTasks', 'startup', '_secret'));

		$Dispatcher =& new TestShellDispatcher();

		$Shell = new MockWithoutMainNotAShell();
		$Shell->setReturnValue('initDb', true);
		$Shell->expectNever('initialize');
		$Shell->expectNever('loadTasks');
		$Shell->expectNever('startup');
		$Dispatcher->TestShell =& $Shell;

		$Dispatcher->args = array('mock_without_main_not_a');
		$result = $Dispatcher->dispatch();
		$this->assertFalse($result);

		$Shell = new MockWithoutMainNotAShell();
		$Shell->setReturnValue('initDb', true);
		$Shell->expectOnce('startup');
		$Shell->expectOnce('initDb');
		$Dispatcher->TestShell =& $Shell;

		$Dispatcher->args = array('mock_without_main_not_a', 'initdb');
		$result = $Dispatcher->dispatch();
		$this->assertTrue($result);
		$this->assertEqual($Dispatcher->args, array());

		$Shell = new MockWithoutMainNotAShell();
		$Shell->setReturnValue('initDb', true);
		$Shell->expectNever('startup');
		$Dispatcher->TestShell =& $Shell;

		$Dispatcher->args = array('mock_without_main_not_a', 'hr');
		$result = $Dispatcher->dispatch();
		$this->assertFalse($result);

		$Shell = new MockWithoutMainNotAShell();
		$Shell->setReturnValue('initDb', true);
		$Shell->expectNever('startup');
		$Dispatcher->TestShell =& $Shell;

		$Dispatcher->args = array('mock_without_main_not_a', 'dispatch');
		$result = $Dispatcher->dispatch();
		$this->assertFalse($result);

		$Shell = new MockWithoutMainNotAShell();
		$Shell->expectNever('startup');
		$Dispatcher->TestShell =& $Shell;

		$Dispatcher->args = array('mock_without_main_not_a', 'idontexist');
		$result = $Dispatcher->dispatch();
		$this->assertFalse($result);

		$Shell = new MockWithoutMainNotAShell();
		$Shell->expectNever('startup');
		$Shell->expectNever('_secret');
		$Dispatcher->TestShell =& $Shell;

		$Dispatcher->args = array('mock_without_main_not_a', '_secret');
		$result = $Dispatcher->dispatch();
		$this->assertFalse($result);
	}
/**
 * Verify that a task is called instead of the shell if the first arg equals
 * the name of the task
 *
 * @access public
 * @return void
 */
	function testDispatchTask() {
		Mock::generate('Shell', 'MockWeekShell', array('main'));
		Mock::generate('Shell', 'MockOnSundayTask', array('execute'));

		$Dispatcher =& new TestShellDispatcher();

		$Shell = new MockWeekShell();
		$Shell->expectOnce('initialize');
		$Shell->expectOnce('loadTasks');
		$Shell->expectNever('startup');
		$Shell->expectNever('main');

		$Task = new MockOnSundayTask();
		$Task->setReturnValue('execute', true);
		$Task->expectOnce('initialize');
		$Task->expectOnce('loadTasks');
		$Task->expectOnce('startup');
		$Task->expectOnce('execute');

		$Shell->MockOnSunday =& $Task;
		$Shell->taskNames = array('MockOnSunday');
		$Dispatcher->TestShell =& $Shell;

		$Dispatcher->args = array('mock_week', 'mock_on_sunday');
		$result = $Dispatcher->dispatch();
		$this->assertTrue($result);
		$this->assertEqual($Dispatcher->args, array());

		$Shell = new MockWeekShell();
		$Task = new MockOnSundayTask();
		$Task->expectNever('execute');
		$Task->expectOnce('help');

		$Shell->MockOnSunday =& $Task;
		$Shell->taskNames = array('MockOnSunday');
		$Dispatcher->TestShell =& $Shell;

		$Dispatcher->args = array('mock_week', 'mock_on_sunday', 'help');
		$result = $Dispatcher->dispatch();
		$this->assertTrue($result);
	}
/**
 * Verify shifting of arguments
 *
 * @access public
 * @return void
 */
	function testShiftArgs() {
		$Dispatcher =& new TestShellDispatcher();

		$Dispatcher->args = array('a', 'b', 'c');
		$this->assertEqual($Dispatcher->shiftArgs(), 'a');
		$this->assertIdentical($Dispatcher->args, array('b', 'c'));

		$Dispatcher->args = array('a' => 'b', 'c', 'd');
		$this->assertEqual($Dispatcher->shiftArgs(), 'b');
		$this->assertIdentical($Dispatcher->args, array('c', 'd'));

		$Dispatcher->args = array('a', 'b' => 'c', 'd');
		$this->assertEqual($Dispatcher->shiftArgs(), 'a');
		$this->assertIdentical($Dispatcher->args, array('b' => 'c', 'd'));

		$Dispatcher->args = array(0 => 'a',  2 => 'b', 30 => 'c');
		$this->assertEqual($Dispatcher->shiftArgs(), 'a');
		$this->assertIdentical($Dispatcher->args, array(0 => 'b', 1 => 'c'));

		$Dispatcher->args = array();
		$this->assertNull($Dispatcher->shiftArgs());
		$this->assertIdentical($Dispatcher->args, array());
	}

/**
 * testHelpCommand method
 *
 * @access public
 * @return void
 */
	function testHelpCommand() {
		$Dispatcher =& new TestShellDispatcher();

		$expected = "/ CORE(\\\|\/)tests(\\\|\/)test_app(\\\|\/)plugins(\\\|\/)test_plugin(\\\|\/)vendors(\\\|\/)shells:";
	 	$expected .= "\n\t example";
	 	$expected .= "\n/";
	 	$this->assertPattern($expected, $Dispatcher->stdout);

	 	$expected = "/ CORE(\\\|\/)tests(\\\|\/)test_app(\\\|\/)plugins(\\\|\/)test_plugin_two(\\\|\/)vendors(\\\|\/)shells:";
	 	$expected .= "\n\t example";
	 	$expected .= "\n\t welcome";
	 	$expected .= "\n/";
	 	$this->assertPattern($expected, $Dispatcher->stdout);

	 	$expected = "/ APP(\\\|\/)vendors(\\\|\/)shells:";
	 	$expected .= "\n/";
	 	$this->assertPattern($expected, $Dispatcher->stdout);

	 	$expected = "/ ROOT(\\\|\/)vendors(\\\|\/)shells:";
	 	$expected .= "\n/";
	 	$this->assertPattern($expected, $Dispatcher->stdout);

	 	$expected = "/ CORE(\\\|\/)console(\\\|\/)libs:";
	 	$expected .= "\n\t acl";
	 	$expected .= "\n\t api";
	 	$expected .= "\n\t bake";
	 	$expected .= "\n\t console";
	 	$expected .= "\n\t i18n";
	 	$expected .= "\n\t schema";
	 	$expected .= "\n\t testsuite";
	 	$expected .= "\n/";
	 	$this->assertPattern($expected, $Dispatcher->stdout);

	 	$expected = "/ CORE(\\\|\/)tests(\\\|\/)test_app(\\\|\/)vendors(\\\|\/)shells:";
	 	$expected .= "\n\t sample";
	 	$expected .= "\n/";
		$this->assertPattern($expected, $Dispatcher->stdout);
	}
}
?><|MERGE_RESOLUTION|>--- conflicted
+++ resolved
@@ -36,10 +36,8 @@
 	ob_end_clean();
 }
 
-<<<<<<< HEAD
-=======
+
 require_once CONSOLE_LIBS . 'shell.php';
->>>>>>> 06d3aee3
 /**
  * TestShellDispatcher class
  *
@@ -171,12 +169,8 @@
  * @package       cake
  * @subpackage    cake.tests.cases.libs
  */
-<<<<<<< HEAD
-class ShellDispatcherTest extends UnitTestCase {
-
-=======
 class ShellDispatcherTest extends CakeTestCase {
->>>>>>> 06d3aee3
+
 /**
  * setUp method
  *

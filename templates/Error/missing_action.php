--- conflicted
+++ resolved
@@ -39,14 +39,9 @@
 }
 // Mailer MissingActionException support
 if (isset($mailer)) {
-<<<<<<< HEAD
     $baseClass = \Cake\Mailer\Mailer::class;
-    $type = $extends = 'Mailer';
-=======
-    $baseClass = 'Cake\Mailer\Mailer';
     $type = 'Mailer';
     $extends = 'Mailer';
->>>>>>> 11772eaa
     $class = Inflector::camelize($mailer);
 }
 

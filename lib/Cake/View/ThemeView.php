<?php
/**
 * A custom view class that is used for themeing
 *
 * PHP 5
 *
 * CakePHP(tm) : Rapid Development Framework (http://cakephp.org)
 * Copyright 2005-2011, Cake Software Foundation, Inc. (http://cakefoundation.org)
 *
 * Licensed under The MIT License
 * Redistributions of files must retain the above copyright notice.
 *
 * @copyright     Copyright 2005-2011, Cake Software Foundation, Inc. (http://cakefoundation.org)
 * @link          http://cakephp.org CakePHP(tm) Project
 * @package       Cake.View
 * @since         CakePHP(tm) v 0.10.0.1076
 * @license       MIT License (http://www.opensource.org/licenses/mit-license.php)
 */

App::uses('View', 'View');

/**
 * Theme view class
 *
 * Stub class for 2.1 Compatibility
 *
 * @package       Cake.View
 */
class ThemeView extends View {
<<<<<<< HEAD
	
=======
/**
 * Constructor for ThemeView sets $this->theme.
 *
 * @param Controller $controller Controller object to be rendered.
 */
	public function __construct($controller) {
		parent::__construct($controller);
		if ($controller) {
			$this->theme = $controller->theme;
		}
	}

/**
 * Return all possible paths to find view files in order
 *
 * @param string $plugin The name of the plugin views are being found for.
 * @param boolean $cached Set to true to force dir scan.
 * @return array paths
 * @todo Make theme path building respect $cached parameter.
 */
	protected function _paths($plugin = null, $cached = true) {
		$paths = parent::_paths($plugin, $cached);
		$themePaths = array();

		if (!empty($this->theme)) {
			foreach ($paths as $path) {
				if (strpos($path, DS . 'Plugin' . DS) === false
					&& strpos($path, DS . 'Cake' . DS . 'View') === false) {
						if ($plugin) {
							$themePaths[] = $path . 'Themed'. DS . $this->theme . DS . 'Plugin' . DS . $plugin . DS;
						}
						$themePaths[] = $path . 'Themed'. DS . $this->theme . DS;
					}
			}
			$paths = array_merge($themePaths, $paths);
		}
		return $paths;
	}
>>>>>>> 00649cbd
}<|MERGE_RESOLUTION|>--- conflicted
+++ resolved
@@ -27,46 +27,5 @@
  * @package       Cake.View
  */
 class ThemeView extends View {
-<<<<<<< HEAD
-	
-=======
-/**
- * Constructor for ThemeView sets $this->theme.
- *
- * @param Controller $controller Controller object to be rendered.
- */
-	public function __construct($controller) {
-		parent::__construct($controller);
-		if ($controller) {
-			$this->theme = $controller->theme;
-		}
-	}
 
-/**
- * Return all possible paths to find view files in order
- *
- * @param string $plugin The name of the plugin views are being found for.
- * @param boolean $cached Set to true to force dir scan.
- * @return array paths
- * @todo Make theme path building respect $cached parameter.
- */
-	protected function _paths($plugin = null, $cached = true) {
-		$paths = parent::_paths($plugin, $cached);
-		$themePaths = array();
-
-		if (!empty($this->theme)) {
-			foreach ($paths as $path) {
-				if (strpos($path, DS . 'Plugin' . DS) === false
-					&& strpos($path, DS . 'Cake' . DS . 'View') === false) {
-						if ($plugin) {
-							$themePaths[] = $path . 'Themed'. DS . $this->theme . DS . 'Plugin' . DS . $plugin . DS;
-						}
-						$themePaths[] = $path . 'Themed'. DS . $this->theme . DS;
-					}
-			}
-			$paths = array_merge($themePaths, $paths);
-		}
-		return $paths;
-	}
->>>>>>> 00649cbd
 }
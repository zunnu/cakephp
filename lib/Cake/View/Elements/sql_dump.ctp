<?php
/**
 * SQL Dump element. Dumps out SQL log information
 *
 * PHP 5
 *
 * CakePHP(tm) : Rapid Development Framework (http://cakephp.org)
 * Copyright (c) Cake Software Foundation, Inc. (http://cakefoundation.org)
 *
 * Licensed under The MIT License
 * For full copyright and license information, please see the LICENSE.txt
 * Redistributions of files must retain the above copyright notice.
 *
 * @copyright     Copyright (c) Cake Software Foundation, Inc. (http://cakefoundation.org)
 * @link          http://cakephp.org CakePHP(tm) Project
 * @package       Cake.View.Elements
 * @since         CakePHP(tm) v 1.3
 * @license       http://www.opensource.org/licenses/mit-license.php MIT License
 */

if (!class_exists('ConnectionManager') || Configure::read('debug') < 2) {
	return false;
}
$noLogs = !isset($sqlLogs);
if ($noLogs):
	$sources = ConnectionManager::sourceList();

	$sqlLogs = array();
	foreach ($sources as $source):
		$db = ConnectionManager::getDataSource($source);
		if (!method_exists($db, 'getLog')):
			continue;
		endif;
		$sqlLogs[$source] = $db->getLog();
	endforeach;
endif;

if ($noLogs || isset($_forced_from_dbo_)):
	foreach ($sqlLogs as $source => $logInfo):
		$text = $logInfo['count'] > 1 ? 'queries' : 'query';
		printf(
			'<table class="cake-sql-log" id="cakeSqlLog_%s" summary="Cake SQL Log" cellspacing="0">',
			preg_replace('/[^A-Za-z0-9_]/', '_', uniqid(time(), true))
		);
		printf('<caption>(%s) %s %s took %s ms</caption>', $source, $logInfo['count'], $text, $logInfo['time']);
	?>
	<thead>
		<tr><th>Nr</th><th>Query</th><th>Error</th><th>Affected</th><th>Num. rows</th><th>Took (ms)</th></tr>
	</thead>
	<tbody>
	<?php
		foreach ($logInfo['log'] as $k => $i) :
			$i += array('error' => '');
			if (!empty($i['params']) && is_array($i['params'])) {
				$bindParam = $bindType = null;
				if (preg_match('/.+ :.+/', $i['query'])) {
					$bindType = true;
				}
				foreach ($i['params'] as $bindKey => $bindVal) {
					if ($bindType === true) {
						$bindParam .= h($bindKey) . " => " . h($bindVal) . ", ";
					} else {
						$bindParam .= h($bindVal) . ", ";
					}
				}
				$i['query'] .= " , params[ " . rtrim($bindParam, ', ') . " ]";
			}
			printf('<tr><td>%d</td><td>%s</td><td>%s</td><td style="text-align: right">%d</td><td style="text-align: right">%d</td><td style="text-align: right">%d</td></tr>%s',
				$k + 1,
				h($i['query']),
				$i['error'],
				$i['affected'],
				$i['numRows'],
				$i['took'],
				"\n"
			);
		endforeach;
	?>
	</tbody></table>
	<?php
	endforeach;
else:
<<<<<<< HEAD
	echo '<p>Encountered unexpected $sqlLogs cannot generate SQL log</p>';
=======
	printf('<p>%s</p>', __d('cake_dev', 'Encountered unexpected %s. Cannot generate SQL log.', '$logs'));
>>>>>>> 3355544a
endif;<|MERGE_RESOLUTION|>--- conflicted
+++ resolved
@@ -80,9 +80,5 @@
 	<?php
 	endforeach;
 else:
-<<<<<<< HEAD
-	echo '<p>Encountered unexpected $sqlLogs cannot generate SQL log</p>';
-=======
-	printf('<p>%s</p>', __d('cake_dev', 'Encountered unexpected %s. Cannot generate SQL log.', '$logs'));
->>>>>>> 3355544a
+	printf('<p>%s</p>', __d('cake_dev', 'Encountered unexpected %s. Cannot generate SQL log.', '$sqlLogs'));
 endif;
<?php
/**
 * CakePHP(tm) : Rapid Development Framework (http://cakephp.org)
 * Copyright (c) Cake Software Foundation, Inc. (http://cakefoundation.org)
 *
 * Licensed under The MIT License
 * For full copyright and license information, please see the LICENSE.txt
 * Redistributions of files must retain the above copyright notice.
 *
 * @copyright     Copyright (c) Cake Software Foundation, Inc. (http://cakefoundation.org)
 * @link          http://cakephp.org CakePHP(tm) Project
 * @package       Cake.View
 * @since         CakePHP(tm) v 0.2.9
 * @license       http://www.opensource.org/licenses/mit-license.php MIT License
 */
namespace Cake\View;

use Cake\Core\App;
use Cake\Core\Configure;
use Cake\Core\Object;
use Cake\Core\Plugin;
use Cake\Event\EventListener;
use Cake\Routing\Router;
use Cake\Utility\ClassRegistry;
use Cake\Utility\Hash;
use Cake\Utility\Inflector;

/**
 * Abstract base class for all other Helpers in CakePHP.
 * Provides common methods and features.
 *
 *
 * ## Callback methods
 *
 * Helpers support a number of callback methods. These callbacks allow you to hook into
 * the various view lifecycle events and either modify existing view content or perform
 * other application specific logic. The events are not implemented by this base class, as
 * implementing a callback method subscribes a helper to the related event. The callback methods
 * are as follows:
 *
 * - `beforeRender(Event $event, $viewFile)` - beforeRender is called before the view file is rendered.
 * - `afterRender(Event $event, $viewFile)` - afterRender is called after the view file is rendered
 *   but before the layout has been rendered.
 * - beforeLayout(Event $event, $layoutFile)` - beforeLayout is called before the layout is rendered.
 * - `afterLayout(Event $event, $layoutFile)` - afterLayout is called after the layout has rendered.
 * - `beforeRenderFile(Event $event, $viewFile)` - Called before any view fragment is rendered.
 * - `afterRenderFile(Event $event, $viewFile, $content)` - Called after any view fragment is rendered.
 *   If a listener returns a non-null value, the output of the rendered file will be set to that.
 *
 * @package       Cake.View
 */
class Helper extends Object implements EventListener {

/**
 * Settings for this helper.
 *
 * @var array
 */
	public $settings = array();

/**
 * List of helpers used by this helper
 *
 * @var array
 */
	public $helpers = array();

/**
 * A helper lookup table used to lazy load helper objects.
 *
 * @var array
 */
	protected $_helperMap = array();

/**
 * The current theme name if any.
 *
 * @var string
 */
	public $theme = null;

/**
 * Request object
 *
 * @var Cake\Network\Request
 */
	public $request = null;

/**
 * Plugin path
 *
 * @var string
 */
	public $plugin = null;

/**
 * Holds the fields array('field_name' => array('type' => 'string', 'length' => 100),
 * primaryKey and validates array('field_name')
 *
 * @var array
 */
	public $fieldset = array();

/**
 * Holds tag templates.
 *
 * @var array
 */
	public $tags = array();

/**
 * Holds the content to be cleaned.
 *
 * @var mixed
 */
	protected $_tainted = null;

/**
 * Holds the cleaned content.
 *
 * @var mixed
 */
	protected $_cleaned = null;

/**
 * The View instance this helper is attached to
 *
 * @var View
 */
	protected $_View;

/**
 * A list of strings that should be treated as suffixes, or
 * sub inputs for a parent input. This is used for date/time
 * inputs primarily.
 *
 * @var array
 */
	protected $_fieldSuffixes = array(
		'year', 'month', 'day', 'hour', 'min', 'second', 'meridian'
	);

/**
 * The name of the current model entities are in scope of.
 *
 * @see Helper::setEntity()
 * @var string
 */
	protected $_modelScope;

/**
 * The name of the current model association entities are in scope of.
 *
 * @see Helper::setEntity()
 * @var string
 */
	protected $_association;

/**
 * The dot separated list of elements the current field entity is for.
 *
 * @see Helper::setEntity()
 * @var string
 */
	protected $_entityPath;

/**
 * Minimized attributes
 *
 * @var array
 */
	protected $_minimizedAttributes = array(
		'compact', 'checked', 'declare', 'readonly', 'disabled', 'selected',
		'defer', 'ismap', 'nohref', 'noshade', 'nowrap', 'multiple', 'noresize',
		'autoplay', 'controls', 'loop', 'muted', 'required', 'novalidate', 'formnovalidate'
	);

/**
 * Format to attribute
 *
 * @var string
 */
	protected $_attributeFormat = '%s="%s"';

/**
 * Format to attribute
 *
 * @var string
 */
	protected $_minimizedAttributeFormat = '%s="%s"';

/**
 * Default Constructor
 *
 * @param View $View The View this helper is being attached to.
 * @param array $settings Configuration settings for the helper.
 */
	public function __construct(View $View, $settings = array()) {
		$this->_View = $View;
		$this->request = $View->request;
		if ($settings) {
			$this->settings = Hash::merge($this->settings, $settings);
		}
		if (!empty($this->helpers)) {
			$this->_helperMap = $View->Helpers->normalizeArray($this->helpers);
		}
	}

/**
 * Provide non fatal errors on missing method calls.
 *
 * @param string $method Method to invoke
 * @param array $params Array of params for the method.
 * @return void
 */
	public function __call($method, $params) {
		trigger_error(__d('cake_dev', 'Method %1$s::%2$s does not exist', get_class($this), $method), E_USER_WARNING);
	}

/**
 * Lazy loads helpers. Provides access to deprecated request properties as well.
 *
 * @param string $name Name of the property being accessed.
 * @return mixed Helper or property found at $name
 */
	public function __get($name) {
		if (isset($this->_helperMap[$name]) && !isset($this->{$name})) {
			$settings = array_merge((array)$this->_helperMap[$name]['settings'], array('enabled' => false));
			$this->{$name} = $this->_View->loadHelper($this->_helperMap[$name]['class'], $settings);
		}
		if (isset($this->{$name})) {
			return $this->{$name};
		}
		switch ($name) {
			case 'base':
			case 'here':
			case 'webroot':
			case 'data':
				return $this->request->{$name};
			case 'action':
				return isset($this->request->params['action']) ? $this->request->params['action'] : '';
			case 'params':
				return $this->request;
		}
	}

/**
 * Provides backwards compatibility access for setting values to the request object.
 *
 * @param string $name Name of the property being accessed.
 * @param mixed $value
 * @return void
 */
	public function __set($name, $value) {
		switch ($name) {
			case 'base':
			case 'here':
			case 'webroot':
			case 'data':
				$this->request->{$name} = $value;
				return;
			case 'action':
				$this->request->params['action'] = $value;
				return;
		}
		$this->{$name} = $value;
	}

/**
 * Finds URL for specified action.
 *
 * Returns an URL pointing at the provided parameters.
 *
 * @param string|array $url Either a relative string url like `/products/view/23` or
 *    an array of url parameters. Using an array for URLs will allow you to leverage
 *    the reverse routing features of CakePHP.
 * @param boolean $full If true, the full base URL will be prepended to the result
 * @return string Full translated URL with base path.
 * @link http://book.cakephp.org/2.0/en/views/helpers.html
 */
	public function url($url = null, $full = false) {
		return h(Router::url($url, $full));
	}

/**
 * Checks if a file exists when theme is used, if no file is found default location is returned
 *
 * @param string $file The file to create a webroot path to.
 * @return string Web accessible path to file.
 */
	public function webroot($file) {
		$asset = explode('?', $file);
		$asset[1] = isset($asset[1]) ? '?' . $asset[1] : null;
		$webPath = "{$this->request->webroot}" . $asset[0];
		$file = $asset[0];

		if (!empty($this->theme)) {
			$file = trim($file, '/');
			$theme = $this->theme . '/';

			if (DS === '\\') {
				$file = str_replace('/', '\\', $file);
			}

			if (file_exists(Configure::read('App.www_root') . 'theme/' . $this->theme . DS . $file)) {
				$webPath = "{$this->request->webroot}theme/" . $theme . $asset[0];
			} else {
				$themePath = App::themePath($this->theme);
				$path = $themePath . 'webroot/' . $file;
				if (file_exists($path)) {
					$webPath = "{$this->request->webroot}theme/" . $theme . $asset[0];
				}
			}
		}
		if (strpos($webPath, '//') !== false) {
			return str_replace('//', '/', $webPath . $asset[1]);
		}
		return $webPath . $asset[1];
	}

/**
 * Generate url for given asset file. Depending on options passed provides full url with domain name.
 * Also calls Helper::assetTimestamp() to add timestamp to local files
 *
 * @param string|array Path string or url array
 * @param array $options Options array. Possible keys:
 *   `fullBase` Return full url with domain name
 *   `pathPrefix` Path prefix for relative URLs
 *   `ext` Asset extension to append
 *   `plugin` False value will prevent parsing path as a plugin
 * @return string Generated url
 */
	public function assetUrl($path, $options = array()) {
		if (is_array($path)) {
			return $this->url($path, !empty($options['fullBase']));
		}
		if (strpos($path, '://') !== false) {
			return $path;
		}
		if (!array_key_exists('plugin', $options) || $options['plugin'] !== false) {
			list($plugin, $path) = $this->_View->pluginSplit($path, false);
		}
		if (!empty($options['pathPrefix']) && $path[0] !== '/') {
			$path = $options['pathPrefix'] . $path;
		}
		if (
			!empty($options['ext']) &&
			strpos($path, '?') === false &&
			substr($path, -strlen($options['ext'])) !== $options['ext']
		) {
			$path .= $options['ext'];
		}
		if (isset($plugin)) {
			$path = Inflector::underscore($plugin) . '/' . $path;
		}
		$path = $this->_encodeUrl($this->assetTimestamp($this->webroot($path)));

		if (!empty($options['fullBase'])) {
			$path = rtrim(Router::fullBaseUrl(), '/') . '/' . ltrim($path, '/');
		}
		return $path;
	}

/**
 * Encodes an URL for use in HTML attributes.
 *
 * @param string $url The url to encode.
 * @return string The url encoded for both URL & HTML contexts.
 */
	protected function _encodeUrl($url) {
		$path = parse_url($url, PHP_URL_PATH);
		$parts = array_map('rawurldecode', explode('/', $path));
		$parts = array_map('rawurlencode', $parts);
		$encoded = implode('/', $parts);
		return h(str_replace($path, $encoded, $url));
	}

/**
 * Adds a timestamp to a file based resource based on the value of `Asset.timestamp` in
 * Configure. If Asset.timestamp is true and debug > 0, or Asset.timestamp === 'force'
 * a timestamp will be added.
 *
 * @param string $path The file path to timestamp, the path must be inside WWW_ROOT
 * @return string Path with a timestamp added, or not.
 */
	public function assetTimestamp($path) {
		$stamp = Configure::read('Asset.timestamp');
		$timestampEnabled = $stamp === 'force' || ($stamp === true && Configure::read('debug') > 0);
		if ($timestampEnabled && strpos($path, '?') === false) {
			$filepath = preg_replace(
				'/^' . preg_quote($this->request->webroot, '/') . '/',
				'',
				urldecode($path)
			);
			$webrootPath = WWW_ROOT . str_replace('/', DS, $filepath);
			if (file_exists($webrootPath)) {
				//@codingStandardsIgnoreStart
				return $path . '?' . @filemtime($webrootPath);
				//@codingStandardsIgnoreEnd
			}
			$segments = explode('/', ltrim($filepath, '/'));
			if ($segments[0] === 'theme') {
				$theme = $segments[1];
				unset($segments[0], $segments[1]);
				$themePath = App::themePath($theme) . 'webroot' . DS . implode(DS, $segments);
				//@codingStandardsIgnoreStart
				return $path . '?' . @filemtime($themePath);
				//@codingStandardsIgnoreEnd
			} else {
				$plugin = Inflector::camelize($segments[0]);
				if (Plugin::loaded($plugin)) {
					unset($segments[0]);
					$pluginPath = Plugin::path($plugin) . 'webroot' . DS . implode(DS, $segments);
					//@codingStandardsIgnoreStart
					return $path . '?' . @filemtime($pluginPath);
					//@codingStandardsIgnoreEnd
				}
			}
		}
		return $path;
	}

/**
 * Used to remove harmful tags from content. Removes a number of well known XSS attacks
 * from content. However, is not guaranteed to remove all possibilities. Escaping
 * content is the best way to prevent all possible attacks.
 *
 * @param string|array $output Either an array of strings to clean or a single string to clean.
 * @return string|array cleaned content for output
 */
	public function clean($output) {
		$this->_reset();
		if (empty($output)) {
			return null;
		}
		if (is_array($output)) {
			foreach ($output as $key => $value) {
				$return[$key] = $this->clean($value);
			}
			return $return;
		}
		$this->_tainted = $output;
		$this->_clean();
		return $this->_cleaned;
	}

/**
 * Returns a space-delimited string with items of the $options array. If a key
 * of $options array happens to be one of those listed in `Helper::$_minimizedAttributes`
 *
 * And its value is one of:
 *
 * - '1' (string)
 * - 1 (integer)
 * - true (boolean)
 * - 'true' (string)
 *
 * Then the value will be reset to be identical with key's name.
 * If the value is not one of these 3, the parameter is not output.
 *
 * 'escape' is a special option in that it controls the conversion of
 *  attributes to their html-entity encoded equivalents. Set to false to disable html-encoding.
 *
 * If value for any option key is set to `null` or `false`, that option will be excluded from output.
 *
 * @param array $options Array of options.
 * @param array $exclude Array of options to be excluded, the options here will not be part of the return.
 * @param string $insertBefore String to be inserted before options.
 * @param string $insertAfter String to be inserted after options.
 * @return string Composed attributes.
 * @deprecated This method will be moved to HtmlHelper in 3.0
 */
	protected function _parseAttributes($options, $exclude = null, $insertBefore = ' ', $insertAfter = null) {
		if (!is_string($options)) {
			$options = (array)$options + array('escape' => true);

			if (!is_array($exclude)) {
				$exclude = array();
			}

			$exclude = array('escape' => true) + array_flip($exclude);
			$escape = $options['escape'];
			$attributes = array();

			foreach ($options as $key => $value) {
				if (!isset($exclude[$key]) && $value !== false && $value !== null) {
					$attributes[] = $this->_formatAttribute($key, $value, $escape);
				}
			}
			$out = implode(' ', $attributes);
		} else {
			$out = $options;
		}
		return $out ? $insertBefore . $out . $insertAfter : '';
	}

/**
 * Formats an individual attribute, and returns the string value of the composed attribute.
 * Works with minimized attributes that have the same value as their name such as 'disabled' and 'checked'
 *
 * @param string $key The name of the attribute to create
 * @param string $value The value of the attribute to create.
 * @param boolean $escape Define if the value must be escaped
 * @return string The composed attribute.
 * @deprecated This method will be moved to HtmlHelper in 3.0
 */
	protected function _formatAttribute($key, $value, $escape = true) {
		if (is_array($value)) {
			$value = implode(' ' , $value);
		}
		if (is_numeric($key)) {
			return sprintf($this->_minimizedAttributeFormat, $value, $value);
		}
		$truthy = array(1, '1', true, 'true', $key);
		$isMinimized = in_array($key, $this->_minimizedAttributes);
		if ($isMinimized && in_array($value, $truthy, true)) {
			return sprintf($this->_minimizedAttributeFormat, $key, $key);
		}
		if ($isMinimized) {
			return '';
		}
		return sprintf($this->_attributeFormat, $key, ($escape ? h($value) : $value));
	}

/**
 * Sets this helper's model and field properties to the dot-separated value-pair in $entity.
 *
 * @param string $entity A field name, like "ModelName.fieldName" or "ModelName.ID.fieldName"
 * @param boolean $setScope Sets the view scope to the model specified in $tagValue
 * @return void
 */
	public function setEntity($entity, $setScope = false) {
		if ($entity === null) {
			$this->_modelScope = false;
		}
		if ($setScope === true) {
			$this->_modelScope = $entity;
		}
		$parts = array_values(Hash::filter(explode('.', $entity)));
		if (empty($parts)) {
			return;
		}
		$count = count($parts);
		$lastPart = isset($parts[$count - 1]) ? $parts[$count - 1] : null;

		// Either 'body' or 'date.month' type inputs.
		if (
			($count === 1 && $this->_modelScope && !$setScope) ||
			(
				$count === 2 &&
				in_array($lastPart, $this->_fieldSuffixes) &&
				$this->_modelScope &&
				$parts[0] !== $this->_modelScope
			)
		) {
			$entity = $this->_modelScope . '.' . $entity;
		}

		// 0.name, 0.created.month style inputs. Excludes inputs with the modelScope in them.
		if (
			$count >= 2 &&
			is_numeric($parts[0]) &&
			!is_numeric($parts[1]) &&
			$this->_modelScope &&
			strpos($entity, $this->_modelScope) === false
		) {
			$entity = $this->_modelScope . '.' . $entity;
		}

		$this->_association = null;

		$isHabtm = (
			isset($this->fieldset[$this->_modelScope]['fields'][$parts[0]]['type']) &&
			$this->fieldset[$this->_modelScope]['fields'][$parts[0]]['type'] === 'multiple'
		);

		// habtm models are special
		if ($count === 1 && $isHabtm) {
			$this->_association = $parts[0];
			$entity = $parts[0] . '.' . $parts[0];
		} else {
			// check for associated model.
			$reversed = array_reverse($parts);
			foreach ($reversed as $i => $part) {
				if ($i > 0 && preg_match('/^[A-Z]/', $part)) {
					$this->_association = $part;
					break;
				}
			}
		}
		$this->_entityPath = $entity;
	}

/**
 * Returns the entity reference of the current context as an array of identity parts
 *
 * @return array An array containing the identity elements of an entity
 */
	public function entity() {
		return explode('.', $this->_entityPath);
	}

/**
 * Gets the currently-used model of the rendering context.
 *
 * @return string
 */
	public function model() {
		if ($this->_association) {
			return $this->_association;
		}
		return $this->_modelScope;
	}

/**
 * Gets the currently-used model field of the rendering context.
 * Strips off field suffixes such as year, month, day, hour, min, meridian
 * when the current entity is longer than 2 elements.
 *
 * @return string
 */
	public function field() {
		$entity = $this->entity();
		$count = count($entity);
		$last = $entity[$count - 1];
		if ($count > 2 && in_array($last, $this->_fieldSuffixes)) {
			$last = isset($entity[$count - 2]) ? $entity[$count - 2] : null;
		}
		return $last;
	}

/**
 * Generates a DOM ID for the selected element, if one is not set.
 * Uses the current View::entity() settings to generate a CamelCased id attribute.
 *
 * @param array|string $options Either an array of html attributes to add $id into, or a string
 *   with a view entity path to get a domId for.
 * @param string $id The name of the 'id' attribute.
 * @return mixed If $options was an array, an array will be returned with $id set. If a string
 *   was supplied, a string will be returned.
 */
	public function domId($options = null, $id = 'id') {
		if (is_array($options) && array_key_exists($id, $options) && $options[$id] === null) {
			unset($options[$id]);
			return $options;
		} elseif (!is_array($options) && $options !== null) {
			$this->setEntity($options);
			return $this->domId();
		}

		$entity = $this->entity();
		$model = array_shift($entity);
		$dom = $model . implode('', array_map(array('Cake\Utility\Inflector', 'camelize'), $entity));

		if (is_array($options) && !array_key_exists($id, $options)) {
			$options[$id] = $dom;
		} elseif ($options === null) {
			return $dom;
		}
		return $options;
	}

/**
 * Gets the input field name for the current tag. Creates input name attributes
 * using CakePHP's `Model[field]` formatting.
 *
 * @param array|string $options If an array, should be an array of attributes that $key needs to be added to.
 *   If a string or null, will be used as the View entity.
 * @param string $field
 * @param string $key The name of the attribute to be set, defaults to 'name'
 * @return mixed If an array was given for $options, an array with $key set will be returned.
 *   If a string was supplied a string will be returned.
 */
	protected function _name($options = array(), $field = null, $key = 'name') {
		if ($options === null) {
			$options = array();
		} elseif (is_string($options)) {
			$field = $options;
			$options = 0;
		}

		if (!empty($field)) {
			$this->setEntity($field);
		}

		if (is_array($options) && array_key_exists($key, $options)) {
			return $options;
		}

		switch ($field) {
			case '_method':
				$name = $field;
				break;
			default:
				$entity = $this->entity();
				$first = array_shift($entity);
				$name = $first . ($entity ? '[' . implode('][', $entity) . ']' : '');
			break;
		}

		if (is_array($options)) {
			$options[$key] = $name;
			return $options;
		}
		return $name;
	}

/**
 * Gets the data for the current tag
 *
 * @param array|string $options If an array, should be an array of attributes that $key needs to be added to.
 *   If a string or null, will be used as the View entity.
 * @param string $field
 * @param string $key The name of the attribute to be set, defaults to 'value'
 * @return mixed If an array was given for $options, an array with $key set will be returned.
 *   If a string was supplied a string will be returned.
 */
	public function value($options = array(), $field = null, $key = 'value') {
		if ($options === null) {
			$options = array();
		} elseif (is_string($options)) {
			$field = $options;
			$options = 0;
		}

		if (is_array($options) && isset($options[$key])) {
			return $options;
		}

		if (!empty($field)) {
			$this->setEntity($field);
		}
		$result = null;
		$data = $this->request->data;

		$entity = $this->entity();
		if (!empty($data) && is_array($data) && !empty($entity)) {
			$result = Hash::get($data, implode('.', $entity));
		}

		$habtmKey = $this->field();
		if (empty($result) && isset($data[$habtmKey][$habtmKey]) && is_array($data[$habtmKey])) {
			$result = $data[$habtmKey][$habtmKey];
		} elseif (empty($result) && isset($data[$habtmKey]) && is_array($data[$habtmKey])) {
			if (ClassRegistry::isKeySet($habtmKey)) {
				$model = ClassRegistry::getObject($habtmKey);
				$result = $this->_selectedArray($data[$habtmKey], $model->primaryKey);
			}
		}

		if (is_array($options)) {
			if ($result === null && isset($options['default'])) {
				$result = $options['default'];
			}
			unset($options['default']);
		}

		if (is_array($options)) {
			$options[$key] = $result;
			return $options;
		}
		return $result;
	}

/**
 * Sets the defaults for an input tag. Will set the
 * name, value, and id attributes for an array of html attributes.
 *
 * @param string $field The field name to initialize.
 * @param array $options Array of options to use while initializing an input field.
 * @return array Array options for the form input.
 */
	protected function _initInputField($field, $options = array()) {
		if ($field !== null) {
			$this->setEntity($field);
		}
		$options = (array)$options;
		$options = $this->_name($options);
		$options = $this->value($options);
		$options = $this->domId($options);
		return $options;
	}

/**
 * Adds the given class to the element options
 *
 * @param array $options Array options/attributes to add a class to
 * @param string $class The classname being added.
 * @param string $key the key to use for class.
 * @return array Array of options with $key set.
 */
	public function addClass($options = array(), $class = null, $key = 'class') {
		if (isset($options[$key]) && trim($options[$key])) {
			$options[$key] .= ' ' . $class;
		} else {
			$options[$key] = $class;
		}
		return $options;
	}

/**
 * Returns a string generated by a helper method
 *
 * This method can be overridden in subclasses to do generalized output post-processing
 *
 * @param string $str String to be output.
 * @return string
 * @deprecated This method will be removed in future versions.
 */
	public function output($str) {
		return $str;
	}

/**
 * Get the View callbacks this helper is interested in.
 *
 * By defining one of the callback methods a helper is assumed
 * to be interested in the related event.
 *
 * Override this method if you need to add non-conventional event listeners.
 * Or if you want helpers to listen to non-standard events.
 *
<<<<<<< HEAD
 * @return array
 */
	public function implementedEvents() {
		$eventMap = [
			'View.beforeRenderFile' => 'beforeRenderFile',
			'View.afterRenderFile' => 'afterRenderFile',
			'View.beforeRender' => 'beforeRender',
			'View.afterRender' => 'afterRender',
			'View.beforeLayout' => 'beforeLayout',
			'View.afterLayout' => 'afterLayout'
		];
		$events = [];
		foreach ($eventMap as $event => $method) {
			if (method_exists($this, $method)) {
				$events[$event] = $method;
			}
		}
		return $events;
=======
 * Overridden in subclasses.
 *
 * @param string $layoutFile The layout file that was rendered.
 * @return void
 */
	public function afterLayout($layoutFile) {
	}

/**
 * Before render file callback.
 * Called before any view fragment is rendered.
 *
 * Overridden in subclasses.
 *
 * @param string $viewFile The file about to be rendered.
 * @return void
 */
	public function beforeRenderFile($viewFile) {
	}

/**
 * After render file callback.
 * Called after any view fragment is rendered.
 *
 * Overridden in subclasses.
 *
 * @param string $viewFile The file just be rendered.
 * @param string $content The content that was rendered.
 * @return void
 */
	public function afterRenderFile($viewFile, $content) {
>>>>>>> 38b050a7
	}

/**
 * Transforms a recordset from a hasAndBelongsToMany association to a list of selected
 * options for a multiple select element
 *
 * @param string|array $data
 * @param string $key
 * @return array
 */
	protected function _selectedArray($data, $key = 'id') {
		if (!is_array($data)) {
			$model = $data;
			if (!empty($this->request->data[$model][$model])) {
				return $this->request->data[$model][$model];
			}
			if (!empty($this->request->data[$model])) {
				$data = $this->request->data[$model];
			}
		}
		$array = array();
		if (!empty($data)) {
			foreach ($data as $row) {
				if (isset($row[$key])) {
					$array[$row[$key]] = $row[$key];
				}
			}
		}
		return empty($array) ? null : $array;
	}

/**
 * Resets the vars used by Helper::clean() to null
 *
 * @return void
 */
	protected function _reset() {
		$this->_tainted = null;
		$this->_cleaned = null;
	}

/**
 * Removes harmful content from output
 *
 * @return void
 */
	protected function _clean() {
		$this->_cleaned = $this->_tainted;
		$this->_cleaned = str_replace(array("&amp;", "&lt;", "&gt;"), array("&amp;amp;", "&amp;lt;", "&amp;gt;"), $this->_cleaned);
		$this->_cleaned = preg_replace('#(&\#*\w+)[\x00-\x20]+;#u', "$1;", $this->_cleaned);
		$this->_cleaned = preg_replace('#(&\#x*)([0-9A-F]+);*#iu', "$1$2;", $this->_cleaned);
		$this->_cleaned = html_entity_decode($this->_cleaned, ENT_COMPAT, "UTF-8");
		$this->_cleaned = preg_replace('#(<[^>]+[\x00-\x20\"\'\/])(on|xmlns)[^>]*>#iUu', "$1>", $this->_cleaned);
		$this->_cleaned = preg_replace('#([a-z]*)[\x00-\x20]*=[\x00-\x20]*([\`\'\"]*)[\\x00-\x20]*j[\x00-\x20]*a[\x00-\x20]*v[\x00-\x20]*a[\x00-\x20]*s[\x00-\x20]*c[\x00-\x20]*r[\x00-\x20]*i[\x00-\x20]*p[\x00-\x20]*t[\x00-\x20]*:#iUu', '$1=$2nojavascript...', $this->_cleaned);
		$this->_cleaned = preg_replace('#([a-z]*)[\x00-\x20]*=([\'\"]*)[\x00-\x20]*v[\x00-\x20]*b[\x00-\x20]*s[\x00-\x20]*c[\x00-\x20]*r[\x00-\x20]*i[\x00-\x20]*p[\x00-\x20]*t[\x00-\x20]*:#iUu', '$1=$2novbscript...', $this->_cleaned);
		$this->_cleaned = preg_replace('#([a-z]*)[\x00-\x20]*=*([\'\"]*)[\x00-\x20]*-moz-binding[\x00-\x20]*:#iUu', '$1=$2nomozbinding...', $this->_cleaned);
		$this->_cleaned = preg_replace('#([a-z]*)[\x00-\x20]*=([\'\"]*)[\x00-\x20]*data[\x00-\x20]*:#Uu', '$1=$2nodata...', $this->_cleaned);
		$this->_cleaned = preg_replace('#(<[^>]+)style[\x00-\x20]*=[\x00-\x20]*([\`\'\"]*).*expression[\x00-\x20]*\([^>]*>#iU', "$1>", $this->_cleaned);
		$this->_cleaned = preg_replace('#(<[^>]+)style[\x00-\x20]*=[\x00-\x20]*([\`\'\"]*).*behaviour[\x00-\x20]*\([^>]*>#iU', "$1>", $this->_cleaned);
		$this->_cleaned = preg_replace('#(<[^>]+)style[\x00-\x20]*=[\x00-\x20]*([\`\'\"]*).*s[\x00-\x20]*c[\x00-\x20]*r[\x00-\x20]*i[\x00-\x20]*p[\x00-\x20]*t[\x00-\x20]*:*[^>]*>#iUu', "$1>", $this->_cleaned);
		$this->_cleaned = preg_replace('#</*\w+:\w[^>]*>#i', "", $this->_cleaned);
		do {
			$oldstring = $this->_cleaned;
			$this->_cleaned = preg_replace('#</*(applet|meta|xml|blink|link|style|script|embed|object|iframe|frame|frameset|ilayer|layer|bgsound|title|base)[^>]*>#i', "", $this->_cleaned);
		} while ($oldstring !== $this->_cleaned);
		$this->_cleaned = str_replace(array("&amp;", "&lt;", "&gt;"), array("&amp;amp;", "&amp;lt;", "&amp;gt;"), $this->_cleaned);
	}

}<|MERGE_RESOLUTION|>--- conflicted
+++ resolved
@@ -820,7 +820,6 @@
  * Override this method if you need to add non-conventional event listeners.
  * Or if you want helpers to listen to non-standard events.
  *
-<<<<<<< HEAD
  * @return array
  */
 	public function implementedEvents() {
@@ -839,39 +838,6 @@
 			}
 		}
 		return $events;
-=======
- * Overridden in subclasses.
- *
- * @param string $layoutFile The layout file that was rendered.
- * @return void
- */
-	public function afterLayout($layoutFile) {
-	}
-
-/**
- * Before render file callback.
- * Called before any view fragment is rendered.
- *
- * Overridden in subclasses.
- *
- * @param string $viewFile The file about to be rendered.
- * @return void
- */
-	public function beforeRenderFile($viewFile) {
-	}
-
-/**
- * After render file callback.
- * Called after any view fragment is rendered.
- *
- * Overridden in subclasses.
- *
- * @param string $viewFile The file just be rendered.
- * @param string $content The content that was rendered.
- * @return void
- */
-	public function afterRenderFile($viewFile, $content) {
->>>>>>> 38b050a7
 	}
 
 /**

--- conflicted
+++ resolved
@@ -414,32 +414,6 @@
 	}
 
 /**
-<<<<<<< HEAD
-=======
- * Converts the keys being used into the format set by options.paramType
- *
- * @param array $url Array of url params to convert
- * @param string $type
- * @return array converted url params.
- */
-	protected function _convertUrlKeys($url, $type) {
-		if ($type === 'named') {
-			return $url;
-		}
-		if (!isset($url['?'])) {
-			$url['?'] = array();
-		}
-		foreach ($this->options['convertKeys'] as $key) {
-			if (isset($url[$key])) {
-				$url['?'][$key] = $url[$key];
-				unset($url[$key]);
-			}
-		}
-		return $url;
-	}
-
-/**
->>>>>>> d1c88ebf
  * Protected method for generating prev/next links
  *
  * @param string $which

<?php
/**
 * CakePHP(tm) : Rapid Development Framework (http://cakephp.org)
 * Copyright (c) Cake Software Foundation, Inc. (http://cakefoundation.org)
 *
 * Licensed under The MIT License
 * For full copyright and license information, please see the LICENSE.txt
 * Redistributions of files must retain the above copyright notice.
 *
 * @copyright     Copyright (c) Cake Software Foundation, Inc. (http://cakefoundation.org)
 * @link          http://cakephp.org CakePHP(tm) Project
 * @since         CakePHP(tm) v 1.2.0
 * @license       http://www.opensource.org/licenses/mit-license.php MIT License
 */
namespace Cake\View\Helper;

use Cake\Core\App;
use Cake\Error;
use Cake\Utility\Inflector;
use Cake\View\Helper;
use Cake\View\View;

/**
 * Pagination Helper class for easy generation of pagination links.
 *
 * PaginationHelper encloses all methods needed when working with pagination.
 *
 * @package Cake.View.Helper
 * @property HtmlHelper $Html
 * @link http://book.cakephp.org/2.0/en/core-libraries/helpers/paginator.html
 */
class PaginatorHelper extends Helper {

/**
 * Helper dependencies
 *
 * @var array
 */
	public $helpers = array('Html');

/**
 * Holds the default options for pagination links
 *
 * The values that may be specified are:
 *
 * - `format` Format of the counter. Supported formats are 'range' and 'pages'
 *    and custom (default). In the default mode the supplied string is parsed and constants are replaced
 *    by their actual values.
 *    placeholders: %page%, %pages%, %current%, %count%, %start%, %end% .
 * - `separator` The separator of the actual page and number of pages (default: ' of ').
 * - `url` Url of the action. See Router::url()
 * - `url['sort']`  the key that the recordset is sorted.
 * - `url['direction']` Direction of the sorting (default: 'asc').
 * - `url['page']` Page number to use in links.
 * - `model` The name of the model.
 * - `escape` Defines if the title field for the link should be escaped (default: true).
 *
 * @var array
 */
	public $options = array(
		'convertKeys' => array('page', 'limit', 'sort', 'direction')
	);

/**
 * Before render callback. Overridden to merge passed args with url options.
 *
 * @param Cake\Event\Event $event The event instance.
 * @param string $viewFile
 * @return void
 */
	public function beforeRender($event, $viewFile) {
		$this->options['url'] = array_merge($this->request->params['pass']);
		if (!empty($this->request->query)) {
			$this->options['url']['?'] = $this->request->query;
		}
	}

/**
 * Gets the current paging parameters from the resultset for the given model
 *
 * @param string $model Optional model name. Uses the default if none is specified.
 * @return array The array of paging parameters for the paginated resultset.
 * @link http://book.cakephp.org/2.0/en/core-libraries/helpers/paginator.html#PaginatorHelper::params
 */
	public function params($model = null) {
		if (empty($model)) {
			$model = $this->defaultModel();
		}
		if (!isset($this->request->params['paging']) || empty($this->request->params['paging'][$model])) {
			return null;
		}
		return $this->request->params['paging'][$model];
	}

/**
 * Convenience access to any of the paginator params.
 *
 * @param string $key Key of the paginator params array to retreive.
 * @param string $model Optional model name. Uses the default if none is specified.
 * @return mixed Content of the requested param.
 * @link http://book.cakephp.org/2.0/en/core-libraries/helpers/paginator.html#PaginatorHelper::params
 */
	public function param($key, $model = null) {
		$params = $this->params($model);
		if (!isset($params[$key])) {
			return null;
		}
		return $params[$key];
	}

/**
 * Sets default options for all pagination links
 *
 * @param array $options Default options for pagination links.
 *   See PaginatorHelper::$options for list of keys.
 * @return void
 * @link http://book.cakephp.org/2.0/en/core-libraries/helpers/paginator.html#PaginatorHelper::options
 */
	public function options($options = array()) {
		if (!empty($options['paging'])) {
			if (!isset($this->request->params['paging'])) {
				$this->request->params['paging'] = array();
			}
			$this->request->params['paging'] = array_merge($this->request->params['paging'], $options['paging']);
			unset($options['paging']);
		}
		$model = $this->defaultModel();

		if (!empty($options[$model])) {
			if (!isset($this->request->params['paging'][$model])) {
				$this->request->params['paging'][$model] = array();
			}
			$this->request->params['paging'][$model] = array_merge(
				$this->request->params['paging'][$model], $options[$model]
			);
			unset($options[$model]);
		}
		if (!empty($options['convertKeys'])) {
			$options['convertKeys'] = array_merge($this->options['convertKeys'], $options['convertKeys']);
		}
		$this->options = array_filter(array_merge($this->options, $options));
	}

/**
 * Gets the current page of the recordset for the given model
 *
 * @param string $model Optional model name. Uses the default if none is specified.
 * @return string The current page number of the recordset.
 * @link http://book.cakephp.org/2.0/en/core-libraries/helpers/paginator.html#PaginatorHelper::current
 */
	public function current($model = null) {
		$params = $this->params($model);

		if (isset($params['page'])) {
			return $params['page'];
		}
		return 1;
	}

/**
 * Gets the current key by which the recordset is sorted
 *
 * @param string $model Optional model name. Uses the default if none is specified.
 * @param array $options Options for pagination links. See #options for list of keys.
 * @return string The name of the key by which the recordset is being sorted, or
 *  null if the results are not currently sorted.
 * @link http://book.cakephp.org/2.0/en/core-libraries/helpers/paginator.html#PaginatorHelper::sortKey
 */
	public function sortKey($model = null, $options = array()) {
		if (empty($options)) {
			$params = $this->params($model);
			$options = $params['options'];
		}
		if (isset($options['sort']) && !empty($options['sort'])) {
			return $options['sort'];
		}
		if (isset($options['order'])) {
			return is_array($options['order']) ? key($options['order']) : $options['order'];
		}
		if (isset($params['order'])) {
			return is_array($params['order']) ? key($params['order']) : $params['order'];
		}
		return null;
	}

/**
 * Gets the current direction the recordset is sorted
 *
 * @param string $model Optional model name. Uses the default if none is specified.
 * @param array $options Options for pagination links. See #options for list of keys.
 * @return string The direction by which the recordset is being sorted, or
 *  null if the results are not currently sorted.
 * @link http://book.cakephp.org/2.0/en/core-libraries/helpers/paginator.html#PaginatorHelper::sortDir
 */
	public function sortDir($model = null, $options = array()) {
		$dir = null;

		if (empty($options)) {
			$params = $this->params($model);
			$options = $params['options'];
		}

		if (isset($options['direction'])) {
			$dir = strtolower($options['direction']);
		} elseif (isset($options['order']) && is_array($options['order'])) {
			$dir = strtolower(current($options['order']));
		} elseif (isset($params['order']) && is_array($params['order'])) {
			$dir = strtolower(current($params['order']));
		}

		if ($dir === 'desc') {
			return 'desc';
		}
		return 'asc';
	}

/**
 * Generates a "previous" link for a set of paged records
 *
 * ### Options:
 *
 * - `tag` The tag wrapping tag you want to use, defaults to 'span'. Set this to false to disable this option
 * - `escape` Whether you want the contents html entity encoded, defaults to true
 * - `model` The model to use, defaults to PaginatorHelper::defaultModel()
 * - `disabledTag` Tag to use instead of A tag when there is no previous page
 *
 * @param string $title Title for the link. Defaults to '<< Previous'.
 * @param array $options Options for pagination link. See #options for list of keys.
 * @param string $disabledTitle Title when the link is disabled.
 * @param array $disabledOptions Options for the disabled pagination link. See #options for list of keys.
 * @return string A "previous" link or $disabledTitle text if the link is disabled.
 * @link http://book.cakephp.org/2.0/en/core-libraries/helpers/paginator.html#PaginatorHelper::prev
 */
	public function prev($title = '<< Previous', $options = array(), $disabledTitle = null, $disabledOptions = array()) {
		$defaults = array(
			'rel' => 'prev'
		);
		$options = array_merge($defaults, (array)$options);
		return $this->_pagingLink('Prev', $title, $options, $disabledTitle, $disabledOptions);
	}

/**
 * Generates a "next" link for a set of paged records
 *
 * ### Options:
 *
 * - `tag` The tag wrapping tag you want to use, defaults to 'span'. Set this to false to disable this option
 * - `escape` Whether you want the contents html entity encoded, defaults to true
 * - `model` The model to use, defaults to PaginatorHelper::defaultModel()
 * - `disabledTag` Tag to use instead of A tag when there is no next page
 *
 * @param string $title Title for the link. Defaults to 'Next >>'.
 * @param array $options Options for pagination link. See above for list of keys.
 * @param string $disabledTitle Title when the link is disabled.
 * @param array $disabledOptions Options for the disabled pagination link. See above for list of keys.
 * @return string A "next" link or $disabledTitle text if the link is disabled.
 * @link http://book.cakephp.org/2.0/en/core-libraries/helpers/paginator.html#PaginatorHelper::next
 */
	public function next($title = 'Next >>', $options = array(), $disabledTitle = null, $disabledOptions = array()) {
		$defaults = array(
			'rel' => 'next'
		);
		$options = array_merge($defaults, (array)$options);
		return $this->_pagingLink('Next', $title, $options, $disabledTitle, $disabledOptions);
	}

/**
 * Generates a sorting link. Sets named parameters for the sort and direction. Handles
 * direction switching automatically.
 *
 * ### Options:
 *
 * - `escape` Whether you want the contents html entity encoded, defaults to true
 * - `model` The model to use, defaults to PaginatorHelper::defaultModel()
 * - `direction` The default direction to use when this link isn't active.
 *
 * @param string $key The name of the key that the recordset should be sorted.
 * @param string $title Title for the link. If $title is null $key will be used
 *		for the title and will be generated by inflection.
 * @param array $options Options for sorting link. See above for list of keys.
 * @return string A link sorting default by 'asc'. If the resultset is sorted 'asc' by the specified
 *  key the returned link will sort by 'desc'.
 * @link http://book.cakephp.org/2.0/en/core-libraries/helpers/paginator.html#PaginatorHelper::sort
 */
	public function sort($key, $title = null, $options = array()) {
		$options = array_merge(array('url' => array(), 'model' => null), $options);
		$url = $options['url'];
		unset($options['url']);

		if (empty($title)) {
			$title = $key;

			if (strpos($title, '.') !== false) {
				$title = str_replace('.', ' ', $title);
			}

			$title = __(Inflector::humanize(preg_replace('/_id$/', '', $title)));
		}
		$dir = isset($options['direction']) ? $options['direction'] : 'asc';
		unset($options['direction']);

		$sortKey = $this->sortKey($options['model']);
		$defaultModel = $this->defaultModel();
		$isSorted = (
			$sortKey === $key ||
			$sortKey === $defaultModel . '.' . $key ||
			$key === $defaultModel . '.' . $sortKey
		);

		if ($isSorted) {
			$dir = $this->sortDir($options['model']) === 'asc' ? 'desc' : 'asc';
			$class = $dir === 'asc' ? 'desc' : 'asc';
			if (!empty($options['class'])) {
				$options['class'] .= ' ' . $class;
			} else {
				$options['class'] = $class;
			}
		}
		if (is_array($title) && array_key_exists($dir, $title)) {
			$title = $title[$dir];
		}

		$url = array_merge(array('sort' => $key, 'direction' => $dir), $url, array('order' => null));
		return $this->link($title, $url, $options);
	}

/**
 * Generates a link with pagination parameters
 *
 * ### Options
 *
 * - `escape` Whether you want the contents html entity encoded, defaults to true
 * - `model` The model to use, defaults to PaginatorHelper::defaultModel()
 *
 * @param string $title Title for the link.
 * @param string|array $url Url for the action. See Router::url()
 * @param array $options Options for the link. See #options for list of keys.
 * @return string A link with pagination parameters.
 * @link http://book.cakephp.org/2.0/en/core-libraries/helpers/paginator.html#PaginatorHelper::link
 */
	public function link($title, $url = array(), $options = array()) {
		$options = array_merge(array('model' => null, 'escape' => true), $options);
		$model = $options['model'];
		unset($options['model']);

		if (!empty($this->options)) {
			$options = array_merge($this->options, $options);
		}
		if (isset($options['url'])) {
			$url = array_merge((array)$options['url'], (array)$url);
			unset($options['url']);
		}
		unset($options['convertKeys']);

		$url = $this->url($url, true, $model);
		return $this->Html->link($title, $url, $options);
	}

/**
 * Merges passed URL options with current pagination state to generate a pagination URL.
 *
 * @param array $options Pagination/URL options array
 * @param boolean $asArray Return the url as an array, or a URI string
 * @param string $model Which model to paginate on
 * @return mixed By default, returns a full pagination URL string for use in non-standard contexts (i.e. JavaScript)
 * @link http://book.cakephp.org/2.0/en/core-libraries/helpers/paginator.html#PaginatorHelper::url
 */
	public function url($options = array(), $asArray = false, $model = null) {
		$paging = $this->params($model);
		$url = array_merge(array_filter($paging['options']), $options);

		if (isset($url['order'])) {
			$sort = $direction = null;
			if (is_array($url['order'])) {
				list($sort, $direction) = array($this->sortKey($model, $url), current($url['order']));
			}
			unset($url['order']);
			$url = array_merge($url, compact('sort', 'direction'));
		}
<<<<<<< HEAD

=======
		$url = $this->_convertUrlKeys($url, $paging['paramType']);
		if (!empty($url['page']) && $url['page'] == 1) {
			unset($url['page']);
		}
		if (!empty($url['?']['page']) && $url['?']['page'] == 1) {
			unset($url['?']['page']);
		}
>>>>>>> e03d3df0
		if ($asArray) {
			return $url;
		}
		return parent::url($url);
	}

/**
 * Protected method for generating prev/next links
 *
 * @param string $which
 * @param string $title
 * @param array $options
 * @param string $disabledTitle
 * @param array $disabledOptions
 * @return string
 */
	protected function _pagingLink($which, $title = null, $options = array(), $disabledTitle = null, $disabledOptions = array()) {
		$check = 'has' . $which;
		$_defaults = array(
			'url' => array(), 'step' => 1, 'escape' => true, 'model' => null,
			'tag' => 'span', 'class' => strtolower($which), 'disabledTag' => null
		);
		$options = array_merge($_defaults, (array)$options);
		$paging = $this->params($options['model']);
		if (empty($disabledOptions)) {
			$disabledOptions = $options;
		}

		if (!$this->{$check}($options['model']) && (!empty($disabledTitle) || !empty($disabledOptions))) {
			if (!empty($disabledTitle) && $disabledTitle !== true) {
				$title = $disabledTitle;
			}
			$options = array_merge($_defaults, (array)$disabledOptions);
		} elseif (!$this->{$check}($options['model'])) {
			return null;
		}

		foreach (array_keys($_defaults) as $key) {
			${$key} = $options[$key];
			unset($options[$key]);
		}

		if ($this->{$check}($model)) {
			$url = array_merge(
				array('page' => $paging['page'] + ($which === 'Prev' ? $step * -1 : $step)),
				$url
			);
			if ($tag === false) {
				return $this->link(
					$title,
					$url,
					compact('escape', 'model', 'class') + $options
				);
			}
			$link = $this->link($title, $url, compact('escape', 'model') + $options);
			return $this->Html->tag($tag, $link, compact('class'));
		}
		unset($options['rel']);
		if (!$tag) {
			if ($disabledTag) {
				$tag = $disabledTag;
				$disabledTag = null;
			} else {
				$tag = $_defaults['tag'];
			}
		}
		if ($disabledTag) {
			$title = $this->Html->tag($disabledTag, $title, compact('escape') + $options);
			return $this->Html->tag($tag, $title, compact('class'));
		}
		return $this->Html->tag($tag, $title, compact('escape', 'class') + $options);
	}

/**
 * Returns true if the given result set is not at the first page
 *
 * @param string $model Optional model name. Uses the default if none is specified.
 * @return boolean True if the result set is not at the first page.
 * @link http://book.cakephp.org/2.0/en/core-libraries/helpers/paginator.html#PaginatorHelper::hasPrev
 */
	public function hasPrev($model = null) {
		return $this->_hasPage($model, 'prev');
	}

/**
 * Returns true if the given result set is not at the last page
 *
 * @param string $model Optional model name. Uses the default if none is specified.
 * @return boolean True if the result set is not at the last page.
 * @link http://book.cakephp.org/2.0/en/core-libraries/helpers/paginator.html#PaginatorHelper::hasNext
 */
	public function hasNext($model = null) {
		return $this->_hasPage($model, 'next');
	}

/**
 * Returns true if the given result set has the page number given by $page
 *
 * @param string $model Optional model name. Uses the default if none is specified.
 * @param integer $page The page number - if not set defaults to 1.
 * @return boolean True if the given result set has the specified page number.
 * @link http://book.cakephp.org/2.0/en/core-libraries/helpers/paginator.html#PaginatorHelper::hasPage
 */
	public function hasPage($model = null, $page = 1) {
		if (is_numeric($model)) {
			$page = $model;
			$model = null;
		}
		$paging = $this->params($model);
		return $page <= $paging['pageCount'];
	}

/**
 * Does $model have $page in its range?
 *
 * @param string $model Model name to get parameters for.
 * @param integer $page Page number you are checking.
 * @return boolean Whether model has $page
 */
	protected function _hasPage($model, $page) {
		$params = $this->params($model);
		return !empty($params) && $params[$page . 'Page'];
	}

/**
 * Gets the default model of the paged sets
 *
 * @return string Model name or null if the pagination isn't initialized.
 * @link http://book.cakephp.org/2.0/en/core-libraries/helpers/paginator.html#PaginatorHelper::defaultModel
 */
	public function defaultModel() {
		if ($this->_defaultModel) {
			return $this->_defaultModel;
		}
		if (empty($this->request->params['paging'])) {
			return null;
		}
		list($this->_defaultModel) = array_keys($this->request->params['paging']);
		return $this->_defaultModel;
	}

/**
 * Returns a counter string for the paged result set
 *
 * ### Options
 *
 * - `model` The model to use, defaults to PaginatorHelper::defaultModel();
 * - `format` The format string you want to use, defaults to 'pages' Which generates output like '1 of 5'
 *    set to 'range' to generate output like '1 - 3 of 13'. Can also be set to a custom string, containing
 *    the following placeholders `{:page}`, `{:pages}`, `{:current}`, `{:count}`, `{:model}`, `{:start}`, `{:end}` and any
 *    custom content you would like.
 * - `separator` The separator string to use, default to ' of '
 *
 * The `%page%` style placeholders also work, but are deprecated and will be removed in a future version.
 * @param array $options Options for the counter string. See #options for list of keys.
 * @return string Counter string.
 * @deprecated The %page% style placeholders are deprecated.
 * @link http://book.cakephp.org/2.0/en/core-libraries/helpers/paginator.html#PaginatorHelper::counter
 */
	public function counter($options = array()) {
		if (is_string($options)) {
			$options = array('format' => $options);
		}

		$options = array_merge(
			array(
				'model' => $this->defaultModel(),
				'format' => 'pages',
				'separator' => __d('cake', ' of ')
			),
		$options);

		$paging = $this->params($options['model']);
		if (!$paging['pageCount']) {
			$paging['pageCount'] = 1;
		}
		$start = 0;
		if ($paging['count'] >= 1) {
			$start = (($paging['page'] - 1) * $paging['limit']) + 1;
		}
		$end = $start + $paging['limit'] - 1;
		if ($paging['count'] < $end) {
			$end = $paging['count'];
		}

		switch ($options['format']) {
			case 'range':
				if (!is_array($options['separator'])) {
					$options['separator'] = array(' - ', $options['separator']);
				}
				$out = $start . $options['separator'][0] . $end . $options['separator'][1];
				$out .= $paging['count'];
				break;
			case 'pages':
				$out = $paging['page'] . $options['separator'] . $paging['pageCount'];
				break;
			default:
				$map = array(
					'%page%' => $paging['page'],
					'%pages%' => $paging['pageCount'],
					'%current%' => $paging['current'],
					'%count%' => $paging['count'],
					'%start%' => $start,
					'%end%' => $end,
					'%model%' => strtolower(Inflector::humanize(Inflector::tableize($options['model'])))
				);
				$out = str_replace(array_keys($map), array_values($map), $options['format']);

				$newKeys = array(
					'{:page}', '{:pages}', '{:current}', '{:count}', '{:start}', '{:end}', '{:model}'
				);
				$out = str_replace($newKeys, array_values($map), $out);
		}
		return $out;
	}

/**
 * Returns a set of numbers for the paged result set
 * uses a modulus to decide how many numbers to show on each side of the current page (default: 8).
 *
 * `$this->Paginator->numbers(array('first' => 2, 'last' => 2));`
 *
 * Using the first and last options you can create links to the beginning and end of the page set.
 *
 * ### Options
 *
 * - `before` Content to be inserted before the numbers
 * - `after` Content to be inserted after the numbers
 * - `model` Model to create numbers for, defaults to PaginatorHelper::defaultModel()
 * - `modulus` how many numbers to include on either side of the current page, defaults to 8.
 * - `separator` Separator content defaults to ' | '
 * - `tag` The tag to wrap links in, defaults to 'span'
 * - `first` Whether you want first links generated, set to an integer to define the number of 'first'
 *    links to generate.
 * - `last` Whether you want last links generated, set to an integer to define the number of 'last'
 *    links to generate.
 * - `ellipsis` Ellipsis content, defaults to '...'
 * - `class` Class for wrapper tag
 * - `currentClass` Class for wrapper tag on current active page, defaults to 'current'
 * - `currentTag` Tag to use for current page number, defaults to null
 *
 * @param array $options Options for the numbers, (before, after, model, modulus, separator)
 * @return string numbers string.
 * @link http://book.cakephp.org/2.0/en/core-libraries/helpers/paginator.html#PaginatorHelper::numbers
 */
	public function numbers($options = array()) {
		if ($options === true) {
			$options = array(
				'before' => ' | ', 'after' => ' | ', 'first' => 'first', 'last' => 'last'
			);
		}

		$defaults = array(
			'tag' => 'span', 'before' => null, 'after' => null, 'model' => $this->defaultModel(), 'class' => null,
			'modulus' => '8', 'separator' => ' | ', 'first' => null, 'last' => null, 'ellipsis' => '...',
			'currentClass' => 'current', 'currentTag' => null
		);
		$options += $defaults;

		$params = (array)$this->params($options['model']) + array('page' => 1);
		unset($options['model']);

		if ($params['pageCount'] <= 1) {
			return false;
		}

		extract($options);
		unset($options['tag'], $options['before'], $options['after'], $options['model'],
			$options['modulus'], $options['separator'], $options['first'], $options['last'],
			$options['ellipsis'], $options['class'], $options['currentClass'], $options['currentTag']
		);

		$out = '';

		if ($modulus && $params['pageCount'] > $modulus) {
			$half = intval($modulus / 2);
			$end = $params['page'] + $half;

			if ($end > $params['pageCount']) {
				$end = $params['pageCount'];
			}
			$start = $params['page'] - ($modulus - ($end - $params['page']));
			if ($start <= 1) {
				$start = 1;
				$end = $params['page'] + ($modulus - $params['page']) + 1;
			}

			if ($first && $start > 1) {
				$offset = ($start <= (int)$first) ? $start - 1 : $first;
				if ($offset < $start - 1) {
					$out .= $this->first($offset, compact('tag', 'separator', 'ellipsis', 'class'));
				} else {
					$out .= $this->first($offset, compact('tag', 'separator', 'class', 'ellipsis') + array('after' => $separator));
				}
			}

			$out .= $before;

			for ($i = $start; $i < $params['page']; $i++) {
				$out .= $this->Html->tag($tag, $this->link($i, array('page' => $i), $options), compact('class')) . $separator;
			}

			if ($class) {
				$currentClass .= ' ' . $class;
			}
			if ($currentTag) {
				$out .= $this->Html->tag($tag, $this->Html->tag($currentTag, $params['page']), array('class' => $currentClass));
			} else {
				$out .= $this->Html->tag($tag, $params['page'], array('class' => $currentClass));
			}
			if ($i != $params['pageCount']) {
				$out .= $separator;
			}

			$start = $params['page'] + 1;
			for ($i = $start; $i < $end; $i++) {
				$out .= $this->Html->tag($tag, $this->link($i, array('page' => $i), $options), compact('class')) . $separator;
			}

			if ($end != $params['page']) {
				$out .= $this->Html->tag($tag, $this->link($i, array('page' => $end), $options), compact('class'));
			}

			$out .= $after;

			if ($last && $end < $params['pageCount']) {
				$offset = ($params['pageCount'] < $end + (int)$last) ? $params['pageCount'] - $end : $last;
				if ($offset <= $last && $params['pageCount'] - $end > $offset) {
					$out .= $this->last($offset, compact('tag', 'separator', 'ellipsis', 'class'));
				} else {
					$out .= $this->last($offset, compact('tag', 'separator', 'class', 'ellipsis') + array('before' => $separator));
				}
			}

		} else {
			$out .= $before;

			for ($i = 1; $i <= $params['pageCount']; $i++) {
				if ($i == $params['page']) {
					if ($class) {
						$currentClass .= ' ' . $class;
					}
					if ($currentTag) {
						$out .= $this->Html->tag($tag, $this->Html->tag($currentTag, $i), array('class' => $currentClass));
					} else {
						$out .= $this->Html->tag($tag, $i, array('class' => $currentClass));
					}
				} else {
					$out .= $this->Html->tag($tag, $this->link($i, array('page' => $i), $options), compact('class'));
				}
				if ($i != $params['pageCount']) {
					$out .= $separator;
				}
			}

			$out .= $after;
		}

		return $out;
	}

/**
 * Returns a first or set of numbers for the first pages.
 *
 * `echo $this->Paginator->first('< first');`
 *
 * Creates a single link for the first page. Will output nothing if you are on the first page.
 *
 * `echo $this->Paginator->first(3);`
 *
 * Will create links for the first 3 pages, once you get to the third or greater page. Prior to that
 * nothing will be output.
 *
 * ### Options:
 *
 * - `tag` The tag wrapping tag you want to use, defaults to 'span'
 * - `after` Content to insert after the link/tag
 * - `model` The model to use defaults to PaginatorHelper::defaultModel()
 * - `separator` Content between the generated links, defaults to ' | '
 * - `ellipsis` Content for ellipsis, defaults to '...'
 *
 * @param string|integer $first if string use as label for the link. If numeric, the number of page links
 *   you want at the beginning of the range.
 * @param array $options An array of options.
 * @return string numbers string.
 * @link http://book.cakephp.org/2.0/en/core-libraries/helpers/paginator.html#PaginatorHelper::first
 */
	public function first($first = '<< first', $options = array()) {
		$options = array_merge(
			array(
				'tag' => 'span',
				'after' => null,
				'model' => $this->defaultModel(),
				'separator' => ' | ',
				'ellipsis' => '...',
				'class' => null
			),
		(array)$options);

		$params = array_merge(array('page' => 1), (array)$this->params($options['model']));
		unset($options['model']);

		if ($params['pageCount'] <= 1) {
			return false;
		}
		extract($options);
		unset($options['tag'], $options['after'], $options['model'], $options['separator'], $options['ellipsis'], $options['class']);

		$out = '';

		if (is_int($first) && $params['page'] >= $first) {
			if ($after === null) {
				$after = $ellipsis;
			}
			for ($i = 1; $i <= $first; $i++) {
				$out .= $this->Html->tag($tag, $this->link($i, array('page' => $i), $options), compact('class'));
				if ($i != $first) {
					$out .= $separator;
				}
			}
			$out .= $after;
		} elseif ($params['page'] > 1 && is_string($first)) {
			$options += array('rel' => 'first');
			$out = $this->Html->tag($tag, $this->link($first, array('page' => 1), $options), compact('class')) . $after;
		}
		return $out;
	}

/**
 * Returns a last or set of numbers for the last pages.
 *
 * `echo $this->Paginator->last('last >');`
 *
 * Creates a single link for the last page. Will output nothing if you are on the last page.
 *
 * `echo $this->Paginator->last(3);`
 *
 * Will create links for the last 3 pages. Once you enter the page range, no output will be created.
 *
 * ### Options:
 *
 * - `tag` The tag wrapping tag you want to use, defaults to 'span'
 * - `before` Content to insert before the link/tag
 * - `model` The model to use defaults to PaginatorHelper::defaultModel()
 * - `separator` Content between the generated links, defaults to ' | '
 * - `ellipsis` Content for ellipsis, defaults to '...'
 *
 * @param string|integer $last if string use as label for the link, if numeric print page numbers
 * @param array $options Array of options
 * @return string numbers string.
 * @link http://book.cakephp.org/2.0/en/core-libraries/helpers/paginator.html#PaginatorHelper::last
 */
	public function last($last = 'last >>', $options = array()) {
		$options = array_merge(
			array(
				'tag' => 'span',
				'before' => null,
				'model' => $this->defaultModel(),
				'separator' => ' | ',
				'ellipsis' => '...',
				'class' => null
			),
		(array)$options);

		$params = array_merge(array('page' => 1), (array)$this->params($options['model']));
		unset($options['model']);

		if ($params['pageCount'] <= 1) {
			return false;
		}

		extract($options);
		unset($options['tag'], $options['before'], $options['model'], $options['separator'], $options['ellipsis'], $options['class']);

		$out = '';
		$lower = $params['pageCount'] - $last + 1;

		if (is_int($last) && $params['page'] <= $lower) {
			if ($before === null) {
				$before = $ellipsis;
			}
			for ($i = $lower; $i <= $params['pageCount']; $i++) {
				$out .= $this->Html->tag($tag, $this->link($i, array('page' => $i), $options), compact('class'));
				if ($i != $params['pageCount']) {
					$out .= $separator;
				}
			}
			$out = $before . $out;
		} elseif ($params['page'] < $params['pageCount'] && is_string($last)) {
			$options += array('rel' => 'last');
			$out = $before . $this->Html->tag(
				$tag, $this->link($last, array('page' => $params['pageCount']), $options), compact('class')
			);
		}
		return $out;
	}

}<|MERGE_RESOLUTION|>--- conflicted
+++ resolved
@@ -377,17 +377,9 @@
 			unset($url['order']);
 			$url = array_merge($url, compact('sort', 'direction'));
 		}
-<<<<<<< HEAD
-
-=======
-		$url = $this->_convertUrlKeys($url, $paging['paramType']);
 		if (!empty($url['page']) && $url['page'] == 1) {
 			unset($url['page']);
 		}
-		if (!empty($url['?']['page']) && $url['?']['page'] == 1) {
-			unset($url['?']['page']);
-		}
->>>>>>> e03d3df0
 		if ($asArray) {
 			return $url;
 		}

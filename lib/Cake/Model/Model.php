<?php
/**
 * Object-relational mapper.
 *
 * DBO-backed object data model, for mapping database tables to CakePHP objects.
 *
 * CakePHP(tm) : Rapid Development Framework (http://cakephp.org)
 * Copyright (c) Cake Software Foundation, Inc. (http://cakefoundation.org)
 *
 * Licensed under The MIT License
 * For full copyright and license information, please see the LICENSE.txt
 * Redistributions of files must retain the above copyright notice.
 *
 * @copyright     Copyright (c) Cake Software Foundation, Inc. (http://cakefoundation.org)
 * @link          http://cakephp.org CakePHP(tm) Project
 * @package       Cake.Model
 * @since         CakePHP(tm) v 0.10.0.0
 * @license       http://www.opensource.org/licenses/mit-license.php MIT License
 */

App::uses('ClassRegistry', 'Utility');
App::uses('Validation', 'Utility');
App::uses('String', 'Utility');
App::uses('Hash', 'Utility');
App::uses('BehaviorCollection', 'Model');
App::uses('ModelBehavior', 'Model');
App::uses('ModelValidator', 'Model');
App::uses('ConnectionManager', 'Model');
App::uses('Xml', 'Utility');
App::uses('CakeEvent', 'Event');
App::uses('CakeEventListener', 'Event');
App::uses('CakeEventManager', 'Event');

/**
 * Object-relational mapper.
 *
 * DBO-backed object data model.
 * Automatically selects a database table name based on a pluralized lowercase object class name
 * (i.e. class 'User' => table 'users'; class 'Man' => table 'men')
 * The table is required to have at least 'id auto_increment' primary key.
 *
 * @package       Cake.Model
 * @link          http://book.cakephp.org/2.0/en/models.html
 */
class Model extends Object implements CakeEventListener {

/**
 * The name of the DataSource connection that this Model uses
 *
 * The value must be an attribute name that you defined in `app/Config/database.php`
 * or created using `ConnectionManager::create()`.
 *
 * @var string
 * @link http://book.cakephp.org/2.0/en/models/model-attributes.html#usedbconfig
 */
	public $useDbConfig = 'default';

/**
 * Custom database table name, or null/false if no table association is desired.
 *
 * @var string
 * @link http://book.cakephp.org/2.0/en/models/model-attributes.html#usetable
 */
	public $useTable = null;

/**
 * Custom display field name. Display fields are used by Scaffold, in SELECT boxes' OPTION elements.
 *
 * This field is also used in `find('list')` when called with no extra parameters in the fields list
 *
 * @var string
 * @link http://book.cakephp.org/2.0/en/models/model-attributes.html#displayfield
 */
	public $displayField = null;

/**
 * Value of the primary key ID of the record that this model is currently pointing to.
 * Automatically set after database insertions.
 *
 * @var mixed
 */
	public $id = false;

/**
 * Container for the data that this model gets from persistent storage (usually, a database).
 *
 * @var array
 * @link http://book.cakephp.org/2.0/en/models/model-attributes.html#data
 */
	public $data = array();

/**
 * Holds physical schema/database name for this model. Automatically set during Model creation.
 *
 * @var string
 */
	public $schemaName = null;

/**
 * Table name for this Model.
 *
 * @var string
 */
	public $table = false;

/**
 * The name of the primary key field for this model.
 *
 * @var string
 * @link http://book.cakephp.org/2.0/en/models/model-attributes.html#primarykey
 */
	public $primaryKey = null;

/**
 * Field-by-field table metadata.
 *
 * @var array
 */
	protected $_schema = null;

/**
 * List of validation rules. It must be an array with the field name as key and using
 * as value one of the following possibilities
 *
 * ### Validating using regular expressions
 *
 * {{{
 * public $validate = array(
 *     'name' => '/^[a-z].+$/i'
 * );
 * }}}
 *
 * ### Validating using methods (no parameters)
 *
 * {{{
 * public $validate = array(
 *     'name' => 'notEmpty'
 * );
 * }}}
 *
 * ### Validating using methods (with parameters)
 *
 * {{{
 * public $validate = array(
 *     'length' => array(
 *         'rule' => array('lengthBetween', 5, 25)
 *     )
 * );
 * }}}
 *
 * ### Validating using custom method
 *
 * {{{
 * public $validate = array(
 *     'password' => array(
 *         'rule' => array('customValidation')
 *     )
 * );
 * public function customValidation($data) {
 *     // $data will contain array('password' => 'value')
 *     if (isset($this->data[$this->alias]['password2'])) {
 *         return $this->data[$this->alias]['password2'] === current($data);
 *     }
 *     return true;
 * }
 * }}}
 *
 * ### Validations with messages
 *
 * The messages will be used in Model::$validationErrors and can be used in the FormHelper
 *
 * {{{
 * public $validate = array(
 *     'length' => array(
 *         'rule' => array('lengthBetween', 5, 15),
 *         'message' => array('Between %d to %d characters')
 *     )
 * );
 * }}}
 *
 * ### Multiple validations to the same field
 *
 * {{{
 * public $validate = array(
 *     'login' => array(
 *         array(
 *             'rule' => 'alphaNumeric',
 *             'message' => 'Only alphabets and numbers allowed',
 *             'last' => true
 *         ),
 *         array(
 *             'rule' => array('minLength', 8),
 *             'message' => array('Minimum length of %d characters')
 *         )
 *     )
 * );
 * }}}
 *
 * ### Valid keys in validations
 *
 * - `rule`: String with method name, regular expression (started by slash) or array with method and parameters
 * - `message`: String with the message or array if have multiple parameters. See http://php.net/sprintf
 * - `last`: Boolean value to indicate if continue validating the others rules if the current fail [Default: true]
 * - `required`: Boolean value to indicate if the field must be present on save
 * - `allowEmpty`: Boolean value to indicate if the field can be empty
 * - `on`: Possible values: `update`, `create`. Indicate to apply this rule only on update or create
 *
 * @var array
 * @link http://book.cakephp.org/2.0/en/models/model-attributes.html#validate
 * @link http://book.cakephp.org/2.0/en/models/data-validation.html
 */
	public $validate = array();

/**
 * List of validation errors.
 *
 * @var array
 */
	public $validationErrors = array();

/**
 * Name of the validation string domain to use when translating validation errors.
 *
 * @var string
 */
	public $validationDomain = null;

/**
 * Database table prefix for tables in model.
 *
 * @var string
 * @link http://book.cakephp.org/2.0/en/models/model-attributes.html#tableprefix
 */
	public $tablePrefix = null;

/**
 * Plugin model belongs to.
 *
 * @var string
 */
	public $plugin = null;

/**
 * Name of the model.
 *
 * @var string
 * @link http://book.cakephp.org/2.0/en/models/model-attributes.html#name
 */
	public $name = null;

/**
 * Alias name for model.
 *
 * @var string
 */
	public $alias = null;

/**
 * List of table names included in the model description. Used for associations.
 *
 * @var array
 */
	public $tableToModel = array();

/**
 * Whether or not to cache queries for this model. This enables in-memory
 * caching only, the results are not stored beyond the current request.
 *
 * @var bool
 * @link http://book.cakephp.org/2.0/en/models/model-attributes.html#cachequeries
 */
	public $cacheQueries = false;

/**
 * Detailed list of belongsTo associations.
 *
 * ### Basic usage
 *
 * `public $belongsTo = array('Group', 'Department');`
 *
 * ### Detailed configuration
 *
 * {{{
 * public $belongsTo = array(
 *     'Group',
 *     'Department' => array(
 *         'className' => 'Department',
 *         'foreignKey' => 'department_id'
 *     )
 * );
 * }}}
 *
 * ### Possible keys in association
 *
 * - `className`: the class name of the model being associated to the current model.
 *   If you're defining a 'Profile belongsTo User' relationship, the className key should equal 'User.'
 * - `foreignKey`: the name of the foreign key found in the current model. This is
 *   especially handy if you need to define multiple belongsTo relationships. The default
 *   value for this key is the underscored, singular name of the other model, suffixed with '_id'.
 * - `conditions`: An SQL fragment used to filter related model records. It's good
 *   practice to use model names in SQL fragments: 'User.active = 1' is always
 *   better than just 'active = 1.'
 * - `type`: the type of the join to use in the SQL query, default is LEFT which
 *   may not fit your needs in all situations, INNER may be helpful when you want
 *   everything from your main and associated models or nothing at all!(effective
 *   when used with some conditions of course). (NB: type value is in lower case - i.e. left, inner)
 * - `fields`: A list of fields to be retrieved when the associated model data is
 *   fetched. Returns all fields by default.
 * - `order`: An SQL fragment that defines the sorting order for the returned associated rows.
 * - `counterCache`: If set to true the associated Model will automatically increase or
 *   decrease the "[singular_model_name]_count" field in the foreign table whenever you do
 *   a save() or delete(). If its a string then its the field name to use. The value in the
 *   counter field represents the number of related rows.
 * - `counterScope`: Optional conditions array to use for updating counter cache field.
 *
 * @var array
 * @link http://book.cakephp.org/2.0/en/models/associations-linking-models-together.html#belongsto
 */
	public $belongsTo = array();

/**
 * Detailed list of hasOne associations.
 *
 * ### Basic usage
 *
 * `public $hasOne = array('Profile', 'Address');`
 *
 * ### Detailed configuration
 *
 * {{{
 * public $hasOne = array(
 *     'Profile',
 *     'Address' => array(
 *         'className' => 'Address',
 *         'foreignKey' => 'user_id'
 *     )
 * );
 * }}}
 *
 * ### Possible keys in association
 *
 * - `className`: the class name of the model being associated to the current model.
 *   If you're defining a 'User hasOne Profile' relationship, the className key should equal 'Profile.'
 * - `foreignKey`: the name of the foreign key found in the other model. This is
 *   especially handy if you need to define multiple hasOne relationships.
 *   The default value for this key is the underscored, singular name of the
 *   current model, suffixed with '_id'. In the example above it would default to 'user_id'.
 * - `conditions`: An SQL fragment used to filter related model records. It's good
 *   practice to use model names in SQL fragments: "Profile.approved = 1" is
 *   always better than just "approved = 1."
 * - `fields`: A list of fields to be retrieved when the associated model data is
 *   fetched. Returns all fields by default.
 * - `order`: An SQL fragment that defines the sorting order for the returned associated rows.
 * - `dependent`: When the dependent key is set to true, and the model's delete()
 *   method is called with the cascade parameter set to true, associated model
 *   records are also deleted. In this case we set it true so that deleting a
 *   User will also delete her associated Profile.
 *
 * @var array
 * @link http://book.cakephp.org/2.0/en/models/associations-linking-models-together.html#hasone
 */
	public $hasOne = array();

/**
 * Detailed list of hasMany associations.
 *
 * ### Basic usage
 *
 * `public $hasMany = array('Comment', 'Task');`
 *
 * ### Detailed configuration
 *
 * {{{
 * public $hasMany = array(
 *     'Comment',
 *     'Task' => array(
 *         'className' => 'Task',
 *         'foreignKey' => 'user_id'
 *     )
 * );
 * }}}
 *
 * ### Possible keys in association
 *
 * - `className`: the class name of the model being associated to the current model.
 *   If you're defining a 'User hasMany Comment' relationship, the className key should equal 'Comment.'
 * - `foreignKey`: the name of the foreign key found in the other model. This is
 *   especially handy if you need to define multiple hasMany relationships. The default
 *   value for this key is the underscored, singular name of the actual model, suffixed with '_id'.
 * - `conditions`: An SQL fragment used to filter related model records. It's good
 *   practice to use model names in SQL fragments: "Comment.status = 1" is always
 *   better than just "status = 1."
 * - `fields`: A list of fields to be retrieved when the associated model data is
 *   fetched. Returns all fields by default.
 * - `order`: An SQL fragment that defines the sorting order for the returned associated rows.
 * - `limit`: The maximum number of associated rows you want returned.
 * - `offset`: The number of associated rows to skip over (given the current
 *   conditions and order) before fetching and associating.
 * - `dependent`: When dependent is set to true, recursive model deletion is
 *   possible. In this example, Comment records will be deleted when their
 *   associated User record has been deleted.
 * - `exclusive`: When exclusive is set to true, recursive model deletion does
 *   the delete with a deleteAll() call, instead of deleting each entity separately.
 *   This greatly improves performance, but may not be ideal for all circumstances.
 * - `finderQuery`: A complete SQL query CakePHP can use to fetch associated model
 *   records. This should be used in situations that require very custom results.
 *
 * @var array
 * @link http://book.cakephp.org/2.0/en/models/associations-linking-models-together.html#hasmany
 */
	public $hasMany = array();

/**
 * Detailed list of hasAndBelongsToMany associations.
 *
 * ### Basic usage
 *
 * `public $hasAndBelongsToMany = array('Role', 'Address');`
 *
 * ### Detailed configuration
 *
 * {{{
 * public $hasAndBelongsToMany = array(
 *     'Role',
 *     'Address' => array(
 *         'className' => 'Address',
 *         'foreignKey' => 'user_id',
 *         'associationForeignKey' => 'address_id',
 *         'joinTable' => 'addresses_users'
 *     )
 * );
 * }}}
 *
 * ### Possible keys in association
 *
 * - `className`: the class name of the model being associated to the current model.
 *   If you're defining a 'Recipe HABTM Tag' relationship, the className key should equal 'Tag.'
 * - `joinTable`: The name of the join table used in this association (if the
 *   current table doesn't adhere to the naming convention for HABTM join tables).
 * - `with`: Defines the name of the model for the join table. By default CakePHP
 *   will auto-create a model for you. Using the example above it would be called
 *   RecipesTag. By using this key you can override this default name. The join
 *   table model can be used just like any "regular" model to access the join table directly.
 * - `foreignKey`: the name of the foreign key found in the current model.
 *   This is especially handy if you need to define multiple HABTM relationships.
 *   The default value for this key is the underscored, singular name of the
 *   current model, suffixed with '_id'.
 * - `associationForeignKey`: the name of the foreign key found in the other model.
 *   This is especially handy if you need to define multiple HABTM relationships.
 *   The default value for this key is the underscored, singular name of the other
 *   model, suffixed with '_id'.
 * - `unique`: If true (default value) cake will first delete existing relationship
 *   records in the foreign keys table before inserting new ones, when updating a
 *   record. So existing associations need to be passed again when updating.
 *   To prevent deletion of existing relationship records, set this key to a string 'keepExisting'.
 * - `conditions`: An SQL fragment used to filter related model records. It's good
 *   practice to use model names in SQL fragments: "Comment.status = 1" is always
 *   better than just "status = 1."
 * - `fields`: A list of fields to be retrieved when the associated model data is
 *   fetched. Returns all fields by default.
 * - `order`: An SQL fragment that defines the sorting order for the returned associated rows.
 * - `limit`: The maximum number of associated rows you want returned.
 * - `offset`: The number of associated rows to skip over (given the current
 *   conditions and order) before fetching and associating.
 * - `finderQuery`, A complete SQL query CakePHP
 *   can use to fetch associated model records. This should
 *   be used in situations that require very custom results.
 *
 * @var array
 * @link http://book.cakephp.org/2.0/en/models/associations-linking-models-together.html#hasandbelongstomany-habtm
 */
	public $hasAndBelongsToMany = array();

/**
 * List of behaviors to load when the model object is initialized. Settings can be
 * passed to behaviors by using the behavior name as index. Eg:
 *
 * public $actsAs = array('Translate', 'MyBehavior' => array('setting1' => 'value1'))
 *
 * @var array
 * @link http://book.cakephp.org/2.0/en/models/behaviors.html#using-behaviors
 */
	public $actsAs = null;

/**
 * Holds the Behavior objects currently bound to this model.
 *
 * @var BehaviorCollection
 */
	public $Behaviors = null;

/**
 * Whitelist of fields allowed to be saved.
 *
 * @var array
 */
	public $whitelist = array();

/**
 * Whether or not to cache sources for this model.
 *
 * @var bool
 */
	public $cacheSources = true;

/**
 * Type of find query currently executing.
 *
 * @var string
 */
	public $findQueryType = null;

/**
 * Number of associations to recurse through during find calls. Fetches only
 * the first level by default.
 *
 * @var int
 * @link http://book.cakephp.org/2.0/en/models/model-attributes.html#recursive
 */
	public $recursive = 1;

/**
 * The column name(s) and direction(s) to order find results by default.
 *
 * public $order = "Post.created DESC";
 * public $order = array("Post.view_count DESC", "Post.rating DESC");
 *
 * @var string
 * @link http://book.cakephp.org/2.0/en/models/model-attributes.html#order
 */
	public $order = null;

/**
 * Array of virtual fields this model has. Virtual fields are aliased
 * SQL expressions. Fields added to this property will be read as other fields in a model
 * but will not be saveable.
 *
 * `public $virtualFields = array('two' => '1 + 1');`
 *
 * Is a simplistic example of how to set virtualFields
 *
 * @var array
 * @link http://book.cakephp.org/2.0/en/models/model-attributes.html#virtualfields
 */
	public $virtualFields = array();

/**
 * Default list of association keys.
 *
 * @var array
 */
	protected $_associationKeys = array(
		'belongsTo' => array('className', 'foreignKey', 'conditions', 'fields', 'order', 'counterCache'),
		'hasOne' => array('className', 'foreignKey', 'conditions', 'fields', 'order', 'dependent'),
		'hasMany' => array('className', 'foreignKey', 'conditions', 'fields', 'order', 'limit', 'offset', 'dependent', 'exclusive', 'finderQuery', 'counterQuery'),
		'hasAndBelongsToMany' => array('className', 'joinTable', 'with', 'foreignKey', 'associationForeignKey', 'conditions', 'fields', 'order', 'limit', 'offset', 'unique', 'finderQuery')
	);

/**
 * Holds provided/generated association key names and other data for all associations.
 *
 * @var array
 */
	protected $_associations = array('belongsTo', 'hasOne', 'hasMany', 'hasAndBelongsToMany');

// @codingStandardsIgnoreStart

/**
 * Holds model associations temporarily to allow for dynamic (un)binding.
 *
 * @var array
 */
	public $__backAssociation = array();

/**
 * Back inner association
 *
 * @var array
 */
	public $__backInnerAssociation = array();

/**
 * Back original association
 *
 * @var array
 */
	public $__backOriginalAssociation = array();

/**
 * Back containable association
 *
 * @var array
 */
	public $__backContainableAssociation = array();

/**
 * Safe update mode
 * If true, this prevents Model::save() from generating a query with WHERE 1 = 1 on race condition.
 *
 * @var bool
 */
	public $__safeUpdateMode = false;

// @codingStandardsIgnoreEnd

/**
 * The ID of the model record that was last inserted.
 *
 * @var int
 */
	protected $_insertID = null;

/**
 * Has the datasource been configured.
 *
 * @var bool
 * @see Model::getDataSource
 */
	protected $_sourceConfigured = false;

/**
 * List of valid finder method options, supplied as the first parameter to find().
 *
 * @var array
 */
	public $findMethods = array(
		'all' => true, 'first' => true, 'count' => true,
		'neighbors' => true, 'list' => true, 'threaded' => true
	);

/**
 * Instance of the CakeEventManager this model is using
 * to dispatch inner events.
 *
 * @var CakeEventManager
 */
	protected $_eventManager = null;

/**
 * Instance of the ModelValidator
 *
 * @var ModelValidator
 */
	protected $_validator = null;

/**
 * Constructor. Binds the model's database table to the object.
 *
 * If `$id` is an array it can be used to pass several options into the model.
 *
 * - `id`: The id to start the model on.
 * - `table`: The table to use for this model.
 * - `ds`: The connection name this model is connected to.
 * - `name`: The name of the model eg. Post.
 * - `alias`: The alias of the model, this is used for registering the instance in the `ClassRegistry`.
 *   eg. `ParentThread`
 *
 * ### Overriding Model's __construct method.
 *
 * When overriding Model::__construct() be careful to include and pass in all 3 of the
 * arguments to `parent::__construct($id, $table, $ds);`
 *
 * ### Dynamically creating models
 *
 * You can dynamically create model instances using the $id array syntax.
 *
 * {{{
 * $Post = new Model(array('table' => 'posts', 'name' => 'Post', 'ds' => 'connection2'));
 * }}}
 *
 * Would create a model attached to the posts table on connection2. Dynamic model creation is useful
 * when you want a model object that contains no associations or attached behaviors.
 *
 * @param bool|int|string|array $id Set this ID for this model on startup,
 * can also be an array of options, see above.
 * @param string $table Name of database table to use.
 * @param string $ds DataSource connection name.
 */
	public function __construct($id = false, $table = null, $ds = null) {
		parent::__construct();

		if (is_array($id)) {
			extract(array_merge(
				array(
					'id' => $this->id, 'table' => $this->useTable, 'ds' => $this->useDbConfig,
					'name' => $this->name, 'alias' => $this->alias, 'plugin' => $this->plugin
				),
				$id
			));
		}

		if ($this->plugin === null) {
			$this->plugin = (isset($plugin) ? $plugin : $this->plugin);
		}

		if ($this->name === null) {
			$this->name = (isset($name) ? $name : get_class($this));
		}

		if ($this->alias === null) {
			$this->alias = (isset($alias) ? $alias : $this->name);
		}

		if ($this->primaryKey === null) {
			$this->primaryKey = 'id';
		}

		ClassRegistry::addObject($this->alias, $this);

		$this->id = $id;
		unset($id);

		if ($table === false) {
			$this->useTable = false;
		} elseif ($table) {
			$this->useTable = $table;
		}

		if ($ds !== null) {
			$this->useDbConfig = $ds;
		}

		if (is_subclass_of($this, 'AppModel')) {
			$merge = array('actsAs', 'findMethods');
			$parentClass = get_parent_class($this);
			if ($parentClass !== 'AppModel') {
				$this->_mergeVars($merge, $parentClass);
			}
			$this->_mergeVars($merge, 'AppModel');
		}
		$this->_mergeVars(array('findMethods'), 'Model');

		$this->Behaviors = new BehaviorCollection();

		if ($this->useTable !== false) {

			if ($this->useTable === null) {
				$this->useTable = Inflector::tableize($this->name);
			}

			if (!$this->displayField) {
				unset($this->displayField);
			}
			$this->table = $this->useTable;
			$this->tableToModel[$this->table] = $this->alias;
		} elseif ($this->table === false) {
			$this->table = Inflector::tableize($this->name);
		}

		if ($this->tablePrefix === null) {
			unset($this->tablePrefix);
		}

		$this->_createLinks();
		$this->Behaviors->init($this->alias, $this->actsAs);
	}

/**
 * Returns a list of all events that will fire in the model during it's lifecycle.
 * You can override this function to add you own listener callbacks
 *
 * @return array
 */
	public function implementedEvents() {
		return array(
			'Model.beforeFind' => array('callable' => 'beforeFind', 'passParams' => true),
			'Model.afterFind' => array('callable' => 'afterFind', 'passParams' => true),
			'Model.beforeValidate' => array('callable' => 'beforeValidate', 'passParams' => true),
			'Model.afterValidate' => array('callable' => 'afterValidate'),
			'Model.beforeSave' => array('callable' => 'beforeSave', 'passParams' => true),
			'Model.afterSave' => array('callable' => 'afterSave', 'passParams' => true),
			'Model.beforeDelete' => array('callable' => 'beforeDelete', 'passParams' => true),
			'Model.afterDelete' => array('callable' => 'afterDelete'),
		);
	}

/**
 * Returns the CakeEventManager manager instance that is handling any callbacks.
 * You can use this instance to register any new listeners or callbacks to the
 * model events, or create your own events and trigger them at will.
 *
 * @return CakeEventManager
 */
	public function getEventManager() {
		if (empty($this->_eventManager)) {
			$this->_eventManager = new CakeEventManager();
			$this->_eventManager->attach($this->Behaviors);
			$this->_eventManager->attach($this);
		}

		return $this->_eventManager;
	}

/**
 * Handles custom method calls, like findBy<field> for DB models,
 * and custom RPC calls for remote data sources.
 *
 * @param string $method Name of method to call.
 * @param array $params Parameters for the method.
 * @return mixed Whatever is returned by called method
 */
	public function __call($method, $params) {
		$result = $this->Behaviors->dispatchMethod($this, $method, $params);
		if ($result !== array('unhandled')) {
			return $result;
		}

		return $this->getDataSource()->query($method, $params, $this);
	}

/**
 * Handles the lazy loading of model associations by looking in the association arrays for the requested variable
 *
 * @param string $name variable tested for existence in class
 * @return bool true if the variable exists (if is a not loaded model association it will be created), false otherwise
 */
	public function __isset($name) {
		$className = false;

		foreach ($this->_associations as $type) {
			if (isset($name, $this->{$type}[$name])) {
				$className = empty($this->{$type}[$name]['className']) ? $name : $this->{$type}[$name]['className'];
				break;
			} elseif (isset($name, $this->__backAssociation[$type][$name])) {
				$className = empty($this->__backAssociation[$type][$name]['className']) ?
					$name : $this->__backAssociation[$type][$name]['className'];
				break;
			} elseif ($type === 'hasAndBelongsToMany') {
				foreach ($this->{$type} as $k => $relation) {
					if (empty($relation['with'])) {
						continue;
					}

					if (is_array($relation['with'])) {
						if (key($relation['with']) === $name) {
							$className = $name;
						}
					} else {
						list($plugin, $class) = pluginSplit($relation['with']);
						if ($class === $name) {
							$className = $relation['with'];
						}
					}

					if ($className) {
						$assocKey = $k;
						$dynamic = !empty($relation['dynamicWith']);
						break(2);
					}
				}
			}
		}

		if (!$className) {
			return false;
		}

		list($plugin, $className) = pluginSplit($className);

		if (!ClassRegistry::isKeySet($className) && !empty($dynamic)) {
			$this->{$className} = new AppModel(array(
				'name' => $className,
				'table' => $this->hasAndBelongsToMany[$assocKey]['joinTable'],
				'ds' => $this->useDbConfig
			));
		} else {
			$this->_constructLinkedModel($name, $className, $plugin);
		}

		if (!empty($assocKey)) {
			$this->hasAndBelongsToMany[$assocKey]['joinTable'] = $this->{$name}->table;
			if (count($this->{$name}->schema()) <= 2 && $this->{$name}->primaryKey !== false) {
				$this->{$name}->primaryKey = $this->hasAndBelongsToMany[$assocKey]['foreignKey'];
			}
		}

		return true;
	}

/**
 * Returns the value of the requested variable if it can be set by __isset()
 *
 * @param string $name variable requested for it's value or reference
 * @return mixed value of requested variable if it is set
 */
	public function __get($name) {
		if ($name === 'displayField') {
			return $this->displayField = $this->hasField(array('title', 'name', $this->primaryKey));
		}

		if ($name === 'tablePrefix') {
			$this->setDataSource();
			if (property_exists($this, 'tablePrefix') && !empty($this->tablePrefix)) {
				return $this->tablePrefix;
			}

			return $this->tablePrefix = null;
		}

		if (isset($this->{$name})) {
			return $this->{$name};
		}
	}

/**
 * Bind model associations on the fly.
 *
 * If `$reset` is false, association will not be reset
 * to the originals defined in the model
 *
 * Example: Add a new hasOne binding to the Profile model not
 * defined in the model source code:
 *
 * `$this->User->bindModel(array('hasOne' => array('Profile')));`
 *
 * Bindings that are not made permanent will be reset by the next Model::find() call on this
 * model.
 *
 * @param array $params Set of bindings (indexed by binding type)
 * @param bool $reset Set to false to make the binding permanent
 * @return bool Success
 * @link http://book.cakephp.org/2.0/en/models/associations-linking-models-together.html#creating-and-destroying-associations-on-the-fly
 */
	public function bindModel($params, $reset = true) {
		foreach ($params as $assoc => $model) {
			if ($reset === true && !isset($this->__backAssociation[$assoc])) {
				$this->__backAssociation[$assoc] = $this->{$assoc};
			}

			foreach ($model as $key => $value) {
				$assocName = $key;

				if (is_numeric($key)) {
					$assocName = $value;
					$value = array();
				}

				$this->{$assoc}[$assocName] = $value;

				if (property_exists($this, $assocName)) {
					unset($this->{$assocName});
				}

				if ($reset === false && isset($this->__backAssociation[$assoc])) {
					$this->__backAssociation[$assoc][$assocName] = $value;
				}
			}
		}

		$this->_createLinks();
		return true;
	}

/**
 * Turn off associations on the fly.
 *
 * If $reset is false, association will not be reset
 * to the originals defined in the model
 *
 * Example: Turn off the associated Model Support request,
 * to temporarily lighten the User model:
 *
 * `$this->User->unbindModel(array('hasMany' => array('SupportRequest')));`
 * Or alternatively:
 * `$this->User->unbindModel(array('hasMany' => 'SupportRequest'));`
 *
 * Unbound models that are not made permanent will reset with the next call to Model::find()
 *
 * @param array $params Set of bindings to unbind (indexed by binding type)
 * @param bool $reset Set to false to make the unbinding permanent
 * @return bool Success
 * @link http://book.cakephp.org/2.0/en/models/associations-linking-models-together.html#creating-and-destroying-associations-on-the-fly
 */
	public function unbindModel($params, $reset = true) {
		foreach ($params as $assoc => $models) {
			if ($reset === true && !isset($this->__backAssociation[$assoc])) {
				$this->__backAssociation[$assoc] = $this->{$assoc};
			}
			$models = Hash::normalize((array)$models, false);
			foreach ($models as $model) {
				if ($reset === false && isset($this->__backAssociation[$assoc][$model])) {
					unset($this->__backAssociation[$assoc][$model]);
				}

				unset($this->{$assoc}[$model]);
			}
		}

		return true;
	}

/**
 * Create a set of associations.
 *
 * @return void
 */
	protected function _createLinks() {
		foreach ($this->_associations as $type) {
			$association =& $this->{$type};

			if (!is_array($association)) {
				$association = explode(',', $association);

				foreach ($association as $i => $className) {
					$className = trim($className);
					unset ($association[$i]);
					$association[$className] = array();
				}
			}

			if (!empty($association)) {
				foreach ($association as $assoc => $value) {
					$plugin = null;

					if (is_numeric($assoc)) {
						unset($association[$assoc]);
						$assoc = $value;
						$value = array();

						if (strpos($assoc, '.') !== false) {
							list($plugin, $assoc) = pluginSplit($assoc, true);
							$association[$assoc] = array('className' => $plugin . $assoc);
						} else {
							$association[$assoc] = $value;
						}
					}

					$this->_generateAssociation($type, $assoc);
				}
			}
		}
	}

/**
 * Protected helper method to create associated models of a given class.
 *
 * @param string $assoc Association name
 * @param string $className Class name
 * @param string $plugin name of the plugin where $className is located
 * 	examples: public $hasMany = array('Assoc' => array('className' => 'ModelName'));
 * 					usage: $this->Assoc->modelMethods();
 *
 * 				public $hasMany = array('ModelName');
 * 					usage: $this->ModelName->modelMethods();
 * @return void
 */
	protected function _constructLinkedModel($assoc, $className = null, $plugin = null) {
		if (empty($className)) {
			$className = $assoc;
		}

		if (!isset($this->{$assoc}) || $this->{$assoc}->name !== $className) {
			if ($plugin) {
				$plugin .= '.';
			}

			$model = array('class' => $plugin . $className, 'alias' => $assoc);
			$this->{$assoc} = ClassRegistry::init($model);

			if ($plugin) {
				ClassRegistry::addObject($plugin . $className, $this->{$assoc});
			}

			if ($assoc) {
				$this->tableToModel[$this->{$assoc}->table] = $assoc;
			}
		}
	}

/**
 * Build an array-based association from string.
 *
 * @param string $type 'belongsTo', 'hasOne', 'hasMany', 'hasAndBelongsToMany'
 * @param string $assocKey Association key.
 * @return void
 */
	protected function _generateAssociation($type, $assocKey) {
		$class = $assocKey;
		$dynamicWith = false;
		$assoc =& $this->{$type}[$assocKey];

		foreach ($this->_associationKeys[$type] as $key) {
			if (!isset($assoc[$key]) || $assoc[$key] === null) {
				$data = '';

				switch ($key) {
					case 'fields':
						$data = '';
						break;

					case 'foreignKey':
						$data = (($type === 'belongsTo') ? Inflector::underscore($assocKey) : Inflector::singularize($this->table)) . '_id';
						break;

					case 'associationForeignKey':
						$data = Inflector::singularize($this->{$class}->table) . '_id';
						break;

					case 'with':
						$data = Inflector::camelize(Inflector::singularize($assoc['joinTable']));
						$dynamicWith = true;
						break;

					case 'joinTable':
						$tables = array($this->table, $this->{$class}->table);
						sort($tables);
						$data = $tables[0] . '_' . $tables[1];
						break;

					case 'className':
						$data = $class;
						break;

					case 'unique':
						$data = true;
						break;
				}

				$assoc[$key] = $data;
			}

			if ($dynamicWith) {
				$assoc['dynamicWith'] = true;
			}
		}
	}

/**
 * Sets a custom table for your model class. Used by your controller to select a database table.
 *
 * @param string $tableName Name of the custom table
 * @throws MissingTableException when database table $tableName is not found on data source
 * @return void
 */
	public function setSource($tableName) {
		$this->setDataSource($this->useDbConfig);
		$db = ConnectionManager::getDataSource($this->useDbConfig);

		if (method_exists($db, 'listSources')) {
			$restore = $db->cacheSources;
			$db->cacheSources = ($restore && $this->cacheSources);
			$sources = $db->listSources();
			$db->cacheSources = $restore;

			if (is_array($sources) && !in_array(strtolower($this->tablePrefix . $tableName), array_map('strtolower', $sources))) {
				throw new MissingTableException(array(
					'table' => $this->tablePrefix . $tableName,
					'class' => $this->alias,
					'ds' => $this->useDbConfig,
				));
			}

			if ($sources) {
				$this->_schema = null;
			}
		}

		$this->table = $this->useTable = $tableName;
		$this->tableToModel[$this->table] = $this->alias;
	}

/**
 * This function does two things:
 *
 * 1. it scans the array $one for the primary key,
 * and if that's found, it sets the current id to the value of $one[id].
 * For all other keys than 'id' the keys and values of $one are copied to the 'data' property of this object.
 * 2. Returns an array with all of $one's keys and values.
 * (Alternative indata: two strings, which are mangled to
 * a one-item, two-dimensional array using $one for a key and $two as its value.)
 *
 * @param string|array|SimpleXmlElement|DomNode $one Array or string of data
 * @param string $two Value string for the alternative indata method
 * @return array Data with all of $one's keys and values
 * @link http://book.cakephp.org/2.0/en/models/saving-your-data.html
 */
	public function set($one, $two = null) {
		if (!$one) {
			return;
		}

		if (is_object($one)) {
			if ($one instanceof SimpleXMLElement || $one instanceof DOMNode) {
				$one = $this->_normalizeXmlData(Xml::toArray($one));
			} else {
				$one = Set::reverse($one);
			}
		}

		if (is_array($one)) {
			$data = $one;
			if (empty($one[$this->alias])) {
				$data = $this->_setAliasData($one);
			}
		} else {
			$data = array($this->alias => array($one => $two));
		}

		foreach ($data as $modelName => $fieldSet) {
			if (!is_array($fieldSet)) {
				continue;
			}

			foreach ($fieldSet as $fieldName => $fieldValue) {
				unset($this->validationErrors[$fieldName]);

				if ($modelName === $this->alias && $fieldName === $this->primaryKey) {
					$this->id = $fieldValue;
				}

				if (is_array($fieldValue) || is_object($fieldValue)) {
					$fieldValue = $this->deconstruct($fieldName, $fieldValue);
				}

				$this->data[$modelName][$fieldName] = $fieldValue;
			}
		}

		return $data;
	}

/**
 * Move values to alias
 *
 * @param array $data Data.
 * @return array
 */
	protected function _setAliasData($data) {
		$models = array_keys($this->getAssociated());
		$schema = array_keys((array)$this->schema());

		foreach ($data as $field => $value) {
			if (in_array($field, $schema) || !in_array($field, $models)) {
				$data[$this->alias][$field] = $value;
				unset($data[$field]);
			}
		}

		return $data;
	}

/**
 * Normalize `Xml::toArray()` to use in `Model::save()`
 *
 * @param array $xml XML as array
 * @return array
 */
	protected function _normalizeXmlData(array $xml) {
		$return = array();
		foreach ($xml as $key => $value) {
			if (is_array($value)) {
				$return[Inflector::camelize($key)] = $this->_normalizeXmlData($value);
			} elseif ($key[0] === '@') {
				$return[substr($key, 1)] = $value;
			} else {
				$return[$key] = $value;
			}
		}

		return $return;
	}

/**
 * Deconstructs a complex data type (array or object) into a single field value.
 *
 * @param string $field The name of the field to be deconstructed
 * @param array|object $data An array or object to be deconstructed into a field
 * @return mixed The resulting data that should be assigned to a field
 */
	public function deconstruct($field, $data) {
		if (!is_array($data)) {
			return $data;
		}

		$type = $this->getColumnType($field);

		if (!in_array($type, array('datetime', 'timestamp', 'date', 'time'))) {
			return $data;
		}

		$useNewDate = (isset($data['year']) || isset($data['month']) ||
			isset($data['day']) || isset($data['hour']) || isset($data['minute']));

		$dateFields = array('Y' => 'year', 'm' => 'month', 'd' => 'day', 'H' => 'hour', 'i' => 'min', 's' => 'sec');
		$timeFields = array('H' => 'hour', 'i' => 'min', 's' => 'sec');
		$date = array();

		if (isset($data['meridian']) && empty($data['meridian'])) {
			return null;
		}

		if (
			isset($data['hour']) &&
			isset($data['meridian']) &&
			!empty($data['hour']) &&
			$data['hour'] != 12 &&
			$data['meridian'] === 'pm'
		) {
			$data['hour'] = $data['hour'] + 12;
		}

		if (isset($data['hour']) && isset($data['meridian']) && $data['hour'] == 12 && $data['meridian'] === 'am') {
			$data['hour'] = '00';
		}

		if ($type === 'time') {
			foreach ($timeFields as $key => $val) {
				if (!isset($data[$val]) || $data[$val] === '0' || $data[$val] === '00') {
					$data[$val] = '00';
				} elseif ($data[$val] !== '') {
					$data[$val] = sprintf('%02d', $data[$val]);
				}

				if (!empty($data[$val])) {
					$date[$key] = $data[$val];
				} else {
					return null;
				}
			}
		}

		if ($type === 'datetime' || $type === 'timestamp' || $type === 'date') {
			foreach ($dateFields as $key => $val) {
				if ($val === 'hour' || $val === 'min' || $val === 'sec') {
					if (!isset($data[$val]) || $data[$val] === '0' || $data[$val] === '00') {
						$data[$val] = '00';
					} else {
						$data[$val] = sprintf('%02d', $data[$val]);
					}
				}

				if (!isset($data[$val]) || isset($data[$val]) && (empty($data[$val]) || $data[$val][0] === '-')) {
					return null;
				}

				if (isset($data[$val]) && !empty($data[$val])) {
					$date[$key] = $data[$val];
				}
			}
		}

		if ($useNewDate && !empty($date)) {
			$format = $this->getDataSource()->columns[$type]['format'];
			foreach (array('m', 'd', 'H', 'i', 's') as $index) {
				if (isset($date[$index])) {
					$date[$index] = sprintf('%02d', $date[$index]);
				}
			}

			return str_replace(array_keys($date), array_values($date), $format);
		}

		return $data;
	}

/**
 * Returns an array of table metadata (column names and types) from the database.
 * $field => keys(type, null, default, key, length, extra)
 *
 * @param bool|string $field Set to true to reload schema, or a string to return a specific field
 * @return array Array of table metadata
 */
	public function schema($field = false) {
		if ($this->useTable !== false && (!is_array($this->_schema) || $field === true)) {
			$db = $this->getDataSource();
			$db->cacheSources = ($this->cacheSources && $db->cacheSources);
			if (method_exists($db, 'describe')) {
				$this->_schema = $db->describe($this);
			}
		}

		if (!is_string($field)) {
			return $this->_schema;
		}

		if (isset($this->_schema[$field])) {
			return $this->_schema[$field];
		}

		return null;
	}

/**
 * Returns an associative array of field names and column types.
 *
 * @return array Field types indexed by field name
 */
	public function getColumnTypes() {
		$columns = $this->schema();
		if (empty($columns)) {
			trigger_error(__d('cake_dev', '(Model::getColumnTypes) Unable to build model field data. If you are using a model without a database table, try implementing schema()'), E_USER_WARNING);
		}

		$cols = array();
		foreach ($columns as $field => $values) {
			$cols[$field] = $values['type'];
		}

		return $cols;
	}

/**
 * Returns the column type of a column in the model.
 *
 * @param string $column The name of the model column
 * @return string Column type
 */
	public function getColumnType($column) {
		$db = $this->getDataSource();
		$cols = $this->schema();
		$model = null;

		$startQuote = isset($db->startQuote) ? $db->startQuote : null;
		$endQuote = isset($db->endQuote) ? $db->endQuote : null;
		$column = str_replace(array($startQuote, $endQuote), '', $column);

		if (strpos($column, '.')) {
			list($model, $column) = explode('.', $column);
		}

		if (isset($model) && $model != $this->alias && isset($this->{$model})) {
			return $this->{$model}->getColumnType($column);
		}

		if (isset($cols[$column]) && isset($cols[$column]['type'])) {
			return $cols[$column]['type'];
		}

		return null;
	}

/**
 * Returns true if the supplied field exists in the model's database table.
 *
 * @param string|array $name Name of field to look for, or an array of names
 * @param bool $checkVirtual checks if the field is declared as virtual
 * @return mixed If $name is a string, returns a boolean indicating whether the field exists.
 *               If $name is an array of field names, returns the first field that exists,
 *               or false if none exist.
 */
	public function hasField($name, $checkVirtual = false) {
		if (is_array($name)) {
			foreach ($name as $n) {
				if ($this->hasField($n, $checkVirtual)) {
					return $n;
				}
			}

			return false;
		}

		if ($checkVirtual && !empty($this->virtualFields) && $this->isVirtualField($name)) {
			return true;
		}

		if (empty($this->_schema)) {
			$this->schema();
		}

		if ($this->_schema) {
			return isset($this->_schema[$name]);
		}

		return false;
	}

/**
 * Check that a method is callable on a model. This will check both the model's own methods, its
 * inherited methods and methods that could be callable through behaviors.
 *
 * @param string $method The method to be called.
 * @return bool True on method being callable.
 */
	public function hasMethod($method) {
		if (method_exists($this, $method)) {
			return true;
		}

		return $this->Behaviors->hasMethod($method);
	}

/**
 * Returns true if the supplied field is a model Virtual Field
 *
 * @param string $field Name of field to look for
 * @return bool indicating whether the field exists as a model virtual field.
 */
	public function isVirtualField($field) {
		if (empty($this->virtualFields) || !is_string($field)) {
			return false;
		}

		if (isset($this->virtualFields[$field])) {
			return true;
		}

		if (strpos($field, '.') !== false) {
			list($model, $field) = explode('.', $field);
			if ($model === $this->alias && isset($this->virtualFields[$field])) {
				return true;
			}
		}

		return false;
	}

/**
 * Returns the expression for a model virtual field
 *
 * @param string $field Name of field to look for
 * @return mixed If $field is string expression bound to virtual field $field
 *    If $field is null, returns an array of all model virtual fields
 *    or false if none $field exist.
 */
	public function getVirtualField($field = null) {
		if (!$field) {
			return empty($this->virtualFields) ? false : $this->virtualFields;
		}

		if ($this->isVirtualField($field)) {
			if (strpos($field, '.') !== false) {
				list(, $field) = pluginSplit($field);
			}

			return $this->virtualFields[$field];
		}

		return false;
	}

/**
 * Initializes the model for writing a new record, loading the default values
 * for those fields that are not defined in $data, and clearing previous validation errors.
 * Especially helpful for saving data in loops.
 *
 * @param bool|array $data Optional data array to assign to the model after it is created. If null or false,
 *   schema data defaults are not merged.
 * @param bool $filterKey If true, overwrites any primary key input with an empty value
 * @return array The current Model::data; after merging $data and/or defaults from database
 * @link http://book.cakephp.org/2.0/en/models/saving-your-data.html#model-create-array-data-array
 */
	public function create($data = array(), $filterKey = false) {
		$defaults = array();
		$this->id = false;
		$this->data = array();
		$this->validationErrors = array();

		if ($data !== null && $data !== false) {
			$schema = (array)$this->schema();
			foreach ($schema as $field => $properties) {
				if ($this->primaryKey !== $field && isset($properties['default']) && $properties['default'] !== '') {
					$defaults[$field] = $properties['default'];
				}
			}

			$this->set($defaults);
			$this->set($data);
		}

		if ($filterKey) {
			$this->set($this->primaryKey, false);
		}

		return $this->data;
	}

/**
 * This function is a convenient wrapper class to create(false) and, as the name suggests, clears the id, data, and validation errors.
 *
 * @return bool Always true upon success
 * @see Model::create()
 */
	public function clear() {
		$this->create(false);
		return true;
	}

/**
 * Returns a list of fields from the database, and sets the current model
 * data (Model::$data) with the record found.
 *
 * @param string|array $fields String of single field name, or an array of field names.
 * @param int|string $id The ID of the record to read
 * @return array Array of database fields, or false if not found
 * @link http://book.cakephp.org/2.0/en/models/retrieving-your-data.html#model-read
 */
	public function read($fields = null, $id = null) {
		$this->validationErrors = array();

		if ($id) {
			$this->id = $id;
		}

		$id = $this->id;

		if (is_array($this->id)) {
			$id = $this->id[0];
		}

		if ($id !== null && $id !== false) {
			$this->data = $this->find('first', array(
				'conditions' => array($this->alias . '.' . $this->primaryKey => $id),
				'fields' => $fields
			));

			return $this->data;
		}

		return false;
	}

/**
 * Returns the contents of a single field given the supplied conditions, in the
 * supplied order.
 *
 * @param string $name Name of field to get
 * @param array $conditions SQL conditions (defaults to NULL)
 * @param string $order SQL ORDER BY fragment
 * @return string field contents, or false if not found
 * @link http://book.cakephp.org/2.0/en/models/retrieving-your-data.html#model-field
 */
	public function field($name, $conditions = null, $order = null) {
		if ($conditions === null && $this->id !== false) {
			$conditions = array($this->alias . '.' . $this->primaryKey => $this->id);
		}

		$recursive = $this->recursive;
		if ($this->recursive >= 1) {
			$recursive = -1;
		}

		$fields = $name;
		$data = $this->find('first', compact('conditions', 'fields', 'order', 'recursive'));
		if (!$data) {
			return false;
		}

		if (strpos($name, '.') === false) {
			if (isset($data[$this->alias][$name])) {
				return $data[$this->alias][$name];
			}
		} else {
			$name = explode('.', $name);
			if (isset($data[$name[0]][$name[1]])) {
				return $data[$name[0]][$name[1]];
			}
		}

		if (isset($data[0]) && count($data[0]) > 0) {
			return array_shift($data[0]);
		}
	}

/**
 * Saves the value of a single field to the database, based on the current
 * model ID.
 *
 * @param string $name Name of the table field
 * @param mixed $value Value of the field
 * @param bool|array $validate Either a boolean, or an array.
 *   If a boolean, indicates whether or not to validate before saving.
 *   If an array, allows control of 'validate', 'callbacks' and 'counterCache' options.
 *   See Model::save() for details of each options.
 * @return bool See Model::save()
 * @see Model::save()
 * @link http://book.cakephp.org/2.0/en/models/saving-your-data.html#model-savefield-string-fieldname-string-fieldvalue-validate-false
 */
	public function saveField($name, $value, $validate = false) {
		$id = $this->id;
		$this->create(false);

		$options = array('validate' => $validate, 'fieldList' => array($name));
		if (is_array($validate)) {
			$options = $validate + array('validate' => false, 'fieldList' => array($name));
		}

		return $this->save(array($this->alias => array($this->primaryKey => $id, $name => $value)), $options);
	}

/**
 * Saves model data (based on white-list, if supplied) to the database. By
 * default, validation occurs before save. Passthrough method to _doSave() with
 * transaction handling.
 *
 * @param array $data Data to save.
 * @param bool|array $validate Either a boolean, or an array.
 *   If a boolean, indicates whether or not to validate before saving.
 *   If an array, can have following keys:
 *
 *   - atomic: If true (default), will attempt to save the record in a single transaction.
 *   - validate: Set to true/false to enable or disable validation.
 *   - fieldList: An array of fields you want to allow for saving.
 *   - callbacks: Set to false to disable callbacks. Using 'before' or 'after'
 *      will enable only those callbacks.
 *   - `counterCache`: Boolean to control updating of counter caches (if any)
 *
 * @param array $fieldList List of fields to allow to be saved
 * @return mixed On success Model::$data if its not empty or true, false on failure
 * @throws Exception
 * @throws PDOException
 * @link http://book.cakephp.org/2.0/en/models/saving-your-data.html
 */
	public function save($data = null, $validate = true, $fieldList = array()) {
		$defaults = array(
			'validate' => true, 'fieldList' => array(),
			'callbacks' => true, 'counterCache' => true,
			'atomic' => true
		);

		if (!is_array($validate)) {
			$options = compact('validate', 'fieldList') + $defaults;
		} else {
			$options = $validate + $defaults;
		}

		if (!$options['atomic']) {
			return $this->_doSave($data, $options);
		}

		$db = $this->getDataSource();
		$transactionBegun = $db->begin();
		try {
			$success = $this->_doSave($data, $options);
			if ($transactionBegun) {
				if ($success) {
					$db->commit();
				} else {
					$db->rollback();
				}
			}
			return $success;
		} catch (Exception $e) {
			if ($transactionBegun) {
				$db->rollback();
			}
			throw $e;
		}
	}

/**
 * Saves model data (based on white-list, if supplied) to the database. By
 * default, validation occurs before save.
 *
 * @param array $data Data to save.
 * @param array $options can have following keys:
 *
 *   - validate: Set to true/false to enable or disable validation.
 *   - fieldList: An array of fields you want to allow for saving.
 *   - callbacks: Set to false to disable callbacks. Using 'before' or 'after'
 *      will enable only those callbacks.
 *   - `counterCache`: Boolean to control updating of counter caches (if any)
 *
 * @return mixed On success Model::$data if its not empty or true, false on failure
 * @throws PDOException
 * @link http://book.cakephp.org/2.0/en/models/saving-your-data.html
 */
	protected function _doSave($data = null, $options = array()) {
		$_whitelist = $this->whitelist;
		$fields = array();

		if (!empty($options['fieldList'])) {
			if (!empty($options['fieldList'][$this->alias]) && is_array($options['fieldList'][$this->alias])) {
				$this->whitelist = $options['fieldList'][$this->alias];
			} elseif (Hash::dimensions($options['fieldList']) < 2) {
				$this->whitelist = $options['fieldList'];
			}
		} elseif ($options['fieldList'] === null) {
			$this->whitelist = array();
		}

		$this->set($data);

		if (empty($this->data) && !$this->hasField(array('created', 'updated', 'modified'))) {
			$this->whitelist = $_whitelist;
			return false;
		}

		foreach (array('created', 'updated', 'modified') as $field) {
			$keyPresentAndEmpty = (
				isset($this->data[$this->alias]) &&
				array_key_exists($field, $this->data[$this->alias]) &&
				$this->data[$this->alias][$field] === null
			);

			if ($keyPresentAndEmpty) {
				unset($this->data[$this->alias][$field]);
			}
		}

		$exists = $this->exists();
		$dateFields = array('modified', 'updated');

		if (!$exists) {
			$dateFields[] = 'created';
		}

		if (isset($this->data[$this->alias])) {
			$fields = array_keys($this->data[$this->alias]);
		}

		if ($options['validate'] && !$this->validates($options)) {
			$this->whitelist = $_whitelist;
			return false;
		}

		$db = $this->getDataSource();
		$now = time();

		foreach ($dateFields as $updateCol) {
			if (in_array($updateCol, $fields) || !$this->hasField($updateCol)) {
				continue;
			}

			$default = array('formatter' => 'date');
			$colType = array_merge($default, $db->columns[$this->getColumnType($updateCol)]);

			$time = $now;
			if (array_key_exists('format', $colType)) {
				$time = call_user_func($colType['formatter'], $colType['format']);
			}

			if (!empty($this->whitelist)) {
				$this->whitelist[] = $updateCol;
			}
			$this->set($updateCol, $time);
		}

		if ($options['callbacks'] === true || $options['callbacks'] === 'before') {
			$event = new CakeEvent('Model.beforeSave', $this, array($options));
			list($event->break, $event->breakOn) = array(true, array(false, null));
			$this->getEventManager()->dispatch($event);
			if (!$event->result) {
				$this->whitelist = $_whitelist;
				return false;
			}
		}

		if (empty($this->data[$this->alias][$this->primaryKey])) {
			unset($this->data[$this->alias][$this->primaryKey]);
		}
		$joined = $fields = $values = array();

		foreach ($this->data as $n => $v) {
			if (isset($this->hasAndBelongsToMany[$n])) {
				if (isset($v[$n])) {
					$v = $v[$n];
				}
				$joined[$n] = $v;
			} elseif ($n === $this->alias) {
				foreach (array('created', 'updated', 'modified') as $field) {
					if (array_key_exists($field, $v) && empty($v[$field])) {
						unset($v[$field]);
					}
				}

				foreach ($v as $x => $y) {
					if ($this->hasField($x) && (empty($this->whitelist) || in_array($x, $this->whitelist))) {
						list($fields[], $values[]) = array($x, $y);
					}
				}
			}
		}

		if (empty($fields) && empty($joined)) {
			$this->whitelist = $_whitelist;
			return false;
		}

		$count = count($fields);

		if (!$exists && $count > 0) {
			$this->id = false;
		}

		$success = true;
		$created = false;

		if ($count > 0) {
			$cache = $this->_prepareUpdateFields(array_combine($fields, $values));

			if (!empty($this->id)) {
				$this->__safeUpdateMode = true;
				try {
					$success = (bool)$db->update($this, $fields, $values);
				} catch (Exception $e) {
					$this->__safeUpdateMode = false;
					throw $e;
				}
				$this->__safeUpdateMode = false;
			} else {
				if (empty($this->data[$this->alias][$this->primaryKey]) && $this->_isUUIDField($this->primaryKey)) {
					if (array_key_exists($this->primaryKey, $this->data[$this->alias])) {
						$j = array_search($this->primaryKey, $fields);
						$values[$j] = String::uuid();
					} else {
						list($fields[], $values[]) = array($this->primaryKey, String::uuid());
					}
				}

				if (!$db->create($this, $fields, $values)) {
					$success = false;
				} else {
					$created = true;
				}
			}

			if ($success && $options['counterCache'] && !empty($this->belongsTo)) {
				$this->updateCounterCache($cache, $created);
			}
		}

		if ($success && !empty($joined)) {
			$this->_saveMulti($joined, $this->id, $db);
		}

		$this->whitelist = $_whitelist;

		if (!$success) {
			return $success;
		}

		if ($count > 0) {
			if ($created) {
				$this->data[$this->alias][$this->primaryKey] = $this->id;
			}

			if ($options['callbacks'] === true || $options['callbacks'] === 'after') {
				$event = new CakeEvent('Model.afterSave', $this, array($created, $options));
				$this->getEventManager()->dispatch($event);
			}
		}

		if (!empty($this->data)) {
			$success = $this->data;
		}

		$this->_clearCache();
		$this->validationErrors = array();
		$this->data = false;

		return $success;
	}

/**
 * Check if the passed in field is a UUID field
 *
 * @param string $field the field to check
 * @return bool
 */
	protected function _isUUIDField($field) {
		$field = $this->schema($field);
		return $field['length'] == 36 && in_array($field['type'], array('string', 'binary'));
	}

/**
 * Saves model hasAndBelongsToMany data to the database.
 *
 * @param array $joined Data to save
 * @param int|string $id ID of record in this model
 * @param DataSource $db Datasource instance.
 * @return void
 */
	protected function _saveMulti($joined, $id, $db) {
		foreach ($joined as $assoc => $data) {
			if (!isset($this->hasAndBelongsToMany[$assoc])) {
				continue;
			}

			$habtm = $this->hasAndBelongsToMany[$assoc];

			list($join) = $this->joinModel($habtm['with']);

			$Model = $this->{$join};

			if (!empty($habtm['with'])) {
				$withModel = is_array($habtm['with']) ? key($habtm['with']) : $habtm['with'];
				list(, $withModel) = pluginSplit($withModel);
				$dbMulti = $this->{$withModel}->getDataSource();
			} else {
				$dbMulti = $db;
			}

			$isUUID = !empty($Model->primaryKey) && $Model->_isUUIDField($Model->primaryKey);

			$newData = $newValues = $newJoins = array();
			$primaryAdded = false;

			$fields = array(
				$dbMulti->name($habtm['foreignKey']),
				$dbMulti->name($habtm['associationForeignKey'])
			);

			$idField = $db->name($Model->primaryKey);
			if ($isUUID && !in_array($idField, $fields)) {
				$fields[] = $idField;
				$primaryAdded = true;
			}

			foreach ((array)$data as $row) {
				if ((is_string($row) && (strlen($row) === 36 || strlen($row) === 16)) || is_numeric($row)) {
					$newJoins[] = $row;
					$values = array($id, $row);

					if ($isUUID && $primaryAdded) {
						$values[] = String::uuid();
					}

					$newValues[$row] = $values;
					unset($values);
				} elseif (isset($row[$habtm['associationForeignKey']])) {
					if (!empty($row[$Model->primaryKey])) {
						$newJoins[] = $row[$habtm['associationForeignKey']];
					}

					$newData[] = $row;
				} elseif (isset($row[$join]) && isset($row[$join][$habtm['associationForeignKey']])) {
					if (!empty($row[$join][$Model->primaryKey])) {
						$newJoins[] = $row[$join][$habtm['associationForeignKey']];
					}

					$newData[] = $row[$join];
				}
			}

			$keepExisting = $habtm['unique'] === 'keepExisting';
			if ($habtm['unique']) {
				$conditions = array(
					$join . '.' . $habtm['foreignKey'] => $id
				);

				if (!empty($habtm['conditions'])) {
					$conditions = array_merge($conditions, (array)$habtm['conditions']);
				}

				$associationForeignKey = $Model->alias . '.' . $habtm['associationForeignKey'];
				$links = $Model->find('all', array(
					'conditions' => $conditions,
					'recursive' => empty($habtm['conditions']) ? -1 : 0,
					'fields' => $associationForeignKey,
				));

				$oldLinks = Hash::extract($links, "{n}.{$associationForeignKey}");
				if (!empty($oldLinks)) {
					if ($keepExisting && !empty($newJoins)) {
						$conditions[$associationForeignKey] = array_diff($oldLinks, $newJoins);
					} else {
						$conditions[$associationForeignKey] = $oldLinks;
					}

					$dbMulti->delete($Model, $conditions);
				}
			}

			if (!empty($newData)) {
				foreach ($newData as $data) {
					$data[$habtm['foreignKey']] = $id;
					if (empty($data[$Model->primaryKey])) {
						$Model->create();
					}

					$Model->save($data, array('atomic' => false));
				}
			}

			if (!empty($newValues)) {
				if ($keepExisting && !empty($links)) {
					foreach ($links as $link) {
						$oldJoin = $link[$join][$habtm['associationForeignKey']];
						if (!in_array($oldJoin, $newJoins)) {
							$conditions[$associationForeignKey] = $oldJoin;
							$db->delete($Model, $conditions);
						} else {
							unset($newValues[$oldJoin]);
						}
					}

					$newValues = array_values($newValues);
				}

				if (!empty($newValues)) {
					$dbMulti->insertMulti($Model, $fields, $newValues);
				}
			}
		}
	}

/**
 * Updates the counter cache of belongsTo associations after a save or delete operation
 *
 * @param array $keys Optional foreign key data, defaults to the information $this->data
 * @param bool $created True if a new record was created, otherwise only associations with
 *   'counterScope' defined get updated
 * @return void
 */
	public function updateCounterCache($keys = array(), $created = false) {
		if (empty($keys) && isset($this->data[$this->alias])) {
			$keys = $this->data[$this->alias];
		}
		$keys['old'] = isset($keys['old']) ? $keys['old'] : array();

		foreach ($this->belongsTo as $parent => $assoc) {
			if (empty($assoc['counterCache'])) {
				continue;
			}

			$Model = $this->{$parent};

			if (!is_array($assoc['counterCache'])) {
				if (isset($assoc['counterScope'])) {
					$assoc['counterCache'] = array($assoc['counterCache'] => $assoc['counterScope']);
				} else {
					$assoc['counterCache'] = array($assoc['counterCache'] => array());
				}
			}

			$foreignKey = $assoc['foreignKey'];
			$fkQuoted = $this->escapeField($assoc['foreignKey']);

			foreach ($assoc['counterCache'] as $field => $conditions) {
				if (!is_string($field)) {
					$field = Inflector::underscore($this->alias) . '_count';
				}

				if (!$Model->hasField($field)) {
					continue;
				}

				if ($conditions === true) {
					$conditions = array();
				} else {
					$conditions = (array)$conditions;
				}

				if (!array_key_exists($foreignKey, $keys)) {
					$keys[$foreignKey] = $this->field($foreignKey);
				}

				$recursive = (empty($conditions) ? -1 : 0);

				if (isset($keys['old'][$foreignKey]) && $keys['old'][$foreignKey] != $keys[$foreignKey]) {
					$conditions[$fkQuoted] = $keys['old'][$foreignKey];
					$count = intval($this->find('count', compact('conditions', 'recursive')));

					$Model->updateAll(
						array($field => $count),
						array($Model->escapeField() => $keys['old'][$foreignKey])
					);
				}

				$conditions[$fkQuoted] = $keys[$foreignKey];

				if ($recursive === 0) {
					$conditions = array_merge($conditions, (array)$conditions);
				}

				$count = intval($this->find('count', compact('conditions', 'recursive')));

				$Model->updateAll(
					array($field => $count),
					array($Model->escapeField() => $keys[$foreignKey])
				);
			}
		}
	}

/**
 * Helper method for `Model::updateCounterCache()`. Checks the fields to be updated for
 *
 * @param array $data The fields of the record that will be updated
 * @return array Returns updated foreign key values, along with an 'old' key containing the old
 *     values, or empty if no foreign keys are updated.
 */
	protected function _prepareUpdateFields($data) {
		$foreignKeys = array();
		foreach ($this->belongsTo as $assoc => $info) {
			if (isset($info['counterCache']) && $info['counterCache']) {
				$foreignKeys[$assoc] = $info['foreignKey'];
			}
		}

		$included = array_intersect($foreignKeys, array_keys($data));

		if (empty($included) || empty($this->id)) {
			return array();
		}

		$old = $this->find('first', array(
			'conditions' => array($this->alias . '.' . $this->primaryKey => $this->id),
			'fields' => array_values($included),
			'recursive' => -1
		));

		return array_merge($data, array('old' => $old[$this->alias]));
	}

/**
 * Backwards compatible passthrough method for:
 * saveMany(), validateMany(), saveAssociated() and validateAssociated()
 *
 * Saves multiple individual records for a single model; Also works with a single record, as well as
 * all its associated records.
 *
 * #### Options
 *
 * - `validate`: Set to false to disable validation, true to validate each record before saving,
 *   'first' to validate *all* records before any are saved (default),
 *   or 'only' to only validate the records, but not save them.
 * - `atomic`: If true (default), will attempt to save all records in a single transaction.
 *   Should be set to false if database/table does not support transactions.
 * - `fieldList`: Equivalent to the $fieldList parameter in Model::save().
 *   It should be an associate array with model name as key and array of fields as value. Eg.
 *   {{{
 *   array(
 *       'SomeModel' => array('field'),
 *       'AssociatedModel' => array('field', 'otherfield')
 *   )
 *   }}}
 * - `deep`: See saveMany/saveAssociated
 * - `callbacks`: See Model::save()
 * - `counterCache`: See Model::save()
 *
 * @param array $data Record data to save. This can be either a numerically-indexed array (for saving multiple
 *     records of the same type), or an array indexed by association name.
 * @param array $options Options to use when saving record data, See $options above.
 * @return mixed If atomic: True on success, or false on failure.
 *    Otherwise: array similar to the $data array passed, but values are set to true/false
 *    depending on whether each record saved successfully.
 * @link http://book.cakephp.org/2.0/en/models/saving-your-data.html#model-saveassociated-array-data-null-array-options-array
 * @link http://book.cakephp.org/2.0/en/models/saving-your-data.html#model-saveall-array-data-null-array-options-array
 */
	public function saveAll($data = array(), $options = array()) {
		$options += array('validate' => 'first');
		if (Hash::numeric(array_keys($data))) {
			if ($options['validate'] === 'only') {
				return $this->validateMany($data, $options);
			}

			return $this->saveMany($data, $options);
		}

		if ($options['validate'] === 'only') {
			return $this->validateAssociated($data, $options);
		}

		return $this->saveAssociated($data, $options);
	}

/**
 * Saves multiple individual records for a single model
 *
 * #### Options
 *
 * - `validate`: Set to false to disable validation, true to validate each record before saving,
 *   'first' to validate *all* records before any are saved (default),
 * - `atomic`: If true (default), will attempt to save all records in a single transaction.
 *   Should be set to false if database/table does not support transactions.
 * - `fieldList`: Equivalent to the $fieldList parameter in Model::save()
 * - `deep`: If set to true, all associated data will be saved as well.
 * - `callbacks`: See Model::save()
 * - `counterCache`: See Model::save()
 *
 * @param array $data Record data to save. This should be a numerically-indexed array
 * @param array $options Options to use when saving record data, See $options above.
 * @return mixed If atomic: True on success, or false on failure.
 *    Otherwise: array similar to the $data array passed, but values are set to true/false
 *    depending on whether each record saved successfully.
 * @throws PDOException
 * @link http://book.cakephp.org/2.0/en/models/saving-your-data.html#model-savemany-array-data-null-array-options-array
 */
	public function saveMany($data = null, $options = array()) {
		if (empty($data)) {
			$data = $this->data;
		}

		$options += array('validate' => 'first', 'atomic' => true, 'deep' => false);
		$this->validationErrors = $validationErrors = array();

		if (empty($data) && $options['validate'] !== false) {
			$result = $this->save($data, $options);
			if (!$options['atomic']) {
				return array(!empty($result));
			}

			return !empty($result);
		}

		if ($options['validate'] === 'first') {
			$validates = $this->validateMany($data, $options);
			if ((!$validates && $options['atomic']) || (!$options['atomic'] && in_array(false, $validates, true))) {
				return $validates;
			}
			$options['validate'] = false;
		}

		$transactionBegun = false;
		if ($options['atomic']) {
			$db = $this->getDataSource();
			$transactionBegun = $db->begin();
		}

<<<<<<< HEAD
		$return = array();
		foreach ($data as $key => $record) {
			$validates = $this->create(null) !== null;
			$saved = false;
			if ($validates) {
				if ($options['deep']) {
					$saved = $this->saveAssociated($record, array('atomic' => false) + $options);
				} else {
					$saved = $this->save($record, array('atomic' => false) + $options);
=======
		try {
			$return = array();
			foreach ($data as $key => $record) {
				$validates = $this->create(null) !== null;
				$saved = false;
				if ($validates) {
					if ($options['deep']) {
						$saved = $this->saveAssociated($record, array_merge($options, array('atomic' => false)));
					} else {
						$saved = $this->save($record, $options);
					}
				}

				$validates = ($validates && ($saved === true || (is_array($saved) && !in_array(false, $saved, true))));
				if (!$validates) {
					$validationErrors[$key] = $this->validationErrors;
>>>>>>> d114fa14
				}

				if (!$options['atomic']) {
					$return[$key] = $validates;
				} elseif (!$validates) {
					break;
				}
			}

			$this->validationErrors = $validationErrors;

			if (!$options['atomic']) {
				return $return;
			}

			if ($validates) {
				if ($transactionBegun) {
					return $db->commit() !== false;
				}
				return true;
			}

			if ($transactionBegun) {
				$db->rollback();
			}
			return false;
		} catch (Exception $e) {
			if ($transactionBegun) {
				$db->rollback();
			}
			throw $e;
		}
	}

/**
 * Validates multiple individual records for a single model
 *
 * #### Options
 *
 * - `atomic`: If true (default), returns boolean. If false returns array.
 * - `fieldList`: Equivalent to the $fieldList parameter in Model::save()
 * - `deep`: If set to true, all associated data will be validated as well.
 *
 * Warning: This method could potentially change the passed argument `$data`,
 * If you do not want this to happen, make a copy of `$data` before passing it
 * to this method
 *
 * @param array &$data Record data to validate. This should be a numerically-indexed array
 * @param array $options Options to use when validating record data (see above), See also $options of validates().
 * @return bool|array If atomic: True on success, or false on failure.
 *    Otherwise: array similar to the $data array passed, but values are set to true/false
 *    depending on whether each record validated successfully.
 */
	public function validateMany(&$data, $options = array()) {
		return $this->validator()->validateMany($data, $options);
	}

/**
 * Saves a single record, as well as all its directly associated records.
 *
 * #### Options
 *
 * - `validate`: Set to `false` to disable validation, `true` to validate each record before saving,
 *   'first' to validate *all* records before any are saved(default),
 * - `atomic`: If true (default), will attempt to save all records in a single transaction.
 *   Should be set to false if database/table does not support transactions.
 * - `fieldList`: Equivalent to the $fieldList parameter in Model::save().
 *   It should be an associate array with model name as key and array of fields as value. Eg.
 *   {{{
 *   array(
 *       'SomeModel' => array('field'),
 *       'AssociatedModel' => array('field', 'otherfield')
 *   )
 *   }}}
 * - `deep`: If set to true, not only directly associated data is saved, but deeper nested associated data as well.
 * - `callbacks`: See Model::save()
 * - `counterCache`: See Model::save()
 *
 * @param array $data Record data to save. This should be an array indexed by association name.
 * @param array $options Options to use when saving record data, See $options above.
 * @return mixed If atomic: True on success, or false on failure.
 *    Otherwise: array similar to the $data array passed, but values are set to true/false
 *    depending on whether each record saved successfully.
 * @throws PDOException
 * @link http://book.cakephp.org/2.0/en/models/saving-your-data.html#model-saveassociated-array-data-null-array-options-array
 */
	public function saveAssociated($data = null, $options = array()) {
		if (empty($data)) {
			$data = $this->data;
		}

		$options += array('validate' => 'first', 'atomic' => true, 'deep' => false);
		$this->validationErrors = $validationErrors = array();

		if (empty($data) && $options['validate'] !== false) {
			$result = $this->save($data, $options);
			if (!$options['atomic']) {
				return array(!empty($result));
			}

			return !empty($result);
		}

		if ($options['validate'] === 'first') {
			$validates = $this->validateAssociated($data, $options);
			if ((!$validates && $options['atomic']) || (!$options['atomic'] && in_array(false, Hash::flatten($validates), true))) {
				return $validates;
			}

			$options['validate'] = false;
		}

		$transactionBegun = false;
		if ($options['atomic']) {
			$db = $this->getDataSource();
			$transactionBegun = $db->begin();
		}

		try {
			$associations = $this->getAssociated();
			$return = array();
			$validates = true;
			foreach ($data as $association => $values) {
				$isEmpty = empty($values) || (isset($values[$association]) && empty($values[$association]));
				if ($isEmpty || !isset($associations[$association]) || $associations[$association] !== 'belongsTo') {
					continue;
				}

				$Model = $this->{$association};

				$validates = $Model->create(null) !== null;
				$saved = false;
				if ($validates) {
					if ($options['deep']) {
						$saved = $Model->saveAssociated($values, array('atomic' => false) + $options);
					} else {
						$saved = $Model->save($values, array('atomic' => false) + $options);
					}
					$validates = ($saved === true || (is_array($saved) && !in_array(false, $saved, true)));
				}

				if ($validates) {
					$key = $this->belongsTo[$association]['foreignKey'];
					if (isset($data[$this->alias])) {
						$data[$this->alias][$key] = $Model->id;
					} else {
						$data = array_merge(array($key => $Model->id), $data, array($key => $Model->id));
					}
					$options = $this->_addToWhiteList($key, $options);
				} else {
					$validationErrors[$association] = $Model->validationErrors;
				}
<<<<<<< HEAD
				$options = $this->_addToWhiteList($key, $options);
			} else {
				$validationErrors[$association] = $Model->validationErrors;
			}

			$return[$association] = $validates;
		}

		if ($validates && !($this->create(null) !== null && $this->save($data, array('atomic' => false) + $options))) {
			$validationErrors[$this->alias] = $this->validationErrors;
			$validates = false;
		}
		$return[$this->alias] = $validates;
=======
>>>>>>> d114fa14

				$return[$association] = $validates;
			}

			if ($validates && !($this->create(null) !== null && $this->save($data, $options))) {
				$validationErrors[$this->alias] = $this->validationErrors;
				$validates = false;
			}
			$return[$this->alias] = $validates;

			foreach ($data as $association => $values) {
				if (!$validates) {
					break;
				}

				$isEmpty = empty($values) || (isset($values[$association]) && empty($values[$association]));
				if ($isEmpty || !isset($associations[$association])) {
					continue;
				}

				$Model = $this->{$association};

				$type = $associations[$association];
				$key = $this->{$type}[$association]['foreignKey'];
				switch ($type) {
					case 'hasOne':
						if (isset($values[$association])) {
							$values[$association][$key] = $this->id;
						} else {
<<<<<<< HEAD
							$saved = $Model->save($values, array('atomic' => false) + $options);
=======
							$values = array_merge(array($key => $this->id), $values, array($key => $this->id));
>>>>>>> d114fa14
						}

						$validates = $Model->create(null) !== null;
						$saved = false;

						if ($validates) {
							$options = $Model->_addToWhiteList($key, $options);
							if ($options['deep']) {
								$saved = $Model->saveAssociated($values, array('atomic' => false) + $options);
							} else {
								$saved = $Model->save($values, $options);
							}
						}

						$validates = ($validates && ($saved === true || (is_array($saved) && !in_array(false, $saved, true))));
						if (!$validates) {
							$validationErrors[$association] = $Model->validationErrors;
						}

						$return[$association] = $validates;
						break;
					case 'hasMany':
						foreach ($values as $i => $value) {
							if (isset($values[$i][$association])) {
								$values[$i][$association][$key] = $this->id;
							} else {
								$values[$i] = array_merge(array($key => $this->id), $value, array($key => $this->id));
							}
						}

						$options = $Model->_addToWhiteList($key, $options);
						$_return = $Model->saveMany($values, array('atomic' => false) + $options);
						if (in_array(false, $_return, true)) {
							$validationErrors[$association] = $Model->validationErrors;
							$validates = false;
						}

						$return[$association] = $_return;
						break;
				}
			}
			$this->validationErrors = $validationErrors;

			if (isset($validationErrors[$this->alias])) {
				$this->validationErrors = $validationErrors[$this->alias];
				unset($validationErrors[$this->alias]);
				$this->validationErrors = array_merge($this->validationErrors, $validationErrors);
			}

			if (!$options['atomic']) {
				return $return;
			}
			if ($validates) {
				if ($transactionBegun) {
					return $db->commit() !== false;
				}

				return true;
			}

			if ($transactionBegun) {
				$db->rollback();
			}
			return false;
		} catch (Exception $e) {
			if ($transactionBegun) {
				$db->rollback();
			}
			throw $e;
		}
	}

/**
 * Helper method for saveAll() and friends, to add foreign key to fieldlist
 *
 * @param string $key fieldname to be added to list
 * @param array $options Options list
 * @return array options
 */
	protected function _addToWhiteList($key, $options) {
		if (empty($options['fieldList']) && $this->whitelist && !in_array($key, $this->whitelist)) {
			$options['fieldList'][$this->alias] = $this->whitelist;
			$options['fieldList'][$this->alias][] = $key;
			return $options;
		}

		if (!empty($options['fieldList'][$this->alias]) && is_array($options['fieldList'][$this->alias])) {
			$options['fieldList'][$this->alias][] = $key;
			return $options;
		}

		if (!empty($options['fieldList']) && is_array($options['fieldList']) && Hash::dimensions($options['fieldList']) < 2) {
			$options['fieldList'][] = $key;
		}

		return $options;
	}

/**
 * Validates a single record, as well as all its directly associated records.
 *
 * #### Options
 *
 * - `atomic`: If true (default), returns boolean. If false returns array.
 * - `fieldList`: Equivalent to the $fieldList parameter in Model::save()
 * - `deep`: If set to true, not only directly associated data , but deeper nested associated data is validated as well.
 *
 * Warning: This method could potentially change the passed argument `$data`,
 * If you do not want this to happen, make a copy of `$data` before passing it
 * to this method
 *
 * @param array &$data Record data to validate. This should be an array indexed by association name.
 * @param array $options Options to use when validating record data (see above), See also $options of validates().
 * @return array|bool If atomic: True on success, or false on failure.
 *    Otherwise: array similar to the $data array passed, but values are set to true/false
 *    depending on whether each record validated successfully.
 */
	public function validateAssociated(&$data, $options = array()) {
		return $this->validator()->validateAssociated($data, $options);
	}

/**
 * Updates multiple model records based on a set of conditions.
 *
 * @param array $fields Set of fields and values, indexed by fields.
 *    Fields are treated as SQL snippets, to insert literal values manually escape your data.
 * @param mixed $conditions Conditions to match, true for all records
 * @return bool True on success, false on failure
 * @link http://book.cakephp.org/2.0/en/models/saving-your-data.html#model-updateall-array-fields-array-conditions
 */
	public function updateAll($fields, $conditions = true) {
		return $this->getDataSource()->update($this, $fields, null, $conditions);
	}

/**
 * Removes record for given ID. If no ID is given, the current ID is used. Returns true on success.
 *
 * @param int|string $id ID of record to delete
 * @param bool $cascade Set to true to delete records that depend on this record
 * @return bool True on success
 * @link http://book.cakephp.org/2.0/en/models/deleting-data.html
 */
	public function delete($id = null, $cascade = true) {
		if (!empty($id)) {
			$this->id = $id;
		}

		$id = $this->id;

		$event = new CakeEvent('Model.beforeDelete', $this, array($cascade));
		list($event->break, $event->breakOn) = array(true, array(false, null));
		$this->getEventManager()->dispatch($event);
		if ($event->isStopped()) {
			return false;
		}

		if (!$this->exists()) {
			return false;
		}

		$this->_deleteDependent($id, $cascade);
		$this->_deleteLinks($id);
		$this->id = $id;

		if (!empty($this->belongsTo)) {
			foreach ($this->belongsTo as $assoc) {
				if (empty($assoc['counterCache'])) {
					continue;
				}

				$keys = $this->find('first', array(
					'fields' => $this->_collectForeignKeys(),
					'conditions' => array($this->alias . '.' . $this->primaryKey => $id),
					'recursive' => -1,
					'callbacks' => false
				));
				break;
			}
		}

		if (!$this->getDataSource()->delete($this, array($this->alias . '.' . $this->primaryKey => $id))) {
			return false;
		}

		if (!empty($keys[$this->alias])) {
			$this->updateCounterCache($keys[$this->alias]);
		}

		$this->getEventManager()->dispatch(new CakeEvent('Model.afterDelete', $this));
		$this->_clearCache();
		$this->id = false;

		return true;
	}

/**
 * Cascades model deletes through associated hasMany and hasOne child records.
 *
 * @param string $id ID of record that was deleted
 * @param bool $cascade Set to true to delete records that depend on this record
 * @return void
 */
	protected function _deleteDependent($id, $cascade) {
		if ($cascade !== true) {
			return;
		}

		if (!empty($this->__backAssociation)) {
			$savedAssociations = $this->__backAssociation;
			$this->__backAssociation = array();
		}

		foreach (array_merge($this->hasMany, $this->hasOne) as $assoc => $data) {
			if ($data['dependent'] !== true) {
				continue;
			}

			$Model = $this->{$assoc};

			if ($data['foreignKey'] === false && $data['conditions'] && in_array($this->name, $Model->getAssociated('belongsTo'))) {
				$Model->recursive = 0;
				$conditions = array($this->escapeField(null, $this->name) => $id);
			} else {
				$Model->recursive = -1;
				$conditions = array($Model->escapeField($data['foreignKey']) => $id);
				if ($data['conditions']) {
					$conditions = array_merge((array)$data['conditions'], $conditions);
				}
			}

			if (isset($data['exclusive']) && $data['exclusive']) {
				$Model->deleteAll($conditions);
			} else {
				$records = $Model->find('all', array(
					'conditions' => $conditions, 'fields' => $Model->primaryKey
				));

				if (!empty($records)) {
					foreach ($records as $record) {
						$Model->delete($record[$Model->alias][$Model->primaryKey]);
					}
				}
			}
		}

		if (isset($savedAssociations)) {
			$this->__backAssociation = $savedAssociations;
		}
	}

/**
 * Cascades model deletes through HABTM join keys.
 *
 * @param string $id ID of record that was deleted
 * @return void
 */
	protected function _deleteLinks($id) {
		foreach ($this->hasAndBelongsToMany as $data) {
			list(, $joinModel) = pluginSplit($data['with']);
			$Model = $this->{$joinModel};
			$records = $Model->find('all', array(
				'conditions' => array($Model->escapeField($data['foreignKey']) => $id),
				'fields' => $Model->primaryKey,
				'recursive' => -1,
				'callbacks' => false
			));

			if (!empty($records)) {
				foreach ($records as $record) {
					$Model->delete($record[$Model->alias][$Model->primaryKey]);
				}
			}
		}
	}

/**
 * Deletes multiple model records based on a set of conditions.
 *
 * @param mixed $conditions Conditions to match
 * @param bool $cascade Set to true to delete records that depend on this record
 * @param bool $callbacks Run callbacks
 * @return bool True on success, false on failure
 * @link http://book.cakephp.org/2.0/en/models/deleting-data.html#deleteall
 */
	public function deleteAll($conditions, $cascade = true, $callbacks = false) {
		if (empty($conditions)) {
			return false;
		}

		$db = $this->getDataSource();

		if (!$cascade && !$callbacks) {
			return $db->delete($this, $conditions);
		}

		$ids = $this->find('all', array_merge(array(
			'fields' => "{$this->alias}.{$this->primaryKey}",
			'order' => false,
			'group' => "{$this->alias}.{$this->primaryKey}",
			'recursive' => 0), compact('conditions'))
		);

		if ($ids === false || $ids === null) {
			return false;
		}

		$ids = Hash::extract($ids, "{n}.{$this->alias}.{$this->primaryKey}");
		if (empty($ids)) {
			return true;
		}

		if ($callbacks) {
			$_id = $this->id;
			$result = true;
			foreach ($ids as $id) {
				$result = $result && $this->delete($id, $cascade);
			}

			$this->id = $_id;
			return $result;
		}

		foreach ($ids as $id) {
			$this->_deleteLinks($id);
			if ($cascade) {
				$this->_deleteDependent($id, $cascade);
			}
		}

		return $db->delete($this, array($this->alias . '.' . $this->primaryKey => $ids));
	}

/**
 * Collects foreign keys from associations.
 *
 * @param string $type Association type.
 * @return array
 */
	protected function _collectForeignKeys($type = 'belongsTo') {
		$result = array();

		foreach ($this->{$type} as $assoc => $data) {
			if (isset($data['foreignKey']) && is_string($data['foreignKey'])) {
				$result[$assoc] = $data['foreignKey'];
			}
		}

		return $result;
	}

/**
 * Returns true if a record with particular ID exists.
 *
 * If $id is not passed it calls `Model::getID()` to obtain the current record ID,
 * and then performs a `Model::find('count')` on the currently configured datasource
 * to ascertain the existence of the record in persistent storage.
 *
 * @param int|string $id ID of record to check for existence
 * @return bool True if such a record exists
 */
	public function exists($id = null) {
		if ($id === null) {
			$id = $this->getID();
		}

		if ($id === false) {
			return false;
		}

		return (bool)$this->find('count', array(
			'conditions' => array(
				$this->alias . '.' . $this->primaryKey => $id
			),
			'recursive' => -1,
			'callbacks' => false
		));
	}

/**
 * Returns true if a record that meets given conditions exists.
 *
 * @param array $conditions SQL conditions array
 * @return bool True if such a record exists
 */
	public function hasAny($conditions = null) {
		return (bool)$this->find('count', array('conditions' => $conditions, 'recursive' => -1));
	}

/**
 * Queries the datasource and returns a result set array.
 *
 * Used to perform find operations, where the first argument is type of find operation to perform
 * (all / first / count / neighbors / list / threaded),
 * second parameter options for finding (indexed array, including: 'conditions', 'limit',
 * 'recursive', 'page', 'fields', 'offset', 'order', 'callbacks')
 *
 * Eg:
 * {{{
 * $model->find('all', array(
 *   'conditions' => array('name' => 'Thomas Anderson'),
 *   'fields' => array('name', 'email'),
 *   'order' => 'field3 DESC',
 *   'recursive' => 2,
 *   'group' => 'type',
 *   'callbacks' => false,
 * ));
 * }}}
 *
 * In addition to the standard query keys above, you can provide Datasource, and behavior specific
 * keys. For example, when using a SQL based datasource you can use the joins key to specify additional
 * joins that should be part of the query.
 *
 * {{{
 * $model->find('all', array(
 *   'conditions' => array('name' => 'Thomas Anderson'),
 *   'joins' => array(
 *     array(
 *       'alias' => 'Thought',
 *       'table' => 'thoughts',
 *       'type' => 'LEFT',
 *       'conditions' => '`Thought`.`person_id` = `Person`.`id`'
 *     )
 *   )
 * ));
 * }}}
 *
 * ### Disabling callbacks
 *
 * The `callbacks` key allows you to disable or specify the callbacks that should be run. To
 * disable beforeFind & afterFind callbacks set `'callbacks' => false` in your options. You can
 * also set the callbacks option to 'before' or 'after' to enable only the specified callback.
 *
 * ### Adding new find types
 *
 * Behaviors and find types can also define custom finder keys which are passed into find().
 * See the documentation for custom find types
 * (http://book.cakephp.org/2.0/en/models/retrieving-your-data.html#creating-custom-find-types)
 * for how to implement custom find types.
 *
 * Specifying 'fields' for notation 'list':
 *
 * - If no fields are specified, then 'id' is used for key and 'model->displayField' is used for value.
 * - If a single field is specified, 'id' is used for key and specified field is used for value.
 * - If three fields are specified, they are used (in order) for key, value and group.
 * - Otherwise, first and second fields are used for key and value.
 *
 * Note: find(list) + database views have issues with MySQL 5.0. Try upgrading to MySQL 5.1 if you
 * have issues with database views.
 *
 * Note: find(count) has its own return values.
 *
 * @param string $type Type of find operation (all / first / count / neighbors / list / threaded)
 * @param array $query Option fields (conditions / fields / joins / limit / offset / order / page / group / callbacks)
 * @return array Array of records, or Null on failure.
 * @link http://book.cakephp.org/2.0/en/models/retrieving-your-data.html
 */
	public function find($type = 'first', $query = array()) {
		$this->findQueryType = $type;
		$this->id = $this->getID();

		$query = $this->buildQuery($type, $query);
		if ($query === null) {
			return null;
		}

		return $this->_readDataSource($type, $query);
	}

/**
 * Read from the datasource
 *
 * Model::_readDataSource() is used by all find() calls to read from the data source and can be overloaded to allow
 * caching of datasource calls.
 *
 * {{{
 * protected function _readDataSource($type, $query) {
 * 		$cacheName = md5(json_encode($query));
 * 		$cache = Cache::read($cacheName, 'cache-config-name');
 * 		if ($cache !== false) {
 * 			return $cache;
 * 		}
 *
 * 		$results = parent::_readDataSource($type, $query);
 * 		Cache::write($cacheName, $results, 'cache-config-name');
 * 		return $results;
 * }
 * }}}
 *
 * @param string $type Type of find operation (all / first / count / neighbors / list / threaded)
 * @param array $query Option fields (conditions / fields / joins / limit / offset / order / page / group / callbacks)
 * @return array
 */
	protected function _readDataSource($type, $query) {
		$results = $this->getDataSource()->read($this, $query);
		$this->resetAssociations();

		if ($query['callbacks'] === true || $query['callbacks'] === 'after') {
			$results = $this->_filterResults($results);
		}

		$this->findQueryType = null;

		if ($this->findMethods[$type] === true) {
			return $this->{'_find' . ucfirst($type)}('after', $query, $results);
		}
	}

/**
 * Builds the query array that is used by the data source to generate the query to fetch the data.
 *
 * @param string $type Type of find operation (all / first / count / neighbors / list / threaded)
 * @param array $query Option fields (conditions / fields / joins / limit / offset / order / page / group / callbacks)
 * @return array Query array or null if it could not be build for some reasons
 * @see Model::find()
 */
	public function buildQuery($type = 'first', $query = array()) {
		$query = array_merge(
			array(
				'conditions' => null, 'fields' => null, 'joins' => array(), 'limit' => null,
				'offset' => null, 'order' => null, 'page' => 1, 'group' => null, 'callbacks' => true,
			),
			(array)$query
		);

		if ($this->findMethods[$type] === true) {
			$query = $this->{'_find' . ucfirst($type)}('before', $query);
		}

		if (!is_numeric($query['page']) || intval($query['page']) < 1) {
			$query['page'] = 1;
		}

		if ($query['page'] > 1 && !empty($query['limit'])) {
			$query['offset'] = ($query['page'] - 1) * $query['limit'];
		}

		if ($query['order'] === null && $this->order !== null) {
			$query['order'] = $this->order;
		}

		$query['order'] = array($query['order']);

		if ($query['callbacks'] === true || $query['callbacks'] === 'before') {
			$event = new CakeEvent('Model.beforeFind', $this, array($query));
			list($event->break, $event->breakOn, $event->modParams) = array(true, array(false, null), 0);
			$this->getEventManager()->dispatch($event);

			if ($event->isStopped()) {
				return null;
			}

			$query = $event->result === true ? $event->data[0] : $event->result;
		}

		return $query;
	}

/**
 * Handles the before/after filter logic for find('all') operations. Only called by Model::find().
 *
 * @param string $state Either "before" or "after"
 * @param array $query Query.
 * @param array $results Results.
 * @return array
 * @see Model::find()
 */
	protected function _findAll($state, $query, $results = array()) {
		if ($state === 'before') {
			return $query;
		}

		return $results;
	}

/**
 * Handles the before/after filter logic for find('first') operations. Only called by Model::find().
 *
 * @param string $state Either "before" or "after"
 * @param array $query Query.
 * @param array $results Results.
 * @return array
 * @see Model::find()
 */
	protected function _findFirst($state, $query, $results = array()) {
		if ($state === 'before') {
			$query['limit'] = 1;
			return $query;
		}

		if (empty($results[0])) {
			return array();
		}

		return $results[0];
	}

/**
 * Handles the before/after filter logic for find('count') operations. Only called by Model::find().
 *
 * @param string $state Either "before" or "after"
 * @param array $query Query.
 * @param array $results Results.
 * @return int The number of records found, or false
 * @see Model::find()
 */
	protected function _findCount($state, $query, $results = array()) {
		if ($state === 'before') {
			if (!empty($query['type']) && isset($this->findMethods[$query['type']]) && $query['type'] !== 'count') {
				$query['operation'] = 'count';
				$query = $this->{'_find' . ucfirst($query['type'])}('before', $query);
			}

			$db = $this->getDataSource();
			$query['order'] = false;
			if (!method_exists($db, 'calculate')) {
				return $query;
			}

			if (!empty($query['fields']) && is_array($query['fields'])) {
				if (!preg_match('/^count/i', current($query['fields']))) {
					unset($query['fields']);
				}
			}

			if (empty($query['fields'])) {
				$query['fields'] = $db->calculate($this, 'count');
			} elseif (method_exists($db, 'expression') && is_string($query['fields']) && !preg_match('/count/i', $query['fields'])) {
				$query['fields'] = $db->calculate($this, 'count', array(
					$db->expression($query['fields']), 'count'
				));
			}

			return $query;
		}

		foreach (array(0, $this->alias) as $key) {
			if (isset($results[0][$key]['count'])) {
				if ($query['group']) {
					return count($results);
				}

				return intval($results[0][$key]['count']);
			}
		}

		return false;
	}

/**
 * Handles the before/after filter logic for find('list') operations. Only called by Model::find().
 *
 * @param string $state Either "before" or "after"
 * @param array $query Query.
 * @param array $results Results.
 * @return array Key/value pairs of primary keys/display field values of all records found
 * @see Model::find()
 */
	protected function _findList($state, $query, $results = array()) {
		if ($state === 'before') {
			if (empty($query['fields'])) {
				$query['fields'] = array("{$this->alias}.{$this->primaryKey}", "{$this->alias}.{$this->displayField}");
				$list = array("{n}.{$this->alias}.{$this->primaryKey}", "{n}.{$this->alias}.{$this->displayField}", null);
			} else {
				if (!is_array($query['fields'])) {
					$query['fields'] = String::tokenize($query['fields']);
				}

				if (count($query['fields']) === 1) {
					if (strpos($query['fields'][0], '.') === false) {
						$query['fields'][0] = $this->alias . '.' . $query['fields'][0];
					}

					$list = array("{n}.{$this->alias}.{$this->primaryKey}", '{n}.' . $query['fields'][0], null);
					$query['fields'] = array("{$this->alias}.{$this->primaryKey}", $query['fields'][0]);
				} elseif (count($query['fields']) === 3) {
					for ($i = 0; $i < 3; $i++) {
						if (strpos($query['fields'][$i], '.') === false) {
							$query['fields'][$i] = $this->alias . '.' . $query['fields'][$i];
						}
					}

					$list = array('{n}.' . $query['fields'][0], '{n}.' . $query['fields'][1], '{n}.' . $query['fields'][2]);
				} else {
					for ($i = 0; $i < 2; $i++) {
						if (strpos($query['fields'][$i], '.') === false) {
							$query['fields'][$i] = $this->alias . '.' . $query['fields'][$i];
						}
					}

					$list = array('{n}.' . $query['fields'][0], '{n}.' . $query['fields'][1], null);
				}
			}

			if (!isset($query['recursive']) || $query['recursive'] === null) {
				$query['recursive'] = -1;
			}
			list($query['list']['keyPath'], $query['list']['valuePath'], $query['list']['groupPath']) = $list;

			return $query;
		}

		if (empty($results)) {
			return array();
		}

		return Hash::combine($results, $query['list']['keyPath'], $query['list']['valuePath'], $query['list']['groupPath']);
	}

/**
 * Detects the previous field's value, then uses logic to find the 'wrapping'
 * rows and return them.
 *
 * @param string $state Either "before" or "after"
 * @param array $query Query.
 * @param array $results Results.
 * @return array
 */
	protected function _findNeighbors($state, $query, $results = array()) {
		extract($query);

		if ($state === 'before') {
			$conditions = (array)$conditions;
			if (isset($field) && isset($value)) {
				if (strpos($field, '.') === false) {
					$field = $this->alias . '.' . $field;
				}
			} else {
				$field = $this->alias . '.' . $this->primaryKey;
				$value = $this->id;
			}

			$query['conditions'] = array_merge($conditions, array($field . ' <' => $value));
			$query['order'] = $field . ' DESC';
			$query['limit'] = 1;
			$query['field'] = $field;
			$query['value'] = $value;

			return $query;
		}

		unset($query['conditions'][$field . ' <']);
		$return = array();
		if (isset($results[0])) {
			$prevVal = Hash::get($results[0], $field);
			$query['conditions'][$field . ' >='] = $prevVal;
			$query['conditions'][$field . ' !='] = $value;
			$query['limit'] = 2;
		} else {
			$return['prev'] = null;
			$query['conditions'][$field . ' >'] = $value;
			$query['limit'] = 1;
		}

		$query['order'] = $field . ' ASC';
		$neighbors = $this->find('all', $query);
		if (!array_key_exists('prev', $return)) {
			$return['prev'] = isset($neighbors[0]) ? $neighbors[0] : null;
		}

		if (count($neighbors) === 2) {
			$return['next'] = $neighbors[1];
		} elseif (count($neighbors) === 1 && !$return['prev']) {
			$return['next'] = $neighbors[0];
		} else {
			$return['next'] = null;
		}

		return $return;
	}

/**
 * In the event of ambiguous results returned (multiple top level results, with different parent_ids)
 * top level results with different parent_ids to the first result will be dropped
 *
 * @param string $state Either "before" or "after".
 * @param array $query Query.
 * @param array $results Results.
 * @return array Threaded results
 */
	protected function _findThreaded($state, $query, $results = array()) {
		if ($state === 'before') {
			return $query;
		}

		$parent = 'parent_id';
		if (isset($query['parent'])) {
			$parent = $query['parent'];
		}

		return Hash::nest($results, array(
			'idPath' => '{n}.' . $this->alias . '.' . $this->primaryKey,
			'parentPath' => '{n}.' . $this->alias . '.' . $parent
		));
	}

/**
 * Passes query results through model and behavior afterFind() methods.
 *
 * @param array $results Results to filter
 * @param bool $primary If this is the primary model results (results from model where the find operation was performed)
 * @return array Set of filtered results
 */
	protected function _filterResults($results, $primary = true) {
		$event = new CakeEvent('Model.afterFind', $this, array($results, $primary));
		$event->modParams = 0;
		$this->getEventManager()->dispatch($event);
		return $event->result;
	}

/**
 * This resets the association arrays for the model back
 * to those originally defined in the model. Normally called at the end
 * of each call to Model::find()
 *
 * @return bool Success
 */
	public function resetAssociations() {
		if (!empty($this->__backAssociation)) {
			foreach ($this->_associations as $type) {
				if (isset($this->__backAssociation[$type])) {
					$this->{$type} = $this->__backAssociation[$type];
				}
			}

			$this->__backAssociation = array();
		}

		foreach ($this->_associations as $type) {
			foreach ($this->{$type} as $key => $name) {
				if (property_exists($this, $key) && !empty($this->{$key}->__backAssociation)) {
					$this->{$key}->resetAssociations();
				}
			}
		}

		$this->__backAssociation = array();
		return true;
	}

/**
 * Returns false if any fields passed match any (by default, all if $or = false) of their matching values.
 *
 * @param array $fields Field/value pairs to search (if no values specified, they are pulled from $this->data)
 * @param bool $or If false, all fields specified must match in order for a false return value
 * @return bool False if any records matching any fields are found
 */
	public function isUnique($fields, $or = true) {
		if (!is_array($fields)) {
			$fields = func_get_args();
			if (is_bool($fields[count($fields) - 1])) {
				$or = $fields[count($fields) - 1];
				unset($fields[count($fields) - 1]);
			}
		}

		foreach ($fields as $field => $value) {
			if (is_numeric($field)) {
				unset($fields[$field]);

				$field = $value;
				$value = null;
				if (isset($this->data[$this->alias][$field])) {
					$value = $this->data[$this->alias][$field];
				}
			}

			if (strpos($field, '.') === false) {
				unset($fields[$field]);
				$fields[$this->alias . '.' . $field] = $value;
			}
		}

		if ($or) {
			$fields = array('or' => $fields);
		}

		if (!empty($this->id)) {
			$fields[$this->alias . '.' . $this->primaryKey . ' !='] = $this->id;
		}

		return !$this->find('count', array('conditions' => $fields, 'recursive' => -1));
	}

/**
 * Returns a resultset for a given SQL statement. Custom SQL queries should be performed with this method.
 *
 * The method can options 2nd and 3rd parameters.
 *
 * - 2nd param: Either a boolean to control query caching or an array of parameters
 *    for use with prepared statement placeholders.
 * - 3rd param: If 2nd argument is provided, a boolean flag for enabling/disabled
 *   query caching.
 *
 * @param string $sql SQL statement
 * @return mixed Resultset array or boolean indicating success / failure depending on the query executed
 * @link http://book.cakephp.org/2.0/en/models/retrieving-your-data.html#model-query
 */
	public function query($sql) {
		$params = func_get_args();
		$db = $this->getDataSource();
		return call_user_func_array(array(&$db, 'query'), $params);
	}

/**
 * Returns true if all fields pass validation. Will validate hasAndBelongsToMany associations
 * that use the 'with' key as well. Since _saveMulti is incapable of exiting a save operation.
 *
 * Will validate the currently set data. Use Model::set() or Model::create() to set the active data.
 *
 * @param array $options An optional array of custom options to be made available in the beforeValidate callback
 * @return bool True if there are no errors
 */
	public function validates($options = array()) {
		return $this->validator()->validates($options);
	}

/**
 * Returns an array of fields that have failed the validation of the current model.
 *
 * Additionally it populates the validationErrors property of the model with the same array.
 *
 * @param array|string $options An optional array of custom options to be made available in the beforeValidate callback
 * @return array Array of invalid fields and their error messages
 * @see Model::validates()
 */
	public function invalidFields($options = array()) {
		return $this->validator()->errors($options);
	}

/**
 * Marks a field as invalid, optionally setting the name of validation
 * rule (in case of multiple validation for field) that was broken.
 *
 * @param string $field The name of the field to invalidate
 * @param mixed $value Name of validation rule that was not failed, or validation message to
 *    be returned. If no validation key is provided, defaults to true.
 * @return void
 */
	public function invalidate($field, $value = true) {
		$this->validator()->invalidate($field, $value);
	}

/**
 * Returns true if given field name is a foreign key in this model.
 *
 * @param string $field Returns true if the input string ends in "_id"
 * @return bool True if the field is a foreign key listed in the belongsTo array.
 */
	public function isForeignKey($field) {
		$foreignKeys = array();
		if (!empty($this->belongsTo)) {
			foreach ($this->belongsTo as $data) {
				$foreignKeys[] = $data['foreignKey'];
			}
		}

		return in_array($field, $foreignKeys);
	}

/**
 * Escapes the field name and prepends the model name. Escaping is done according to the
 * current database driver's rules.
 *
 * @param string $field Field to escape (e.g: id)
 * @param string $alias Alias for the model (e.g: Post)
 * @return string The name of the escaped field for this Model (i.e. id becomes `Post`.`id`).
 */
	public function escapeField($field = null, $alias = null) {
		if (empty($alias)) {
			$alias = $this->alias;
		}

		if (empty($field)) {
			$field = $this->primaryKey;
		}

		$db = $this->getDataSource();
		if (strpos($field, $db->name($alias) . '.') === 0) {
			return $field;
		}

		return $db->name($alias . '.' . $field);
	}

/**
 * Returns the current record's ID
 *
 * @param int $list Index on which the composed ID is located
 * @return mixed The ID of the current record, false if no ID
 */
	public function getID($list = 0) {
		if (empty($this->id) || (is_array($this->id) && isset($this->id[0]) && empty($this->id[0]))) {
			return false;
		}

		if (!is_array($this->id)) {
			return $this->id;
		}

		if (isset($this->id[$list]) && !empty($this->id[$list])) {
			return $this->id[$list];
		}

		if (isset($this->id[$list])) {
			return false;
		}

		return current($this->id);
	}

/**
 * Returns the ID of the last record this model inserted.
 *
 * @return mixed Last inserted ID
 */
	public function getLastInsertID() {
		return $this->getInsertID();
	}

/**
 * Returns the ID of the last record this model inserted.
 *
 * @return mixed Last inserted ID
 */
	public function getInsertID() {
		return $this->_insertID;
	}

/**
 * Sets the ID of the last record this model inserted
 *
 * @param int|string $id Last inserted ID
 * @return void
 */
	public function setInsertID($id) {
		$this->_insertID = $id;
	}

/**
 * Returns the number of rows returned from the last query.
 *
 * @return int Number of rows
 */
	public function getNumRows() {
		return $this->getDataSource()->lastNumRows();
	}

/**
 * Returns the number of rows affected by the last query.
 *
 * @return int Number of rows
 */
	public function getAffectedRows() {
		return $this->getDataSource()->lastAffected();
	}

/**
 * Sets the DataSource to which this model is bound.
 *
 * @param string $dataSource The name of the DataSource, as defined in app/Config/database.php
 * @return void
 * @throws MissingConnectionException
 */
	public function setDataSource($dataSource = null) {
		$oldConfig = $this->useDbConfig;

		if ($dataSource) {
			$this->useDbConfig = $dataSource;
		}

		$db = ConnectionManager::getDataSource($this->useDbConfig);
		if (!empty($oldConfig) && isset($db->config['prefix'])) {
			$oldDb = ConnectionManager::getDataSource($oldConfig);

			if (!isset($this->tablePrefix) || (!isset($oldDb->config['prefix']) || $this->tablePrefix === $oldDb->config['prefix'])) {
				$this->tablePrefix = $db->config['prefix'];
			}
		} elseif (isset($db->config['prefix'])) {
			$this->tablePrefix = $db->config['prefix'];
		}

		$schema = $db->getSchemaName();
		$defaultProperties = get_class_vars(get_class($this));
		if (isset($defaultProperties['schemaName'])) {
			$schema = $defaultProperties['schemaName'];
		}
		$this->schemaName = $schema;
	}

/**
 * Gets the DataSource to which this model is bound.
 *
 * @return DataSource A DataSource object
 */
	public function getDataSource() {
		if (!$this->_sourceConfigured && $this->useTable !== false) {
			$this->_sourceConfigured = true;
			$this->setSource($this->useTable);
		}

		return ConnectionManager::getDataSource($this->useDbConfig);
	}

/**
 * Get associations
 *
 * @return array
 */
	public function associations() {
		return $this->_associations;
	}

/**
 * Gets all the models with which this model is associated.
 *
 * @param string $type Only result associations of this type
 * @return array Associations
 */
	public function getAssociated($type = null) {
		if (!$type) {
			$associated = array();
			foreach ($this->_associations as $assoc) {
				if (!empty($this->{$assoc})) {
					$models = array_keys($this->{$assoc});
					foreach ($models as $m) {
						$associated[$m] = $assoc;
					}
				}
			}

			return $associated;
		}

		if (in_array($type, $this->_associations)) {
			if (empty($this->{$type})) {
				return array();
			}

			return array_keys($this->{$type});
		}

		$assoc = array_merge(
			$this->hasOne,
			$this->hasMany,
			$this->belongsTo,
			$this->hasAndBelongsToMany
		);

		if (array_key_exists($type, $assoc)) {
			foreach ($this->_associations as $a) {
				if (isset($this->{$a}[$type])) {
					$assoc[$type]['association'] = $a;
					break;
				}
			}

			return $assoc[$type];
		}

		return null;
	}

/**
 * Gets the name and fields to be used by a join model. This allows specifying join fields
 * in the association definition.
 *
 * @param string|array $assoc The model to be joined
 * @param array $keys Any join keys which must be merged with the keys queried
 * @return array
 */
	public function joinModel($assoc, $keys = array()) {
		if (is_string($assoc)) {
			list(, $assoc) = pluginSplit($assoc);
			return array($assoc, array_keys($this->{$assoc}->schema()));
		}

		if (is_array($assoc)) {
			$with = key($assoc);
			return array($with, array_unique(array_merge($assoc[$with], $keys)));
		}

		trigger_error(
			__d('cake_dev', 'Invalid join model settings in %s. The association parameter has the wrong type, expecting a string or array, but was passed type: %s', $this->alias, gettype($assoc)),
			E_USER_WARNING
		);
	}

/**
 * Called before each find operation. Return false if you want to halt the find
 * call, otherwise return the (modified) query data.
 *
 * @param array $query Data used to execute this query, i.e. conditions, order, etc.
 * @return mixed true if the operation should continue, false if it should abort; or, modified
 *  $query to continue with new $query
 * @link http://book.cakephp.org/2.0/en/models/callback-methods.html#beforefind
 */
	public function beforeFind($query) {
		return true;
	}

/**
 * Called after each find operation. Can be used to modify any results returned by find().
 * Return value should be the (modified) results.
 *
 * @param mixed $results The results of the find operation
 * @param bool $primary Whether this model is being queried directly (vs. being queried as an association)
 * @return mixed Result of the find operation
 * @link http://book.cakephp.org/2.0/en/models/callback-methods.html#afterfind
 */
	public function afterFind($results, $primary = false) {
		return $results;
	}

/**
 * Called before each save operation, after validation. Return a non-true result
 * to halt the save.
 *
 * @param array $options Options passed from Model::save().
 * @return bool True if the operation should continue, false if it should abort
 * @link http://book.cakephp.org/2.0/en/models/callback-methods.html#beforesave
 * @see Model::save()
 */
	public function beforeSave($options = array()) {
		return true;
	}

/**
 * Called after each successful save operation.
 *
 * @param bool $created True if this save created a new record
 * @param array $options Options passed from Model::save().
 * @return void
 * @link http://book.cakephp.org/2.0/en/models/callback-methods.html#aftersave
 * @see Model::save()
 */
	public function afterSave($created, $options = array()) {
	}

/**
 * Called before every deletion operation.
 *
 * @param bool $cascade If true records that depend on this record will also be deleted
 * @return bool True if the operation should continue, false if it should abort
 * @link http://book.cakephp.org/2.0/en/models/callback-methods.html#beforedelete
 */
	public function beforeDelete($cascade = true) {
		return true;
	}

/**
 * Called after every deletion operation.
 *
 * @return void
 * @link http://book.cakephp.org/2.0/en/models/callback-methods.html#afterdelete
 */
	public function afterDelete() {
	}

/**
 * Called during validation operations, before validation. Please note that custom
 * validation rules can be defined in $validate.
 *
 * @param array $options Options passed from Model::save().
 * @return bool True if validate operation should continue, false to abort
 * @link http://book.cakephp.org/2.0/en/models/callback-methods.html#beforevalidate
 * @see Model::save()
 */
	public function beforeValidate($options = array()) {
		return true;
	}

/**
 * Called after data has been checked for errors
 *
 * @return void
 */
	public function afterValidate() {
	}

/**
 * Called when a DataSource-level error occurs.
 *
 * @return void
 * @link http://book.cakephp.org/2.0/en/models/callback-methods.html#onerror
 */
	public function onError() {
	}

/**
 * Clears cache for this model.
 *
 * @param string $type If null this deletes cached views if Cache.check is true
 *     Will be used to allow deleting query cache also
 * @return mixed True on delete, null otherwise
 */
	protected function _clearCache($type = null) {
		if ($type !== null || Configure::read('Cache.check') !== true) {
			return;
		}
		$pluralized = Inflector::pluralize($this->alias);
		$assoc = array(
			strtolower($pluralized),
			Inflector::underscore($pluralized)
		);
		foreach ($this->_associations as $association) {
			foreach ($this->{$association} as $className) {
				$pluralizedAssociation = Inflector::pluralize($className['className']);
				if (!in_array(strtolower($pluralizedAssociation), $assoc)) {
					$assoc = array_merge($assoc, array(
						strtolower($pluralizedAssociation),
						Inflector::underscore($pluralizedAssociation)
					));
				}
			}
		}
		clearCache(array_unique($assoc));
		return true;
	}

/**
 * Returns an instance of a model validator for this class
 *
 * @param ModelValidator $instance Model validator instance.
 *  If null a new ModelValidator instance will be made using current model object
 * @return ModelValidator
 */
	public function validator(ModelValidator $instance = null) {
		if ($instance) {
			$this->_validator = $instance;
		} elseif (!$this->_validator) {
			$this->_validator = new ModelValidator($this);
		}

		return $this->_validator;
	}

}<|MERGE_RESOLUTION|>--- conflicted
+++ resolved
@@ -2298,17 +2298,6 @@
 			$transactionBegun = $db->begin();
 		}
 
-<<<<<<< HEAD
-		$return = array();
-		foreach ($data as $key => $record) {
-			$validates = $this->create(null) !== null;
-			$saved = false;
-			if ($validates) {
-				if ($options['deep']) {
-					$saved = $this->saveAssociated($record, array('atomic' => false) + $options);
-				} else {
-					$saved = $this->save($record, array('atomic' => false) + $options);
-=======
 		try {
 			$return = array();
 			foreach ($data as $key => $record) {
@@ -2316,16 +2305,15 @@
 				$saved = false;
 				if ($validates) {
 					if ($options['deep']) {
-						$saved = $this->saveAssociated($record, array_merge($options, array('atomic' => false)));
+						$saved = $this->saveAssociated($record, array('atomic' => false) + $options);
 					} else {
-						$saved = $this->save($record, $options);
+						$saved = $this->save($record, array('atomic' => false) + $options);
 					}
 				}
 
 				$validates = ($validates && ($saved === true || (is_array($saved) && !in_array(false, $saved, true))));
 				if (!$validates) {
 					$validationErrors[$key] = $this->validationErrors;
->>>>>>> d114fa14
 				}
 
 				if (!$options['atomic']) {
@@ -2478,27 +2466,11 @@
 				} else {
 					$validationErrors[$association] = $Model->validationErrors;
 				}
-<<<<<<< HEAD
-				$options = $this->_addToWhiteList($key, $options);
-			} else {
-				$validationErrors[$association] = $Model->validationErrors;
-			}
-
-			$return[$association] = $validates;
-		}
-
-		if ($validates && !($this->create(null) !== null && $this->save($data, array('atomic' => false) + $options))) {
-			$validationErrors[$this->alias] = $this->validationErrors;
-			$validates = false;
-		}
-		$return[$this->alias] = $validates;
-=======
->>>>>>> d114fa14
 
 				$return[$association] = $validates;
 			}
 
-			if ($validates && !($this->create(null) !== null && $this->save($data, $options))) {
+			if ($validates && !($this->create(null) !== null && $this->save($data, array('atomic' => false) + $options))) {
 				$validationErrors[$this->alias] = $this->validationErrors;
 				$validates = false;
 			}
@@ -2523,11 +2495,7 @@
 						if (isset($values[$association])) {
 							$values[$association][$key] = $this->id;
 						} else {
-<<<<<<< HEAD
-							$saved = $Model->save($values, array('atomic' => false) + $options);
-=======
 							$values = array_merge(array($key => $this->id), $values, array($key => $this->id));
->>>>>>> d114fa14
 						}
 
 						$validates = $Model->create(null) !== null;

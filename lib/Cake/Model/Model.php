<?php
/**
 * Object-relational mapper.
 *
 * DBO-backed object data model, for mapping database tables to CakePHP objects.
 *
 * PHP 5
 *
 * CakePHP(tm) : Rapid Development Framework (http://cakephp.org)
 * Copyright (c) Cake Software Foundation, Inc. (http://cakefoundation.org)
 *
 * Licensed under The MIT License
 * For full copyright and license information, please see the LICENSE.txt
 * Redistributions of files must retain the above copyright notice.
 *
 * @copyright     Copyright (c) Cake Software Foundation, Inc. (http://cakefoundation.org)
 * @link          http://cakephp.org CakePHP(tm) Project
 * @package       Cake.Model
 * @since         CakePHP(tm) v 0.10.0.0
 * @license       http://www.opensource.org/licenses/mit-license.php MIT License
 */

App::uses('ClassRegistry', 'Utility');
App::uses('Validation', 'Utility');
App::uses('String', 'Utility');
App::uses('Hash', 'Utility');
App::uses('BehaviorCollection', 'Model');
App::uses('ModelBehavior', 'Model');
App::uses('ModelValidator', 'Model');
App::uses('ConnectionManager', 'Model');
App::uses('Xml', 'Utility');
App::uses('CakeEvent', 'Event');
App::uses('CakeEventListener', 'Event');
App::uses('CakeEventManager', 'Event');

/**
 * Object-relational mapper.
 *
 * DBO-backed object data model.
 * Automatically selects a database table name based on a pluralized lowercase object class name
 * (i.e. class 'User' => table 'users'; class 'Man' => table 'men')
 * The table is required to have at least 'id auto_increment' primary key.
 *
 * @package       Cake.Model
 * @link          http://book.cakephp.org/2.0/en/models.html
 */
class Model extends Object implements CakeEventListener {

/**
 * The name of the DataSource connection that this Model uses
 *
 * The value must be an attribute name that you defined in `app/Config/database.php`
 * or created using `ConnectionManager::create()`.
 *
 * @var string
 * @link http://book.cakephp.org/2.0/en/models/model-attributes.html#usedbconfig
 */
	public $useDbConfig = 'default';

/**
 * Custom database table name, or null/false if no table association is desired.
 *
 * @var string
 * @link http://book.cakephp.org/2.0/en/models/model-attributes.html#usetable
 */
	public $useTable = null;

/**
 * Custom display field name. Display fields are used by Scaffold, in SELECT boxes' OPTION elements.
 *
 * This field is also used in `find('list')` when called with no extra parameters in the fields list
 *
 * @var string
 * @link http://book.cakephp.org/2.0/en/models/model-attributes.html#displayfield
 */
	public $displayField = null;

/**
 * Value of the primary key ID of the record that this model is currently pointing to.
 * Automatically set after database insertions.
 *
 * @var mixed
 */
	public $id = false;

/**
 * Container for the data that this model gets from persistent storage (usually, a database).
 *
 * @var array
 * @link http://book.cakephp.org/2.0/en/models/model-attributes.html#data
 */
	public $data = array();

/**
 * Holds physical schema/database name for this model. Automatically set during Model creation.
 *
 * @var string
 */
	public $schemaName = null;

/**
 * Table name for this Model.
 *
 * @var string
 */
	public $table = false;

/**
 * The name of the primary key field for this model.
 *
 * @var string
 * @link http://book.cakephp.org/2.0/en/models/model-attributes.html#primaryKey
 */
	public $primaryKey = null;

/**
 * Field-by-field table metadata.
 *
 * @var array
 */
	protected $_schema = null;

/**
 * List of validation rules. It must be an array with the field name as key and using
 * as value one of the following possibilities
 *
 * ### Validating using regular expressions
 *
 * {{{
 * public $validate = array(
 *     'name' => '/^[a-z].+$/i'
 * );
 * }}}
 *
 * ### Validating using methods (no parameters)
 *
 * {{{
 * public $validate = array(
 *     'name' => 'notEmpty'
 * );
 * }}}
 *
 * ### Validating using methods (with parameters)
 *
 * {{{
 * public $validate = array(
 *     'age' => array(
 *         'rule' => array('between', 5, 25)
 *     )
 * );
 * }}}
 *
 * ### Validating using custom method
 *
 * {{{
 * public $validate = array(
 *     'password' => array(
 *         'rule' => array('customValidation')
 *     )
 * );
 * public function customValidation($data) {
 *     // $data will contain array('password' => 'value')
 *     if (isset($this->data[$this->alias]['password2'])) {
 *         return $this->data[$this->alias]['password2'] === current($data);
 *     }
 *     return true;
 * }
 * }}}
 *
 * ### Validations with messages
 *
 * The messages will be used in Model::$validationErrors and can be used in the FormHelper
 *
 * {{{
 * public $validate = array(
 *     'age' => array(
 *         'rule' => array('between', 5, 25),
 *         'message' => array('The age must be between %d and %d.')
 *     )
 * );
 * }}}
 *
 * ### Multiple validations to the same field
 *
 * {{{
 * public $validate = array(
 *     'login' => array(
 *         array(
 *             'rule' => 'alphaNumeric',
 *             'message' => 'Only alphabets and numbers allowed',
 *             'last' => true
 *         ),
 *         array(
 *             'rule' => array('minLength', 8),
 *             'message' => array('Minimum length of %d characters')
 *         )
 *     )
 * );
 * }}}
 *
 * ### Valid keys in validations
 *
 * - `rule`: String with method name, regular expression (started by slash) or array with method and parameters
 * - `message`: String with the message or array if have multiple parameters. See http://php.net/sprintf
 * - `last`: Boolean value to indicate if continue validating the others rules if the current fail [Default: true]
 * - `required`: Boolean value to indicate if the field must be present on save
 * - `allowEmpty`: Boolean value to indicate if the field can be empty
 * - `on`: Possible values: `update`, `create`. Indicate to apply this rule only on update or create
 *
 * @var array
 * @link http://book.cakephp.org/2.0/en/models/model-attributes.html#validate
 * @link http://book.cakephp.org/2.0/en/models/data-validation.html
 */
	public $validate = array();

/**
 * List of validation errors.
 *
 * @var array
 */
	public $validationErrors = array();

/**
 * Name of the validation string domain to use when translating validation errors.
 *
 * @var string
 */
	public $validationDomain = null;

/**
 * Database table prefix for tables in model.
 *
 * @var string
 * @link http://book.cakephp.org/2.0/en/models/model-attributes.html#tableprefix
 */
	public $tablePrefix = null;

/**
 * Plugin model belongs to.
 *
 * @var string
 */
	public $plugin = null;

/**
 * Name of the model.
 *
 * @var string
 * @link http://book.cakephp.org/2.0/en/models/model-attributes.html#name
 */
	public $name = null;

/**
 * Alias name for model.
 *
 * @var string
 */
	public $alias = null;

/**
 * List of table names included in the model description. Used for associations.
 *
 * @var array
 */
	public $tableToModel = array();

/**
 * Whether or not to cache queries for this model. This enables in-memory
 * caching only, the results are not stored beyond the current request.
 *
 * @var boolean
 * @link http://book.cakephp.org/2.0/en/models/model-attributes.html#cachequeries
 */
	public $cacheQueries = false;

/**
 * Detailed list of belongsTo associations.
 *
 * ### Basic usage
 *
 * `public $belongsTo = array('Group', 'Department');`
 *
 * ### Detailed configuration
 *
 * {{{
 * public $belongsTo = array(
 *     'Group',
 *     'Department' => array(
 *         'className' => 'Department',
 *         'foreignKey' => 'department_id'
 *     )
 * );
 * }}}
 *
 * ### Possible keys in association
 *
 * - `className`: the class name of the model being associated to the current model.
 *   If you're defining a 'Profile belongsTo User' relationship, the className key should equal 'User.'
 * - `foreignKey`: the name of the foreign key found in the current model. This is
 *   especially handy if you need to define multiple belongsTo relationships. The default
 *   value for this key is the underscored, singular name of the other model, suffixed with '_id'.
 * - `conditions`: An SQL fragment used to filter related model records. It's good
 *   practice to use model names in SQL fragments: 'User.active = 1' is always
 *   better than just 'active = 1.'
 * - `type`: the type of the join to use in the SQL query, default is LEFT which
 *   may not fit your needs in all situations, INNER may be helpful when you want
 *   everything from your main and associated models or nothing at all!(effective
 *   when used with some conditions of course). (NB: type value is in lower case - i.e. left, inner)
 * - `fields`: A list of fields to be retrieved when the associated model data is
 *   fetched. Returns all fields by default.
 * - `order`: An SQL fragment that defines the sorting order for the returned associated rows.
 * - `counterCache`: If set to true the associated Model will automatically increase or
 *   decrease the "[singular_model_name]_count" field in the foreign table whenever you do
 *   a save() or delete(). If its a string then its the field name to use. The value in the
 *   counter field represents the number of related rows.
 * - `counterScope`: Optional conditions array to use for updating counter cache field.
 *
 * @var array
 * @link http://book.cakephp.org/2.0/en/models/associations-linking-models-together.html#belongsto
 */
	public $belongsTo = array();

/**
 * Detailed list of hasOne associations.
 *
 * ### Basic usage
 *
 * `public $hasOne = array('Profile', 'Address');`
 *
 * ### Detailed configuration
 *
 * {{{
 * public $hasOne = array(
 *     'Profile',
 *     'Address' => array(
 *         'className' => 'Address',
 *         'foreignKey' => 'user_id'
 *     )
 * );
 * }}}
 *
 * ### Possible keys in association
 *
 * - `className`: the class name of the model being associated to the current model.
 *   If you're defining a 'User hasOne Profile' relationship, the className key should equal 'Profile.'
 * - `foreignKey`: the name of the foreign key found in the other model. This is
 *   especially handy if you need to define multiple hasOne relationships.
 *   The default value for this key is the underscored, singular name of the
 *   current model, suffixed with '_id'. In the example above it would default to 'user_id'.
 * - `conditions`: An SQL fragment used to filter related model records. It's good
 *   practice to use model names in SQL fragments: "Profile.approved = 1" is
 *   always better than just "approved = 1."
 * - `fields`: A list of fields to be retrieved when the associated model data is
 *   fetched. Returns all fields by default.
 * - `order`: An SQL fragment that defines the sorting order for the returned associated rows.
 * - `dependent`: When the dependent key is set to true, and the model's delete()
 *   method is called with the cascade parameter set to true, associated model
 *   records are also deleted. In this case we set it true so that deleting a
 *   User will also delete her associated Profile.
 *
 * @var array
 * @link http://book.cakephp.org/2.0/en/models/associations-linking-models-together.html#hasone
 */
	public $hasOne = array();

/**
 * Detailed list of hasMany associations.
 *
 * ### Basic usage
 *
 * `public $hasMany = array('Comment', 'Task');`
 *
 * ### Detailed configuration
 *
 * {{{
 * public $hasMany = array(
 *     'Comment',
 *     'Task' => array(
 *         'className' => 'Task',
 *         'foreignKey' => 'user_id'
 *     )
 * );
 * }}}
 *
 * ### Possible keys in association
 *
 * - `className`: the class name of the model being associated to the current model.
 *   If you're defining a 'User hasMany Comment' relationship, the className key should equal 'Comment.'
 * - `foreignKey`: the name of the foreign key found in the other model. This is
 *   especially handy if you need to define multiple hasMany relationships. The default
 *   value for this key is the underscored, singular name of the actual model, suffixed with '_id'.
 * - `conditions`: An SQL fragment used to filter related model records. It's good
 *   practice to use model names in SQL fragments: "Comment.status = 1" is always
 *   better than just "status = 1."
 * - `fields`: A list of fields to be retrieved when the associated model data is
 *   fetched. Returns all fields by default.
 * - `order`: An SQL fragment that defines the sorting order for the returned associated rows.
 * - `limit`: The maximum number of associated rows you want returned.
 * - `offset`: The number of associated rows to skip over (given the current
 *   conditions and order) before fetching and associating.
 * - `dependent`: When dependent is set to true, recursive model deletion is
 *   possible. In this example, Comment records will be deleted when their
 *   associated User record has been deleted.
 * - `exclusive`: When exclusive is set to true, recursive model deletion does
 *   the delete with a deleteAll() call, instead of deleting each entity separately.
 *   This greatly improves performance, but may not be ideal for all circumstances.
 * - `finderQuery`: A complete SQL query CakePHP can use to fetch associated model
 *   records. This should be used in situations that require very custom results.
 *
 * @var array
 * @link http://book.cakephp.org/2.0/en/models/associations-linking-models-together.html#hasmany
 */
	public $hasMany = array();

/**
 * Detailed list of hasAndBelongsToMany associations.
 *
 * ### Basic usage
 *
 * `public $hasAndBelongsToMany = array('Role', 'Address');`
 *
 * ### Detailed configuration
 *
 * {{{
 * public $hasAndBelongsToMany = array(
 *     'Role',
 *     'Address' => array(
 *         'className' => 'Address',
 *         'foreignKey' => 'user_id',
 *         'associationForeignKey' => 'address_id',
 *         'joinTable' => 'addresses_users'
 *     )
 * );
 * }}}
 *
 * ### Possible keys in association
 *
 * - `className`: the class name of the model being associated to the current model.
 *   If you're defining a 'Recipe HABTM Tag' relationship, the className key should equal 'Tag.'
 * - `joinTable`: The name of the join table used in this association (if the
 *   current table doesn't adhere to the naming convention for HABTM join tables).
 * - `with`: Defines the name of the model for the join table. By default CakePHP
 *   will auto-create a model for you. Using the example above it would be called
 *   RecipesTag. By using this key you can override this default name. The join
 *   table model can be used just like any "regular" model to access the join table directly.
 * - `foreignKey`: the name of the foreign key found in the current model.
 *   This is especially handy if you need to define multiple HABTM relationships.
 *   The default value for this key is the underscored, singular name of the
 *   current model, suffixed with '_id'.
 * - `associationForeignKey`: the name of the foreign key found in the other model.
 *   This is especially handy if you need to define multiple HABTM relationships.
 *   The default value for this key is the underscored, singular name of the other
 *   model, suffixed with '_id'.
 * - `unique`: If true (default value) cake will first delete existing relationship
 *   records in the foreign keys table before inserting new ones, when updating a
 *   record. So existing associations need to be passed again when updating.
 *   To prevent deletion of existing relationship records, set this key to a string 'keepExisting'.
 * - `conditions`: An SQL fragment used to filter related model records. It's good
 *   practice to use model names in SQL fragments: "Comment.status = 1" is always
 *   better than just "status = 1."
 * - `fields`: A list of fields to be retrieved when the associated model data is
 *   fetched. Returns all fields by default.
 * - `order`: An SQL fragment that defines the sorting order for the returned associated rows.
 * - `limit`: The maximum number of associated rows you want returned.
 * - `offset`: The number of associated rows to skip over (given the current
 *   conditions and order) before fetching and associating.
 * - `finderQuery`, A complete SQL query CakePHP
 *   can use to fetch associated model records. This should
 *   be used in situations that require very custom results.
 *
 * @var array
 * @link http://book.cakephp.org/2.0/en/models/associations-linking-models-together.html#hasandbelongstomany-habtm
 */
	public $hasAndBelongsToMany = array();

/**
 * List of behaviors to load when the model object is initialized. Settings can be
 * passed to behaviors by using the behavior name as index. Eg:
 *
 * public $actsAs = array('Translate', 'MyBehavior' => array('setting1' => 'value1'))
 *
 * @var array
 * @link http://book.cakephp.org/2.0/en/models/behaviors.html#using-behaviors
 */
	public $actsAs = null;

/**
 * Holds the Behavior objects currently bound to this model.
 *
 * @var BehaviorCollection
 */
	public $Behaviors = null;

/**
 * Whitelist of fields allowed to be saved.
 *
 * @var array
 */
	public $whitelist = array();

/**
 * Whether or not to cache sources for this model.
 *
 * @var boolean
 */
	public $cacheSources = true;

/**
 * Type of find query currently executing.
 *
 * @var string
 */
	public $findQueryType = null;

/**
 * Number of associations to recurse through during find calls. Fetches only
 * the first level by default.
 *
 * @var integer
 * @link http://book.cakephp.org/2.0/en/models/model-attributes.html#recursive
 */
	public $recursive = 1;

/**
 * The column name(s) and direction(s) to order find results by default.
 *
 * public $order = "Post.created DESC";
 * public $order = array("Post.view_count DESC", "Post.rating DESC");
 *
 * @var string
 * @link http://book.cakephp.org/2.0/en/models/model-attributes.html#order
 */
	public $order = null;

/**
 * Array of virtual fields this model has. Virtual fields are aliased
 * SQL expressions. Fields added to this property will be read as other fields in a model
 * but will not be saveable.
 *
 * `public $virtualFields = array('two' => '1 + 1');`
 *
 * Is a simplistic example of how to set virtualFields
 *
 * @var array
 * @link http://book.cakephp.org/2.0/en/models/model-attributes.html#virtualfields
 */
	public $virtualFields = array();

/**
 * Default list of association keys.
 *
 * @var array
 */
	protected $_associationKeys = array(
		'belongsTo' => array('className', 'foreignKey', 'conditions', 'fields', 'order', 'counterCache'),
		'hasOne' => array('className', 'foreignKey', 'conditions', 'fields', 'order', 'dependent'),
		'hasMany' => array('className', 'foreignKey', 'conditions', 'fields', 'order', 'limit', 'offset', 'dependent', 'exclusive', 'finderQuery', 'counterQuery'),
		'hasAndBelongsToMany' => array('className', 'joinTable', 'with', 'foreignKey', 'associationForeignKey', 'conditions', 'fields', 'order', 'limit', 'offset', 'unique', 'finderQuery')
	);

/**
 * Holds provided/generated association key names and other data for all associations.
 *
 * @var array
 */
	protected $_associations = array('belongsTo', 'hasOne', 'hasMany', 'hasAndBelongsToMany');

// @codingStandardsIgnoreStart

/**
 * Holds model associations temporarily to allow for dynamic (un)binding.
 *
 * @var array
 */
	public $__backAssociation = array();

/**
 * Back inner association
 *
 * @var array
 */
	public $__backInnerAssociation = array();

/**
 * Back original association
 *
 * @var array
 */
	public $__backOriginalAssociation = array();

/**
 * Back containable association
 *
 * @var array
 */
	public $__backContainableAssociation = array();

// @codingStandardsIgnoreEnd

/**
 * The ID of the model record that was last inserted.
 *
 * @var integer
 */
	protected $_insertID = null;

/**
 * Has the datasource been configured.
 *
 * @var boolean
 * @see Model::getDataSource
 */
	protected $_sourceConfigured = false;

/**
 * List of valid finder method options, supplied as the first parameter to find().
 *
 * @var array
 */
	public $findMethods = array(
		'all' => true, 'first' => true, 'count' => true,
		'neighbors' => true, 'list' => true, 'threaded' => true
	);

/**
 * Instance of the CakeEventManager this model is using
 * to dispatch inner events.
 *
 * @var CakeEventManager
 */
	protected $_eventManager = null;

/**
 * Instance of the ModelValidator
 *
 * @var ModelValidator
 */
	protected $_validator = null;

/**
 * Constructor. Binds the model's database table to the object.
 *
 * If `$id` is an array it can be used to pass several options into the model.
 *
 * - `id`: The id to start the model on.
 * - `table`: The table to use for this model.
 * - `ds`: The connection name this model is connected to.
 * - `name`: The name of the model eg. Post.
 * - `alias`: The alias of the model, this is used for registering the instance in the `ClassRegistry`.
 *   eg. `ParentThread`
 *
 * ### Overriding Model's __construct method.
 *
 * When overriding Model::__construct() be careful to include and pass in all 3 of the
 * arguments to `parent::__construct($id, $table, $ds);`
 *
 * ### Dynamically creating models
 *
 * You can dynamically create model instances using the $id array syntax.
 *
 * {{{
 * $Post = new Model(array('table' => 'posts', 'name' => 'Post', 'ds' => 'connection2'));
 * }}}
 *
 * Would create a model attached to the posts table on connection2. Dynamic model creation is useful
 * when you want a model object that contains no associations or attached behaviors.
 *
 * @param boolean|integer|string|array $id Set this ID for this model on startup,
 * can also be an array of options, see above.
 * @param string $table Name of database table to use.
 * @param string $ds DataSource connection name.
 */
	public function __construct($id = false, $table = null, $ds = null) {
		parent::__construct();

		if (is_array($id)) {
			extract(array_merge(
				array(
					'id' => $this->id, 'table' => $this->useTable, 'ds' => $this->useDbConfig,
					'name' => $this->name, 'alias' => $this->alias, 'plugin' => $this->plugin
				),
				$id
			));
		}

		if ($this->plugin === null) {
			$this->plugin = (isset($plugin) ? $plugin : $this->plugin);
		}

		if ($this->name === null) {
			$this->name = (isset($name) ? $name : get_class($this));
		}

		if ($this->alias === null) {
			$this->alias = (isset($alias) ? $alias : $this->name);
		}

		if ($this->primaryKey === null) {
			$this->primaryKey = 'id';
		}

		ClassRegistry::addObject($this->alias, $this);

		$this->id = $id;
		unset($id);

		if ($table === false) {
			$this->useTable = false;
		} elseif ($table) {
			$this->useTable = $table;
		}

		if ($ds !== null) {
			$this->useDbConfig = $ds;
		}

		if (is_subclass_of($this, 'AppModel')) {
			$merge = array('actsAs', 'findMethods');
			$parentClass = get_parent_class($this);
			if ($parentClass !== 'AppModel') {
				$this->_mergeVars($merge, $parentClass);
			}
			$this->_mergeVars($merge, 'AppModel');
		}
		$this->_mergeVars(array('findMethods'), 'Model');

		$this->Behaviors = new BehaviorCollection();

		if ($this->useTable !== false) {

			if ($this->useTable === null) {
				$this->useTable = Inflector::tableize($this->name);
			}

			if (!$this->displayField) {
				unset($this->displayField);
			}
			$this->table = $this->useTable;
			$this->tableToModel[$this->table] = $this->alias;
		} elseif ($this->table === false) {
			$this->table = Inflector::tableize($this->name);
		}

		if ($this->tablePrefix === null) {
			unset($this->tablePrefix);
		}

		$this->_createLinks();
		$this->Behaviors->init($this->alias, $this->actsAs);
	}

/**
 * Returns a list of all events that will fire in the model during it's lifecycle.
 * You can override this function to add you own listener callbacks
 *
 * @return array
 */
	public function implementedEvents() {
		return array(
			'Model.beforeFind' => array('callable' => 'beforeFind', 'passParams' => true),
			'Model.afterFind' => array('callable' => 'afterFind', 'passParams' => true),
			'Model.beforeValidate' => array('callable' => 'beforeValidate', 'passParams' => true),
			'Model.afterValidate' => array('callable' => 'afterValidate'),
			'Model.beforeSave' => array('callable' => 'beforeSave', 'passParams' => true),
			'Model.afterSave' => array('callable' => 'afterSave', 'passParams' => true),
			'Model.beforeDelete' => array('callable' => 'beforeDelete', 'passParams' => true),
			'Model.afterDelete' => array('callable' => 'afterDelete'),
		);
	}

/**
 * Returns the CakeEventManager manager instance that is handling any callbacks.
 * You can use this instance to register any new listeners or callbacks to the
 * model events, or create your own events and trigger them at will.
 *
 * @return CakeEventManager
 */
	public function getEventManager() {
		if (empty($this->_eventManager)) {
			$this->_eventManager = new CakeEventManager();
			$this->_eventManager->attach($this->Behaviors);
			$this->_eventManager->attach($this);
		}

		return $this->_eventManager;
	}

/**
 * Handles custom method calls, like findBy<field> for DB models,
 * and custom RPC calls for remote data sources.
 *
 * @param string $method Name of method to call.
 * @param array $params Parameters for the method.
 * @return mixed Whatever is returned by called method
 */
	public function __call($method, $params) {
		$result = $this->Behaviors->dispatchMethod($this, $method, $params);
		if ($result !== array('unhandled')) {
			return $result;
		}

		return $this->getDataSource()->query($method, $params, $this);
	}

/**
 * Handles the lazy loading of model associations by looking in the association arrays for the requested variable
 *
 * @param string $name variable tested for existence in class
 * @return boolean true if the variable exists (if is a not loaded model association it will be created), false otherwise
 */
	public function __isset($name) {
		$className = false;

		foreach ($this->_associations as $type) {
			if (isset($name, $this->{$type}[$name])) {
				$className = empty($this->{$type}[$name]['className']) ? $name : $this->{$type}[$name]['className'];
				break;
			} elseif (isset($name, $this->__backAssociation[$type][$name])) {
				$className = empty($this->__backAssociation[$type][$name]['className']) ?
					$name : $this->__backAssociation[$type][$name]['className'];
				break;
			} elseif ($type === 'hasAndBelongsToMany') {
				foreach ($this->{$type} as $k => $relation) {
					if (empty($relation['with'])) {
						continue;
					}

					if (is_array($relation['with'])) {
						if (key($relation['with']) === $name) {
							$className = $name;
						}
					} else {
						list($plugin, $class) = pluginSplit($relation['with']);
						if ($class === $name) {
							$className = $relation['with'];
						}
					}

					if ($className) {
						$assocKey = $k;
						$dynamic = !empty($relation['dynamicWith']);
						break(2);
					}
				}
			}
		}

		if (!$className) {
			return false;
		}

		list($plugin, $className) = pluginSplit($className);

		if (!ClassRegistry::isKeySet($className) && !empty($dynamic)) {
			$this->{$className} = new AppModel(array(
				'name' => $className,
				'table' => $this->hasAndBelongsToMany[$assocKey]['joinTable'],
				'ds' => $this->useDbConfig
			));
		} else {
			$this->_constructLinkedModel($name, $className, $plugin);
		}

		if (!empty($assocKey)) {
			$this->hasAndBelongsToMany[$assocKey]['joinTable'] = $this->{$name}->table;
			if (count($this->{$name}->schema()) <= 2 && $this->{$name}->primaryKey !== false) {
				$this->{$name}->primaryKey = $this->hasAndBelongsToMany[$assocKey]['foreignKey'];
			}
		}

		return true;
	}

/**
 * Returns the value of the requested variable if it can be set by __isset()
 *
 * @param string $name variable requested for it's value or reference
 * @return mixed value of requested variable if it is set
 */
	public function __get($name) {
		if ($name === 'displayField') {
			return $this->displayField = $this->hasField(array('title', 'name', $this->primaryKey));
		}

		if ($name === 'tablePrefix') {
			$this->setDataSource();
			if (property_exists($this, 'tablePrefix') && !empty($this->tablePrefix)) {
				return $this->tablePrefix;
			}

			return $this->tablePrefix = null;
		}

		if (isset($this->{$name})) {
			return $this->{$name};
		}
	}

/**
 * Bind model associations on the fly.
 *
 * If `$reset` is false, association will not be reset
 * to the originals defined in the model
 *
 * Example: Add a new hasOne binding to the Profile model not
 * defined in the model source code:
 *
 * `$this->User->bindModel(array('hasOne' => array('Profile')));`
 *
 * Bindings that are not made permanent will be reset by the next Model::find() call on this
 * model.
 *
 * @param array $params Set of bindings (indexed by binding type)
 * @param boolean $reset Set to false to make the binding permanent
 * @return boolean Success
 * @link http://book.cakephp.org/2.0/en/models/associations-linking-models-together.html#creating-and-destroying-associations-on-the-fly
 */
	public function bindModel($params, $reset = true) {
		foreach ($params as $assoc => $model) {
			if ($reset === true && !isset($this->__backAssociation[$assoc])) {
				$this->__backAssociation[$assoc] = $this->{$assoc};
			}

			foreach ($model as $key => $value) {
				$assocName = $key;

				if (is_numeric($key)) {
					$assocName = $value;
					$value = array();
				}

				$this->{$assoc}[$assocName] = $value;

				if (property_exists($this, $assocName)) {
					unset($this->{$assocName});
				}

				if ($reset === false && isset($this->__backAssociation[$assoc])) {
					$this->__backAssociation[$assoc][$assocName] = $value;
				}
			}
		}

		$this->_createLinks();
		return true;
	}

/**
 * Turn off associations on the fly.
 *
 * If $reset is false, association will not be reset
 * to the originals defined in the model
 *
 * Example: Turn off the associated Model Support request,
 * to temporarily lighten the User model:
 *
<<<<<<< HEAD
 * `$this->User->unbindModel(array('hasMany' => array('SupportRequest')));`
 * Or alternatively:
 * `$this->User->unbindModel(array('hasMany' => 'SupportRequest'));`
=======
 * `$this->User->unbindModel(array('hasMany' => array('Supportrequest')));`
>>>>>>> a098ff28
 *
 * Unbound models that are not made permanent will reset with the next call to Model::find()
 *
 * @param array $params Set of bindings to unbind (indexed by binding type)
 * @param boolean $reset Set to false to make the unbinding permanent
 * @return boolean Success
 * @link http://book.cakephp.org/2.0/en/models/associations-linking-models-together.html#creating-and-destroying-associations-on-the-fly
 */
	public function unbindModel($params, $reset = true) {
		foreach ($params as $assoc => $models) {
			if ($reset === true && !isset($this->__backAssociation[$assoc])) {
				$this->__backAssociation[$assoc] = $this->{$assoc};
			}
			$models = Hash::normalize((array)$models, false);
			foreach ($models as $model) {
				if ($reset === false && isset($this->__backAssociation[$assoc][$model])) {
					unset($this->__backAssociation[$assoc][$model]);
				}

				unset($this->{$assoc}[$model]);
			}
		}

		return true;
	}

/**
 * Create a set of associations.
 *
 * @return void
 */
	protected function _createLinks() {
		foreach ($this->_associations as $type) {
			$association =& $this->{$type};

			if (!is_array($association)) {
				$association = explode(',', $association);

				foreach ($association as $i => $className) {
					$className = trim($className);
					unset ($association[$i]);
					$association[$className] = array();
				}
			}

			if (!empty($association)) {
				foreach ($association as $assoc => $value) {
					$plugin = null;

					if (is_numeric($assoc)) {
						unset($association[$assoc]);
						$assoc = $value;
						$value = array();

						if (strpos($assoc, '.') !== false) {
							list($plugin, $assoc) = pluginSplit($assoc, true);
							$association[$assoc] = array('className' => $plugin . $assoc);
						} else {
							$association[$assoc] = $value;
						}
					}

					$this->_generateAssociation($type, $assoc);
				}
			}
		}
	}

/**
 * Protected helper method to create associated models of a given class.
 *
 * @param string $assoc Association name
 * @param string $className Class name
 * @param string $plugin name of the plugin where $className is located
 * 	examples: public $hasMany = array('Assoc' => array('className' => 'ModelName'));
 * 					usage: $this->Assoc->modelMethods();
 *
 * 				public $hasMany = array('ModelName');
 * 					usage: $this->ModelName->modelMethods();
 * @return void
 */
	protected function _constructLinkedModel($assoc, $className = null, $plugin = null) {
		if (empty($className)) {
			$className = $assoc;
		}

		if (!isset($this->{$assoc}) || $this->{$assoc}->name !== $className) {
			if ($plugin) {
				$plugin .= '.';
			}

			$model = array('class' => $plugin . $className, 'alias' => $assoc);
			$this->{$assoc} = ClassRegistry::init($model);

			if ($plugin) {
				ClassRegistry::addObject($plugin . $className, $this->{$assoc});
			}

			if ($assoc) {
				$this->tableToModel[$this->{$assoc}->table] = $assoc;
			}
		}
	}

/**
 * Build an array-based association from string.
 *
 * @param string $type 'belongsTo', 'hasOne', 'hasMany', 'hasAndBelongsToMany'
 * @param string $assocKey
 * @return void
 */
	protected function _generateAssociation($type, $assocKey) {
		$class = $assocKey;
		$dynamicWith = false;
		$assoc =& $this->{$type}[$assocKey];

		foreach ($this->_associationKeys[$type] as $key) {
			if (!isset($assoc[$key]) || $assoc[$key] === null) {
				$data = '';

				switch ($key) {
					case 'fields':
						$data = '';
						break;

					case 'foreignKey':
						$data = (($type === 'belongsTo') ? Inflector::underscore($assocKey) : Inflector::singularize($this->table)) . '_id';
						break;

					case 'associationForeignKey':
						$data = Inflector::singularize($this->{$class}->table) . '_id';
						break;

					case 'with':
						$data = Inflector::camelize(Inflector::singularize($assoc['joinTable']));
						$dynamicWith = true;
						break;

					case 'joinTable':
						$tables = array($this->table, $this->{$class}->table);
						sort($tables);
						$data = $tables[0] . '_' . $tables[1];
						break;

					case 'className':
						$data = $class;
						break;

					case 'unique':
						$data = true;
						break;
				}

				$assoc[$key] = $data;
			}

			if ($dynamicWith) {
				$assoc['dynamicWith'] = true;
			}
		}
	}

/**
 * Sets a custom table for your model class. Used by your controller to select a database table.
 *
 * @param string $tableName Name of the custom table
 * @throws MissingTableException when database table $tableName is not found on data source
 * @return void
 */
	public function setSource($tableName) {
		$this->setDataSource($this->useDbConfig);
		$db = ConnectionManager::getDataSource($this->useDbConfig);
		$db->cacheSources = ($this->cacheSources && $db->cacheSources);

		if (method_exists($db, 'listSources')) {
			$sources = $db->listSources();
			if (is_array($sources) && !in_array(strtolower($this->tablePrefix . $tableName), array_map('strtolower', $sources))) {
				throw new MissingTableException(array(
					'table' => $this->tablePrefix . $tableName,
					'class' => $this->alias,
					'ds' => $this->useDbConfig,
				));
			}

			$this->_schema = null;
		}

		$this->table = $this->useTable = $tableName;
		$this->tableToModel[$this->table] = $this->alias;
	}

/**
 * This function does two things:
 *
 * 1. it scans the array $one for the primary key,
 * and if that's found, it sets the current id to the value of $one[id].
 * For all other keys than 'id' the keys and values of $one are copied to the 'data' property of this object.
 * 2. Returns an array with all of $one's keys and values.
 * (Alternative indata: two strings, which are mangled to
 * a one-item, two-dimensional array using $one for a key and $two as its value.)
 *
 * @param string|array|SimpleXmlElement|DomNode $one Array or string of data
 * @param string $two Value string for the alternative indata method
 * @return array Data with all of $one's keys and values
 * @link http://book.cakephp.org/2.0/en/models/saving-your-data.html
 */
	public function set($one, $two = null) {
		if (!$one) {
			return;
		}

		if (is_object($one)) {
			if ($one instanceof SimpleXMLElement || $one instanceof DOMNode) {
				$one = $this->_normalizeXmlData(Xml::toArray($one));
			} else {
				$one = Set::reverse($one);
			}
		}

		if (is_array($one)) {
			$data = $one;
			if (empty($one[$this->alias])) {
				$data = $this->_setAliasData($one);
			}
		} else {
			$data = array($this->alias => array($one => $two));
		}

		foreach ($data as $modelName => $fieldSet) {
			if (!is_array($fieldSet)) {
				continue;
			}

			foreach ($fieldSet as $fieldName => $fieldValue) {
				unset($this->validationErrors[$fieldName]);

				if ($modelName === $this->alias && $fieldName === $this->primaryKey) {
					$this->id = $fieldValue;
				}

				if (is_array($fieldValue) || is_object($fieldValue)) {
					$fieldValue = $this->deconstruct($fieldName, $fieldValue);
				}

				$this->data[$modelName][$fieldName] = $fieldValue;
			}
		}

		return $data;
	}

/**
 * Move values to alias
 *
 * @param array $data
 * @return array
 */
	protected function _setAliasData($data) {
		$models = array_keys($this->getAssociated());
		$schema = array_keys((array)$this->schema());

		foreach ($data as $field => $value) {
			if (in_array($field, $schema) || !in_array($field, $models)) {
				$data[$this->alias][$field] = $value;
				unset($data[$field]);
			}
		}

		return $data;
	}

/**
 * Normalize `Xml::toArray()` to use in `Model::save()`
 *
 * @param array $xml XML as array
 * @return array
 */
	protected function _normalizeXmlData(array $xml) {
		$return = array();
		foreach ($xml as $key => $value) {
			if (is_array($value)) {
				$return[Inflector::camelize($key)] = $this->_normalizeXmlData($value);
			} elseif ($key[0] === '@') {
				$return[substr($key, 1)] = $value;
			} else {
				$return[$key] = $value;
			}
		}

		return $return;
	}

/**
 * Deconstructs a complex data type (array or object) into a single field value.
 *
 * @param string $field The name of the field to be deconstructed
 * @param array|object $data An array or object to be deconstructed into a field
 * @return mixed The resulting data that should be assigned to a field
 */
	public function deconstruct($field, $data) {
		if (!is_array($data)) {
			return $data;
		}

		$type = $this->getColumnType($field);

		if (!in_array($type, array('datetime', 'timestamp', 'date', 'time'))) {
			return $data;
		}

		$useNewDate = (isset($data['year']) || isset($data['month']) ||
			isset($data['day']) || isset($data['hour']) || isset($data['minute']));

		$dateFields = array('Y' => 'year', 'm' => 'month', 'd' => 'day', 'H' => 'hour', 'i' => 'min', 's' => 'sec');
		$timeFields = array('H' => 'hour', 'i' => 'min', 's' => 'sec');
		$date = array();

		if (isset($data['meridian']) && empty($data['meridian'])) {
			return null;
		}

		if (
			isset($data['hour']) &&
			isset($data['meridian']) &&
			!empty($data['hour']) &&
			$data['hour'] != 12 &&
			$data['meridian'] === 'pm'
		) {
			$data['hour'] = $data['hour'] + 12;
		}

		if (isset($data['hour']) && isset($data['meridian']) && $data['hour'] == 12 && $data['meridian'] === 'am') {
			$data['hour'] = '00';
		}

		if ($type === 'time') {
			foreach ($timeFields as $key => $val) {
				if (!isset($data[$val]) || $data[$val] === '0' || $data[$val] === '00') {
					$data[$val] = '00';
				} elseif ($data[$val] !== '') {
					$data[$val] = sprintf('%02d', $data[$val]);
				}

				if (!empty($data[$val])) {
					$date[$key] = $data[$val];
				} else {
					return null;
				}
			}
		}

		if ($type === 'datetime' || $type === 'timestamp' || $type === 'date') {
			foreach ($dateFields as $key => $val) {
				if ($val === 'hour' || $val === 'min' || $val === 'sec') {
					if (!isset($data[$val]) || $data[$val] === '0' || $data[$val] === '00') {
						$data[$val] = '00';
					} else {
						$data[$val] = sprintf('%02d', $data[$val]);
					}
				}

				if (!isset($data[$val]) || isset($data[$val]) && (empty($data[$val]) || $data[$val][0] === '-')) {
					return null;
				}

				if (isset($data[$val]) && !empty($data[$val])) {
					$date[$key] = $data[$val];
				}
			}
		}

		if ($useNewDate && !empty($date)) {
			$format = $this->getDataSource()->columns[$type]['format'];
			foreach (array('m', 'd', 'H', 'i', 's') as $index) {
				if (isset($date[$index])) {
					$date[$index] = sprintf('%02d', $date[$index]);
				}
			}

			return str_replace(array_keys($date), array_values($date), $format);
		}

		return $data;
	}

/**
 * Returns an array of table metadata (column names and types) from the database.
 * $field => keys(type, null, default, key, length, extra)
 *
 * @param boolean|string $field Set to true to reload schema, or a string to return a specific field
 * @return array Array of table metadata
 */
	public function schema($field = false) {
		if ($this->useTable !== false && (!is_array($this->_schema) || $field === true)) {
			$db = $this->getDataSource();
			$db->cacheSources = ($this->cacheSources && $db->cacheSources);
			if (method_exists($db, 'describe')) {
				$this->_schema = $db->describe($this);
			}
		}

		if (!is_string($field)) {
			return $this->_schema;
		}

		if (isset($this->_schema[$field])) {
			return $this->_schema[$field];
		}

		return null;
	}

/**
 * Returns an associative array of field names and column types.
 *
 * @return array Field types indexed by field name
 */
	public function getColumnTypes() {
		$columns = $this->schema();
		if (empty($columns)) {
			trigger_error(__d('cake_dev', '(Model::getColumnTypes) Unable to build model field data. If you are using a model without a database table, try implementing schema()'), E_USER_WARNING);
		}

		$cols = array();
		foreach ($columns as $field => $values) {
			$cols[$field] = $values['type'];
		}

		return $cols;
	}

/**
 * Returns the column type of a column in the model.
 *
 * @param string $column The name of the model column
 * @return string Column type
 */
	public function getColumnType($column) {
		$db = $this->getDataSource();
		$cols = $this->schema();
		$model = null;

		$startQuote = isset($db->startQuote) ? $db->startQuote : null;
		$endQuote = isset($db->endQuote) ? $db->endQuote : null;
		$column = str_replace(array($startQuote, $endQuote), '', $column);

		if (strpos($column, '.')) {
			list($model, $column) = explode('.', $column);
		}

		if ($model != $this->alias && isset($this->{$model})) {
			return $this->{$model}->getColumnType($column);
		}

		if (isset($cols[$column]) && isset($cols[$column]['type'])) {
			return $cols[$column]['type'];
		}

		return null;
	}

/**
 * Returns true if the supplied field exists in the model's database table.
 *
 * @param string|array $name Name of field to look for, or an array of names
 * @param boolean $checkVirtual checks if the field is declared as virtual
 * @return mixed If $name is a string, returns a boolean indicating whether the field exists.
 *               If $name is an array of field names, returns the first field that exists,
 *               or false if none exist.
 */
	public function hasField($name, $checkVirtual = false) {
		if (is_array($name)) {
			foreach ($name as $n) {
				if ($this->hasField($n, $checkVirtual)) {
					return $n;
				}
			}

			return false;
		}

		if ($checkVirtual && !empty($this->virtualFields) && $this->isVirtualField($name)) {
			return true;
		}

		if (empty($this->_schema)) {
			$this->schema();
		}

		if ($this->_schema) {
			return isset($this->_schema[$name]);
		}

		return false;
	}

/**
 * Check that a method is callable on a model. This will check both the model's own methods, its
 * inherited methods and methods that could be callable through behaviors.
 *
 * @param string $method The method to be called.
 * @return boolean True on method being callable.
 */
	public function hasMethod($method) {
		if (method_exists($this, $method)) {
			return true;
		}

		return $this->Behaviors->hasMethod($method);
	}

/**
 * Returns true if the supplied field is a model Virtual Field
 *
 * @param string $field Name of field to look for
 * @return boolean indicating whether the field exists as a model virtual field.
 */
	public function isVirtualField($field) {
		if (empty($this->virtualFields) || !is_string($field)) {
			return false;
		}

		if (isset($this->virtualFields[$field])) {
			return true;
		}

		if (strpos($field, '.') !== false) {
			list($model, $field) = explode('.', $field);
			if ($model == $this->alias && isset($this->virtualFields[$field])) {
				return true;
			}
		}

		return false;
	}

/**
 * Returns the expression for a model virtual field
 *
 * @param string $field Name of field to look for
 * @return mixed If $field is string expression bound to virtual field $field
 *    If $field is null, returns an array of all model virtual fields
 *    or false if none $field exist.
 */
	public function getVirtualField($field = null) {
		if (!$field) {
			return empty($this->virtualFields) ? false : $this->virtualFields;
		}

		if ($this->isVirtualField($field)) {
			if (strpos($field, '.') !== false) {
				list(, $field) = pluginSplit($field);
			}

			return $this->virtualFields[$field];
		}

		return false;
	}

/**
 * Initializes the model for writing a new record, loading the default values
 * for those fields that are not defined in $data, and clearing previous validation errors.
 * Especially helpful for saving data in loops.
 *
 * @param boolean|array $data Optional data array to assign to the model after it is created. If null or false,
 *   schema data defaults are not merged.
 * @param boolean $filterKey If true, overwrites any primary key input with an empty value
 * @return array The current Model::data; after merging $data and/or defaults from database
 * @link http://book.cakephp.org/2.0/en/models/saving-your-data.html#model-create-array-data-array
 */
	public function create($data = array(), $filterKey = false) {
		$defaults = array();
		$this->id = false;
		$this->data = array();
		$this->validationErrors = array();

		if ($data !== null && $data !== false) {
			$schema = (array)$this->schema();
			foreach ($schema as $field => $properties) {
				if ($this->primaryKey !== $field && isset($properties['default']) && $properties['default'] !== '') {
					$defaults[$field] = $properties['default'];
				}
			}

			$this->set($defaults);
			$this->set($data);
		}

		if ($filterKey) {
			$this->set($this->primaryKey, false);
		}

		return $this->data;
	}

/**
 * This function is a convenient wrapper class to create(false) and, as the name suggests, clears the id, data, and validation errors.
 *
 * @return boolean Always true upon success
 * @see Model::create()
 */
	public function clear() {
		$this->create(false);
		return true;
	}

/**
 * Returns a list of fields from the database, and sets the current model
 * data (Model::$data) with the record found.
 *
 * @param string|array $fields String of single field name, or an array of field names.
 * @param integer|string $id The ID of the record to read
 * @return array Array of database fields, or false if not found
 * @link http://book.cakephp.org/2.0/en/models/retrieving-your-data.html#model-read
 */
	public function read($fields = null, $id = null) {
		$this->validationErrors = array();

		if ($id) {
			$this->id = $id;
		}

		$id = $this->id;

		if (is_array($this->id)) {
			$id = $this->id[0];
		}

		if ($id !== null && $id !== false) {
			$this->data = $this->find('first', array(
				'conditions' => array($this->alias . '.' . $this->primaryKey => $id),
				'fields' => $fields
			));

			return $this->data;
		}

		return false;
	}

/**
 * Returns the contents of a single field given the supplied conditions, in the
 * supplied order.
 *
 * @param string $name Name of field to get
 * @param array $conditions SQL conditions (defaults to NULL)
 * @param string $order SQL ORDER BY fragment
 * @return string field contents, or false if not found
 * @link http://book.cakephp.org/2.0/en/models/retrieving-your-data.html#model-field
 */
	public function field($name, $conditions = null, $order = null) {
		if ($conditions === null && $this->id !== false) {
			$conditions = array($this->alias . '.' . $this->primaryKey => $this->id);
		}

		$recursive = $this->recursive;
		if ($this->recursive >= 1) {
			$recursive = -1;
		}

		$fields = $name;
		$data = $this->find('first', compact('conditions', 'fields', 'order', 'recursive'));
		if (!$data) {
			return false;
		}

		if (strpos($name, '.') === false) {
			if (isset($data[$this->alias][$name])) {
				return $data[$this->alias][$name];
			}
		} else {
			$name = explode('.', $name);
			if (isset($data[$name[0]][$name[1]])) {
				return $data[$name[0]][$name[1]];
			}
		}

		if (isset($data[0]) && count($data[0]) > 0) {
			return array_shift($data[0]);
		}
	}

/**
 * Saves the value of a single field to the database, based on the current
 * model ID.
 *
 * @param string $name Name of the table field
 * @param mixed $value Value of the field
 * @param boolean|array $validate Either a boolean, or an array.
 *   If a boolean, indicates whether or not to validate before saving.
 *   If an array, allows control of 'validate', 'callbacks' and 'counterCache' options.
 *   See Model::save() for details of each options.
 * @return boolean See Model::save()
 * @see Model::save()
 * @link http://book.cakephp.org/2.0/en/models/saving-your-data.html#model-savefield-string-fieldname-string-fieldvalue-validate-false
 */
	public function saveField($name, $value, $validate = false) {
		$id = $this->id;
		$this->create(false);

		$options = array('validate' => $validate, 'fieldList' => array($name));
		if (is_array($validate)) {
			$options = array_merge(array('validate' => false, 'fieldList' => array($name)), $validate);
		}

		return $this->save(array($this->alias => array($this->primaryKey => $id, $name => $value)), $options);
	}

/**
 * Saves model data (based on white-list, if supplied) to the database. By
 * default, validation occurs before save.
 *
 * @param array $data Data to save.
 * @param boolean|array $validate Either a boolean, or an array.
 *   If a boolean, indicates whether or not to validate before saving.
 *   If an array, can have following keys:
 *
 *   - validate: Set to true/false to enable or disable validation.
 *   - fieldList: An array of fields you want to allow for saving.
 *   - callbacks: Set to false to disable callbacks. Using 'before' or 'after'
 *      will enable only those callbacks.
 *   - `counterCache`: Boolean to control updating of counter caches (if any)
 *
 * @param array $fieldList List of fields to allow to be saved
 * @return mixed On success Model::$data if its not empty or true, false on failure
 * @link http://book.cakephp.org/2.0/en/models/saving-your-data.html
 */
	public function save($data = null, $validate = true, $fieldList = array()) {
		$defaults = array(
			'validate' => true, 'fieldList' => array(),
			'callbacks' => true, 'counterCache' => true
		);
		$_whitelist = $this->whitelist;
		$fields = array();

		if (!is_array($validate)) {
			$options = array_merge($defaults, compact('validate', 'fieldList'));
		} else {
			$options = array_merge($defaults, $validate);
		}

		if (!empty($options['fieldList'])) {
			if (!empty($options['fieldList'][$this->alias]) && is_array($options['fieldList'][$this->alias])) {
				$this->whitelist = $options['fieldList'][$this->alias];
			} elseif (Hash::dimensions($options['fieldList']) < 2) {
				$this->whitelist = $options['fieldList'];
			}
		} elseif ($options['fieldList'] === null) {
			$this->whitelist = array();
		}

		$this->set($data);

		if (empty($this->data) && !$this->hasField(array('created', 'updated', 'modified'))) {
			$this->whitelist = $_whitelist;
			return false;
		}

		foreach (array('created', 'updated', 'modified') as $field) {
			$keyPresentAndEmpty = (
				isset($this->data[$this->alias]) &&
				array_key_exists($field, $this->data[$this->alias]) &&
				$this->data[$this->alias][$field] === null
			);

			if ($keyPresentAndEmpty) {
				unset($this->data[$this->alias][$field]);
			}
		}

		$exists = $this->exists();
		$dateFields = array('modified', 'updated');

		if (!$exists) {
			$dateFields[] = 'created';
		}

		if (isset($this->data[$this->alias])) {
			$fields = array_keys($this->data[$this->alias]);
		}

		if ($options['validate'] && !$this->validates($options)) {
			$this->whitelist = $_whitelist;
			return false;
		}

		$db = $this->getDataSource();
		$now = time();

		foreach ($dateFields as $updateCol) {
			if (in_array($updateCol, $fields) || !$this->hasField($updateCol)) {
				continue;
			}

			$default = array('formatter' => 'date');
			$colType = array_merge($default, $db->columns[$this->getColumnType($updateCol)]);

			$time = $now;
			if (array_key_exists('format', $colType)) {
				$time = call_user_func($colType['formatter'], $colType['format']);
			}

			if (!empty($this->whitelist)) {
				$this->whitelist[] = $updateCol;
			}
			$this->set($updateCol, $time);
		}

		if ($options['callbacks'] === true || $options['callbacks'] === 'before') {
			$event = new CakeEvent('Model.beforeSave', $this, array($options));
			list($event->break, $event->breakOn) = array(true, array(false, null));
			$this->getEventManager()->dispatch($event);
			if (!$event->result) {
				$this->whitelist = $_whitelist;
				return false;
			}
		}

		$db = $this->getDataSource();

		if (empty($this->data[$this->alias][$this->primaryKey])) {
			unset($this->data[$this->alias][$this->primaryKey]);
		}
		$fields = $values = array();

		foreach ($this->data as $n => $v) {
			if (isset($this->hasAndBelongsToMany[$n])) {
				if (isset($v[$n])) {
					$v = $v[$n];
				}
				$joined[$n] = $v;
			} elseif ($n === $this->alias) {
				foreach (array('created', 'updated', 'modified') as $field) {
					if (array_key_exists($field, $v) && empty($v[$field])) {
						unset($v[$field]);
					}
				}

				foreach ($v as $x => $y) {
					if ($this->hasField($x) && (empty($this->whitelist) || in_array($x, $this->whitelist))) {
						list($fields[], $values[]) = array($x, $y);
					}
				}
			}
		}

		$count = count($fields);

		if (!$exists && $count > 0) {
			$this->id = false;
		}

		$success = true;
		$created = false;

		if ($count > 0) {
			$cache = $this->_prepareUpdateFields(array_combine($fields, $values));

			if (!empty($this->id)) {
				$success = (bool)$db->update($this, $fields, $values);
			} else {
				if (empty($this->data[$this->alias][$this->primaryKey]) && $this->_isUUIDField($this->primaryKey)) {
					if (array_key_exists($this->primaryKey, $this->data[$this->alias])) {
						$j = array_search($this->primaryKey, $fields);
						$values[$j] = String::uuid();
					} else {
						list($fields[], $values[]) = array($this->primaryKey, String::uuid());
					}
				}

				if (!$db->create($this, $fields, $values)) {
					$success = false;
				} else {
					$created = true;
				}
			}

			if ($success && $options['counterCache'] && !empty($this->belongsTo)) {
				$this->updateCounterCache($cache, $created);
			}
		}

		if (!empty($joined) && $success === true) {
			$this->_saveMulti($joined, $this->id, $db);
		}

		if ($success && $count === 0) {
			$success = false;
		}

		if ($success && $count > 0) {
			if (!empty($this->data)) {
				if ($created) {
					$this->data[$this->alias][$this->primaryKey] = $this->id;
				}
			}

			if ($options['callbacks'] === true || $options['callbacks'] === 'after') {
				$event = new CakeEvent('Model.afterSave', $this, array($created, $options));
				$this->getEventManager()->dispatch($event);
			}

			if (!empty($this->data)) {
				$success = $this->data;
			}

			$this->data = false;
			$this->_clearCache();
			$this->validationErrors = array();
		}

		$this->whitelist = $_whitelist;
		return $success;
	}

/**
 * Check if the passed in field is a UUID field
 *
 * @param string $field the field to check
 * @return boolean
 */
	protected function _isUUIDField($field) {
		$field = $this->schema($field);
		return $field['length'] == 36 && in_array($field['type'], array('string', 'binary'));
	}

/**
 * Saves model hasAndBelongsToMany data to the database.
 *
 * @param array $joined Data to save
 * @param integer|string $id ID of record in this model
 * @param DataSource $db
 * @return void
 */
	protected function _saveMulti($joined, $id, $db) {
		foreach ($joined as $assoc => $data) {
			if (!isset($this->hasAndBelongsToMany[$assoc])) {
				continue;
			}

			$habtm = $this->hasAndBelongsToMany[$assoc];

			list($join) = $this->joinModel($habtm['with']);

			$Model = $this->{$join};

			if (!empty($habtm['with'])) {
				$withModel = is_array($habtm['with']) ? key($habtm['with']) : $habtm['with'];
				list(, $withModel) = pluginSplit($withModel);
				$dbMulti = $this->{$withModel}->getDataSource();
			} else {
				$dbMulti = $db;
			}

			$isUUID = !empty($Model->primaryKey) && $Model->_isUUIDField($Model->primaryKey);

<<<<<<< HEAD
				foreach ((array)$data as $row) {
					if ((is_string($row) && (strlen($row) === 36 || strlen($row) === 16)) || is_numeric($row)) {
						$newJoins[] = $row;
						$values = array($id, $row);
=======
			$newData = $newValues = $newJoins = array();
			$primaryAdded = false;
>>>>>>> a098ff28

			$fields = array(
				$dbMulti->name($habtm['foreignKey']),
				$dbMulti->name($habtm['associationForeignKey'])
			);

			$idField = $db->name($Model->primaryKey);
			if ($isUUID && !in_array($idField, $fields)) {
				$fields[] = $idField;
				$primaryAdded = true;
			}

			foreach ((array)$data as $row) {
				if ((is_string($row) && (strlen($row) == 36 || strlen($row) == 16)) || is_numeric($row)) {
					$newJoins[] = $row;
					$values = array($id, $row);

					if ($isUUID && $primaryAdded) {
						$values[] = String::uuid();
					}

					$newValues[$row] = $values;
					unset($values);
				} elseif (isset($row[$habtm['associationForeignKey']])) {
					if (!empty($row[$Model->primaryKey])) {
						$newJoins[] = $row[$habtm['associationForeignKey']];
					}

					$newData[] = $row;
				} elseif (isset($row[$join]) && isset($row[$join][$habtm['associationForeignKey']])) {
					if (!empty($row[$join][$Model->primaryKey])) {
						$newJoins[] = $row[$join][$habtm['associationForeignKey']];
					}

					$newData[] = $row[$join];
				}
			}

			$keepExisting = $habtm['unique'] === 'keepExisting';
			if ($habtm['unique']) {
				$conditions = array(
					$join . '.' . $habtm['foreignKey'] => $id
				);

				if (!empty($habtm['conditions'])) {
					$conditions = array_merge($conditions, (array)$habtm['conditions']);
				}

				$associationForeignKey = $Model->alias . '.' . $habtm['associationForeignKey'];
				$links = $Model->find('all', array(
					'conditions' => $conditions,
					'recursive' => empty($habtm['conditions']) ? -1 : 0,
					'fields' => $associationForeignKey,
				));

				$oldLinks = Hash::extract($links, "{n}.{$associationForeignKey}");
				if (!empty($oldLinks)) {
					if ($keepExisting && !empty($newJoins)) {
						$conditions[$associationForeignKey] = array_diff($oldLinks, $newJoins);
					} else {
						$conditions[$associationForeignKey] = $oldLinks;
					}

					$dbMulti->delete($Model, $conditions);
				}
			}

			if (!empty($newData)) {
				foreach ($newData as $data) {
					$data[$habtm['foreignKey']] = $id;
					if (empty($data[$Model->primaryKey])) {
						$Model->create();
					}

					$Model->save($data);
				}
			}

			if (!empty($newValues)) {
				if ($keepExisting && !empty($links)) {
					foreach ($links as $link) {
						$oldJoin = $link[$join][$habtm['associationForeignKey']];
						if (!in_array($oldJoin, $newJoins)) {
							$conditions[$associationForeignKey] = $oldJoin;
							$db->delete($Model, $conditions);
						} else {
							unset($newValues[$oldJoin]);
						}
					}

					$newValues = array_values($newValues);
				}

				if (!empty($newValues)) {
					$dbMulti->insertMulti($Model, $fields, $newValues);
				}
			}
		}
	}

/**
 * Updates the counter cache of belongsTo associations after a save or delete operation
 *
 * @param array $keys Optional foreign key data, defaults to the information $this->data
 * @param boolean $created True if a new record was created, otherwise only associations with
 *   'counterScope' defined get updated
 * @return void
 */
	public function updateCounterCache($keys = array(), $created = false) {
		$keys = empty($keys) ? $this->data[$this->alias] : $keys;
		$keys['old'] = isset($keys['old']) ? $keys['old'] : array();

		foreach ($this->belongsTo as $parent => $assoc) {
			if (empty($assoc['counterCache'])) {
				continue;
			}

			$Model = $this->{$parent};

			if (!is_array($assoc['counterCache'])) {
				if (isset($assoc['counterScope'])) {
					$assoc['counterCache'] = array($assoc['counterCache'] => $assoc['counterScope']);
				} else {
					$assoc['counterCache'] = array($assoc['counterCache'] => array());
				}
			}

			$foreignKey = $assoc['foreignKey'];
			$fkQuoted = $this->escapeField($assoc['foreignKey']);

			foreach ($assoc['counterCache'] as $field => $conditions) {
				if (!is_string($field)) {
					$field = Inflector::underscore($this->alias) . '_count';
				}

				if (!$Model->hasField($field)) {
					continue;
				}

				if ($conditions === true) {
					$conditions = array();
				} else {
					$conditions = (array)$conditions;
				}

				if (!array_key_exists($foreignKey, $keys)) {
					$keys[$foreignKey] = $this->field($foreignKey);
				}

				$recursive = (empty($conditions) ? -1 : 0);

				if (isset($keys['old'][$foreignKey]) && $keys['old'][$foreignKey] != $keys[$foreignKey]) {
					$conditions[$fkQuoted] = $keys['old'][$foreignKey];
					$count = intval($this->find('count', compact('conditions', 'recursive')));

					$Model->updateAll(
						array($field => $count),
						array($Model->escapeField() => $keys['old'][$foreignKey])
					);
				}

				$conditions[$fkQuoted] = $keys[$foreignKey];

				if ($recursive === 0) {
					$conditions = array_merge($conditions, (array)$conditions);
				}

				$count = intval($this->find('count', compact('conditions', 'recursive')));

				$Model->updateAll(
					array($field => $count),
					array($Model->escapeField() => $keys[$foreignKey])
				);
			}
		}
	}

/**
 * Helper method for `Model::updateCounterCache()`. Checks the fields to be updated for
 *
 * @param array $data The fields of the record that will be updated
 * @return array Returns updated foreign key values, along with an 'old' key containing the old
 *     values, or empty if no foreign keys are updated.
 */
	protected function _prepareUpdateFields($data) {
		$foreignKeys = array();
		foreach ($this->belongsTo as $assoc => $info) {
			if ($info['counterCache']) {
				$foreignKeys[$assoc] = $info['foreignKey'];
			}
		}

		$included = array_intersect($foreignKeys, array_keys($data));

		if (empty($included) || empty($this->id)) {
			return array();
		}

		$old = $this->find('first', array(
			'conditions' => array($this->alias . '.' . $this->primaryKey => $this->id),
			'fields' => array_values($included),
			'recursive' => -1
		));

		return array_merge($data, array('old' => $old[$this->alias]));
	}

/**
 * Backwards compatible passthrough method for:
 * saveMany(), validateMany(), saveAssociated() and validateAssociated()
 *
 * Saves multiple individual records for a single model; Also works with a single record, as well as
 * all its associated records.
 *
 * #### Options
 *
 * - `validate`: Set to false to disable validation, true to validate each record before saving,
 *   'first' to validate *all* records before any are saved (default),
 *   or 'only' to only validate the records, but not save them.
 * - `atomic`: If true (default), will attempt to save all records in a single transaction.
 *   Should be set to false if database/table does not support transactions.
 * - `fieldList`: Equivalent to the $fieldList parameter in Model::save().
 *   It should be an associate array with model name as key and array of fields as value. Eg.
 *   {{{
 *   array(
 *       'SomeModel' => array('field'),
 *       'AssociatedModel' => array('field', 'otherfield')
 *   )
 *   }}}
 * - `deep`: See saveMany/saveAssociated
 * - `callbacks`: See Model::save()
 * - `counterCache`: See Model::save()
 *
 * @param array $data Record data to save. This can be either a numerically-indexed array (for saving multiple
 *     records of the same type), or an array indexed by association name.
 * @param array $options Options to use when saving record data, See $options above.
 * @return mixed If atomic: True on success, or false on failure.
 *    Otherwise: array similar to the $data array passed, but values are set to true/false
 *    depending on whether each record saved successfully.
 * @link http://book.cakephp.org/2.0/en/models/saving-your-data.html#model-saveassociated-array-data-null-array-options-array
 * @link http://book.cakephp.org/2.0/en/models/saving-your-data.html#model-saveall-array-data-null-array-options-array
 */
	public function saveAll($data = array(), $options = array()) {
		$options = array_merge(array('validate' => 'first'), $options);
		if (Hash::numeric(array_keys($data))) {
			if ($options['validate'] === 'only') {
				return $this->validateMany($data, $options);
			}

			return $this->saveMany($data, $options);
		}

		if ($options['validate'] === 'only') {
			return $this->validateAssociated($data, $options);
		}

		return $this->saveAssociated($data, $options);
	}

/**
 * Saves multiple individual records for a single model
 *
 * #### Options
 *
 * - `validate`: Set to false to disable validation, true to validate each record before saving,
 *   'first' to validate *all* records before any are saved (default),
 * - `atomic`: If true (default), will attempt to save all records in a single transaction.
 *   Should be set to false if database/table does not support transactions.
 * - `fieldList`: Equivalent to the $fieldList parameter in Model::save()
 * - `deep`: If set to true, all associated data will be saved as well.
 * - `callbacks`: See Model::save()
 * - `counterCache`: See Model::save()
 *
 * @param array $data Record data to save. This should be a numerically-indexed array
 * @param array $options Options to use when saving record data, See $options above.
 * @return mixed If atomic: True on success, or false on failure.
 *    Otherwise: array similar to the $data array passed, but values are set to true/false
 *    depending on whether each record saved successfully.
 * @link http://book.cakephp.org/2.0/en/models/saving-your-data.html#model-savemany-array-data-null-array-options-array
 */
	public function saveMany($data = null, $options = array()) {
		if (empty($data)) {
			$data = $this->data;
		}

		$options = array_merge(array('validate' => 'first', 'atomic' => true, 'deep' => false), $options);
		$this->validationErrors = $validationErrors = array();

		if (empty($data) && $options['validate'] !== false) {
			$result = $this->save($data, $options);
			if (!$options['atomic']) {
				return array(!empty($result));
			}

			return !empty($result);
		}

		if ($options['validate'] === 'first') {
			$validates = $this->validateMany($data, $options);
			if ((!$validates && $options['atomic']) || (!$options['atomic'] && in_array(false, $validates, true))) {
				return $validates;
			}
			$options['validate'] = false;
		}

		if ($options['atomic']) {
			$db = $this->getDataSource();
			$transactionBegun = $db->begin();
		}

		$return = array();
		foreach ($data as $key => $record) {
			$validates = $this->create(null) !== null;
			$saved = false;
			if ($validates) {
				if ($options['deep']) {
					$saved = $this->saveAssociated($record, array_merge($options, array('atomic' => false)));
				} else {
					$saved = $this->save($record, $options);
				}
			}

			$validates = ($validates && ($saved === true || (is_array($saved) && !in_array(false, $saved, true))));
			if (!$validates) {
				$validationErrors[$key] = $this->validationErrors;
			}

			if (!$options['atomic']) {
				$return[$key] = $validates;
			} elseif (!$validates) {
				break;
			}
		}

		$this->validationErrors = $validationErrors;

		if (!$options['atomic']) {
			return $return;
		}

		if ($validates) {
			if ($transactionBegun) {
				return $db->commit() !== false;
			}
			return true;
		}

		$db->rollback();
		return false;
	}

/**
 * Validates multiple individual records for a single model
 *
 * #### Options
 *
 * - `atomic`: If true (default), returns boolean. If false returns array.
 * - `fieldList`: Equivalent to the $fieldList parameter in Model::save()
 * - `deep`: If set to true, all associated data will be validated as well.
 *
 * Warning: This method could potentially change the passed argument `$data`,
 * If you do not want this to happen, make a copy of `$data` before passing it
 * to this method
 *
 * @param array $data Record data to validate. This should be a numerically-indexed array
 * @param array $options Options to use when validating record data (see above), See also $options of validates().
 * @return boolean|array If atomic: True on success, or false on failure.
 *    Otherwise: array similar to the $data array passed, but values are set to true/false
 *    depending on whether each record validated successfully.
 */
	public function validateMany(&$data, $options = array()) {
		return $this->validator()->validateMany($data, $options);
	}

/**
 * Saves a single record, as well as all its directly associated records.
 *
 * #### Options
 *
 * - `validate`: Set to `false` to disable validation, `true` to validate each record before saving,
 *   'first' to validate *all* records before any are saved(default),
 * - `atomic`: If true (default), will attempt to save all records in a single transaction.
 *   Should be set to false if database/table does not support transactions.
 * - `fieldList`: Equivalent to the $fieldList parameter in Model::save().
 *   It should be an associate array with model name as key and array of fields as value. Eg.
 *   {{{
 *   array(
 *       'SomeModel' => array('field'),
 *       'AssociatedModel' => array('field', 'otherfield')
 *   )
 *   }}}
 * - `deep`: If set to true, not only directly associated data is saved, but deeper nested associated data as well.
 * - `callbacks`: See Model::save()
 * - `counterCache`: See Model::save()
 *
 * @param array $data Record data to save. This should be an array indexed by association name.
 * @param array $options Options to use when saving record data, See $options above.
 * @return mixed If atomic: True on success, or false on failure.
 *    Otherwise: array similar to the $data array passed, but values are set to true/false
 *    depending on whether each record saved successfully.
 * @link http://book.cakephp.org/2.0/en/models/saving-your-data.html#model-saveassociated-array-data-null-array-options-array
 */
	public function saveAssociated($data = null, $options = array()) {
		if (empty($data)) {
			$data = $this->data;
		}

		$options = array_merge(array('validate' => 'first', 'atomic' => true, 'deep' => false), $options);
		$this->validationErrors = $validationErrors = array();

		if (empty($data) && $options['validate'] !== false) {
			$result = $this->save($data, $options);
			if (!$options['atomic']) {
				return array(!empty($result));
			}

			return !empty($result);
		}

		if ($options['validate'] === 'first') {
			$validates = $this->validateAssociated($data, $options);
			if ((!$validates && $options['atomic']) || (!$options['atomic'] && in_array(false, Hash::flatten($validates), true))) {
				return $validates;
			}

			$options['validate'] = false;
		}

		if ($options['atomic']) {
			$db = $this->getDataSource();
			$transactionBegun = $db->begin();
		}

		$associations = $this->getAssociated();
		$return = array();
		$validates = true;
		foreach ($data as $association => $values) {
			$isEmpty = empty($values) || (isset($values[$association]) && empty($values[$association]));
			if ($isEmpty || !isset($associations[$association]) || $associations[$association] !== 'belongsTo') {
				continue;
			}

			$Model = $this->{$association};

			$validates = $Model->create(null) !== null;
			$saved = false;
			if ($validates) {
				if ($options['deep']) {
					$saved = $Model->saveAssociated($values, array_merge($options, array('atomic' => false)));
				} else {
					$saved = $Model->save($values, array_merge($options, array('atomic' => false)));
				}
				$validates = ($saved === true || (is_array($saved) && !in_array(false, $saved, true)));
			}

			if ($validates) {
				$key = $this->belongsTo[$association]['foreignKey'];
				if (isset($data[$this->alias])) {
					$data[$this->alias][$key] = $Model->id;
				} else {
					$data = array_merge(array($key => $Model->id), $data, array($key => $Model->id));
				}
				$options = $this->_addToWhiteList($key, $options);
			} else {
				$validationErrors[$association] = $Model->validationErrors;
			}

			$return[$association] = $validates;
		}

		if ($validates && !($this->create(null) !== null && $this->save($data, $options))) {
			$validationErrors[$this->alias] = $this->validationErrors;
			$validates = false;
		}
		$return[$this->alias] = $validates;

		foreach ($data as $association => $values) {
			if (!$validates) {
				break;
			}

			$isEmpty = empty($values) || (isset($values[$association]) && empty($values[$association]));
			if ($isEmpty || !isset($associations[$association])) {
				continue;
			}

			$Model = $this->{$association};

			$type = $associations[$association];
			$key = $this->{$type}[$association]['foreignKey'];
			switch ($type) {
				case 'hasOne':
					if (isset($values[$association])) {
						$values[$association][$key] = $this->id;
					} else {
						$values = array_merge(array($key => $this->id), $values, array($key => $this->id));
					}

					$validates = $Model->create(null) !== null;
					$saved = false;

					if ($validates) {
						$options = $Model->_addToWhiteList($key, $options);
						if ($options['deep']) {
							$saved = $Model->saveAssociated($values, array_merge($options, array('atomic' => false)));
						} else {
							$saved = $Model->save($values, $options);
						}
					}

					$validates = ($validates && ($saved === true || (is_array($saved) && !in_array(false, $saved, true))));
					if (!$validates) {
						$validationErrors[$association] = $Model->validationErrors;
					}

					$return[$association] = $validates;
					break;
				case 'hasMany':
					foreach ($values as $i => $value) {
						if (isset($values[$i][$association])) {
							$values[$i][$association][$key] = $this->id;
						} else {
							$values[$i] = array_merge(array($key => $this->id), $value, array($key => $this->id));
						}
					}

					$options = $Model->_addToWhiteList($key, $options);
					$_return = $Model->saveMany($values, array_merge($options, array('atomic' => false)));
					if (in_array(false, $_return, true)) {
						$validationErrors[$association] = $Model->validationErrors;
						$validates = false;
					}

					$return[$association] = $_return;
					break;
			}
		}
		$this->validationErrors = $validationErrors;

		if (isset($validationErrors[$this->alias])) {
			$this->validationErrors = $validationErrors[$this->alias];
			unset($validationErrors[$this->alias]);
			$this->validationErrors = array_merge($this->validationErrors, $validationErrors);
		}

		if (!$options['atomic']) {
			return $return;
		}
		if ($validates) {
			if ($transactionBegun) {
				return $db->commit() !== false;
			}

			return true;
		}

		$db->rollback();
		return false;
	}

/**
 * Helper method for saveAll() and friends, to add foreign key to fieldlist
 *
 * @param string $key fieldname to be added to list
 * @param array $options
 * @return array $options
 */
	protected function _addToWhiteList($key, $options) {
		if (empty($options['fieldList']) && $this->whitelist && !in_array($key, $this->whitelist)) {
			$options['fieldList'][$this->alias] = $this->whitelist;
			$options['fieldList'][$this->alias][] = $key;
			return $options;
		}

		if (!empty($options['fieldList'][$this->alias]) && is_array($options['fieldList'][$this->alias])) {
			$options['fieldList'][$this->alias][] = $key;
			return $options;
		}

		if (!empty($options['fieldList']) && is_array($options['fieldList']) && Hash::dimensions($options['fieldList']) < 2) {
			$options['fieldList'][] = $key;
		}

		return $options;
	}

/**
 * Validates a single record, as well as all its directly associated records.
 *
 * #### Options
 *
 * - `atomic`: If true (default), returns boolean. If false returns array.
 * - `fieldList`: Equivalent to the $fieldList parameter in Model::save()
 * - `deep`: If set to true, not only directly associated data , but deeper nested associated data is validated as well.
 *
 * Warning: This method could potentially change the passed argument `$data`,
 * If you do not want this to happen, make a copy of `$data` before passing it
 * to this method
 *
 * @param array $data Record data to validate. This should be an array indexed by association name.
 * @param array $options Options to use when validating record data (see above), See also $options of validates().
 * @return array|boolean If atomic: True on success, or false on failure.
 *    Otherwise: array similar to the $data array passed, but values are set to true/false
 *    depending on whether each record validated successfully.
 */
	public function validateAssociated(&$data, $options = array()) {
		return $this->validator()->validateAssociated($data, $options);
	}

/**
 * Updates multiple model records based on a set of conditions.
 *
 * @param array $fields Set of fields and values, indexed by fields.
 *    Fields are treated as SQL snippets, to insert literal values manually escape your data.
 * @param mixed $conditions Conditions to match, true for all records
 * @return boolean True on success, false on failure
 * @link http://book.cakephp.org/2.0/en/models/saving-your-data.html#model-updateall-array-fields-array-conditions
 */
	public function updateAll($fields, $conditions = true) {
		return $this->getDataSource()->update($this, $fields, null, $conditions);
	}

/**
 * Removes record for given ID. If no ID is given, the current ID is used. Returns true on success.
 *
 * @param integer|string $id ID of record to delete
 * @param boolean $cascade Set to true to delete records that depend on this record
 * @return boolean True on success
 * @link http://book.cakephp.org/2.0/en/models/deleting-data.html
 */
	public function delete($id = null, $cascade = true) {
		if (!empty($id)) {
			$this->id = $id;
		}

		$id = $this->id;

		$event = new CakeEvent('Model.beforeDelete', $this, array($cascade));
		list($event->break, $event->breakOn) = array(true, array(false, null));
		$this->getEventManager()->dispatch($event);
		if ($event->isStopped()) {
			return false;
		}

		if (!$this->exists()) {
			return false;
		}

		$this->_deleteDependent($id, $cascade);
		$this->_deleteLinks($id);
		$this->id = $id;

		if (!empty($this->belongsTo)) {
			foreach ($this->belongsTo as $assoc) {
				if (empty($assoc['counterCache'])) {
					continue;
				}

				$keys = $this->find('first', array(
					'fields' => $this->_collectForeignKeys(),
					'conditions' => array($this->alias . '.' . $this->primaryKey => $id),
					'recursive' => -1,
					'callbacks' => false
				));
				break;
			}
		}

		if (!$this->getDataSource()->delete($this, array($this->alias . '.' . $this->primaryKey => $id))) {
			return false;
		}

		if (!empty($keys[$this->alias])) {
			$this->updateCounterCache($keys[$this->alias]);
		}

		$this->getEventManager()->dispatch(new CakeEvent('Model.afterDelete', $this));
		$this->_clearCache();
		$this->id = false;

		return true;
	}

/**
 * Cascades model deletes through associated hasMany and hasOne child records.
 *
 * @param string $id ID of record that was deleted
 * @param boolean $cascade Set to true to delete records that depend on this record
 * @return void
 */
	protected function _deleteDependent($id, $cascade) {
		if ($cascade !== true) {
			return;
		}

		if (!empty($this->__backAssociation)) {
			$savedAssociations = $this->__backAssociation;
			$this->__backAssociation = array();
		}

		foreach (array_merge($this->hasMany, $this->hasOne) as $assoc => $data) {
			if ($data['dependent'] !== true) {
				continue;
			}

			$Model = $this->{$assoc};

			if ($data['foreignKey'] === false && $data['conditions'] && in_array($this->name, $Model->getAssociated('belongsTo'))) {
				$Model->recursive = 0;
				$conditions = array($this->escapeField(null, $this->name) => $id);
			} else {
				$Model->recursive = -1;
				$conditions = array($Model->escapeField($data['foreignKey']) => $id);
				if ($data['conditions']) {
					$conditions = array_merge((array)$data['conditions'], $conditions);
				}
			}

			if (isset($data['exclusive']) && $data['exclusive']) {
				$Model->deleteAll($conditions);
			} else {
				$records = $Model->find('all', array(
					'conditions' => $conditions, 'fields' => $Model->primaryKey
				));

				if (!empty($records)) {
					foreach ($records as $record) {
						$Model->delete($record[$Model->alias][$Model->primaryKey]);
					}
				}
			}
		}

		if (isset($savedAssociations)) {
			$this->__backAssociation = $savedAssociations;
		}
	}

/**
 * Cascades model deletes through HABTM join keys.
 *
 * @param string $id ID of record that was deleted
 * @return void
 */
	protected function _deleteLinks($id) {
		foreach ($this->hasAndBelongsToMany as $data) {
			list(, $joinModel) = pluginSplit($data['with']);
			$Model = $this->{$joinModel};
			$records = $Model->find('all', array(
				'conditions' => array($Model->escapeField($data['foreignKey']) => $id),
				'fields' => $Model->primaryKey,
				'recursive' => -1,
				'callbacks' => false
			));

			if (!empty($records)) {
				foreach ($records as $record) {
					$Model->delete($record[$Model->alias][$Model->primaryKey]);
				}
			}
		}
	}

/**
 * Deletes multiple model records based on a set of conditions.
 *
 * @param mixed $conditions Conditions to match
 * @param boolean $cascade Set to true to delete records that depend on this record
 * @param boolean $callbacks Run callbacks
 * @return boolean True on success, false on failure
 * @link http://book.cakephp.org/2.0/en/models/deleting-data.html#deleteall
 */
	public function deleteAll($conditions, $cascade = true, $callbacks = false) {
		if (empty($conditions)) {
			return false;
		}

		$db = $this->getDataSource();

		if (!$cascade && !$callbacks) {
			return $db->delete($this, $conditions);
		}

		$ids = $this->find('all', array_merge(array(
			'fields' => "{$this->alias}.{$this->primaryKey}",
			'recursive' => 0), compact('conditions'))
		);

		if ($ids === false || $ids === null) {
			return false;
		}

		$ids = Hash::extract($ids, "{n}.{$this->alias}.{$this->primaryKey}");
		if (empty($ids)) {
			return true;
		}

		if ($callbacks) {
			$_id = $this->id;
			$result = true;
			foreach ($ids as $id) {
				$result = $result && $this->delete($id, $cascade);
			}

			$this->id = $_id;
			return $result;
		}

		foreach ($ids as $id) {
			$this->_deleteLinks($id);
			if ($cascade) {
				$this->_deleteDependent($id, $cascade);
			}
		}

		return $db->delete($this, array($this->alias . '.' . $this->primaryKey => $ids));
	}

/**
 * Collects foreign keys from associations.
 *
 * @param string $type
 * @return array
 */
	protected function _collectForeignKeys($type = 'belongsTo') {
		$result = array();

		foreach ($this->{$type} as $assoc => $data) {
			if (isset($data['foreignKey']) && is_string($data['foreignKey'])) {
				$result[$assoc] = $data['foreignKey'];
			}
		}

		return $result;
	}

/**
 * Returns true if a record with particular ID exists.
 *
 * If $id is not passed it calls `Model::getID()` to obtain the current record ID,
 * and then performs a `Model::find('count')` on the currently configured datasource
 * to ascertain the existence of the record in persistent storage.
 *
 * @param integer|string $id ID of record to check for existence
 * @return boolean True if such a record exists
 */
	public function exists($id = null) {
		if ($id === null) {
			$id = $this->getID();
		}

		if ($id === false) {
			return false;
		}

		return (bool)$this->find('count', array(
			'conditions' => array(
				$this->alias . '.' . $this->primaryKey => $id
			),
			'recursive' => -1,
			'callbacks' => false
		));
	}

/**
 * Returns true if a record that meets given conditions exists.
 *
 * @param array $conditions SQL conditions array
 * @return boolean True if such a record exists
 */
	public function hasAny($conditions = null) {
		return (bool)$this->find('count', array('conditions' => $conditions, 'recursive' => -1));
	}

/**
 * Queries the datasource and returns a result set array.
 *
 * Used to perform find operations, where the first argument is type of find operation to perform
 * (all / first / count / neighbors / list / threaded),
 * second parameter options for finding (indexed array, including: 'conditions', 'limit',
 * 'recursive', 'page', 'fields', 'offset', 'order', 'callbacks')
 *
 * Eg:
 * {{{
 * $model->find('all', array(
 *   'conditions' => array('name' => 'Thomas Anderson'),
 *   'fields' => array('name', 'email'),
 *   'order' => 'field3 DESC',
 *   'recursive' => 2,
 *   'group' => 'type',
 *   'callbacks' => false,
 * ));
 * }}}
 *
 * In addition to the standard query keys above, you can provide Datasource, and behavior specific
 * keys. For example, when using a SQL based datasource you can use the joins key to specify additional
 * joins that should be part of the query.
 *
 * {{{
 * $model->find('all', array(
 *   'conditions' => array('name' => 'Thomas Anderson'),
 *   'joins' => array(
 *     array(
 *       'alias' => 'Thought',
 *       'table' => 'thoughts',
 *       'type' => 'LEFT',
 *       'conditions' => '`Thought`.`person_id` = `Person`.`id`'
 *     )
 *   )
 * ));
 * }}}
 *
 * ### Disabling callbacks
 *
 * The `callbacks` key allows you to disable or specify the callbacks that should be run. To
 * disable beforeFind & afterFind callbacks set `'callbacks' => false` in your options. You can
 * also set the callbacks option to 'before' or 'after' to enable only the specified callback.
 *
 * ### Adding new find types
 *
 * Behaviors and find types can also define custom finder keys which are passed into find().
 * See the documentation for custom find types
 * (http://book.cakephp.org/2.0/en/models/retrieving-your-data.html#creating-custom-find-types)
 * for how to implement custom find types.
 *
 * Specifying 'fields' for notation 'list':
 *
 * - If no fields are specified, then 'id' is used for key and 'model->displayField' is used for value.
 * - If a single field is specified, 'id' is used for key and specified field is used for value.
 * - If three fields are specified, they are used (in order) for key, value and group.
 * - Otherwise, first and second fields are used for key and value.
 *
 * Note: find(list) + database views have issues with MySQL 5.0. Try upgrading to MySQL 5.1 if you
 * have issues with database views.
 *
 * Note: find(count) has its own return values.
 *
 * @param string $type Type of find operation (all / first / count / neighbors / list / threaded)
 * @param array $query Option fields (conditions / fields / joins / limit / offset / order / page / group / callbacks)
 * @return array Array of records, or Null on failure.
 * @link http://book.cakephp.org/2.0/en/models/retrieving-your-data.html
 */
	public function find($type = 'first', $query = array()) {
		$this->findQueryType = $type;
		$this->id = $this->getID();

		$query = $this->buildQuery($type, $query);
		if ($query === null) {
			return null;
		}

		return $this->_readDataSource($type, $query);
	}

/**
 * Read from the datasource
 *
 * Model::_readDataSource() is used by all find() calls to read from the data source and can be overloaded to allow
 * caching of datasource calls.
 *
 * {{{
 * protected function _readDataSource($type, $query) {
 * 		$cacheName = md5(json_encode($query));
 * 		$cache = Cache::read($cacheName, 'cache-config-name');
 * 		if ($cache !== false) {
 * 			return $cache;
 * 		}
 *
 * 		$results = parent::_readDataSource($type, $query);
 * 		Cache::write($cacheName, $results, 'cache-config-name');
 * 		return $results;
 * }
 * }}}
 *
 * @param string $type Type of find operation (all / first / count / neighbors / list / threaded)
 * @param array $query Option fields (conditions / fields / joins / limit / offset / order / page / group / callbacks)
 * @return array
 */
	protected function _readDataSource($type, $query) {
		$results = $this->getDataSource()->read($this, $query);
		$this->resetAssociations();

		if ($query['callbacks'] === true || $query['callbacks'] === 'after') {
			$results = $this->_filterResults($results);
		}

		$this->findQueryType = null;

		if ($this->findMethods[$type] === true) {
			return $this->{'_find' . ucfirst($type)}('after', $query, $results);
		}
	}

/**
 * Builds the query array that is used by the data source to generate the query to fetch the data.
 *
 * @param string $type Type of find operation (all / first / count / neighbors / list / threaded)
 * @param array $query Option fields (conditions / fields / joins / limit / offset / order / page / group / callbacks)
 * @return array Query array or null if it could not be build for some reasons
 * @see Model::find()
 */
	public function buildQuery($type = 'first', $query = array()) {
		$query = array_merge(
			array(
				'conditions' => null, 'fields' => null, 'joins' => array(), 'limit' => null,
				'offset' => null, 'order' => null, 'page' => 1, 'group' => null, 'callbacks' => true,
			),
			(array)$query
		);

		if ($this->findMethods[$type] === true) {
			$query = $this->{'_find' . ucfirst($type)}('before', $query);
		}

		if (!is_numeric($query['page']) || intval($query['page']) < 1) {
			$query['page'] = 1;
		}

		if ($query['page'] > 1 && !empty($query['limit'])) {
			$query['offset'] = ($query['page'] - 1) * $query['limit'];
		}

		if ($query['order'] === null && $this->order !== null) {
			$query['order'] = $this->order;
		}

		$query['order'] = array($query['order']);

		if ($query['callbacks'] === true || $query['callbacks'] === 'before') {
			$event = new CakeEvent('Model.beforeFind', $this, array($query));
			list($event->break, $event->breakOn, $event->modParams) = array(true, array(false, null), 0);
			$this->getEventManager()->dispatch($event);

			if ($event->isStopped()) {
				return null;
			}

			$query = $event->result === true ? $event->data[0] : $event->result;
		}

		return $query;
	}

/**
 * Handles the before/after filter logic for find('all') operations. Only called by Model::find().
 *
 * @param string $state Either "before" or "after"
 * @param array $query
 * @param array $results
 * @return array
 * @see Model::find()
 */
	protected function _findAll($state, $query, $results = array()) {
		if ($state === 'before') {
			return $query;
		}

		return $results;
	}

/**
 * Handles the before/after filter logic for find('first') operations. Only called by Model::find().
 *
 * @param string $state Either "before" or "after"
 * @param array $query
 * @param array $results
 * @return array
 * @see Model::find()
 */
	protected function _findFirst($state, $query, $results = array()) {
		if ($state === 'before') {
			$query['limit'] = 1;
			return $query;
		}

		if (empty($results[0])) {
			return array();
		}

		return $results[0];
	}

/**
 * Handles the before/after filter logic for find('count') operations. Only called by Model::find().
 *
 * @param string $state Either "before" or "after"
 * @param array $query
 * @param array $results
 * @return integer The number of records found, or false
 * @see Model::find()
 */
	protected function _findCount($state, $query, $results = array()) {
		if ($state === 'before') {
			if (!empty($query['type']) && isset($this->findMethods[$query['type']]) && $query['type'] !== 'count') {
				$query['operation'] = 'count';
				$query = $this->{'_find' . ucfirst($query['type'])}('before', $query);
			}

			$db = $this->getDataSource();
			$query['order'] = false;
			if (!method_exists($db, 'calculate')) {
				return $query;
			}

			if (!empty($query['fields']) && is_array($query['fields'])) {
				if (!preg_match('/^count/i', current($query['fields']))) {
					unset($query['fields']);
				}
			}

			if (empty($query['fields'])) {
				$query['fields'] = $db->calculate($this, 'count');
			} elseif (method_exists($db, 'expression') && is_string($query['fields']) && !preg_match('/count/i', $query['fields'])) {
				$query['fields'] = $db->calculate($this, 'count', array(
					$db->expression($query['fields']), 'count'
				));
			}

			return $query;
		}

		foreach (array(0, $this->alias) as $key) {
			if (isset($results[0][$key]['count'])) {
				if ($query['group']) {
					return count($results);
				}

				return intval($results[0][$key]['count']);
			}
		}

		return false;
	}

/**
 * Handles the before/after filter logic for find('list') operations. Only called by Model::find().
 *
 * @param string $state Either "before" or "after"
 * @param array $query
 * @param array $results
 * @return array Key/value pairs of primary keys/display field values of all records found
 * @see Model::find()
 */
	protected function _findList($state, $query, $results = array()) {
		if ($state === 'before') {
			if (empty($query['fields'])) {
				$query['fields'] = array("{$this->alias}.{$this->primaryKey}", "{$this->alias}.{$this->displayField}");
				$list = array("{n}.{$this->alias}.{$this->primaryKey}", "{n}.{$this->alias}.{$this->displayField}", null);
			} else {
				if (!is_array($query['fields'])) {
					$query['fields'] = String::tokenize($query['fields']);
				}

				if (count($query['fields']) === 1) {
					if (strpos($query['fields'][0], '.') === false) {
						$query['fields'][0] = $this->alias . '.' . $query['fields'][0];
					}

					$list = array("{n}.{$this->alias}.{$this->primaryKey}", '{n}.' . $query['fields'][0], null);
					$query['fields'] = array("{$this->alias}.{$this->primaryKey}", $query['fields'][0]);
				} elseif (count($query['fields']) === 3) {
					for ($i = 0; $i < 3; $i++) {
						if (strpos($query['fields'][$i], '.') === false) {
							$query['fields'][$i] = $this->alias . '.' . $query['fields'][$i];
						}
					}

					$list = array('{n}.' . $query['fields'][0], '{n}.' . $query['fields'][1], '{n}.' . $query['fields'][2]);
				} else {
					for ($i = 0; $i < 2; $i++) {
						if (strpos($query['fields'][$i], '.') === false) {
							$query['fields'][$i] = $this->alias . '.' . $query['fields'][$i];
						}
					}

					$list = array('{n}.' . $query['fields'][0], '{n}.' . $query['fields'][1], null);
				}
			}

			if (!isset($query['recursive']) || $query['recursive'] === null) {
				$query['recursive'] = -1;
			}
			list($query['list']['keyPath'], $query['list']['valuePath'], $query['list']['groupPath']) = $list;

			return $query;
		}

		if (empty($results)) {
			return array();
		}

		return Hash::combine($results, $query['list']['keyPath'], $query['list']['valuePath'], $query['list']['groupPath']);
	}

/**
 * Detects the previous field's value, then uses logic to find the 'wrapping'
 * rows and return them.
 *
 * @param string $state Either "before" or "after"
 * @param array $query
 * @param array $results
 * @return array
 */
	protected function _findNeighbors($state, $query, $results = array()) {
		extract($query);

		if ($state === 'before') {
			$conditions = (array)$conditions;
			if (isset($field) && isset($value)) {
				if (strpos($field, '.') === false) {
					$field = $this->alias . '.' . $field;
				}
			} else {
				$field = $this->alias . '.' . $this->primaryKey;
				$value = $this->id;
			}

			$query['conditions'] = array_merge($conditions, array($field . ' <' => $value));
			$query['order'] = $field . ' DESC';
			$query['limit'] = 1;
			$query['field'] = $field;
			$query['value'] = $value;

			return $query;
		}

		unset($query['conditions'][$field . ' <']);
		$return = array();
		if (isset($results[0])) {
			$prevVal = Hash::get($results[0], $field);
			$query['conditions'][$field . ' >='] = $prevVal;
			$query['conditions'][$field . ' !='] = $value;
			$query['limit'] = 2;
		} else {
			$return['prev'] = null;
			$query['conditions'][$field . ' >'] = $value;
			$query['limit'] = 1;
		}

		$query['order'] = $field . ' ASC';
		$neighbors = $this->find('all', $query);
		if (!array_key_exists('prev', $return)) {
			$return['prev'] = isset($neighbors[0]) ? $neighbors[0] : null;
		}

		if (count($neighbors) === 2) {
			$return['next'] = $neighbors[1];
		} elseif (count($neighbors) === 1 && !$return['prev']) {
			$return['next'] = $neighbors[0];
		} else {
			$return['next'] = null;
		}

		return $return;
	}

/**
 * In the event of ambiguous results returned (multiple top level results, with different parent_ids)
 * top level results with different parent_ids to the first result will be dropped
 *
 * @param string $state
 * @param mixed $query
 * @param array $results
 * @return array Threaded results
 */
	protected function _findThreaded($state, $query, $results = array()) {
		if ($state === 'before') {
			return $query;
		}

		$parent = 'parent_id';
		if (isset($query['parent'])) {
			$parent = $query['parent'];
		}

		return Hash::nest($results, array(
			'idPath' => '{n}.' . $this->alias . '.' . $this->primaryKey,
			'parentPath' => '{n}.' . $this->alias . '.' . $parent
		));
	}

/**
 * Passes query results through model and behavior afterFilter() methods.
 *
 * @param array $results Results to filter
 * @param boolean $primary If this is the primary model results (results from model where the find operation was performed)
 * @return array Set of filtered results
 */
	protected function _filterResults($results, $primary = true) {
		$event = new CakeEvent('Model.afterFind', $this, array($results, $primary));
		$event->modParams = 0;
		$this->getEventManager()->dispatch($event);
		return $event->result;
	}

/**
 * This resets the association arrays for the model back
 * to those originally defined in the model. Normally called at the end
 * of each call to Model::find()
 *
 * @return boolean Success
 */
	public function resetAssociations() {
		if (!empty($this->__backAssociation)) {
			foreach ($this->_associations as $type) {
				if (isset($this->__backAssociation[$type])) {
					$this->{$type} = $this->__backAssociation[$type];
				}
			}

			$this->__backAssociation = array();
		}

		foreach ($this->_associations as $type) {
			foreach ($this->{$type} as $key => $name) {
				if (property_exists($this, $key) && !empty($this->{$key}->__backAssociation)) {
					$this->{$key}->resetAssociations();
				}
			}
		}

		$this->__backAssociation = array();
		return true;
	}

/**
 * Returns false if any fields passed match any (by default, all if $or = false) of their matching values.
 *
 * @param array $fields Field/value pairs to search (if no values specified, they are pulled from $this->data)
 * @param boolean $or If false, all fields specified must match in order for a false return value
 * @return boolean False if any records matching any fields are found
 */
	public function isUnique($fields, $or = true) {
		if (!is_array($fields)) {
			$fields = func_get_args();
			if (is_bool($fields[count($fields) - 1])) {
				$or = $fields[count($fields) - 1];
				unset($fields[count($fields) - 1]);
			}
		}

		foreach ($fields as $field => $value) {
			if (is_numeric($field)) {
				unset($fields[$field]);

				$field = $value;
				$value = null;
				if (isset($this->data[$this->alias][$field])) {
					$value = $this->data[$this->alias][$field];
				}
			}

			if (strpos($field, '.') === false) {
				unset($fields[$field]);
				$fields[$this->alias . '.' . $field] = $value;
			}
		}

		if ($or) {
			$fields = array('or' => $fields);
		}

		if (!empty($this->id)) {
			$fields[$this->alias . '.' . $this->primaryKey . ' !='] = $this->id;
		}

		return !$this->find('count', array('conditions' => $fields, 'recursive' => -1));
	}

/**
 * Returns a resultset for a given SQL statement. Custom SQL queries should be performed with this method.
 *
 * @param string $sql SQL statement
 * @param boolean|array $params Either a boolean to control query caching or an array of parameters
 *    for use with prepared statement placeholders.
 * @param boolean $cache If $params is provided, a boolean flag for enabling/disabled
 *    query caching.
 * @return mixed Resultset array or boolean indicating success / failure depending on the query executed
 * @link http://book.cakephp.org/2.0/en/models/retrieving-your-data.html#model-query
 */
	public function query($sql) {
		$params = func_get_args();
		$db = $this->getDataSource();
		return call_user_func_array(array(&$db, 'query'), $params);
	}

/**
 * Returns true if all fields pass validation. Will validate hasAndBelongsToMany associations
 * that use the 'with' key as well. Since _saveMulti is incapable of exiting a save operation.
 *
 * Will validate the currently set data. Use Model::set() or Model::create() to set the active data.
 *
 * @param array $options An optional array of custom options to be made available in the beforeValidate callback
 * @return boolean True if there are no errors
 */
	public function validates($options = array()) {
		return $this->validator()->validates($options);
	}

/**
 * Returns an array of fields that have failed the validation of the current model.
 *
 * Additionally it populates the validationErrors property of the model with the same array.
 *
 * @param array|string $options An optional array of custom options to be made available in the beforeValidate callback
 * @return array Array of invalid fields and their error messages
 * @see Model::validates()
 */
	public function invalidFields($options = array()) {
		return $this->validator()->errors($options);
	}

/**
 * Marks a field as invalid, optionally setting the name of validation
 * rule (in case of multiple validation for field) that was broken.
 *
 * @param string $field The name of the field to invalidate
 * @param mixed $value Name of validation rule that was not failed, or validation message to
 *    be returned. If no validation key is provided, defaults to true.
 * @return void
 */
	public function invalidate($field, $value = true) {
		$this->validator()->invalidate($field, $value);
	}

/**
 * Returns true if given field name is a foreign key in this model.
 *
 * @param string $field Returns true if the input string ends in "_id"
 * @return boolean True if the field is a foreign key listed in the belongsTo array.
 */
	public function isForeignKey($field) {
		$foreignKeys = array();
		if (!empty($this->belongsTo)) {
			foreach ($this->belongsTo as $data) {
				$foreignKeys[] = $data['foreignKey'];
			}
		}

		return in_array($field, $foreignKeys);
	}

/**
 * Escapes the field name and prepends the model name. Escaping is done according to the
 * current database driver's rules.
 *
 * @param string $field Field to escape (e.g: id)
 * @param string $alias Alias for the model (e.g: Post)
 * @return string The name of the escaped field for this Model (i.e. id becomes `Post`.`id`).
 */
	public function escapeField($field = null, $alias = null) {
		if (empty($alias)) {
			$alias = $this->alias;
		}

		if (empty($field)) {
			$field = $this->primaryKey;
		}

		$db = $this->getDataSource();
		if (strpos($field, $db->name($alias) . '.') === 0) {
			return $field;
		}

		return $db->name($alias . '.' . $field);
	}

/**
 * Returns the current record's ID
 *
 * @param integer $list Index on which the composed ID is located
 * @return mixed The ID of the current record, false if no ID
 */
	public function getID($list = 0) {
		if (empty($this->id) || (is_array($this->id) && isset($this->id[0]) && empty($this->id[0]))) {
			return false;
		}

		if (!is_array($this->id)) {
			return $this->id;
		}

		if (isset($this->id[$list]) && !empty($this->id[$list])) {
			return $this->id[$list];
		}

		if (isset($this->id[$list])) {
			return false;
		}

		return current($this->id);
	}

/**
 * Returns the ID of the last record this model inserted.
 *
 * @return mixed Last inserted ID
 */
	public function getLastInsertID() {
		return $this->getInsertID();
	}

/**
 * Returns the ID of the last record this model inserted.
 *
 * @return mixed Last inserted ID
 */
	public function getInsertID() {
		return $this->_insertID;
	}

/**
 * Sets the ID of the last record this model inserted
 *
 * @param integer|string $id Last inserted ID
 * @return void
 */
	public function setInsertID($id) {
		$this->_insertID = $id;
	}

/**
 * Returns the number of rows returned from the last query.
 *
 * @return integer Number of rows
 */
	public function getNumRows() {
		return $this->getDataSource()->lastNumRows();
	}

/**
 * Returns the number of rows affected by the last query.
 *
 * @return integer Number of rows
 */
	public function getAffectedRows() {
		return $this->getDataSource()->lastAffected();
	}

/**
 * Sets the DataSource to which this model is bound.
 *
 * @param string $dataSource The name of the DataSource, as defined in app/Config/database.php
 * @return void
 * @throws MissingConnectionException
 */
	public function setDataSource($dataSource = null) {
		$oldConfig = $this->useDbConfig;

		if ($dataSource) {
			$this->useDbConfig = $dataSource;
		}

		$db = ConnectionManager::getDataSource($this->useDbConfig);
		if (!empty($oldConfig) && isset($db->config['prefix'])) {
			$oldDb = ConnectionManager::getDataSource($oldConfig);

			if (!isset($this->tablePrefix) || (!isset($oldDb->config['prefix']) || $this->tablePrefix == $oldDb->config['prefix'])) {
				$this->tablePrefix = $db->config['prefix'];
			}
		} elseif (isset($db->config['prefix'])) {
			$this->tablePrefix = $db->config['prefix'];
		}

		$this->schemaName = $db->getSchemaName();
	}

/**
 * Gets the DataSource to which this model is bound.
 *
 * @return DataSource A DataSource object
 */
	public function getDataSource() {
		if (!$this->_sourceConfigured && $this->useTable !== false) {
			$this->_sourceConfigured = true;
			$this->setSource($this->useTable);
		}

		return ConnectionManager::getDataSource($this->useDbConfig);
	}

/**
 * Get associations
 *
 * @return array
 */
	public function associations() {
		return $this->_associations;
	}

/**
 * Gets all the models with which this model is associated.
 *
 * @param string $type Only result associations of this type
 * @return array Associations
 */
	public function getAssociated($type = null) {
		if (!$type) {
			$associated = array();
			foreach ($this->_associations as $assoc) {
				if (!empty($this->{$assoc})) {
					$models = array_keys($this->{$assoc});
					foreach ($models as $m) {
						$associated[$m] = $assoc;
					}
				}
			}

			return $associated;
		}

		if (in_array($type, $this->_associations)) {
			if (empty($this->{$type})) {
				return array();
			}

			return array_keys($this->{$type});
		}

		$assoc = array_merge(
			$this->hasOne,
			$this->hasMany,
			$this->belongsTo,
			$this->hasAndBelongsToMany
		);

		if (array_key_exists($type, $assoc)) {
			foreach ($this->_associations as $a) {
				if (isset($this->{$a}[$type])) {
					$assoc[$type]['association'] = $a;
					break;
				}
			}

			return $assoc[$type];
		}

		return null;
	}

/**
 * Gets the name and fields to be used by a join model. This allows specifying join fields
 * in the association definition.
 *
 * @param string|array $assoc The model to be joined
 * @param array $keys Any join keys which must be merged with the keys queried
 * @return array
 */
	public function joinModel($assoc, $keys = array()) {
		if (is_string($assoc)) {
			list(, $assoc) = pluginSplit($assoc);
			return array($assoc, array_keys($this->{$assoc}->schema()));
		}

		if (is_array($assoc)) {
			$with = key($assoc);
			return array($with, array_unique(array_merge($assoc[$with], $keys)));
		}

		trigger_error(
			__d('cake_dev', 'Invalid join model settings in %s. The association parameter has the wrong type, expecting a string or array, but was passed type: %s', $this->alias, gettype($assoc)),
			E_USER_WARNING
		);
	}

/**
 * Called before each find operation. Return false if you want to halt the find
 * call, otherwise return the (modified) query data.
 *
 * @param array $query Data used to execute this query, i.e. conditions, order, etc.
 * @return mixed true if the operation should continue, false if it should abort; or, modified
 *  $query to continue with new $query
 * @link http://book.cakephp.org/2.0/en/models/callback-methods.html#beforefind
 */
	public function beforeFind($query) {
		return true;
	}

/**
 * Called after each find operation. Can be used to modify any results returned by find().
 * Return value should be the (modified) results.
 *
 * @param mixed $results The results of the find operation
 * @param boolean $primary Whether this model is being queried directly (vs. being queried as an association)
 * @return mixed Result of the find operation
 * @link http://book.cakephp.org/2.0/en/models/callback-methods.html#afterfind
 */
	public function afterFind($results, $primary = false) {
		return $results;
	}

/**
 * Called before each save operation, after validation. Return a non-true result
 * to halt the save.
 *
 * @param array $options Options passed from Model::save().
 * @return boolean True if the operation should continue, false if it should abort
 * @link http://book.cakephp.org/2.0/en/models/callback-methods.html#beforesave
 * @see Model::save()
 */
	public function beforeSave($options = array()) {
		return true;
	}

/**
 * Called after each successful save operation.
 *
 * @param boolean $created True if this save created a new record
 * @param array $options Options passed from Model::save().
 * @return void
 * @link http://book.cakephp.org/2.0/en/models/callback-methods.html#aftersave
 * @see Model::save()
 */
	public function afterSave($created, $options = array()) {
	}

/**
 * Called before every deletion operation.
 *
 * @param boolean $cascade If true records that depend on this record will also be deleted
 * @return boolean True if the operation should continue, false if it should abort
 * @link http://book.cakephp.org/2.0/en/models/callback-methods.html#beforedelete
 */
	public function beforeDelete($cascade = true) {
		return true;
	}

/**
 * Called after every deletion operation.
 *
 * @return void
 * @link http://book.cakephp.org/2.0/en/models/callback-methods.html#afterdelete
 */
	public function afterDelete() {
	}

/**
 * Called during validation operations, before validation. Please note that custom
 * validation rules can be defined in $validate.
 *
 * @param array $options Options passed from Model::save().
 * @return boolean True if validate operation should continue, false to abort
 * @link http://book.cakephp.org/2.0/en/models/callback-methods.html#beforevalidate
 * @see Model::save()
 */
	public function beforeValidate($options = array()) {
		return true;
	}

/**
 * Called after data has been checked for errors
 *
 * @return void
 */
	public function afterValidate() {
	}

/**
 * Called when a DataSource-level error occurs.
 *
 * @return void
 * @link http://book.cakephp.org/2.0/en/models/callback-methods.html#onerror
 */
	public function onError() {
	}

/**
 * Clears cache for this model.
 *
 * @param string $type If null this deletes cached views if Cache.check is true
 *     Will be used to allow deleting query cache also
 * @return mixed True on delete, null otherwise
 */
	protected function _clearCache($type = null) {
		if ($type !== null || Configure::read('Cache.check') !== true) {
			return;
		}
		$pluralized = Inflector::pluralize($this->alias);
		$assoc = array(
			strtolower($pluralized),
			Inflector::underscore($pluralized)
		);
		foreach ($this->_associations as $association) {
			foreach ($this->{$association} as $className) {
				$pluralizedAssociation = Inflector::pluralize($className['className']);
				if (!in_array(strtolower($pluralizedAssociation), $assoc)) {
					$assoc = array_merge($assoc, array(
						strtolower($pluralizedAssociation),
						Inflector::underscore($pluralizedAssociation)
					));
				}
			}
		}
		clearCache(array_unique($assoc));
		return true;
	}

/**
 * Returns an instance of a model validator for this class
 *
 * @param ModelValidator Model validator instance.
 *  If null a new ModelValidator instance will be made using current model object
 * @return ModelValidator
 */
	public function validator(ModelValidator $instance = null) {
		if ($instance) {
			$this->_validator = $instance;
		} elseif (!$this->_validator) {
			$this->_validator = new ModelValidator($this);
		}

		return $this->_validator;
	}

}<|MERGE_RESOLUTION|>--- conflicted
+++ resolved
@@ -954,13 +954,9 @@
  * Example: Turn off the associated Model Support request,
  * to temporarily lighten the User model:
  *
-<<<<<<< HEAD
  * `$this->User->unbindModel(array('hasMany' => array('SupportRequest')));`
  * Or alternatively:
  * `$this->User->unbindModel(array('hasMany' => 'SupportRequest'));`
-=======
- * `$this->User->unbindModel(array('hasMany' => array('Supportrequest')));`
->>>>>>> a098ff28
  *
  * Unbound models that are not made permanent will reset with the next call to Model::find()
  *
@@ -1918,15 +1914,8 @@
 
 			$isUUID = !empty($Model->primaryKey) && $Model->_isUUIDField($Model->primaryKey);
 
-<<<<<<< HEAD
-				foreach ((array)$data as $row) {
-					if ((is_string($row) && (strlen($row) === 36 || strlen($row) === 16)) || is_numeric($row)) {
-						$newJoins[] = $row;
-						$values = array($id, $row);
-=======
 			$newData = $newValues = $newJoins = array();
 			$primaryAdded = false;
->>>>>>> a098ff28
 
 			$fields = array(
 				$dbMulti->name($habtm['foreignKey']),

--- conflicted
+++ resolved
@@ -161,19 +161,14 @@
 				$config['password'],
 				$flags
 			);
-			$this->connected = true;
-<<<<<<< HEAD
-		} catch (\PDOException $e) {
-			throw new Error\MissingConnectionException(array(
-=======
 			if (!empty($config['settings'])) {
 				foreach ($config['settings'] as $key => $value) {
 					$this->_execute("SET $key=$value");
 				}
 			}
+			$this->connected = true;
 		} catch (PDOException $e) {
 			throw new MissingConnectionException(array(
->>>>>>> e97b3ace
 				'class' => get_class($this),
 				'message' => $e->getMessage()
 			));

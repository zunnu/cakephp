<?php
/**
 * MS SQL Server layer for DBO
 *
 * PHP 5
 *
 * CakePHP(tm) : Rapid Development Framework (http://cakephp.org)
 * Copyright 2005-2012, Cake Software Foundation, Inc. (http://cakefoundation.org)
 *
 * Licensed under The MIT License
 * Redistributions of files must retain the above copyright notice.
 *
 * @copyright     Copyright 2005-2012, Cake Software Foundation, Inc. (http://cakefoundation.org)
 * @link          http://cakephp.org CakePHP(tm) Project
 * @package       Cake.Model.Datasource.Database
 * @since         CakePHP(tm) v 0.10.5.1790
 * @license       MIT License (http://www.opensource.org/licenses/mit-license.php)
 */
namespace Cake\Model\Datasource\Database;

use Cake\Error;
use Cake\Model\Datasource\DboSource;
use \PDO;

/**
 * Dbo driver for SQLServer
 *
 * A Dbo driver for SQLServer 2008 and higher. Requires the `sqlsrv`
 * and `pdo_sqlsrv` extensions to be enabled.
 *
 * @package       Cake.Model.Datasource.Database
 */
class Sqlserver extends DboSource {

/**
 * Driver description
 *
 * @var string
 */
	public $description = "SQL Server DBO Driver";

/**
 * Starting quote character for quoted identifiers
 *
 * @var string
 */
	public $startQuote = "[";

/**
 * Ending quote character for quoted identifiers
 *
 * @var string
 */
	public $endQuote = "]";

/**
 * Creates a map between field aliases and numeric indexes. Workaround for the
 * SQL Server driver's 30-character column name limitation.
 *
 * @var array
 */
	protected $_fieldMappings = array();

/**
 * Storing the last affected value
 *
 * @var mixed
 */
	protected $_lastAffected = false;

/**
 * Base configuration settings for MS SQL driver
 *
 * @var array
 */
	protected $_baseConfig = array(
		'persistent' => true,
		'host' => 'localhost\SQLEXPRESS',
		'login' => '',
		'password' => '',
		'database' => 'cake',
		'schema' => '',
	);

/**
 * MS SQL column definition
 *
 * @var array
 */
	public $columns = array(
		'primary_key' => array('name' => 'IDENTITY (1, 1) NOT NULL'),
		'string' => array('name' => 'nvarchar', 'limit' => '255'),
		'text' => array('name' => 'nvarchar', 'limit' => 'MAX'),
		'integer' => array('name' => 'int', 'formatter' => 'intval'),
		'biginteger' => array('name' => 'bigint'),
		'float' => array('name' => 'numeric', 'formatter' => 'floatval'),
		'datetime' => array('name' => 'datetime', 'format' => 'Y-m-d H:i:s', 'formatter' => 'date'),
		'timestamp' => array('name' => 'timestamp', 'format' => 'Y-m-d H:i:s', 'formatter' => 'date'),
		'time' => array('name' => 'datetime', 'format' => 'H:i:s', 'formatter' => 'date'),
		'date' => array('name' => 'datetime', 'format' => 'Y-m-d', 'formatter' => 'date'),
		'binary' => array('name' => 'varbinary'),
		'boolean' => array('name' => 'bit')
	);

/**
 * Magic column name used to provide pagination support for SQLServer 2008
 * which lacks proper limit/offset support.
 */
	const ROW_COUNTER = '_cake_page_rownum_';

/**
 * Connects to the database using options in the given configuration array.
 *
 * @return boolean True if the database could be connected, else false
 * @throws Cake\Error\MissingConnectionException
 */
	public function connect() {
		$config = $this->config;
		$this->connected = false;
		try {
			$flags = array(
				PDO::ATTR_PERSISTENT => $config['persistent'],
				PDO::ATTR_ERRMODE => PDO::ERRMODE_EXCEPTION
			);
			if (!empty($config['encoding'])) {
				$flags[PDO::SQLSRV_ATTR_ENCODING] = $config['encoding'];
			}
			$this->_connection = new PDO(
				"sqlsrv:server={$config['host']};Database={$config['database']}",
				$config['login'],
				$config['password'],
				$flags
			);
			$this->connected = true;
		} catch (\PDOException $e) {
			throw new Error\MissingConnectionException(array(
				'class' => get_class($this),
				'message' => $e->getMessage()
			));
		}

		return $this->connected;
	}

/**
 * Check that PDO SQL Server is installed/loaded
 *
 * @return boolean
 */
	public function enabled() {
		return in_array('sqlsrv', PDO::getAvailableDrivers());
	}

/**
 * Returns an array of sources (tables) in the database.
 *
 * @param mixed $data
 * @return array Array of table names in the database
 */
	public function listSources($data = null) {
		$cache = parent::listSources();
		if ($cache !== null) {
			return $cache;
		}
		$result = $this->_execute("SELECT TABLE_NAME FROM INFORMATION_SCHEMA.TABLES");

		if (!$result) {
			$result->closeCursor();
			return array();
		} else {
			$tables = array();

			while ($line = $result->fetch(PDO::FETCH_NUM)) {
				$tables[] = $line[0];
			}

			$result->closeCursor();
			parent::listSources($tables);
			return $tables;
		}
	}

/**
 * Returns an array of the fields in given table name.
 *
 * @param Model|string $model Model object to describe, or a string table name.
 * @return array Fields in table. Keys are name and type
 * @throws Cake\Error\Exception
 */
	public function describe($model) {
		$table = $this->fullTableName($model, false);
		$cache = parent::describe($table);
		if ($cache) {
			return $cache;
		}
		$fields = array();
		$table = $this->fullTableName($model, false);
		$cols = $this->_execute(
			"SELECT
				COLUMN_NAME as Field,
				DATA_TYPE as Type,
				COL_LENGTH('" . $table . "', COLUMN_NAME) as Length,
				IS_NULLABLE As [Null],
				COLUMN_DEFAULT as [Default],
				COLUMNPROPERTY(OBJECT_ID('" . $table . "'), COLUMN_NAME, 'IsIdentity') as [Key],
				NUMERIC_SCALE as Size
			FROM INFORMATION_SCHEMA.COLUMNS
			WHERE TABLE_NAME = '" . $table . "'"
		);
		if (!$cols) {
			throw new Error\Exception(__d('cake_dev', 'Could not describe table for %s', $table));
		}

		while ($column = $cols->fetch(PDO::FETCH_OBJ)) {
			$field = $column->Field;
			$fields[$field] = array(
				'type' => $this->column($column),
				'null' => ($column->Null === 'YES' ? true : false),
				'default' => preg_replace("/^[(]{1,2}'?([^')]*)?'?[)]{1,2}$/", "$1", $column->Default),
				'length' => $this->length($column),
				'key' => ($column->Key == '1') ? 'primary' : false
			);

			if ($fields[$field]['default'] === 'null') {
				$fields[$field]['default'] = null;
			} else {
				$this->value($fields[$field]['default'], $fields[$field]['type']);
			}

			if ($fields[$field]['key'] !== false && $fields[$field]['type'] == 'integer') {
				$fields[$field]['length'] = 11;
			} elseif ($fields[$field]['key'] === false) {
				unset($fields[$field]['key']);
			}
			if (in_array($fields[$field]['type'], array('date', 'time', 'datetime', 'timestamp'))) {
				$fields[$field]['length'] = null;
			}
			if ($fields[$field]['type'] == 'float' && !empty($column->Size)) {
				$fields[$field]['length'] = $fields[$field]['length'] . ',' . $column->Size;
			}
		}
		$this->_cacheDescription($table, $fields);
		$cols->closeCursor();
		return $fields;
	}

/**
 * Generates the fields list of an SQL query.
 *
 * @param Model $model
 * @param string $alias Alias table name
 * @param array $fields
 * @param boolean $quote
 * @return array
 */
	public function fields(Model $model, $alias = null, $fields = array(), $quote = true) {
		if (empty($alias)) {
			$alias = $model->alias;
		}
		$fields = parent::fields($model, $alias, $fields, false);
		$count = count($fields);

		if ($count >= 1 && strpos($fields[0], 'COUNT(*)') === false) {
			$result = array();
			for ($i = 0; $i < $count; $i++) {
				$prepend = '';

				if (strpos($fields[$i], 'DISTINCT') !== false) {
					$prepend = 'DISTINCT ';
					$fields[$i] = trim(str_replace('DISTINCT', '', $fields[$i]));
				}

				if (!preg_match('/\s+AS\s+/i', $fields[$i])) {
					if (substr($fields[$i], -1) == '*') {
						if (strpos($fields[$i], '.') !== false && $fields[$i] != $alias . '.*') {
							$build = explode('.', $fields[$i]);
							$AssociatedModel = $model->{$build[0]};
						} else {
							$AssociatedModel = $model;
						}

						$_fields = $this->fields($AssociatedModel, $AssociatedModel->alias, array_keys($AssociatedModel->schema()));
						$result = array_merge($result, $_fields);
						continue;
					}

					if (strpos($fields[$i], '.') === false) {
						$this->_fieldMappings[$alias . '__' . $fields[$i]] = $alias . '.' . $fields[$i];
						$fieldName = $this->name($alias . '.' . $fields[$i]);
						$fieldAlias = $this->name($alias . '__' . $fields[$i]);
					} else {
						$build = explode('.', $fields[$i]);
						$build[0] = trim($build[0], '[]');
						$build[1] = trim($build[1], '[]');
						$name = $build[0] . '.' . $build[1];
						$alias = $build[0] . '__' . $build[1];

						$this->_fieldMappings[$alias] = $name;
						$fieldName = $this->name($name);
						$fieldAlias = $this->name($alias);
					}
					if ($model->getColumnType($fields[$i]) == 'datetime') {
						$fieldName = "CONVERT(VARCHAR(20), {$fieldName}, 20)";
					}
					$fields[$i] = "{$fieldName} AS {$fieldAlias}";
				}
				$result[] = $prepend . $fields[$i];
			}
			return $result;
		} else {
			return $fields;
		}
	}

/**
 * Generates and executes an SQL INSERT statement for given model, fields, and values.
 * Removes Identity (primary key) column from update data before returning to parent, if
 * value is empty.
 *
 * @param Model $model
 * @param array $fields
 * @param array $values
 * @return array
 */
	public function create(Model $model, $fields = null, $values = null) {
		if (!empty($values)) {
			$fields = array_combine($fields, $values);
		}
		$primaryKey = $this->_getPrimaryKey($model);

		if (array_key_exists($primaryKey, $fields)) {
			if (empty($fields[$primaryKey])) {
				unset($fields[$primaryKey]);
			} else {
				$this->_execute('SET IDENTITY_INSERT ' . $this->fullTableName($model) . ' ON');
			}
		}
		$result = parent::create($model, array_keys($fields), array_values($fields));
		if (array_key_exists($primaryKey, $fields) && !empty($fields[$primaryKey])) {
			$this->_execute('SET IDENTITY_INSERT ' . $this->fullTableName($model) . ' OFF');
		}
		return $result;
	}

/**
 * Generates and executes an SQL UPDATE statement for given model, fields, and values.
 * Removes Identity (primary key) column from update data before returning to parent.
 *
 * @param Model $model
 * @param array $fields
 * @param array $values
 * @param mixed $conditions
 * @return array
 */
	public function update(Model $model, $fields = array(), $values = null, $conditions = null) {
		if (!empty($values)) {
			$fields = array_combine($fields, $values);
		}
		if (isset($fields[$model->primaryKey])) {
			unset($fields[$model->primaryKey]);
		}
		if (empty($fields)) {
			return true;
		}
		return parent::update($model, array_keys($fields), array_values($fields), $conditions);
	}

/**
 * Returns a limit statement in the correct format for the particular database.
 *
 * @param integer $limit Limit of results returned
 * @param integer $offset Offset from which to start results
 * @return string SQL limit/offset statement
 */
	public function limit($limit, $offset = null) {
		if ($limit) {
			$rt = '';
			if (!strpos(strtolower($limit), 'top') || strpos(strtolower($limit), 'top') === 0) {
				$rt = ' TOP';
			}
			$rt .= ' ' . $limit;
			if (is_int($offset) && $offset > 0) {
				$rt = ' OFFSET ' . intval($offset) . ' ROWS FETCH FIRST ' . intval($limit) . ' ROWS ONLY';
			}
			return $rt;
		}
		return null;
	}

/**
 * Converts database-layer column types to basic types
 *
 * @param mixed $real Either the string value of the fields type.
 *    or the Result object from Sqlserver::describe()
 * @return string Abstract column type (i.e. "string")
 */
	public function column($real) {
		$limit = null;
		$col = $real;
		if (is_object($real) && isset($real->Field)) {
			$limit = $real->Length;
			$col = $real->Type;
		}

		if ($col == 'datetime2') {
			return 'datetime';
		}
		if (in_array($col, array('date', 'time', 'datetime', 'timestamp'))) {
			return $col;
		}
		if ($col == 'bit') {
			return 'boolean';
		}
		if (strpos($col, 'bigint') !== false) {
			return 'biginteger';
		}
		if (strpos($col, 'int') !== false) {
			return 'integer';
		}
		if (strpos($col, 'char') !== false && $limit == -1) {
			return 'text';
		}
		if (strpos($col, 'char') !== false) {
			return 'string';
		}
		if (strpos($col, 'text') !== false) {
			return 'text';
		}
		if (strpos($col, 'binary') !== false || $col == 'image') {
			return 'binary';
		}
		if (in_array($col, array('float', 'real', 'decimal', 'numeric'))) {
			return 'float';
		}
		return 'text';
	}

/**
 * Handle SQLServer specific length properties.
 * SQLServer handles text types as nvarchar/varchar with a length of -1.
 *
 * @param mixed $length Either the length as a string, or a Column descriptor object.
 * @return mixed null|integer with length of column.
 */
	public function length($length) {
		if (is_object($length) && isset($length->Length)) {
			if ($length->Length == -1 && strpos($length->Type, 'char') !== false) {
				return null;
			}
			if (in_array($length->Type, array('nchar', 'nvarchar'))) {
				return floor($length->Length / 2);
			}
			return $length->Length;
		}
		return parent::length($length);
	}

/**
 * Builds a map of the columns contained in a result
 *
 * @param PDOStatement $results
 * @return void
 */
	public function resultSet($results) {
		$this->map = array();
		$numFields = $results->columnCount();
		$index = 0;

		while ($numFields-- > 0) {
			$column = $results->getColumnMeta($index);
			$name = $column['name'];

			if (strpos($name, '__')) {
				if (isset($this->_fieldMappings[$name]) && strpos($this->_fieldMappings[$name], '.')) {
					$map = explode('.', $this->_fieldMappings[$name]);
				} elseif (isset($this->_fieldMappings[$name])) {
					$map = array(0, $this->_fieldMappings[$name]);
				} else {
					$map = array(0, $name);
				}
			} else {
				$map = array(0, $name);
			}
			$map[] = ($column['sqlsrv:decl_type'] == 'bit') ? 'boolean' : $column['native_type'];
			$this->map[$index++] = $map;
		}
	}

/**
 * Builds final SQL statement
 *
 * @param string $type Query type
 * @param array $data Query data
 * @return string
 */
	public function renderStatement($type, $data) {
		switch (strtolower($type)) {
			case 'select':
				extract($data);
				$fields = trim($fields);

				if (strpos($limit, 'TOP') !== false && strpos($fields, 'DISTINCT ') === 0) {
					$limit = 'DISTINCT ' . trim($limit);
					$fields = substr($fields, 9);
				}

				// hack order as SQLServer requires an order if there is a limit.
				if ($limit && !$order) {
					$order = 'ORDER BY (SELECT NULL)';
				}

				// For older versions use the subquery version of pagination.
				if (version_compare($this->getVersion(), '11', '<') && preg_match('/FETCH\sFIRST\s+([0-9]+)/i', $limit, $offset)) {
					preg_match('/OFFSET\s*(\d+)\s*.*?(\d+)\s*ROWS/', $limit, $limitOffset);

					$limit = 'TOP ' . intval($limitOffset[2]);
					$page = intval($limitOffset[1] / $limitOffset[2]);
					$offset = intval($limitOffset[2] * $page);

					$rowCounter = static::ROW_COUNTER;
					return "
						SELECT {$limit} * FROM (
							SELECT {$fields}, ROW_NUMBER() OVER ({$order}) AS {$rowCounter}
							FROM {$table} {$alias} {$joins} {$conditions} {$group}
						) AS _cake_paging_
						WHERE _cake_paging_.{$rowCounter} > {$offset}
						ORDER BY _cake_paging_.{$rowCounter}
					";
				} elseif (strpos($limit, 'FETCH') !== false) {
					return "SELECT {$fields} FROM {$table} {$alias} {$joins} {$conditions} {$group} {$order} {$limit}";
				} else {
					return "SELECT {$limit} {$fields} FROM {$table} {$alias} {$joins} {$conditions} {$group} {$order}";
				}
			break;
			case "schema":
				extract($data);

				foreach ($indexes as $i => $index) {
					if (preg_match('/PRIMARY KEY/', $index)) {
						unset($indexes[$i]);
						break;
					}
				}

				foreach (array('columns', 'indexes') as $var) {
					if (is_array(${$var})) {
						${$var} = "\t" . implode(",\n\t", array_filter(${$var}));
					}
				}
				return "CREATE TABLE {$table} (\n{$columns});\n{$indexes}";
			default:
				return parent::renderStatement($type, $data);
		}
	}

/**
 * Returns a quoted and escaped string of $data for use in an SQL statement.
 *
 * @param string $data String to be prepared for use in an SQL statement
 * @param string $column The column into which this data will be inserted
 * @return string Quoted and escaped data
 */
	public function value($data, $column = null) {
		if (is_array($data) || is_object($data)) {
			return parent::value($data, $column);
		} elseif (in_array($data, array('{$__cakeID__$}', '{$__cakeForeignKey__$}'), true)) {
			return $data;
		}

		if (empty($column)) {
			$column = $this->introspectType($data);
		}

		switch ($column) {
			case 'string':
			case 'text':
				return 'N' . $this->_connection->quote($data, PDO::PARAM_STR);
			default:
				return parent::value($data, $column);
		}
	}

/**
 * Returns an array of all result rows for a given SQL query.
 * Returns false if no rows matched.
 *
 * @param Model $model
 * @param array $queryData
 * @param integer $recursive
 * @return array Array of resultset rows, or false if no rows matched
 */
	public function read(Model $model, $queryData = array(), $recursive = null) {
		$results = parent::read($model, $queryData, $recursive);
		$this->_fieldMappings = array();
		return $results;
	}

/**
 * Fetches the next row from the current result set.
 * Eats the magic ROW_COUNTER variable.
 *
 * @return mixed
 */
	public function fetchResult() {
		if ($row = $this->_result->fetch(PDO::FETCH_NUM)) {
			$resultRow = array();
			foreach ($this->map as $col => $meta) {
				list($table, $column, $type) = $meta;
				if ($table === 0 && $column === static::ROW_COUNTER) {
					continue;
				}
				$resultRow[$table][$column] = $row[$col];
				if ($type === 'boolean' && !is_null($row[$col])) {
					$resultRow[$table][$column] = $this->boolean($resultRow[$table][$column]);
				}
			}
			return $resultRow;
		}
		$this->_result->closeCursor();
		return false;
	}

/**
 * Inserts multiple values into a table
 *
 * @param string $table
 * @param string $fields
 * @param array $values
 * @return void
 */
	public function insertMulti($table, $fields, $values) {
		$primaryKey = $this->_getPrimaryKey($table);
		$hasPrimaryKey = $primaryKey && (
			(is_array($fields) && in_array($primaryKey, $fields)
			|| (is_string($fields) && strpos($fields, $this->startQuote . $primaryKey . $this->endQuote) !== false))
		);

		if ($hasPrimaryKey) {
			$this->_execute('SET IDENTITY_INSERT ' . $this->fullTableName($table) . ' ON');
		}

		parent::insertMulti($table, $fields, $values);

		if ($hasPrimaryKey) {
			$this->_execute('SET IDENTITY_INSERT ' . $this->fullTableName($table) . ' OFF');
		}
	}

/**
 * Generate a database-native column schema string
 *
 * @param array $column An array structured like the
 *   following: array('name'=>'value', 'type'=>'value'[, options]),
 *   where options can be 'default', 'length', or 'key'.
 * @return string
 */
	public function buildColumn($column) {
		$result = parent::buildColumn($column);
		$result = preg_replace('/(bigint|int|integer)\([0-9]+\)/i', '$1', $result);
		$result = preg_replace('/(bit)\([0-9]+\)/i', '$1', $result);
		if (strpos($result, 'DEFAULT NULL') !== false) {
			if (isset($column['default']) && $column['default'] === '') {
				$result = str_replace('DEFAULT NULL', "DEFAULT ''", $result);
			} else {
				$result = str_replace('DEFAULT NULL', 'NULL', $result);
			}
		} elseif (array_keys($column) == array('type', 'name')) {
			$result .= ' NULL';
		} elseif (strpos($result, "DEFAULT N'")) {
			$result = str_replace("DEFAULT N'", "DEFAULT '", $result);
		}
		return $result;
	}

/**
 * Format indexes for create table
 *
 * @param array $indexes
 * @param string $table
 * @return string
 */
	public function buildIndex($indexes, $table = null) {
		$join = array();

		foreach ($indexes as $name => $value) {
			if ($name == 'PRIMARY') {
				$join[] = 'PRIMARY KEY (' . $this->name($value['column']) . ')';
			} elseif (isset($value['unique']) && $value['unique']) {
				$out = "ALTER TABLE {$table} ADD CONSTRAINT {$name} UNIQUE";

				if (is_array($value['column'])) {
					$value['column'] = implode(', ', array_map(array(&$this, 'name'), $value['column']));
				} else {
					$value['column'] = $this->name($value['column']);
				}
				$out .= "({$value['column']});";
				$join[] = $out;
			}
		}
		return $join;
	}

/**
 * Makes sure it will return the primary key
 *
 * @param Model|string $model Model instance of table name
 * @return string
 */
	protected function _getPrimaryKey($model) {
		$schema = $this->describe($model);
		foreach ($schema as $field => $props) {
			if (isset($props['key']) && $props['key'] == 'primary') {
				return $field;
			}
		}
		return null;
	}

/**
 * Returns number of affected rows in previous database operation. If no previous operation exists,
 * this returns false.
 *
 * @param mixed $source
 * @return integer Number of affected rows
 */
	public function lastAffected($source = null) {
		$affected = parent::lastAffected();
		if ($affected === null && $this->_lastAffected !== false) {
			return $this->_lastAffected;
		}
		return $affected;
	}

/**
 * Executes given SQL statement.
 *
 * @param string $sql SQL statement
 * @param array $params list of params to be bound to query (supported only in select)
 * @param array $prepareOptions Options to be used in the prepare statement
 * @return mixed PDOStatement if query executes with no problem, true as the result of a successful, false on error
 * query returning no rows, such as a CREATE statement, false otherwise
 * @throws PDOException
 */
	protected function _execute($sql, $params = array(), $prepareOptions = array()) {
		$this->_lastAffected = false;
		if (strncasecmp($sql, 'SELECT', 6) === 0 || preg_match('/^EXEC(?:UTE)?\s/mi', $sql) > 0) {
			$prepareOptions += array(PDO::ATTR_CURSOR => PDO::CURSOR_SCROLL);
			return parent::_execute($sql, $params, $prepareOptions);
		}
		try {
			$this->_lastAffected = $this->_connection->exec($sql);
			if ($this->_lastAffected === false) {
				$this->_results = null;
				$error = $this->_connection->errorInfo();
				$this->error = $error[2];
				return false;
			}
			return true;
		} catch (PDOException $e) {
			if (isset($query->queryString)) {
				$e->queryString = $query->queryString;
			} else {
				$e->queryString = $sql;
			}
			throw $e;
		}
	}

/**
 * Generate a "drop table" statement for the given table
 *
<<<<<<< HEAD
 * @param Cake\Model\Schema $schema An instance of a subclass of Cake\Model\Schema
 * @param string $table Optional.  If specified only the table name given will be generated.
 *   Otherwise, all tables defined in the schema are generated.
 * @return string
 */
	public function dropSchema(Schema $schema, $table = null) {
		$out = '';
		foreach ($schema->tables as $curTable => $columns) {
			if (!$table || $table == $curTable) {
				$out .= "IF OBJECT_ID('" . $this->fullTableName($curTable, false) . "', 'U') IS NOT NULL DROP TABLE " . $this->fullTableName($curTable) . ";\n";
			}
		}
		return $out;
=======
 * @param type $table Name of the table to drop
 * @return string Drop table SQL statement
 */
	protected function _dropTable($table) {
		return "IF OBJECT_ID('" . $this->fullTableName($table, false) . "', 'U') IS NOT NULL DROP TABLE " . $this->fullTableName($table) . ";";
>>>>>>> 9c29fab4
	}

/**
 * Gets the schema name
 *
 * @return string The schema name
 */
	public function getSchemaName() {
		return $this->config['schema'];
	}

}<|MERGE_RESOLUTION|>--- conflicted
+++ resolved
@@ -769,27 +769,11 @@
 /**
  * Generate a "drop table" statement for the given table
  *
-<<<<<<< HEAD
- * @param Cake\Model\Schema $schema An instance of a subclass of Cake\Model\Schema
- * @param string $table Optional.  If specified only the table name given will be generated.
- *   Otherwise, all tables defined in the schema are generated.
- * @return string
- */
-	public function dropSchema(Schema $schema, $table = null) {
-		$out = '';
-		foreach ($schema->tables as $curTable => $columns) {
-			if (!$table || $table == $curTable) {
-				$out .= "IF OBJECT_ID('" . $this->fullTableName($curTable, false) . "', 'U') IS NOT NULL DROP TABLE " . $this->fullTableName($curTable) . ";\n";
-			}
-		}
-		return $out;
-=======
  * @param type $table Name of the table to drop
  * @return string Drop table SQL statement
  */
 	protected function _dropTable($table) {
 		return "IF OBJECT_ID('" . $this->fullTableName($table, false) . "', 'U') IS NOT NULL DROP TABLE " . $this->fullTableName($table) . ";";
->>>>>>> 9c29fab4
 	}
 
 /**

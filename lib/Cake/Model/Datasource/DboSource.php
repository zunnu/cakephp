<?php

/**
 * Dbo Source
 *
 * PHP 5
 *
 * CakePHP(tm) : Rapid Development Framework (http://cakephp.org)
 * Copyright (c) Cake Software Foundation, Inc. (http://cakefoundation.org)
 *
 * Licensed under The MIT License
 * For full copyright and license information, please see the LICENSE.txt
 * Redistributions of files must retain the above copyright notice.
 *
 * @copyright     Copyright (c) Cake Software Foundation, Inc. (http://cakefoundation.org)
 * @link          http://cakephp.org CakePHP(tm) Project
 * @package       Cake.Model.Datasource
 * @since         CakePHP(tm) v 0.10.0.1076
 * @license       http://www.opensource.org/licenses/mit-license.php MIT License
 */
App::uses('DataSource', 'Model/Datasource');
App::uses('String', 'Utility');
App::uses('View', 'View');

/**
 * DboSource
 *
 * Creates DBO-descendant objects from a given db connection configuration
 *
 * @package       Cake.Model.Datasource
 */
class DboSource extends DataSource {

    /**
     * Description string for this Database Data Source.
     *
     * @var string
     */
    public $description = "Database Data Source";

    /**
     * index definition, standard cake, primary, index, unique
     *
     * @var array
     */
    public $index = array('PRI' => 'primary', 'MUL' => 'index', 'UNI' => 'unique');

    /**
     * Database keyword used to assign aliases to identifiers.
     *
     * @var string
     */
    public $alias = 'AS ';

    /**
     * Caches result from query parsing operations. Cached results for both DboSource::name() and
     * DboSource::conditions() will be stored here. Method caching uses `md5()`. If you have
     * problems with collisions, set DboSource::$cacheMethods to false.
     *
     * @var array
     */
    public static $methodCache = array();

    /**
     * Whether or not to cache the results of DboSource::name() and DboSource::conditions()
     * into the memory cache. Set to false to disable the use of the memory cache.
     *
     * @var boolean
     */
    public $cacheMethods = true;

    /**
     * Flag to support nested transactions. If it is set to false, you will be able to use
     * the transaction methods (begin/commit/rollback), but just the global transaction will
     * be executed.
     *
     * @var boolean
     */
    public $useNestedTransactions = false;

    /**
     * Print full query debug info?
     *
     * @var boolean
     */
    public $fullDebug = false;

    /**
     * String to hold how many rows were affected by the last SQL operation.
     *
     * @var string
     */
    public $affected = null;

    /**
     * Number of rows in current resultset
     *
     * @var integer
     */
    public $numRows = null;

    /**
     * Time the last query took
     *
     * @var integer
     */
    public $took = null;

    /**
     * Result
     *
     * @var array
     */
    protected $_result = null;

    /**
     * Queries count.
     *
     * @var integer
     */
    protected $_queriesCnt = 0;

    /**
     * Total duration of all queries.
     *
     * @var integer
     */
    protected $_queriesTime = null;

    /**
     * Log of queries executed by this DataSource
     *
     * @var array
     */
    protected $_queriesLog = array();

    /**
     * Maximum number of items in query log
     *
     * This is to prevent query log taking over too much memory.
     *
     * @var integer Maximum number of queries in the queries log.
     */
    protected $_queriesLogMax = 200;

    /**
     * Caches serialized results of executed queries
     *
     * @var array Cache of results from executed sql queries.
     */
    protected $_queryCache = array();

    /**
     * A reference to the physical connection of this DataSource
     *
     * @var array
     */
    protected $_connection = null;

    /**
     * The DataSource configuration key name
     *
     * @var string
     */
    public $configKeyName = null;

    /**
     * The starting character that this DataSource uses for quoted identifiers.
     *
     * @var string
     */
    public $startQuote = null;

    /**
     * The ending character that this DataSource uses for quoted identifiers.
     *
     * @var string
     */
    public $endQuote = null;

    /**
     * The set of valid SQL operations usable in a WHERE statement
     *
     * @var array
     */
    protected $_sqlOps = array('like', 'ilike', 'or', 'not', 'in', 'between', 'regexp', 'similar to');

    /**
     * Indicates the level of nested transactions
     *
     * @var integer
     */
    protected $_transactionNesting = 0;

    /**
     * Default fields that are used by the DBO
     *
     * @var array
     */
    protected $_queryDefaults = array(
	'conditions' => array(),
	'fields' => null,
	'table' => null,
	'alias' => null,
	'order' => null,
	'limit' => null,
	'joins' => array(),
	'group' => null,
	'offset' => null
    );

    /**
     * Separator string for virtualField composition
     *
     * @var string
     */
    public $virtualFieldSeparator = '__';

    /**
     * List of table engine specific parameters used on table creating
     *
     * @var array
     */
    public $tableParameters = array();

    /**
     * List of engine specific additional field parameters used on table creating
     *
     * @var array
     */
    public $fieldParameters = array();

    /**
     * Indicates whether there was a change on the cached results on the methods of this class
     * This will be used for storing in a more persistent cache
     *
     * @var boolean
     */
    protected $_methodCacheChange = false;

    /**
     * Constructor
     *
     * @param array $config Array of configuration information for the Datasource.
     * @param boolean $autoConnect Whether or not the datasource should automatically connect.
     * @throws MissingConnectionException when a connection cannot be made.
     */
    public function __construct($config = null, $autoConnect = true) {
	if (!isset($config['prefix'])) {
	    $config['prefix'] = '';
	}
	parent::__construct($config);
	$this->fullDebug = Configure::read('debug') > 1;
	if (!$this->enabled()) {
	    throw new MissingConnectionException(array(
		'class' => get_class($this),
		'message' => __d('cake_dev', 'Selected driver is not enabled'),
		'enabled' => false
	    ));
	}
	if ($autoConnect) {
	    $this->connect();
	}
    }

    /**
     * Reconnects to database server with optional new settings
     *
     * @param array $config An array defining the new configuration settings
     * @return boolean True on success, false on failure
     */
    public function reconnect($config = array()) {
	$this->disconnect();
	$this->setConfig($config);
	$this->_sources = null;

	return $this->connect();
    }

    /**
     * Disconnects from database.
     *
     * @return boolean Always true
     */
    public function disconnect() {
	if ($this->_result instanceof PDOStatement) {
	    $this->_result->closeCursor();
	}
	unset($this->_connection);
	$this->connected = false;
	return true;
    }

    /**
     * Get the underlying connection object.
     *
     * @return PDO
     */
    public function getConnection() {
	return $this->_connection;
    }

    /**
     * Gets the version string of the database server
     *
     * @return string The database version
     */
    public function getVersion() {
	return $this->_connection->getAttribute(PDO::ATTR_SERVER_VERSION);
    }

    /**
     * Returns a quoted and escaped string of $data for use in an SQL statement.
     *
     * @param string $data String to be prepared for use in an SQL statement
     * @param string $column The column into which this data will be inserted
     * @return string Quoted and escaped data
     */
    public function value($data, $column = null) {
	if (is_array($data) && !empty($data)) {
	    return array_map(
			    array(&$this, 'value'), $data, array_fill(0, count($data), $column)
	    );
	} elseif (is_object($data) && isset($data->type, $data->value)) {
	    if ($data->type === 'identifier') {
		return $this->name($data->value);
	    } elseif ($data->type === 'expression') {
		return $data->value;
	    }
	} elseif (in_array($data, array('{$__cakeID__$}', '{$__cakeForeignKey__$}'), true)) {
	    return $data;
	}

	if ($data === null || (is_array($data) && empty($data))) {
	    return 'NULL';
	}

	if (empty($column)) {
	    $column = $this->introspectType($data);
	}

	switch ($column) {
	    case 'binary':
		return $this->_connection->quote($data, PDO::PARAM_LOB);
	    case 'boolean':
		return $this->_connection->quote($this->boolean($data, true), PDO::PARAM_BOOL);
	    case 'string':
	    case 'text':
		return $this->_connection->quote($data, PDO::PARAM_STR);
	    default:
		if ($data === '') {
		    return 'NULL';
		}
		if (is_float($data)) {
		    return str_replace(',', '.', strval($data));
		}
		if ((is_int($data) || $data === '0') || (
			is_numeric($data) && strpos($data, ',') === false &&
			$data[0] != '0' && strpos($data, 'e') === false)
		) {
		    return $data;
		}
		return $this->_connection->quote($data);
	}
    }

    /**
     * Returns an object to represent a database identifier in a query. Expression objects
     * are not sanitized or escaped.
     *
     * @param string $identifier A SQL expression to be used as an identifier
     * @return stdClass An object representing a database identifier to be used in a query
     */
    public function identifier($identifier) {
	$obj = new stdClass();
	$obj->type = 'identifier';
	$obj->value = $identifier;
	return $obj;
    }

    /**
     * Returns an object to represent a database expression in a query. Expression objects
     * are not sanitized or escaped.
     *
     * @param string $expression An arbitrary SQL expression to be inserted into a query.
     * @return stdClass An object representing a database expression to be used in a query
     */
    public function expression($expression) {
	$obj = new stdClass();
	$obj->type = 'expression';
	$obj->value = $expression;
	return $obj;
    }

    /**
     * Executes given SQL statement.
     *
     * @param string $sql SQL statement
     * @param array $params Additional options for the query.
     * @return boolean
     */
    public function rawQuery($sql, $params = array()) {
	$this->took = $this->numRows = false;
	return $this->execute($sql, $params);
    }

    /**
     * Queries the database with given SQL statement, and obtains some metadata about the result
     * (rows affected, timing, any errors, number of rows in resultset). The query is also logged.
     * If Configure::read('debug') is set, the log is shown all the time, else it is only shown on errors.
     *
     * ### Options
     *
     * - log - Whether or not the query should be logged to the memory log.
     *
     * @param string $sql SQL statement
     * @param array $options
     * @param array $params values to be bound to the query
     * @return mixed Resource or object representing the result set, or false on failure
     */
    public function execute($sql, $options = array(), $params = array()) {
	$options += array('log' => $this->fullDebug);

	$t = microtime(true);
	$this->_result = $this->_execute($sql, $params);

	if ($options['log']) {
	    $this->took = round((microtime(true) - $t) * 1000, 0);
	    $this->numRows = $this->affected = $this->lastAffected();
	    $this->logQuery($sql, $params);
	}

	return $this->_result;
    }

    /**
     * Executes given SQL statement.
     *
     * @param string $sql SQL statement
     * @param array $params list of params to be bound to query
     * @param array $prepareOptions Options to be used in the prepare statement
     * @return mixed PDOStatement if query executes with no problem, true as the result of a successful, false on error
     * query returning no rows, such as a CREATE statement, false otherwise
     * @throws PDOException
     */
    protected function _execute($sql, $params = array(), $prepareOptions = array()) {
	$sql = trim($sql);
	if (preg_match('/^(?:CREATE|ALTER|DROP)\s+(?:TABLE|INDEX)/i', $sql)) {
	    $statements = array_filter(explode(';', $sql));
	    if (count($statements) > 1) {
		$result = array_map(array($this, '_execute'), $statements);
		return array_search(false, $result) === false;
	    }
	}

	try {
	    $query = $this->_connection->prepare($sql, $prepareOptions);
	    $query->setFetchMode(PDO::FETCH_LAZY);
	    if (!$query->execute($params)) {
		$this->_results = $query;
		$query->closeCursor();
		return false;
	    }
	    if (!$query->columnCount()) {
		$query->closeCursor();
		if (!$query->rowCount()) {
		    return true;
		}
	    }
	    return $query;
	} catch (PDOException $e) {
	    if (isset($query->queryString)) {
		$e->queryString = $query->queryString;
	    } else {
		$e->queryString = $sql;
	    }
	    throw $e;
	}
    }

    /**
     * Returns a formatted error message from previous database operation.
     *
     * @param PDOStatement $query the query to extract the error from if any
     * @return string Error message with error number
     */
    public function lastError(PDOStatement $query = null) {
	if ($query) {
	    $error = $query->errorInfo();
	} else {
	    $error = $this->_connection->errorInfo();
	}
	if (empty($error[2])) {
	    return null;
	}
	return $error[1] . ': ' . $error[2];
    }

    /**
     * Returns number of affected rows in previous database operation. If no previous operation exists,
     * this returns false.
     *
     * @param mixed $source
     * @return integer Number of affected rows
     */
    public function lastAffected($source = null) {
	if ($this->hasResult()) {
	    return $this->_result->rowCount();
	}
	return 0;
    }

    /**
     * Returns number of rows in previous resultset. If no previous resultset exists,
     * this returns false.
     *
     * @param mixed $source Not used
     * @return integer Number of rows in resultset
     */
    public function lastNumRows($source = null) {
	return $this->lastAffected();
    }

    /**
     * DataSource Query abstraction
     *
     * @return resource Result resource identifier.
     */
    public function query() {
	$args = func_get_args();
	$fields = null;
	$order = null;
	$limit = null;
	$page = null;
	$recursive = null;

	if (count($args) === 1) {
	    return $this->fetchAll($args[0]);
	} elseif (count($args) > 1 && (strpos($args[0], 'findBy') === 0 || strpos($args[0], 'findAllBy') === 0)) {
	    $params = $args[1];

	    if (substr($args[0], 0, 6) === 'findBy') {
		$all = false;
		$field = Inflector::underscore(substr($args[0], 6));
	    } else {
		$all = true;
		$field = Inflector::underscore(substr($args[0], 9));
	    }

	    $or = (strpos($field, '_or_') !== false);
	    if ($or) {
		$field = explode('_or_', $field);
	    } else {
		$field = explode('_and_', $field);
	    }
	    $off = count($field) - 1;

	    if (isset($params[1 + $off])) {
		$fields = $params[1 + $off];
	    }

	    if (isset($params[2 + $off])) {
		$order = $params[2 + $off];
	    }

	    if (!array_key_exists(0, $params)) {
		return false;
	    }

	    $c = 0;
	    $conditions = array();

	    foreach ($field as $f) {
		$conditions[$args[2]->alias . '.' . $f] = $params[$c++];
	    }

	    if ($or) {
		$conditions = array('OR' => $conditions);
	    }

	    if ($all) {
		if (isset($params[3 + $off])) {
		    $limit = $params[3 + $off];
		}

		if (isset($params[4 + $off])) {
		    $page = $params[4 + $off];
		}

		if (isset($params[5 + $off])) {
		    $recursive = $params[5 + $off];
		}
		return $args[2]->find('all', compact('conditions', 'fields', 'order', 'limit', 'page', 'recursive'));
	    }
	    if (isset($params[3 + $off])) {
		$recursive = $params[3 + $off];
	    }
	    return $args[2]->find('first', compact('conditions', 'fields', 'order', 'recursive'));
	}
	if (isset($args[1]) && $args[1] === true) {
	    return $this->fetchAll($args[0], true);
	} elseif (isset($args[1]) && !is_array($args[1])) {
	    return $this->fetchAll($args[0], false);
	} elseif (isset($args[1]) && is_array($args[1])) {
	    if (isset($args[2])) {
		$cache = $args[2];
	    } else {
		$cache = true;
	    }
	    return $this->fetchAll($args[0], $args[1], array('cache' => $cache));
	}
    }

    /**
     * Returns a row from current resultset as an array
     *
     * @param string $sql Some SQL to be executed.
     * @return array The fetched row as an array
     */
    public function fetchRow($sql = null) {
	if (is_string($sql) && strlen($sql) > 5 && !$this->execute($sql)) {
	    return null;
	}

	if ($this->hasResult()) {
	    $this->resultSet($this->_result);
	    $resultRow = $this->fetchResult();
	    if (isset($resultRow[0])) {
		$this->fetchVirtualField($resultRow);
	    }
	    return $resultRow;
	}
	return null;
    }

    /**
     * Returns an array of all result rows for a given SQL query.
     * Returns false if no rows matched.
     *
     * ### Options
     *
     * - `cache` - Returns the cached version of the query, if exists and stores the result in cache.
     *   This is a non-persistent cache, and only lasts for a single request. This option
     *   defaults to true. If you are directly calling this method, you can disable caching
     *   by setting $options to `false`
     *
     * @param string $sql SQL statement
     * @param array $params parameters to be bound as values for the SQL statement
     * @param array $options additional options for the query.
     * @return boolean|array Array of resultset rows, or false if no rows matched
     */
    public function fetchAll($sql, $params = array(), $options = array()) {
	if (is_string($options)) {
	    $options = array('modelName' => $options);
	}
	if (is_bool($params)) {
	    $options['cache'] = $params;
	    $params = array();
	}
	$options += array('cache' => true);
	$cache = $options['cache'];
	if ($cache && ($cached = $this->getQueryCache($sql, $params)) !== false) {
	    return $cached;
	}
	if ($result = $this->execute($sql, array(), $params)) {
	    $out = array();

	    if ($this->hasResult()) {
		$first = $this->fetchRow();
		if ($first) {
		    $out[] = $first;
		}
		while ($item = $this->fetchResult()) {
		    if (isset($item[0])) {
			$this->fetchVirtualField($item);
		    }
		    $out[] = $item;
		}
	    }

	    if (!is_bool($result) && $cache) {
		$this->_writeQueryCache($sql, $out, $params);
	    }

	    if (empty($out) && is_bool($this->_result)) {
		return $this->_result;
	    }
	    return $out;
	}
	return false;
    }

    /**
     * Fetches the next row from the current result set
     *
     * @return boolean
     */
    public function fetchResult() {
	return false;
    }

    /**
     * Modifies $result array to place virtual fields in model entry where they belongs to
     *
     * @param array $result Reference to the fetched row
     * @return void
     */
    public function fetchVirtualField(&$result) {
	if (isset($result[0]) && is_array($result[0])) {
	    foreach ($result[0] as $field => $value) {
		if (strpos($field, $this->virtualFieldSeparator) === false) {
		    continue;
		}
		list($alias, $virtual) = explode($this->virtualFieldSeparator, $field);

		if (!ClassRegistry::isKeySet($alias)) {
		    return;
		}
		$model = ClassRegistry::getObject($alias);
		if ($model->isVirtualField($virtual)) {
		    $result[$alias][$virtual] = $value;
		    unset($result[0][$field]);
		}
	    }
	    if (empty($result[0])) {
		unset($result[0]);
	    }
	}
    }

    /**
     * Returns a single field of the first of query results for a given SQL query, or false if empty.
     *
     * @param string $name Name of the field
     * @param string $sql SQL query
     * @return mixed Value of field read.
     */
    public function field($name, $sql) {
	$data = $this->fetchRow($sql);
	if (empty($data[$name])) {
	    return false;
	}
	return $data[$name];
    }

    /**
     * Empties the method caches.
     * These caches are used by DboSource::name() and DboSource::conditions()
     *
     * @return void
     */
    public function flushMethodCache() {
	$this->_methodCacheChange = true;
	self::$methodCache = array();
    }

    /**
     * Cache a value into the methodCaches. Will respect the value of DboSource::$cacheMethods.
     * Will retrieve a value from the cache if $value is null.
     *
     * If caching is disabled and a write is attempted, the $value will be returned.
     * A read will either return the value or null.
     *
     * @param string $method Name of the method being cached.
     * @param string $key The key name for the cache operation.
     * @param mixed $value The value to cache into memory.
     * @return mixed Either null on failure, or the value if its set.
     */
    public function cacheMethod($method, $key, $value = null) {
	if ($this->cacheMethods === false) {
	    return $value;
	}
	if (empty(self::$methodCache)) {
	    self::$methodCache = Cache::read('method_cache', '_cake_core_');
	}
	if ($value === null) {
	    return (isset(self::$methodCache[$method][$key])) ? self::$methodCache[$method][$key] : null;
	}
	$this->_methodCacheChange = true;
	return self::$methodCache[$method][$key] = $value;
    }

    /**
     * Returns a quoted name of $data for use in an SQL statement.
     * Strips fields out of SQL functions before quoting.
     *
     * Results of this method are stored in a memory cache. This improves performance, but
     * because the method uses a hashing algorithm it can have collisions.
     * Setting DboSource::$cacheMethods to false will disable the memory cache.
     *
     * @param mixed $data Either a string with a column to quote. An array of columns to quote or an
     *   object from DboSource::expression() or DboSource::identifier()
     * @return string SQL field
     */
    public function name($data) {
	if (is_object($data) && isset($data->type)) {
	    return $data->value;
	}
	if ($data === '*') {
	    return '*';
	}
	if (is_array($data)) {
	    foreach ($data as $i => $dataItem) {
		$data[$i] = $this->name($dataItem);
	    }
	    return $data;
	}
	$cacheKey = md5($this->startQuote . $data . $this->endQuote);
	if ($return = $this->cacheMethod(__FUNCTION__, $cacheKey)) {
	    return $return;
	}
	$data = trim($data);
	if (preg_match('/^[\w-]+(?:\.[^ \*]*)*$/', $data)) { // string, string.string
	    if (strpos($data, '.') === false) { // string
		return $this->cacheMethod(__FUNCTION__, $cacheKey, $this->startQuote . $data . $this->endQuote);
	    }
	    $items = explode('.', $data);
	    return $this->cacheMethod(__FUNCTION__, $cacheKey, $this->startQuote . implode($this->endQuote . '.' . $this->startQuote, $items) . $this->endQuote
	    );
	}
	if (preg_match('/^[\w-]+\.\*$/', $data)) { // string.*
	    return $this->cacheMethod(__FUNCTION__, $cacheKey, $this->startQuote . str_replace('.*', $this->endQuote . '.*', $data)
	    );
	}
	if (preg_match('/^([\w-]+)\((.*)\)$/', $data, $matches)) { // Functions
	    return $this->cacheMethod(__FUNCTION__, $cacheKey, $matches[1] . '(' . $this->name($matches[2]) . ')'
	    );
	}
	if (
		preg_match('/^([\w-]+(\.[\w-]+|\(.*\))*)\s+' . preg_quote($this->alias) . '\s*([\w-]+)$/i', $data, $matches
	)) {
	    return $this->cacheMethod(
			    __FUNCTION__, $cacheKey, preg_replace(
				    '/\s{2,}/', ' ', $this->name($matches[1]) . ' ' . $this->alias . ' ' . $this->name($matches[3])
			    )
	    );
	}
	if (preg_match('/^[\w-_\s]*[\w-_]+/', $data)) {
	    return $this->cacheMethod(__FUNCTION__, $cacheKey, $this->startQuote . $data . $this->endQuote);
	}
	return $this->cacheMethod(__FUNCTION__, $cacheKey, $data);
    }

    /**
     * Checks if the source is connected to the database.
     *
     * @return boolean True if the database is connected, else false
     */
    public function isConnected() {
	return $this->connected;
    }

    /**
     * Checks if the result is valid
     *
     * @return boolean True if the result is valid else false
     */
    public function hasResult() {
	return is_a($this->_result, 'PDOStatement');
    }

    /**
     * Get the query log as an array.
     *
     * @param boolean $sorted Get the queries sorted by time taken, defaults to false.
     * @param boolean $clear If True the existing log will cleared.
     * @return array Array of queries run as an array
     */
    public function getLog($sorted = false, $clear = true) {
	if ($sorted) {
	    $log = sortByKey($this->_queriesLog, 'took', 'desc', SORT_NUMERIC);
	} else {
	    $log = $this->_queriesLog;
	}
	if ($clear) {
	    $this->_queriesLog = array();
	}
	return array('log' => $log, 'count' => $this->_queriesCnt, 'time' => $this->_queriesTime);
    }

    /**
     * Outputs the contents of the queries log. If in a non-CLI environment the sql_log element
     * will be rendered and output. If in a CLI environment, a plain text log is generated.
     *
     * @param boolean $sorted Get the queries sorted by time taken, defaults to false.
     * @return void
     */
    public function showLog($sorted = false) {
	$log = $this->getLog($sorted, false);
	if (empty($log['log'])) {
	    return;
	}
	if (PHP_SAPI !== 'cli') {
	    $controller = null;
	    $View = new View($controller, false);
	    $View->set('logs', array($this->configKeyName => $log));
	    echo $View->element('sql_dump', array('_forced_from_dbo_' => true));
	} else {
	    foreach ($log['log'] as $k => $i) {
		print (($k + 1) . ". {$i['query']}\n");
	    }
	}
    }

    /**
     * Log given SQL query.
     *
     * @param string $sql SQL statement
     * @param array $params Values binded to the query (prepared statements)
     * @return void
     */
    public function logQuery($sql, $params = array()) {
	$this->_queriesCnt++;
	$this->_queriesTime += $this->took;
	$this->_queriesLog[] = array(
	    'query' => $sql,
	    'params' => $params,
	    'affected' => $this->affected,
	    'numRows' => $this->numRows,
	    'took' => $this->took
	);
	if (count($this->_queriesLog) > $this->_queriesLogMax) {
	    array_shift($this->_queriesLog);
	}
    }

    /**
     * Gets full table name including prefix
     *
     * @param Model|string $model Either a Model object or a string table name.
     * @param boolean $quote Whether you want the table name quoted.
     * @param boolean $schema Whether you want the schema name included.
     * @return string Full quoted table name
     */
    public function fullTableName($model, $quote = true, $schema = true) {
	if (is_object($model)) {
	    $schemaName = $model->schemaName;
	    $table = $model->tablePrefix . $model->table;
	} elseif (!empty($this->config['prefix']) && strpos($model, $this->config['prefix']) !== 0) {
	    $table = $this->config['prefix'] . strval($model);
	} else {
	    $table = strval($model);
	}
	if ($schema && !isset($schemaName)) {
	    $schemaName = $this->getSchemaName();
	}

	if ($quote) {
	    if ($schema && !empty($schemaName)) {
		if (false == strstr($table, '.')) {
		    return $this->name($schemaName) . '.' . $this->name($table);
		}
	    }
	    return $this->name($table);
	}
	if ($schema && !empty($schemaName)) {
	    if (false == strstr($table, '.')) {
		return $schemaName . '.' . $table;
	    }
	}
	return $table;
    }

    /**
     * The "C" in CRUD
     *
     * Creates new records in the database.
     *
     * @param Model $model Model object that the record is for.
     * @param array $fields An array of field names to insert. If null, $model->data will be
     *   used to generate field names.
     * @param array $values An array of values with keys matching the fields. If null, $model->data will
     *   be used to generate values.
     * @return boolean Success
     */
    public function create(Model $model, $fields = null, $values = null) {
	$id = null;

	if (!$fields) {
	    unset($fields, $values);
	    $fields = array_keys($model->data);
	    $values = array_values($model->data);
	}
	$count = count($fields);

	for ($i = 0; $i < $count; $i++) {
	    $valueInsert[] = $this->value($values[$i], $model->getColumnType($fields[$i]));
	    $fieldInsert[] = $this->name($fields[$i]);
	    if ($fields[$i] == $model->primaryKey) {
		$id = $values[$i];
	    }
	}
	$query = array(
	    'table' => $this->fullTableName($model),
	    'fields' => implode(', ', $fieldInsert),
	    'values' => implode(', ', $valueInsert)
	);

	if ($this->execute($this->renderStatement('create', $query))) {
	    if (empty($id)) {
		$id = $this->lastInsertId($this->fullTableName($model, false, false), $model->primaryKey);
	    }
	    $model->setInsertID($id);
	    $model->id = $id;
	    return true;
	}
	$model->onError();
	return false;
    }

    /**
     * The "R" in CRUD
     *
     * Reads record(s) from the database.
     *
     * @param Model $model A Model object that the query is for.
     * @param array $queryData An array of queryData information containing keys similar to Model::find()
     * @param integer $recursive Number of levels of association
     * @return mixed boolean false on error/failure. An array of results on success.
     */
    public function read(Model $model, $queryData = array(), $recursive = null) {
	$queryData = $this->_scrubQueryData($queryData);

	$null = null;
	$array = array('callbacks' => $queryData['callbacks']);
	$linkedModels = array();
	$bypass = false;

	if ($recursive === null && isset($queryData['recursive'])) {
	    $recursive = $queryData['recursive'];
	}

	if (!is_null($recursive)) {
	    $_recursive = $model->recursive;
	    $model->recursive = $recursive;
	}

	if (!empty($queryData['fields'])) {
	    $bypass = true;
	    $queryData['fields'] = $this->fields($model, null, $queryData['fields']);
	} else {
	    $queryData['fields'] = $this->fields($model);
	}

	$_associations = $model->associations();

	if ($model->recursive == -1) {
	    $_associations = array();
	} elseif ($model->recursive === 0) {
	    unset($_associations[2], $_associations[3]);
	}

	foreach ($_associations as $type) {
	    foreach ($model->{$type} as $assoc => $assocData) {
		$linkModel = $model->{$assoc};
		$external = isset($assocData['external']);

		$linkModel->getDataSource();
		if ($model->useDbConfig === $linkModel->useDbConfig) {
		    if ($bypass) {
			$assocData['fields'] = false;
		    }
		    if (true === $this->generateAssociationQuery($model, $linkModel, $type, $assoc, $assocData, $queryData, $external, $null)) {
			$linkedModels[$type . '/' . $assoc] = true;
		    }
		}
	    }
	}

	$query = trim($this->generateAssociationQuery($model, null, null, null, null, $queryData, false, $null));

	$resultSet = $this->fetchAll($query, $model->cacheQueries);

	if ($resultSet === false) {
	    $model->onError();
	    return false;
	}

	$filtered = array();

	if ($queryData['callbacks'] === true || $queryData['callbacks'] === 'after') {
	    $filtered = $this->_filterResults($resultSet, $model);
	}

	if ($model->recursive > -1) {
	    $joined = array();
	    if (isset($queryData['joins'][0]['alias'])) {
		$joined[$model->alias] = (array) Hash::extract($queryData['joins'], '{n}.alias');
	    }
	    foreach ($_associations as $type) {
		foreach ($model->{$type} as $assoc => $assocData) {
		    $linkModel = $model->{$assoc};

		    if (!isset($linkedModels[$type . '/' . $assoc])) {
			if ($model->useDbConfig === $linkModel->useDbConfig) {
			    $db = $this;
			} else {
			    $db = ConnectionManager::getDataSource($linkModel->useDbConfig);
			}
		    } elseif ($model->recursive > 1 && ($type === 'belongsTo' || $type === 'hasOne')) {
			$db = $this;
		    }

		    if (isset($db) && method_exists($db, 'queryAssociation')) {
			$stack = array($assoc);
			$stack['_joined'] = $joined;
			$db->queryAssociation($model, $linkModel, $type, $assoc, $assocData, $array, true, $resultSet, $model->recursive - 1, $stack);
			unset($db);

			if ($type === 'hasMany' || $type === 'hasAndBelongsToMany') {
			    $filtered[] = $assoc;
			}
		    }
		}
	    }
	    if ($queryData['callbacks'] === true || $queryData['callbacks'] === 'after') {
		$this->_filterResults($resultSet, $model, $filtered);
	    }
	}

	if (!is_null($recursive)) {
	    $model->recursive = $_recursive;
	}
	return $resultSet;
    }

    /**
     * Passes association results thru afterFind filters of corresponding model
     *
     * @param array $results Reference of resultset to be filtered
     * @param Model $model Instance of model to operate against
     * @param array $filtered List of classes already filtered, to be skipped
     * @return array Array of results that have been filtered through $model->afterFind
     */
    protected function _filterResults(&$results, Model $model, $filtered = array()) {
	if (!is_array($results)) {
	    return array();
	}
	$current = reset($results);
	if (!is_array($current)) {
	    return array();
	}
	$keys = array_diff(array_keys($current), $filtered, array($model->alias));
	$filtering = array();
	foreach ($keys as $className) {
	    if (!isset($model->{$className}) || !is_object($model->{$className})) {
		continue;
	    }
	    $linkedModel = $model->{$className};
	    $filtering[] = $className;
	    foreach ($results as $key => &$result) {
		$data = $linkedModel->afterFind(array(array($className => $result[$className])), false);
		if (isset($data[0][$className])) {
		    $result[$className] = $data[0][$className];
		} else {
		    unset($results[$key]);
		}
	    }
	}
	return $filtering;
    }

    /**
     * Queries associations. Used to fetch results on recursive models.
     *
     * @param Model $model Primary Model object
     * @param Model $linkModel Linked model that
     * @param string $type Association type, one of the model association types ie. hasMany
     * @param string $association
     * @param array $assocData
     * @param array $queryData
     * @param boolean $external Whether or not the association query is on an external datasource.
     * @param array $resultSet Existing results
     * @param integer $recursive Number of levels of association
     * @param array $stack
     * @return mixed
     * @throws CakeException when results cannot be created.
     */
    public function queryAssociation(Model $model, &$linkModel, $type, $association, $assocData, &$queryData, $external, &$resultSet, $recursive, $stack) {
	if (isset($stack['_joined'])) {
	    $joined = $stack['_joined'];
	    unset($stack['_joined']);
	}

	if ($query = $this->generateAssociationQuery($model, $linkModel, $type, $association, $assocData, $queryData, $external, $resultSet)) {
	    if (!is_array($resultSet)) {
		throw new CakeException(__d('cake_dev', 'Error in Model %s', get_class($model)));
	    }
	    if ($type === 'hasMany' && empty($assocData['limit']) && !empty($assocData['foreignKey'])) {
		$ins = $fetch = array();
		foreach ($resultSet as &$result) {
		    if ($in = $this->insertQueryData('{$__cakeID__$}', $result, $association, $assocData, $model, $linkModel, $stack)) {
			$ins[] = $in;
		    }
		}

		if (!empty($ins)) {
		    $ins = array_unique($ins);
		    $fetch = $this->fetchAssociated($model, $query, $ins);
		}

		if (!empty($fetch) && is_array($fetch)) {
		    if ($recursive > 0) {
			foreach ($linkModel->associations() as $type1) {
			    foreach ($linkModel->{$type1} as $assoc1 => $assocData1) {
				$deepModel = $linkModel->{$assoc1};
				$tmpStack = $stack;
				$tmpStack[] = $assoc1;

				if ($linkModel->useDbConfig === $deepModel->useDbConfig) {
				    $db = $this;
				} else {
				    $db = ConnectionManager::getDataSource($deepModel->useDbConfig);
				}
				$db->queryAssociation($linkModel, $deepModel, $type1, $assoc1, $assocData1, $queryData, true, $fetch, $recursive - 1, $tmpStack);
			    }
			}
		    }
		}
		if ($queryData['callbacks'] === true || $queryData['callbacks'] === 'after') {
		    $this->_filterResults($fetch, $model);
		}
		return $this->_mergeHasMany($resultSet, $fetch, $association, $model, $linkModel);
	    } elseif ($type === 'hasAndBelongsToMany') {
		$ins = $fetch = array();
		foreach ($resultSet as &$result) {
		    if ($in = $this->insertQueryData('{$__cakeID__$}', $result, $association, $assocData, $model, $linkModel, $stack)) {
			$ins[] = $in;
		    }
		}
		if (!empty($ins)) {
		    $ins = array_unique($ins);
		    if (count($ins) > 1) {
			$query = str_replace('{$__cakeID__$}', '(' . implode(', ', $ins) . ')', $query);
			$query = str_replace('= (', 'IN (', $query);
		    } else {
			$query = str_replace('{$__cakeID__$}', $ins[0], $query);
		    }
		    $query = str_replace(' WHERE 1 = 1', '', $query);
		}

		$foreignKey = $model->hasAndBelongsToMany[$association]['foreignKey'];
		$joinKeys = array($foreignKey, $model->hasAndBelongsToMany[$association]['associationForeignKey']);
		list($with, $habtmFields) = $model->joinModel($model->hasAndBelongsToMany[$association]['with'], $joinKeys);
		$habtmFieldsCount = count($habtmFields);
		$q = $this->insertQueryData($query, null, $association, $assocData, $model, $linkModel, $stack);

		if ($q !== false) {
		    $fetch = $this->fetchAll($q, $model->cacheQueries);
		} else {
		    $fetch = null;
		}
		if ($queryData['callbacks'] === true || $queryData['callbacks'] === 'after') {
		    $this->_filterResults($fetch, $model);
		}
	    }

	    $modelAlias = $model->alias;
	    $modelPK = $model->primaryKey;
	    foreach ($resultSet as &$row) {
		if ($type !== 'hasAndBelongsToMany') {
		    $q = $this->insertQueryData($query, $row, $association, $assocData, $model, $linkModel, $stack);
		    $fetch = null;
		    if ($q !== false) {
			$joinedData = array();
			if (($type === 'belongsTo' || $type === 'hasOne') && isset($row[$linkModel->alias], $joined[$model->alias]) && in_array($linkModel->alias, $joined[$model->alias])) {
			    $joinedData = Hash::filter($row[$linkModel->alias]);
			    if (!empty($joinedData)) {
				$fetch[0] = array($linkModel->alias => $row[$linkModel->alias]);
			    }
			} else {
			    $fetch = $this->fetchAll($q, $model->cacheQueries);
			}
		    }
		}
		$selfJoin = $linkModel->name === $model->name;

		if (!empty($fetch) && is_array($fetch)) {
		    if ($recursive > 0) {
			foreach ($linkModel->associations() as $type1) {
			    foreach ($linkModel->{$type1} as $assoc1 => $assocData1) {
				$deepModel = $linkModel->{$assoc1};

				if ($type1 === 'belongsTo' || ($deepModel->alias === $modelAlias && $type === 'belongsTo') || ($deepModel->alias !== $modelAlias)) {
				    $tmpStack = $stack;
				    $tmpStack[] = $assoc1;
				    if ($linkModel->useDbConfig == $deepModel->useDbConfig) {
					$db = $this;
				    } else {
					$db = ConnectionManager::getDataSource($deepModel->useDbConfig);
				    }
				    $db->queryAssociation($linkModel, $deepModel, $type1, $assoc1, $assocData1, $queryData, true, $fetch, $recursive - 1, $tmpStack);
				}
			    }
			}
		    }
		    if ($type === 'hasAndBelongsToMany') {
			$merge = array();

			foreach ($fetch as $data) {
			    if (isset($data[$with]) && $data[$with][$foreignKey] === $row[$modelAlias][$modelPK]) {
				if ($habtmFieldsCount <= 2) {
				    unset($data[$with]);
				}
				$merge[] = $data;
			    }
			}
			if (empty($merge) && !isset($row[$association])) {
			    $row[$association] = $merge;
			} else {
			    $this->_mergeAssociation($row, $merge, $association, $type);
			}
		    } else {
			$this->_mergeAssociation($row, $fetch, $association, $type, $selfJoin);
		    }
		    if (isset($row[$association]) && $type !== 'hasAndBelongsToMany') {
			$row[$association] = $linkModel->afterFind($row[$association], false);
		    }
		} else {
		    $tempArray[0][$association] = false;
		    $this->_mergeAssociation($row, $tempArray, $association, $type, $selfJoin);
		}
	    }
	}
    }

    /**
     * A more efficient way to fetch associations.
     *
     * @param Model $model Primary model object
     * @param string $query Association query
     * @param array $ids Array of IDs of associated records
     * @return array Association results
     */
    public function fetchAssociated(Model $model, $query, $ids) {
	$query = str_replace('{$__cakeID__$}', implode(', ', $ids), $query);
	if (count($ids) > 1) {
	    $query = str_replace('= (', 'IN (', $query);
	}
	return $this->fetchAll($query, $model->cacheQueries);
    }

    /**
     * Merge the results of hasMany relations.
     *
     * @param array $resultSet Data to merge into
     * @param array $merge Data to merge
     * @param string $association Name of Model being Merged
     * @param Model $model Model being merged onto
     * @param Model $linkModel Model being merged
     * @return void
     */
    protected function _mergeHasMany(&$resultSet, $merge, $association, $model, $linkModel) {
	$modelAlias = $model->alias;
	$modelPK = $model->primaryKey;
	$modelFK = $model->hasMany[$association]['foreignKey'];
	foreach ($resultSet as &$result) {
	    if (!isset($result[$modelAlias])) {
		continue;
	    }
	    $merged = array();
	    foreach ($merge as $data) {
		if ($result[$modelAlias][$modelPK] === $data[$association][$modelFK]) {
		    if (count($data) > 1) {
			$data = array_merge($data[$association], $data);
			unset($data[$association]);
			foreach ($data as $key => $name) {
			    if (is_numeric($key)) {
				$data[$association][] = $name;
				unset($data[$key]);
			    }
			}
			$merged[] = $data;
		    } else {
			$merged[] = $data[$association];
		    }
		}
	    }
	    $result = Hash::mergeDiff($result, array($association => $merged));
	}
    }

    /**
     * Merge association of merge into data
     *
     * @param array $data
     * @param array $merge
     * @param string $association
     * @param string $type
     * @param boolean $selfJoin
     * @return void
     */
    protected function _mergeAssociation(&$data, &$merge, $association, $type, $selfJoin = false) {
	if (isset($merge[0]) && !isset($merge[0][$association])) {
	    $association = Inflector::pluralize($association);
	}

	if ($type === 'belongsTo' || $type === 'hasOne') {
	    if (isset($merge[$association])) {
		$data[$association] = $merge[$association][0];
	    } else {
		if (count($merge[0][$association]) > 1) {
		    foreach ($merge[0] as $assoc => $data2) {
			if ($assoc !== $association) {
			    $merge[0][$association][$assoc] = $data2;
			}
		    }
		}
		if (!isset($data[$association])) {
		    $data[$association] = array();
		    if ($merge[0][$association]) {
			$data[$association] = $merge[0][$association];
		    }
		} else {
		    if (is_array($merge[0][$association])) {
			foreach ($data[$association] as $k => $v) {
			    if (!is_array($v)) {
				$dataAssocTmp[$k] = $v;
			    }
			}

			foreach ($merge[0][$association] as $k => $v) {
			    if (!is_array($v)) {
				$mergeAssocTmp[$k] = $v;
			    }
			}
			$dataKeys = array_keys($data);
			$mergeKeys = array_keys($merge[0]);

			if ($mergeKeys[0] === $dataKeys[0] || $mergeKeys === $dataKeys) {
			    $data[$association][$association] = $merge[0][$association];
			} else {
			    $diff = Hash::diff($dataAssocTmp, $mergeAssocTmp);
			    $data[$association] = array_merge($merge[0][$association], $diff);
			}
		    } elseif ($selfJoin && array_key_exists($association, $merge[0])) {
			$data[$association] = array_merge($data[$association], array($association => array()));
		    }
		}
	    }
	} else {
	    if (isset($merge[0][$association]) && $merge[0][$association] === false) {
		if (!isset($data[$association])) {
		    $data[$association] = array();
		}
	    } else {
		foreach ($merge as $row) {
		    $insert = array();
		    if (count($row) === 1) {
			$insert = $row[$association];
		    } elseif (isset($row[$association])) {
			$insert = array_merge($row[$association], $row);
			unset($insert[$association]);
		    }

		    if (empty($data[$association]) || (isset($data[$association]) && !in_array($insert, $data[$association], true))) {
			$data[$association][] = $insert;
		    }
		}
	    }
	}
    }

    /**
     * Generates an array representing a query or part of a query from a single model or two associated models
     *
     * @param Model $model
     * @param Model $linkModel
     * @param string $type
     * @param string $association
     * @param array $assocData
     * @param array $queryData
     * @param boolean $external
     * @param array $resultSet
     * @return mixed
     */
    public function generateAssociationQuery(Model $model, $linkModel, $type, $association, $assocData, &$queryData, $external, &$resultSet) {
	$queryData = $this->_scrubQueryData($queryData);
	$assocData = $this->_scrubQueryData($assocData);
	$modelAlias = $model->alias;

	if (empty($queryData['fields'])) {
	    $queryData['fields'] = $this->fields($model, $modelAlias);
	} elseif (!empty($model->hasMany) && $model->recursive > -1) {
	    $assocFields = $this->fields($model, $modelAlias, array("{$modelAlias}.{$model->primaryKey}"));
	    $passedFields = $queryData['fields'];
	    if (count($passedFields) === 1) {
		if (strpos($passedFields[0], $assocFields[0]) === false && !preg_match('/^[a-z]+\(/i', $passedFields[0])) {
		    $queryData['fields'] = array_merge($passedFields, $assocFields);
		} else {
		    $queryData['fields'] = $passedFields;
		}
	    } else {
		$queryData['fields'] = array_merge($passedFields, $assocFields);
	    }
	    unset($assocFields, $passedFields);
	}

	if ($linkModel === null) {
	    return $this->buildStatement(
			    array(
			'fields' => array_unique($queryData['fields']),
			'table' => $this->fullTableName($model),
			'alias' => $modelAlias,
			'limit' => $queryData['limit'],
			'offset' => $queryData['offset'],
			'joins' => $queryData['joins'],
			'conditions' => $queryData['conditions'],
			'order' => $queryData['order'],
			'group' => $queryData['group']
			    ), $model
	    );
	}
	if ($external && !empty($assocData['finderQuery'])) {
	    return $assocData['finderQuery'];
	}

	$self = $model->name === $linkModel->name;
	$fields = array();

	if ($external || (in_array($type, array('hasOne', 'belongsTo')) && $assocData['fields'] !== false)) {
	    $fields = $this->fields($linkModel, $association, $assocData['fields']);
	}
	if (empty($assocData['offset']) && !empty($assocData['page'])) {
	    $assocData['offset'] = ($assocData['page'] - 1) * $assocData['limit'];
	}

	switch ($type) {
	    case 'hasOne':
	    case 'belongsTo':
		$conditions = $this->_mergeConditions(
			$assocData['conditions'], $this->getConstraint($type, $model, $linkModel, $association, array_merge($assocData, compact('external', 'self')))
		);

		if (!$self && $external) {
		    foreach ($conditions as $key => $condition) {
			if (is_numeric($key) && strpos($condition, $modelAlias . '.') !== false) {
			    unset($conditions[$key]);
			}
		    }
		}

		if ($external) {
		    $query = array_merge($assocData, array(
			'conditions' => $conditions,
			'table' => $this->fullTableName($linkModel),
			'fields' => $fields,
			'alias' => $association,
			'group' => null
			    ));
		} else {
		    $join = array(
			'table' => $linkModel,
			'alias' => $association,
			'type' => isset($assocData['type']) ? $assocData['type'] : 'LEFT',
			'conditions' => trim($this->conditions($conditions, true, false, $model))
		    );
		    $queryData['fields'] = array_merge($queryData['fields'], $fields);

		    if (!empty($assocData['order'])) {
			$queryData['order'][] = $assocData['order'];
		    }
		    if (!in_array($join, $queryData['joins'])) {
			$queryData['joins'][] = $join;
		    }
		    return true;
		}
		break;
	    case 'hasMany':
		$assocData['fields'] = $this->fields($linkModel, $association, $assocData['fields']);
		if (!empty($assocData['foreignKey'])) {
		    $assocData['fields'] = array_merge($assocData['fields'], $this->fields($linkModel, $association, array("{$association}.{$assocData['foreignKey']}")));
		}
		$query = array(
		    'conditions' => $this->_mergeConditions($this->getConstraint('hasMany', $model, $linkModel, $association, $assocData), $assocData['conditions']),
		    'fields' => array_unique($assocData['fields']),
		    'table' => $this->fullTableName($linkModel),
		    'alias' => $association,
		    'order' => $assocData['order'],
		    'limit' => $assocData['limit'],
		    'offset' => $assocData['offset'],
		    'group' => null
		);
		break;
	    case 'hasAndBelongsToMany':
		$joinFields = array();
		$joinAssoc = null;

		if (isset($assocData['with']) && !empty($assocData['with'])) {
		    $joinKeys = array($assocData['foreignKey'], $assocData['associationForeignKey']);
		    list($with, $joinFields) = $model->joinModel($assocData['with'], $joinKeys);

		    $joinTbl = $model->{$with};
		    $joinAlias = $joinTbl;

		    if (is_array($joinFields) && !empty($joinFields)) {
			$joinAssoc = $joinAlias = $model->{$with}->alias;
			$joinFields = $this->fields($model->{$with}, $joinAlias, $joinFields);
		    } else {
			$joinFields = array();
		    }
		} else {
		    $joinTbl = $assocData['joinTable'];
		    $joinAlias = $this->fullTableName($assocData['joinTable']);
		}
		$query = array(
		    'conditions' => $assocData['conditions'],
		    'limit' => $assocData['limit'],
		    'offset' => $assocData['offset'],
		    'table' => $this->fullTableName($linkModel),
		    'alias' => $association,
		    'fields' => array_merge($this->fields($linkModel, $association, $assocData['fields']), $joinFields),
		    'order' => $assocData['order'],
		    'group' => null,
		    'joins' => array(array(
			    'table' => $joinTbl,
			    'alias' => $joinAssoc,
			    'conditions' => $this->getConstraint('hasAndBelongsToMany', $model, $linkModel, $joinAlias, $assocData, $association)
		    ))
		);
		break;
	}
	if (isset($query)) {
	    return $this->buildStatement($query, $model);
	}
	return null;
    }

    /**
     * Returns a conditions array for the constraint between two models
     *
     * @param string $type Association type
     * @param Model $model Model object
     * @param string $linkModel
     * @param string $alias
     * @param array $assoc
     * @param string $alias2
     * @return array Conditions array defining the constraint between $model and $association
     */
    public function getConstraint($type, $model, $linkModel, $alias, $assoc, $alias2 = null) {
	$assoc += array('external' => false, 'self' => false);

	if (empty($assoc['foreignKey'])) {
	    return array();
	}

	switch (true) {
	    case ($assoc['external'] && $type === 'hasOne'):
		return array("{$alias}.{$assoc['foreignKey']}" => '{$__cakeID__$}');
	    case ($assoc['external'] && $type === 'belongsTo'):
		return array("{$alias}.{$linkModel->primaryKey}" => '{$__cakeForeignKey__$}');
	    case (!$assoc['external'] && $type === 'hasOne'):
		return array("{$alias}.{$assoc['foreignKey']}" => $this->identifier("{$model->alias}.{$model->primaryKey}"));
	    case (!$assoc['external'] && $type === 'belongsTo'):
		return array("{$model->alias}.{$assoc['foreignKey']}" => $this->identifier("{$alias}.{$linkModel->primaryKey}"));
	    case ($type === 'hasMany'):
		return array("{$alias}.{$assoc['foreignKey']}" => array('{$__cakeID__$}'));
	    case ($type === 'hasAndBelongsToMany'):
		return array(
		    array("{$alias}.{$assoc['foreignKey']}" => '{$__cakeID__$}'),
		    array("{$alias}.{$assoc['associationForeignKey']}" => $this->identifier("{$alias2}.{$linkModel->primaryKey}"))
		);
	}
	return array();
    }

    /**
     * Builds and generates a JOIN statement from an array. Handles final clean-up before conversion.
     *
     * @param array $join An array defining a JOIN statement in a query
     * @return string An SQL JOIN statement to be used in a query
     * @see DboSource::renderJoinStatement()
     * @see DboSource::buildStatement()
     */
    public function buildJoinStatement($join) {
	$data = array_merge(array(
	    'type' => null,
	    'alias' => null,
	    'table' => 'join_table',
	    'conditions' => array()
		), $join);

	if (!empty($data['alias'])) {
	    $data['alias'] = $this->alias . $this->name($data['alias']);
	}
	if (!empty($data['conditions'])) {
	    $data['conditions'] = trim($this->conditions($data['conditions'], true, false));
	}
	if (!empty($data['table']) && (!is_string($data['table']) || strpos($data['table'], '(') !== 0)) {
	    $data['table'] = $this->fullTableName($data['table']);
	}
	return $this->renderJoinStatement($data);
    }

    /**
     * Builds and generates an SQL statement from an array. Handles final clean-up before conversion.
     *
     * @param array $query An array defining an SQL query
     * @param Model $model The model object which initiated the query
     * @return string An executable SQL statement
     * @see DboSource::renderStatement()
     */
    public function buildStatement($query, $model) {
	$query = array_merge($this->_queryDefaults, $query);
	if (!empty($query['joins'])) {
	    $count = count($query['joins']);
	    for ($i = 0; $i < $count; $i++) {
		if (is_array($query['joins'][$i])) {
		    $query['joins'][$i] = $this->buildJoinStatement($query['joins'][$i]);
		}
	    }
	}
	return $this->renderStatement('select', array(
		    'conditions' => $this->conditions($query['conditions'], true, true, $model),
		    'fields' => implode(', ', $query['fields']),
		    'table' => $query['table'],
		    'alias' => $this->alias . $this->name($query['alias']),
		    'order' => $this->order($query['order'], 'ASC', $model),
		    'limit' => $this->limit($query['limit'], $query['offset']),
		    'joins' => implode(' ', $query['joins']),
		    'group' => $this->group($query['group'], $model)
		));
    }

    /**
     * Renders a final SQL JOIN statement
     *
     * @param array $data
     * @return string
     */
    public function renderJoinStatement($data) {
	extract($data);
	return trim("{$type} JOIN {$table} {$alias} ON ({$conditions})");
    }

    /**
     * Renders a final SQL statement by putting together the component parts in the correct order
     *
     * @param string $type type of query being run. e.g select, create, update, delete, schema, alter.
     * @param array $data Array of data to insert into the query.
     * @return string Rendered SQL expression to be run.
     */
    public function renderStatement($type, $data) {
	extract($data);
	$aliases = null;

	switch (strtolower($type)) {
	    case 'select':
		return "SELECT {$fields} FROM {$table} {$alias} {$joins} {$conditions} {$group} {$order} {$limit}";
	    case 'create':
		return "INSERT INTO {$table} ({$fields}) VALUES ({$values})";
	    case 'update':
		if (!empty($alias)) {
		    $aliases = "{$this->alias}{$alias} {$joins} ";
		}
		return "UPDATE {$table} {$aliases}SET {$fields} {$conditions}";
	    case 'delete':
		if (!empty($alias)) {
		    $aliases = "{$this->alias}{$alias} {$joins} ";
		}
		return "DELETE {$alias} FROM {$table} {$aliases}{$conditions}";
	    case 'schema':
		foreach (array('columns', 'indexes', 'tableParameters') as $var) {
		    if (is_array(${$var})) {
			${$var} = "\t" . implode(",\n\t", array_filter(${$var}));
		    } else {
			${$var} = '';
		    }
		}
		if (trim($indexes) !== '') {
		    $columns .= ',';
		}
		return "CREATE TABLE {$table} (\n{$columns}{$indexes}) {$tableParameters};";
	    case 'alter':
		return;
	}
    }

    /**
     * Merges a mixed set of string/array conditions
     *
     * @param mixed $query
     * @param mixed $assoc
     * @return array
     */
    protected function _mergeConditions($query, $assoc) {
	if (empty($assoc)) {
	    return $query;
	}

	if (is_array($query)) {
	    return array_merge((array) $assoc, $query);
	}

	if (!empty($query)) {
	    $query = array($query);
	    if (is_array($assoc)) {
		$query = array_merge($query, $assoc);
	    } else {
		$query[] = $assoc;
	    }
	    return $query;
	}

	return $assoc;
    }

    /**
     * Generates and executes an SQL UPDATE statement for given model, fields, and values.
     * For databases that do not support aliases in UPDATE queries.
     *
     * @param Model $model
     * @param array $fields
     * @param array $values
     * @param mixed $conditions
     * @return boolean Success
     */
    public function update(Model $model, $fields = array(), $values = null, $conditions = null) {
	if (!$values) {
	    $combined = $fields;
	} else {
	    $combined = array_combine($fields, $values);
	}

	$fields = implode(', ', $this->_prepareUpdateFields($model, $combined, empty($conditions)));

	$alias = $joins = null;
	$table = $this->fullTableName($model);
	$conditions = $this->_matchRecords($model, $conditions);

	if ($conditions === false) {
	    return false;
	}
	$query = compact('table', 'alias', 'joins', 'fields', 'conditions');

	if (!$this->execute($this->renderStatement('update', $query))) {
	    $model->onError();
	    return false;
	}
	return true;
    }

    /**
     * Quotes and prepares fields and values for an SQL UPDATE statement
     *
     * @param Model $model
     * @param array $fields
     * @param boolean $quoteValues If values should be quoted, or treated as SQL snippets
     * @param boolean $alias Include the model alias in the field name
     * @return array Fields and values, quoted and prepared
     */
    protected function _prepareUpdateFields(Model $model, $fields, $quoteValues = true, $alias = false) {
	$quotedAlias = $this->startQuote . $model->alias . $this->endQuote;

	$updates = array();
	foreach ($fields as $field => $value) {
	    if ($alias && strpos($field, '.') === false) {
		$quoted = $model->escapeField($field);
	    } elseif (!$alias && strpos($field, '.') !== false) {
		$quoted = $this->name(str_replace($quotedAlias . '.', '', str_replace(
					$model->alias . '.', '', $field
				)));
	    } else {
		$quoted = $this->name($field);
	    }

	    if ($value === null) {
		$updates[] = $quoted . ' = NULL';
		continue;
	    }
	    $update = $quoted . ' = ';

	    if ($quoteValues) {
		$update .= $this->value($value, $model->getColumnType($field));
	    } elseif ($model->getColumnType($field) === 'boolean' && (is_int($value) || is_bool($value))) {
		$update .= $this->boolean($value, true);
	    } elseif (!$alias) {
		$update .= str_replace($quotedAlias . '.', '', str_replace(
				$model->alias . '.', '', $value
			));
	    } else {
		$update .= $value;
	    }
	    $updates[] = $update;
	}
	return $updates;
    }

    /**
     * Generates and executes an SQL DELETE statement.
     * For databases that do not support aliases in UPDATE queries.
     *
     * @param Model $model
     * @param mixed $conditions
     * @return boolean Success
     */
    public function delete(Model $model, $conditions = null) {
	$alias = $joins = null;
	$table = $this->fullTableName($model);
	$conditions = $this->_matchRecords($model, $conditions);

	if ($conditions === false) {
	    return false;
	}

	if ($this->execute($this->renderStatement('delete', compact('alias', 'table', 'joins', 'conditions'))) === false) {
	    $model->onError();
	    return false;
	}
	return true;
    }

    /**
     * Gets a list of record IDs for the given conditions. Used for multi-record updates and deletes
     * in databases that do not support aliases in UPDATE/DELETE queries.
     *
     * @param Model $model
     * @param mixed $conditions
     * @return array List of record IDs
     */
    protected function _matchRecords(Model $model, $conditions = null) {
	if ($conditions === true) {
	    $conditions = $this->conditions(true);
	} elseif ($conditions === null) {
	    $conditions = $this->conditions($this->defaultConditions($model, $conditions, false), true, true, $model);
	} else {
	    $noJoin = true;
	    foreach ($conditions as $field => $value) {
		$originalField = $field;
		if (strpos($field, '.') !== false) {
		    list(, $field) = explode('.', $field);
		    $field = ltrim($field, $this->startQuote);
		    $field = rtrim($field, $this->endQuote);
		}
		if (!$model->hasField($field)) {
		    $noJoin = false;
		    break;
		}
		if ($field !== $originalField) {
		    $conditions[$field] = $value;
		    unset($conditions[$originalField]);
		}
	    }
	    if ($noJoin === true) {
		return $this->conditions($conditions);
	    }
	    $idList = $model->find('all', array(
		'fields' => "{$model->alias}.{$model->primaryKey}",
		'conditions' => $conditions
		    ));

	    if (empty($idList)) {
		return false;
	    }
	    $conditions = $this->conditions(array(
		$model->primaryKey => Hash::extract($idList, "{n}.{$model->alias}.{$model->primaryKey}")
		    ));
	}
	return $conditions;
    }

    /**
     * Returns an array of SQL JOIN fragments from a model's associations
     *
     * @param Model $model
     * @return array
     */
    protected function _getJoins(Model $model) {
	$join = array();
	$joins = array_merge($model->getAssociated('hasOne'), $model->getAssociated('belongsTo'));

	foreach ($joins as $assoc) {
	    if (isset($model->{$assoc}) && $model->useDbConfig == $model->{$assoc}->useDbConfig && $model->{$assoc}->getDataSource()) {
		$assocData = $model->getAssociated($assoc);
		$join[] = $this->buildJoinStatement(array(
		    'table' => $model->{$assoc},
		    'alias' => $assoc,
		    'type' => isset($assocData['type']) ? $assocData['type'] : 'LEFT',
		    'conditions' => trim($this->conditions(
				    $this->_mergeConditions($assocData['conditions'], $this->getConstraint($assocData['association'], $model, $model->{$assoc}, $assoc, $assocData)), true, false, $model
			    ))
			));
	    }
	}
	return $join;
    }

    /**
     * Returns an SQL calculation, i.e. COUNT() or MAX()
     *
     * @param Model $model
     * @param string $func Lowercase name of SQL function, i.e. 'count' or 'max'
     * @param array $params Function parameters (any values must be quoted manually)
     * @return string An SQL calculation function
     */
    public function calculate(Model $model, $func, $params = array()) {
	$params = (array) $params;

	switch (strtolower($func)) {
	    case 'count':
		if (!isset($params[0])) {
		    $params[0] = '*';
		}
		if (!isset($params[1])) {
		    $params[1] = 'count';
		}
		if (is_object($model) && $model->isVirtualField($params[0])) {
		    $arg = $this->_quoteFields($model->getVirtualField($params[0]));
		} else {
		    $arg = $this->name($params[0]);
		}
		return 'COUNT(' . $arg . ') AS ' . $this->name($params[1]);
	    case 'max':
	    case 'min':
		if (!isset($params[1])) {
		    $params[1] = $params[0];
		}
		if (is_object($model) && $model->isVirtualField($params[0])) {
		    $arg = $this->_quoteFields($model->getVirtualField($params[0]));
		} else {
		    $arg = $this->name($params[0]);
		}
		return strtoupper($func) . '(' . $arg . ') AS ' . $this->name($params[1]);
	}
    }

    /**
     * Deletes all the records in a table and resets the count of the auto-incrementing
     * primary key, where applicable.
     *
     * @param Model|string $table A string or model class representing the table to be truncated
     * @return boolean SQL TRUNCATE TABLE statement, false if not applicable.
     */
    public function truncate($table) {
	return $this->execute('TRUNCATE TABLE ' . $this->fullTableName($table));
    }

    /**
     * Check if the server support nested transactions
     *
     * @return boolean
     */
    public function nestedTransactionSupported() {
	return false;
    }

    /**
     * Begin a transaction
     *
     * @return boolean True on success, false on fail
     * (i.e. if the database/model does not support transactions,
     * or a transaction has not started).
     */
    public function begin() {
	if ($this->_transactionStarted) {
	    if ($this->nestedTransactionSupported()) {
		return $this->_beginNested();
	    }
	    $this->_transactionNesting++;
	    return $this->_transactionStarted;
	}

	$this->_transactionNesting = 0;
	if ($this->fullDebug) {
	    $this->logQuery('BEGIN');
	}
	return $this->_transactionStarted = $this->_connection->beginTransaction();
    }

    /**
     * Begin a nested transaction
     *
     * @return boolean
     */
    protected function _beginNested() {
	$query = 'SAVEPOINT LEVEL' . ++$this->_transactionNesting;
	if ($this->fullDebug) {
	    $this->logQuery($query);
	}
	$this->_connection->exec($query);
	return true;
    }

    /**
     * Commit a transaction
     *
     * @return boolean True on success, false on fail
     * (i.e. if the database/model does not support transactions,
     * or a transaction has not started).
     */
    public function commit() {
	if (!$this->_transactionStarted) {
	    return false;
	}

	if ($this->_transactionNesting === 0) {
	    if ($this->fullDebug) {
		$this->logQuery('COMMIT');
	    }
	    $this->_transactionStarted = false;
	    return $this->_connection->commit();
	}

	if ($this->nestedTransactionSupported()) {
	    return $this->_commitNested();
	}

	$this->_transactionNesting--;
	return true;
    }

    /**
     * Commit a nested transaction
     *
     * @return boolean
     */
    protected function _commitNested() {
	$query = 'RELEASE SAVEPOINT LEVEL' . $this->_transactionNesting--;
	if ($this->fullDebug) {
	    $this->logQuery($query);
	}
	$this->_connection->exec($query);
	return true;
    }

    /**
     * Rollback a transaction
     *
     * @return boolean True on success, false on fail
     * (i.e. if the database/model does not support transactions,
     * or a transaction has not started).
     */
    public function rollback() {
	if (!$this->_transactionStarted) {
	    return false;
	}

	if ($this->_transactionNesting === 0) {
	    if ($this->fullDebug) {
		$this->logQuery('ROLLBACK');
	    }
	    $this->_transactionStarted = false;
	    return $this->_connection->rollBack();
	}

	if ($this->nestedTransactionSupported()) {
	    return $this->_rollbackNested();
	}

	$this->_transactionNesting--;
	return true;
    }

    /**
     * Rollback a nested transaction
     *
     * @return boolean
     */
    protected function _rollbackNested() {
	$query = 'ROLLBACK TO SAVEPOINT LEVEL' . $this->_transactionNesting--;
	if ($this->fullDebug) {
	    $this->logQuery($query);
	}
	$this->_connection->exec($query);
	return true;
    }

    /**
     * Returns the ID generated from the previous INSERT operation.
     *
     * @param mixed $source
     * @return mixed
     */
    public function lastInsertId($source = null) {
	return $this->_connection->lastInsertId();
    }

    /**
     * Creates a default set of conditions from the model if $conditions is null/empty.
     * If conditions are supplied then they will be returned. If a model doesn't exist and no conditions
     * were provided either null or false will be returned based on what was input.
     *
     * @param Model $model
     * @param string|array|boolean $conditions Array of conditions, conditions string, null or false. If an array of conditions,
     *   or string conditions those conditions will be returned. With other values the model's existence will be checked.
     *   If the model doesn't exist a null or false will be returned depending on the input value.
     * @param boolean $useAlias Use model aliases rather than table names when generating conditions
     * @return mixed Either null, false, $conditions or an array of default conditions to use.
     * @see DboSource::update()
     * @see DboSource::conditions()
     */
    public function defaultConditions(Model $model, $conditions, $useAlias = true) {
	if (!empty($conditions)) {
	    return $conditions;
	}
	$exists = $model->exists();
	if (!$exists && $conditions !== null) {
	    return false;
	} elseif (!$exists) {
	    return null;
	}
	$alias = $model->alias;

	if (!$useAlias) {
	    $alias = $this->fullTableName($model, false);
	}
	return array("{$alias}.{$model->primaryKey}" => $model->getID());
    }

    /**
     * Returns a key formatted like a string Model.fieldname(i.e. Post.title, or Country.name)
     *
     * @param Model $model
     * @param string $key
     * @param string $assoc
     * @return string
     */
    public function resolveKey(Model $model, $key, $assoc = null) {
	if (strpos('.', $key) !== false) {
	    return $this->name($model->alias) . '.' . $this->name($key);
	}
	return $key;
    }

    /**
     * Private helper method to remove query metadata in given data array.
     *
     * @param array $data
     * @return array
     */
    protected function _scrubQueryData($data) {
	static $base = null;
	if ($base === null) {
	    $base = array_fill_keys(array('conditions', 'fields', 'joins', 'order', 'limit', 'offset', 'group'), array());
	    $base['callbacks'] = null;
	}
	return (array) $data + $base;
    }

    /**
     * Converts model virtual fields into sql expressions to be fetched later
     *
     * @param Model $model
     * @param string $alias Alias table name
     * @param array $fields virtual fields to be used on query
     * @return array
     */
    protected function _constructVirtualFields(Model $model, $alias, $fields) {
	$virtual = array();
	foreach ($fields as $field) {
	    $virtualField = $this->name($alias . $this->virtualFieldSeparator . $field);
	    $expression = $this->_quoteFields($model->getVirtualField($field));
	    $virtual[] = '(' . $expression . ") {$this->alias} {$virtualField}";
	}
	return $virtual;
    }

    /**
     * Generates the fields list of an SQL query.
     *
     * @param Model $model
     * @param string $alias Alias table name
     * @param mixed $fields
     * @param boolean $quote If false, returns fields array unquoted
     * @return array
     */
    public function fields(Model $model, $alias = null, $fields = array(), $quote = true) {
	if (empty($alias)) {
	    $alias = $model->alias;
	}
	$virtualFields = $model->getVirtualField();
	$cacheKey = array(
	    $alias,
	    get_class($model),
	    $model->alias,
	    $virtualFields,
	    $fields,
	    $quote,
	    ConnectionManager::getSourceName($this),
	    $model->table
	);
	$cacheKey = md5(serialize($cacheKey));
	if ($return = $this->cacheMethod(__FUNCTION__, $cacheKey)) {
	    return $return;
	}
	$allFields = empty($fields);
	if ($allFields) {
	    $fields = array_keys($model->schema());
	} elseif (!is_array($fields)) {
	    $fields = String::tokenize($fields);
	}
	$fields = array_values(array_filter($fields));
	$allFields = $allFields || in_array('*', $fields) || in_array($model->alias . '.*', $fields);

	$virtual = array();
	if (!empty($virtualFields)) {
	    $virtualKeys = array_keys($virtualFields);
	    foreach ($virtualKeys as $field) {
		$virtualKeys[] = $model->alias . '.' . $field;
	    }
	    $virtual = ($allFields) ? $virtualKeys : array_intersect($virtualKeys, $fields);
	    foreach ($virtual as $i => $field) {
		if (strpos($field, '.') !== false) {
		    $virtual[$i] = str_replace($model->alias . '.', '', $field);
		}
		$fields = array_diff($fields, array($field));
	    }
	    $fields = array_values($fields);
	}
	if (!$quote) {
	    if (!empty($virtual)) {
		$fields = array_merge($fields, $this->_constructVirtualFields($model, $alias, $virtual));
	    }
	    return $fields;
	}
	$count = count($fields);

	if ($count >= 1 && !in_array($fields[0], array('*', 'COUNT(*)'))) {
	    for ($i = 0; $i < $count; $i++) {
		if (is_string($fields[$i]) && in_array($fields[$i], $virtual)) {
		    unset($fields[$i]);
		    continue;
		}
		if (is_object($fields[$i]) && isset($fields[$i]->type) && $fields[$i]->type === 'expression') {
		    $fields[$i] = $fields[$i]->value;
		} elseif (preg_match('/^\(.*\)\s' . $this->alias . '.*/i', $fields[$i])) {
		    continue;
		} elseif (!preg_match('/^.+\\(.*\\)/', $fields[$i])) {
		    $prepend = '';

		    if (strpos($fields[$i], 'DISTINCT') !== false) {
			$prepend = 'DISTINCT ';
			$fields[$i] = trim(str_replace('DISTINCT', '', $fields[$i]));
		    }
		    $dot = strpos($fields[$i], '.');

		    if ($dot === false) {
			$prefix = !(
				strpos($fields[$i], ' ') !== false ||
				strpos($fields[$i], '(') !== false
				);
			$fields[$i] = $this->name(($prefix ? $alias . '.' : '') . $fields[$i]);
		    } else {
			if (strpos($fields[$i], ',') === false) {
			    $build = explode('.', $fields[$i]);
			    if (!Hash::numeric($build)) {
				$fields[$i] = $this->name(implode('.', $build));
			    }
			}
		    }
		    $fields[$i] = $prepend . $fields[$i];
		} elseif (preg_match('/\(([\.\w]+)\)/', $fields[$i], $field)) {
		    if (isset($field[1])) {
			if (strpos($field[1], '.') === false) {
			    $field[1] = $this->name($alias . '.' . $field[1]);
			} else {
			    $field[0] = explode('.', $field[1]);
			    if (!Hash::numeric($field[0])) {
				$field[0] = implode('.', array_map(array(&$this, 'name'), $field[0]));
				$fields[$i] = preg_replace('/\(' . $field[1] . '\)/', '(' . $field[0] . ')', $fields[$i], 1);
			    }
			}
		    }
		}
	    }
	}
	if (!empty($virtual)) {
	    $fields = array_merge($fields, $this->_constructVirtualFields($model, $alias, $virtual));
	}
	return $this->cacheMethod(__FUNCTION__, $cacheKey, array_unique($fields));
    }

    /**
     * Creates a WHERE clause by parsing given conditions data. If an array or string
     * conditions are provided those conditions will be parsed and quoted. If a boolean
     * is given it will be integer cast as condition. Null will return 1 = 1.
     *
     * Results of this method are stored in a memory cache. This improves performance, but
     * because the method uses a hashing algorithm it can have collisions.
     * Setting DboSource::$cacheMethods to false will disable the memory cache.
     *
     * @param mixed $conditions Array or string of conditions, or any value.
     * @param boolean $quoteValues If true, values should be quoted
     * @param boolean $where If true, "WHERE " will be prepended to the return value
     * @param Model $model A reference to the Model instance making the query
     * @return string SQL fragment
     */
    public function conditions($conditions, $quoteValues = true, $where = true, $model = null) {
	$clause = $out = '';

	if ($where) {
	    $clause = ' WHERE ';
	}

	if (is_array($conditions) && !empty($conditions)) {
	    $out = $this->conditionKeysToString($conditions, $quoteValues, $model);

	    if (empty($out)) {
		return $clause . ' 1 = 1';
	    }
	    return $clause . implode(' AND ', $out);
	}
	if (is_bool($conditions)) {
	    return $clause . (int) $conditions . ' = 1';
	}

	if (empty($conditions) || trim($conditions) === '') {
	    return $clause . '1 = 1';
	}
	$clauses = '/^WHERE\\x20|^GROUP\\x20BY\\x20|^HAVING\\x20|^ORDER\\x20BY\\x20/i';

	if (preg_match($clauses, $conditions)) {
	    $clause = '';
	}
	$conditions = $this->_quoteFields($conditions);
	return $clause . $conditions;
    }

    /**
     * Creates a WHERE clause by parsing given conditions array. Used by DboSource::conditions().
     *
     * @param array $conditions Array or string of conditions
     * @param boolean $quoteValues If true, values should be quoted
     * @param Model $model A reference to the Model instance making the query
     * @return string SQL fragment
     */
    public function conditionKeysToString($conditions, $quoteValues = true, $model = null) {
	$out = array();
	$data = $columnType = null;
	$bool = array('and', 'or', 'not', 'and not', 'or not', 'xor', '||', '&&');

	foreach ($conditions as $key => $value) {
	    $join = ' AND ';
	    $not = null;

	    if (is_array($value)) {
		$valueInsert = (
			!empty($value) &&
			(substr_count($key, '?') === count($value) || substr_count($key, ':') === count($value))
			);
	    }

	    if (is_numeric($key) && empty($value)) {
		continue;
	    } elseif (is_numeric($key) && is_string($value)) {
		$out[] = $this->_quoteFields($value);
	    } elseif ((is_numeric($key) && is_array($value)) || in_array(strtolower(trim($key)), $bool)) {
		if (in_array(strtolower(trim($key)), $bool)) {
		    $join = ' ' . strtoupper($key) . ' ';
		} else {
		    $key = $join;
		}
		$value = $this->conditionKeysToString($value, $quoteValues, $model);

		if (strpos($join, 'NOT') !== false) {
		    if (strtoupper(trim($key)) === 'NOT') {
			$key = 'AND ' . trim($key);
		    }
		    $not = 'NOT ';
		}

		if (empty($value)) {
		    continue;
		}

		if (empty($value[1])) {
		    if ($not) {
			$out[] = $not . '(' . $value[0] . ')';
		    } else {
			$out[] = $value[0];
		    }
		} else {
<<<<<<< HEAD
		    $out[] = '(' . $not . '(' . implode(') ' . strtoupper($key) . ' (', $value) . '))';
=======
			$queryData['fields'] = $this->fields($model);
		}

		$_associations = $model->associations();

		if ($model->recursive == -1) {
			$_associations = array();
		} elseif ($model->recursive === 0) {
			unset($_associations[2], $_associations[3]);
		}

		foreach ($_associations as $type) {
			foreach ($model->{$type} as $assoc => $assocData) {
				$linkModel = $model->{$assoc};
				$external = isset($assocData['external']);

				$linkModel->getDataSource();
				if ($model->useDbConfig === $linkModel->useDbConfig) {
					if ($bypass) {
						$assocData['fields'] = false;
					}
					if (true === $this->generateAssociationQuery($model, $linkModel, $type, $assoc, $assocData, $queryData, $external, $null)) {
						$linkedModels[$type . '/' . $assoc] = true;
					}
				}
			}
		}

		$query = trim($this->generateAssociationQuery($model, null, null, null, null, $queryData, false, $null));

		$resultSet = $this->fetchAll($query, $model->cacheQueries);

		if ($resultSet === false) {
			$model->onError();
			return false;
		}

		$filtered = array();

		if ($queryData['callbacks'] === true || $queryData['callbacks'] === 'after') {
			$filtered = $this->_filterResults($resultSet, $model);
		}

		if ($model->recursive > -1) {
			$joined = array();
			if (isset($queryData['joins'][0]['alias'])) {
				$joined[$model->alias] = (array)Hash::extract($queryData['joins'], '{n}.alias');
			}
			foreach ($_associations as $type) {
				foreach ($model->{$type} as $assoc => $assocData) {
					$linkModel = $model->{$assoc};

					if (!isset($linkedModels[$type . '/' . $assoc])) {
						if ($model->useDbConfig === $linkModel->useDbConfig) {
							$db = $this;
						} else {
							$db = ConnectionManager::getDataSource($linkModel->useDbConfig);
						}
					} elseif ($model->recursive > 1 && ($type === 'belongsTo' || $type === 'hasOne')) {
						$db = $this;
					}

					if (isset($db) && method_exists($db, 'queryAssociation')) {
						$stack = array($assoc);
						$stack['_joined'] = $joined;
						$db->queryAssociation($model, $linkModel, $type, $assoc, $assocData, $array, true, $resultSet, $model->recursive - 1, $stack);
						unset($db);

						if ($type === 'hasMany' || $type === 'hasAndBelongsToMany') {
							$filtered[] = $assoc;
						}
					}
				}
			}
			if ($queryData['callbacks'] === true || $queryData['callbacks'] === 'after') {
				$this->_filterResults($resultSet, $model, $filtered);
			}
		}

		if (!is_null($recursive)) {
			$model->recursive = $_recursive;
		}
		return $resultSet;
	}

/**
 * Passes association results thru afterFind filters of corresponding model
 *
 * @param array $results Reference of resultset to be filtered
 * @param Model $model Instance of model to operate against
 * @param array $filtered List of classes already filtered, to be skipped
 * @return array Array of results that have been filtered through $model->afterFind
 */
	protected function _filterResults(&$results, Model $model, $filtered = array()) {
		if (!is_array($results)) {
			return array();
		}
		$current = reset($results);
		if (!is_array($current)) {
			return array();
		}
		$keys = array_diff(array_keys($current), $filtered, array($model->alias));
		$filtering = array();
		foreach ($keys as $className) {
			if (!isset($model->{$className}) || !is_object($model->{$className})) {
				continue;
			}
			$linkedModel = $model->{$className};
			$filtering[] = $className;
			foreach ($results as $key => &$result) {
				$data = $linkedModel->afterFind(array(array($className => $result[$className])), false);
				if (isset($data[0][$className])) {
					$result[$className] = $data[0][$className];
				} else {
					unset($results[$key]);
				}
			}
		}
		return $filtering;
	}

/**
 * Queries associations. Used to fetch results on recursive models.
 *
 * @param Model $model Primary Model object
 * @param Model $linkModel Linked model that
 * @param string $type Association type, one of the model association types ie. hasMany
 * @param string $association
 * @param array $assocData
 * @param array $queryData
 * @param boolean $external Whether or not the association query is on an external datasource.
 * @param array $resultSet Existing results
 * @param integer $recursive Number of levels of association
 * @param array $stack
 * @return mixed
 * @throws CakeException when results cannot be created.
 */
	public function queryAssociation(Model $model, &$linkModel, $type, $association, $assocData, &$queryData, $external, &$resultSet, $recursive, $stack) {
		if (isset($stack['_joined'])) {
			$joined = $stack['_joined'];
			unset($stack['_joined']);
		}

		if ($query = $this->generateAssociationQuery($model, $linkModel, $type, $association, $assocData, $queryData, $external, $resultSet)) {
			if (!is_array($resultSet)) {
				throw new CakeException(__d('cake_dev', 'Error in Model %s', get_class($model)));
			}
			if ($type === 'hasMany' && empty($assocData['limit']) && !empty($assocData['foreignKey'])) {
				$ins = $fetch = array();
				foreach ($resultSet as &$result) {
					if ($in = $this->insertQueryData('{$__cakeID__$}', $result, $association, $assocData, $model, $linkModel, $stack)) {
						$ins[] = $in;
					}
				}

				if (!empty($ins)) {
					$ins = array_unique($ins);
					$fetch = $this->fetchAssociated($model, $query, $ins);
				}

				if (!empty($fetch) && is_array($fetch)) {
					if ($recursive > 0) {
						foreach ($linkModel->associations() as $type1) {
							foreach ($linkModel->{$type1} as $assoc1 => $assocData1) {
								$deepModel = $linkModel->{$assoc1};
								$tmpStack = $stack;
								$tmpStack[] = $assoc1;

								if ($linkModel->useDbConfig === $deepModel->useDbConfig) {
									$db = $this;
								} else {
									$db = ConnectionManager::getDataSource($deepModel->useDbConfig);
								}
								$db->queryAssociation($linkModel, $deepModel, $type1, $assoc1, $assocData1, $queryData, true, $fetch, $recursive - 1, $tmpStack);
							}
						}
					}
				}
				if ($queryData['callbacks'] === true || $queryData['callbacks'] === 'after') {
					$this->_filterResults($fetch, $model);
				}
				return $this->_mergeHasMany($resultSet, $fetch, $association, $model, $linkModel);
			} elseif ($type === 'hasAndBelongsToMany') {
				$ins = $fetch = array();
				foreach ($resultSet as &$result) {
					if ($in = $this->insertQueryData('{$__cakeID__$}', $result, $association, $assocData, $model, $linkModel, $stack)) {
						$ins[] = $in;
					}
				}
				if (!empty($ins)) {
					$ins = array_unique($ins);
					if (count($ins) > 1) {
						$query = str_replace('{$__cakeID__$}', '(' . implode(', ', $ins) . ')', $query);
						$query = str_replace('= (', 'IN (', $query);
					} else {
						$query = str_replace('{$__cakeID__$}', $ins[0], $query);
					}
					$query = str_replace(' WHERE 1 = 1', '', $query);
				}

				$foreignKey = $model->hasAndBelongsToMany[$association]['foreignKey'];
				$joinKeys = array($foreignKey, $model->hasAndBelongsToMany[$association]['associationForeignKey']);
				list($with, $habtmFields) = $model->joinModel($model->hasAndBelongsToMany[$association]['with'], $joinKeys);
				$habtmFieldsCount = count($habtmFields);
				$q = $this->insertQueryData($query, null, $association, $assocData, $model, $linkModel, $stack);

				if ($q !== false) {
					$fetch = $this->fetchAll($q, $model->cacheQueries);
				} else {
					$fetch = null;
				}
				if ($queryData['callbacks'] === true || $queryData['callbacks'] === 'after') {
					$this->_filterResults($fetch, $model);
				}
			}

			$modelAlias = $model->alias;
			$modelPK = $model->primaryKey;
			foreach ($resultSet as &$row) {
				if ($type !== 'hasAndBelongsToMany') {
					$q = $this->insertQueryData($query, $row, $association, $assocData, $model, $linkModel, $stack);
					$fetch = null;
					if ($q !== false) {
						$joinedData = array();
						if (($type === 'belongsTo' || $type === 'hasOne') && isset($row[$linkModel->alias], $joined[$model->alias]) && in_array($linkModel->alias, $joined[$model->alias])) {
							$joinedData = Hash::filter($row[$linkModel->alias]);
							if (!empty($joinedData)) {
								$fetch[0] = array($linkModel->alias => $row[$linkModel->alias]);
							}
						} else {
							$fetch = $this->fetchAll($q, $model->cacheQueries);
						}
					}
				}
				$selfJoin = $linkModel->name === $model->name;

				if (!empty($fetch) && is_array($fetch)) {
					if ($recursive > 0) {
						foreach ($linkModel->associations() as $type1) {
							foreach ($linkModel->{$type1} as $assoc1 => $assocData1) {
								$deepModel = $linkModel->{$assoc1};

								if ($type1 === 'belongsTo' || ($deepModel->alias === $modelAlias && $type === 'belongsTo') || ($deepModel->alias !== $modelAlias)) {
									$tmpStack = $stack;
									$tmpStack[] = $assoc1;
									if ($linkModel->useDbConfig == $deepModel->useDbConfig) {
										$db = $this;
									} else {
										$db = ConnectionManager::getDataSource($deepModel->useDbConfig);
									}
									$db->queryAssociation($linkModel, $deepModel, $type1, $assoc1, $assocData1, $queryData, true, $fetch, $recursive - 1, $tmpStack);
								}
							}
						}
					}
					if ($type === 'hasAndBelongsToMany') {
						$merge = array();

						foreach ($fetch as $data) {
							if (isset($data[$with]) && $data[$with][$foreignKey] === $row[$modelAlias][$modelPK]) {
								if ($habtmFieldsCount <= 2) {
									unset($data[$with]);
								}
								$merge[] = $data;
							}
						}
						if (empty($merge) && !isset($row[$association])) {
							$row[$association] = $merge;
						} else {
							$this->_mergeAssociation($row, $merge, $association, $type);
						}
					} else {
						$this->_mergeAssociation($row, $fetch, $association, $type, $selfJoin);
					}
					if (isset($row[$association]) && $type !== 'hasAndBelongsToMany') {
						$row[$association] = $linkModel->afterFind($row[$association], false);
					}
				} else {
					$tempArray[0][$association] = false;
					$this->_mergeAssociation($row, $tempArray, $association, $type, $selfJoin);
				}
			}
		}
	}

/**
 * A more efficient way to fetch associations.
 *
 * @param Model $model Primary model object
 * @param string $query Association query
 * @param array $ids Array of IDs of associated records
 * @return array Association results
 */
	public function fetchAssociated(Model $model, $query, $ids) {
		$query = str_replace('{$__cakeID__$}', implode(', ', $ids), $query);
		if (count($ids) > 1) {
			$query = str_replace('= (', 'IN (', $query);
		}
		return $this->fetchAll($query, $model->cacheQueries);
	}

/**
 * Merge the results of hasMany relations.
 *
 * @param array $resultSet Data to merge into
 * @param array $merge Data to merge
 * @param string $association Name of Model being Merged
 * @param Model $model Model being merged onto
 * @param Model $linkModel Model being merged
 * @return void
 */
	protected function _mergeHasMany(&$resultSet, $merge, $association, $model, $linkModel) {
		$modelAlias = $model->alias;
		$modelPK = $model->primaryKey;
		$modelFK = $model->hasMany[$association]['foreignKey'];
		foreach ($resultSet as &$result) {
			if (!isset($result[$modelAlias])) {
				continue;
			}
			$merged = array();
			foreach ($merge as $data) {
				if ($result[$modelAlias][$modelPK] === $data[$association][$modelFK]) {
					if (count($data) > 1) {
						$data = array_merge($data[$association], $data);
						unset($data[$association]);
						foreach ($data as $key => $name) {
							if (is_numeric($key)) {
								$data[$association][] = $name;
								unset($data[$key]);
							}
						}
						$merged[] = $data;
					} else {
						$merged[] = $data[$association];
					}
				}
			}
			$result = Hash::mergeDiff($result, array($association => $merged));
		}
	}

/**
 * Merge association of merge into data
 *
 * @param array $data
 * @param array $merge
 * @param string $association
 * @param string $type
 * @param boolean $selfJoin
 * @return void
 */
	protected function _mergeAssociation(&$data, &$merge, $association, $type, $selfJoin = false) {
		if (isset($merge[0]) && !isset($merge[0][$association])) {
			$association = Inflector::pluralize($association);
>>>>>>> 4c460c1c
		}
	    } else {
		if (is_object($value) && isset($value->type)) {
		    if ($value->type === 'identifier') {
			$data .= $this->name($key) . ' = ' . $this->name($value->value);
		    } elseif ($value->type === 'expression') {
			if (is_numeric($key)) {
			    $data .= $value->value;
			} else {
			    $data .= $this->name($key) . ' = ' . $value->value;
			}
		    }
		} elseif (is_array($value) && !empty($value) && !$valueInsert) {
		    $keys = array_keys($value);
		    if ($keys === array_values($keys)) {
			$count = count($value);
			if ($count === 1 && !preg_match("/\s+NOT$/", $key)) {
			    $data = $this->_quoteFields($key) . ' = (';
			    if ($quoteValues) {
				if (is_object($model)) {
				    $columnType = $model->getColumnType($key);
				}
				$data .= implode(', ', $this->value($value, $columnType));
			    }
			    $data .= ')';
			} else {
			    $data = $this->_parseKey($model, $key, $value);
			}
		    } else {
			$ret = $this->conditionKeysToString($value, $quoteValues, $model);
			if (count($ret) > 1) {
			    $data = '(' . implode(') AND (', $ret) . ')';
			} elseif (isset($ret[0])) {
			    $data = $ret[0];
			}
		    }
		} elseif (is_numeric($key) && !empty($value)) {
		    $data = $this->_quoteFields($value);
		} else {
		    $data = $this->_parseKey($model, trim($key), $value);
		}

		if ($data) {
		    $out[] = $data;
		    $data = null;
		}
	    }
	}
	return $out;
    }

    /**
     * Extracts a Model.field identifier and an SQL condition operator from a string, formats
     * and inserts values, and composes them into an SQL snippet.
     *
     * @param Model $model Model object initiating the query
     * @param string $key An SQL key snippet containing a field and optional SQL operator
     * @param mixed $value The value(s) to be inserted in the string
     * @return string
     */
    protected function _parseKey($model, $key, $value) {
	$operatorMatch = '/^(((' . implode(')|(', $this->_sqlOps);
	$operatorMatch .= ')\\x20?)|<[>=]?(?![^>]+>)\\x20?|[>=!]{1,3}(?!<)\\x20?)/is';
	$bound = (strpos($key, '?') !== false || (is_array($value) && strpos($key, ':') !== false));

	if (strpos($key, ' ') === false) {
	    $operator = '=';
	} else {
	    list($key, $operator) = explode(' ', trim($key), 2);

	    if (!preg_match($operatorMatch, trim($operator)) && strpos($operator, ' ') !== false) {
		$key = $key . ' ' . $operator;
		$split = strrpos($key, ' ');
		$operator = substr($key, $split);
		$key = substr($key, 0, $split);
	    }
	}

	$virtual = false;
	if (is_object($model) && $model->isVirtualField($key)) {
	    $key = $this->_quoteFields($model->getVirtualField($key));
	    $virtual = true;
	}

	$type = is_object($model) ? $model->getColumnType($key) : null;
	$null = $value === null || (is_array($value) && empty($value));

	if (strtolower($operator) === 'not') {
	    $data = $this->conditionKeysToString(
		    array($operator => array($key => $value)), true, $model
	    );
	    return $data[0];
	}

	$value = $this->value($value, $type);

	if (!$virtual && $key !== '?') {
	    $isKey = (
		    strpos($key, '(') !== false ||
		    strpos($key, ')') !== false ||
		    strpos($key, '|') !== false
		    );
	    $key = $isKey ? $this->_quoteFields($key) : $this->name($key);
	}

	if ($bound) {
	    return String::insert($key . ' ' . trim($operator), $value);
	}

	if (!preg_match($operatorMatch, trim($operator))) {
	    $operator .= is_array($value) ? ' IN' : ' =';
	}
	$operator = trim($operator);

	if (is_array($value)) {
	    $value = implode(', ', $value);

	    switch ($operator) {
		case '=':
		    $operator = 'IN';
		    break;
		case '!=':
		case '<>':
		    $operator = 'NOT IN';
		    break;
	    }
	    $value = "({$value})";
	} elseif ($null || $value === 'NULL') {
	    switch ($operator) {
		case '=':
		    $operator = 'IS';
		    break;
		case '!=':
		case '<>':
		    $operator = 'IS NOT';
		    break;
	    }
	}
	if ($virtual) {
	    return "({$key}) {$operator} {$value}";
	}
	return "{$key} {$operator} {$value}";
    }

    /**
     * Quotes Model.fields
     *
     * @param string $conditions
     * @return string or false if no match
     */
    protected function _quoteFields($conditions) {
	$start = $end = null;
	$original = $conditions;

	if (!empty($this->startQuote)) {
	    $start = preg_quote($this->startQuote);
	}
	if (!empty($this->endQuote)) {
	    $end = preg_quote($this->endQuote);
	}
	$conditions = str_replace(array($start, $end), '', $conditions);
	$conditions = preg_replace_callback(
		'/(?:[\'\"][^\'\"\\\]*(?:\\\.[^\'\"\\\]*)*[\'\"])|([a-z0-9_][a-z0-9\\-_]*\\.[a-z0-9_][a-z0-9_\\-]*)/i', array(&$this, '_quoteMatchedField'), $conditions
	);
	if ($conditions !== null) {
	    return $conditions;
	}
	return $original;
    }

    /**
     * Auxiliary function to quote matches `Model.fields` from a preg_replace_callback call
     *
     * @param string $match matched string
     * @return string quoted string
     */
    protected function _quoteMatchedField($match) {
	if (is_numeric($match[0])) {
	    return $match[0];
	}
	return $this->name($match[0]);
    }

    /**
     * Returns a limit statement in the correct format for the particular database.
     *
     * @param integer $limit Limit of results returned
     * @param integer $offset Offset from which to start results
     * @return string SQL limit/offset statement
     */
    public function limit($limit, $offset = null) {
	if ($limit) {
	    $rt = ' LIMIT';

	    if ($offset) {
		$rt .= sprintf(' %u,', $offset);
	    }

	    $rt .= sprintf(' %u', $limit);
	    return $rt;
	}
	return null;
    }

    /**
     * Returns an ORDER BY clause as a string.
     *
     * @param array|string $keys Field reference, as a key (i.e. Post.title)
     * @param string $direction Direction (ASC or DESC)
     * @param Model $model model reference (used to look for virtual field)
     * @return string ORDER BY clause
     */
    public function order($keys, $direction = 'ASC', $model = null) {
	if (!is_array($keys)) {
	    $keys = array($keys);
	}
	$keys = array_filter($keys);
	$result = array();
	while (!empty($keys)) {
	    list($key, $dir) = each($keys);
	    array_shift($keys);

	    if (is_numeric($key)) {
		$key = $dir;
		$dir = $direction;
	    }

	    if (is_string($key) && strpos($key, ',') !== false && !preg_match('/\(.+\,.+\)/', $key)) {
		$key = array_map('trim', explode(',', $key));
	    }
	    if (is_array($key)) {
		//Flatten the array
		$key = array_reverse($key, true);
		foreach ($key as $k => $v) {
		    if (is_numeric($k)) {
			array_unshift($keys, $v);
		    } else {
			$keys = array($k => $v) + $keys;
		    }
		}
		continue;
	    } elseif (is_object($key) && isset($key->type) && $key->type === 'expression') {
		$result[] = $key->value;
		continue;
	    }

	    if (preg_match('/\\x20(ASC|DESC).*/i', $key, $_dir)) {
		$dir = $_dir[0];
		$key = preg_replace('/\\x20(ASC|DESC).*/i', '', $key);
	    }

	    $key = trim($key);

	    if (is_object($model) && $model->isVirtualField($key)) {
		$key = '(' . $this->_quoteFields($model->getVirtualField($key)) . ')';
	    }
	    list($alias, $field) = pluginSplit($key);
	    if (is_object($model) && $alias !== $model->alias && is_object($model->{$alias}) && $model->{$alias}->isVirtualField($key)) {
		$key = '(' . $this->_quoteFields($model->{$alias}->getVirtualField($key)) . ')';
	    }

	    if (strpos($key, '.')) {
		$key = preg_replace_callback('/([a-zA-Z0-9_-]{1,})\\.([a-zA-Z0-9_-]{1,})/', array(&$this, '_quoteMatchedField'), $key);
	    }
	    if (!preg_match('/\s/', $key) && strpos($key, '.') === false) {
		$key = $this->name($key);
	    }
	    $key .= ' ' . trim($dir);
	    $result[] = $key;
	}
	if (!empty($result)) {
	    return ' ORDER BY ' . implode(', ', $result);
	}
	return '';
    }

    /**
     * Create a GROUP BY SQL clause
     *
     * @param string $group Group By Condition
     * @param Model $model
     * @return string string condition or null
     */
    public function group($group, $model = null) {
	if ($group) {
	    if (!is_array($group)) {
		$group = array($group);
	    }
	    foreach ($group as $index => $key) {
		if (is_object($model) && $model->isVirtualField($key)) {
		    $group[$index] = '(' . $model->getVirtualField($key) . ')';
		}
	    }
	    $group = implode(', ', $group);
	    return ' GROUP BY ' . $this->_quoteFields($group);
	}
	return null;
    }

    /**
     * Disconnects database, kills the connection and says the connection is closed.
     *
     * @return void
     */
    public function close() {
	$this->disconnect();
    }

    /**
     * Checks if the specified table contains any record matching specified SQL
     *
     * @param Model $Model Model to search
     * @param string $sql SQL WHERE clause (condition only, not the "WHERE" part)
     * @return boolean True if the table has a matching record, else false
     */
    public function hasAny(Model $Model, $sql) {
	$sql = $this->conditions($sql);
	$table = $this->fullTableName($Model);
	$alias = $this->alias . $this->name($Model->alias);
	$where = $sql ? "{$sql}" : ' WHERE 1 = 1';
	$id = $Model->escapeField();

	$out = $this->fetchRow("SELECT COUNT({$id}) {$this->alias}count FROM {$table} {$alias}{$where}");

	if (is_array($out)) {
	    return $out[0]['count'];
	}
	return false;
    }

    /**
     * Gets the length of a database-native column description, or null if no length
     *
     * @param string $real Real database-layer column type (i.e. "varchar(255)")
     * @return mixed An integer or string representing the length of the column, or null for unknown length.
     */
    public function length($real) {
	if (!preg_match_all('/([\w\s]+)(?:\((\d+)(?:,(\d+))?\))?(\sunsigned)?(\szerofill)?/', $real, $result)) {
	    $col = str_replace(array(')', 'unsigned'), '', $real);
	    $limit = null;

	    if (strpos($col, '(') !== false) {
		list($col, $limit) = explode('(', $col);
	    }
	    if ($limit !== null) {
		return intval($limit);
	    }
	    return null;
	}

	$types = array(
	    'int' => 1, 'tinyint' => 1, 'smallint' => 1, 'mediumint' => 1, 'integer' => 1, 'bigint' => 1
	);

	list($real, $type, $length, $offset, $sign, $zerofill) = $result;
	$typeArr = $type;
	$type = $type[0];
	$length = $length[0];
	$offset = $offset[0];

	$isFloat = in_array($type, array('dec', 'decimal', 'float', 'numeric', 'double'));
	if ($isFloat && $offset) {
	    return $length . ',' . $offset;
	}

	if (($real[0] == $type) && (count($real) === 1)) {
	    return null;
	}

	if (isset($types[$type])) {
	    $length += $types[$type];
	    if (!empty($sign)) {
		$length--;
	    }
	} elseif (in_array($type, array('enum', 'set'))) {
	    $length = 0;
	    foreach ($typeArr as $key => $enumValue) {
		if ($key === 0) {
		    continue;
		}
		$tmpLength = strlen($enumValue);
		if ($tmpLength > $length) {
		    $length = $tmpLength;
		}
	    }
	}
	return intval($length);
    }

    /**
     * Translates between PHP boolean values and Database (faked) boolean values
     *
     * @param mixed $data Value to be translated
     * @param boolean $quote
     * @return string|boolean Converted boolean value
     */
    public function boolean($data, $quote = false) {
	if ($quote) {
	    return !empty($data) ? '1' : '0';
	}
	return !empty($data);
    }

    /**
     * Inserts multiple values into a table
     *
     * @param string $table The table being inserted into.
     * @param array $fields The array of field/column names being inserted.
     * @param array $values The array of values to insert. The values should
     *   be an array of rows. Each row should have values keyed by the column name.
     *   Each row must have the values in the same order as $fields.
     * @return boolean
     */
    public function insertMulti($table, $fields, $values) {
	$table = $this->fullTableName($table);
	$holder = implode(',', array_fill(0, count($fields), '?'));
	$fields = implode(', ', array_map(array(&$this, 'name'), $fields));

	$pdoMap = array(
	    'integer' => PDO::PARAM_INT,
	    'float' => PDO::PARAM_STR,
	    'boolean' => PDO::PARAM_BOOL,
	    'string' => PDO::PARAM_STR,
	    'text' => PDO::PARAM_STR
	);
	$columnMap = array();

	$sql = "INSERT INTO {$table} ({$fields}) VALUES ({$holder})";
	$statement = $this->_connection->prepare($sql);
	$this->begin();

	foreach ($values[key($values)] as $key => $val) {
	    $type = $this->introspectType($val);
	    $columnMap[$key] = $pdoMap[$type];
	}

	foreach ($values as $value) {
	    $i = 1;
	    foreach ($value as $col => $val) {
		$statement->bindValue($i, $val, $columnMap[$col]);
		$i += 1;
	    }
	    $statement->execute();
	    $statement->closeCursor();

	    if ($this->fullDebug) {
		$this->logQuery($sql, $value);
	    }
	}
	return $this->commit();
    }

    /**
     * Reset a sequence based on the MAX() value of $column. Useful
     * for resetting sequences after using insertMulti().
     *
     * This method should be implemented by datasources that require sequences to be used.
     *
     * @param string $table The name of the table to update.
     * @param string $column The column to use when resetting the sequence value.
     * @return boolean|void success.
     */
    public function resetSequence($table, $column) {
	
    }

    /**
     * Returns an array of the indexes in given datasource name.
     *
     * @param string $model Name of model to inspect
     * @return array Fields in table. Keys are column and unique
     */
    public function index($model) {
	return array();
    }

    /**
     * Generate a database-native schema for the given Schema object
     *
     * @param CakeSchema $schema An instance of a subclass of CakeSchema
     * @param string $tableName Optional. If specified only the table name given will be generated.
     *   Otherwise, all tables defined in the schema are generated.
     * @return string
     */
    public function createSchema($schema, $tableName = null) {
	if (!is_a($schema, 'CakeSchema')) {
	    trigger_error(__d('cake_dev', 'Invalid schema object'), E_USER_WARNING);
	    return null;
	}
	$out = '';

	foreach ($schema->tables as $curTable => $columns) {
	    if (!$tableName || $tableName == $curTable) {
		$cols = $indexes = $tableParameters = array();
		$primary = null;
		$table = $this->fullTableName($curTable);

		$primaryCount = 0;
		foreach ($columns as $col) {
		    if (isset($col['key']) && $col['key'] === 'primary') {
			$primaryCount++;
		    }
		}

		foreach ($columns as $name => $col) {
		    if (is_string($col)) {
			$col = array('type' => $col);
		    }
		    $isPrimary = isset($col['key']) && $col['key'] === 'primary';
		    // Multi-column primary keys are not supported.
		    if ($isPrimary && $primaryCount > 1) {
			unset($col['key']);
			$isPrimary = false;
		    }
		    if ($isPrimary) {
			$primary = $name;
		    }
		    if ($name !== 'indexes' && $name !== 'tableParameters') {
			$col['name'] = $name;
			if (!isset($col['type'])) {
			    $col['type'] = 'string';
			}
			$cols[] = $this->buildColumn($col);
		    } elseif ($name === 'indexes') {
			$indexes = array_merge($indexes, $this->buildIndex($col, $table));
		    } elseif ($name === 'tableParameters') {
			$tableParameters = array_merge($tableParameters, $this->buildTableParameters($col, $table));
		    }
		}
		if (!isset($columns['indexes']['PRIMARY']) && !empty($primary)) {
		    $col = array('PRIMARY' => array('column' => $primary, 'unique' => 1));
		    $indexes = array_merge($indexes, $this->buildIndex($col, $table));
		}
		$columns = $cols;
		$out .= $this->renderStatement('schema', compact('table', 'columns', 'indexes', 'tableParameters')) . "\n\n";
	    }
	}
	return $out;
    }

    /**
     * Generate a alter syntax from	CakeSchema::compare()
     *
     * @param mixed $compare
     * @param string $table
     * @return boolean
     */
    public function alterSchema($compare, $table = null) {
	return false;
    }

    /**
     * Generate a "drop table" statement for the given Schema object
     *
     * @param CakeSchema $schema An instance of a subclass of CakeSchema
     * @param string $table Optional. If specified only the table name given will be generated.
     *   Otherwise, all tables defined in the schema are generated.
     * @return string
     */
    public function dropSchema(CakeSchema $schema, $table = null) {
	$out = '';

	if ($table && array_key_exists($table, $schema->tables)) {
	    return $this->_dropTable($table) . "\n";
	} elseif ($table) {
	    return $out;
	}

	foreach (array_keys($schema->tables) as $curTable) {
	    $out .= $this->_dropTable($curTable) . "\n";
	}
	return $out;
    }

    /**
     * Generate a "drop table" statement for a single table
     *
     * @param type $table Name of the table to drop
     * @return string Drop table SQL statement
     */
    protected function _dropTable($table) {
	return 'DROP TABLE ' . $this->fullTableName($table) . ";";
    }

    /**
     * Generate a database-native column schema string
     *
     * @param array $column An array structured like the following: array('name' => 'value', 'type' => 'value'[, options]),
     *   where options can be 'default', 'length', or 'key'.
     * @return string
     */
    public function buildColumn($column) {
	$name = $type = null;
	extract(array_merge(array('null' => true), $column));

	if (empty($name) || empty($type)) {
	    trigger_error(__d('cake_dev', 'Column name or type not defined in schema'), E_USER_WARNING);
	    return null;
	}

	if (!isset($this->columns[$type])) {
	    trigger_error(__d('cake_dev', 'Column type %s does not exist', $type), E_USER_WARNING);
	    return null;
	}

	$real = $this->columns[$type];
	$out = $this->name($name) . ' ' . $real['name'];

	if (isset($column['length'])) {
	    $length = $column['length'];
	} elseif (isset($column['limit'])) {
	    $length = $column['limit'];
	} elseif (isset($real['length'])) {
	    $length = $real['length'];
	} elseif (isset($real['limit'])) {
	    $length = $real['limit'];
	}
	if (isset($length)) {
	    $out .= '(' . $length . ')';
	}

	if (($column['type'] === 'integer' || $column['type'] === 'float') && isset($column['default']) && $column['default'] === '') {
	    $column['default'] = null;
	}
	$out = $this->_buildFieldParameters($out, $column, 'beforeDefault');

	if (isset($column['key']) && $column['key'] === 'primary' && ($type === 'integer' || $type === 'biginteger')) {
	    $out .= ' ' . $this->columns['primary_key']['name'];
	} elseif (isset($column['key']) && $column['key'] === 'primary') {
	    $out .= ' NOT NULL';
	} elseif (isset($column['default']) && isset($column['null']) && $column['null'] === false) {
	    $out .= ' DEFAULT ' . $this->value($column['default'], $type) . ' NOT NULL';
	} elseif (isset($column['default'])) {
	    $out .= ' DEFAULT ' . $this->value($column['default'], $type);
	} elseif ($type !== 'timestamp' && !empty($column['null'])) {
	    $out .= ' DEFAULT NULL';
	} elseif ($type === 'timestamp' && !empty($column['null'])) {
	    $out .= ' NULL';
	} elseif (isset($column['null']) && $column['null'] === false) {
	    $out .= ' NOT NULL';
	}
	if ($type === 'timestamp' && isset($column['default']) && strtolower($column['default']) === 'current_timestamp') {
	    $out = str_replace(array("'CURRENT_TIMESTAMP'", "'current_timestamp'"), 'CURRENT_TIMESTAMP', $out);
	}
	return $this->_buildFieldParameters($out, $column, 'afterDefault');
    }

    /**
     * Build the field parameters, in a position
     *
     * @param string $columnString The partially built column string
     * @param array $columnData The array of column data.
     * @param string $position The position type to use. 'beforeDefault' or 'afterDefault' are common
     * @return string a built column with the field parameters added.
     */
    protected function _buildFieldParameters($columnString, $columnData, $position) {
	foreach ($this->fieldParameters as $paramName => $value) {
	    if (isset($columnData[$paramName]) && $value['position'] == $position) {
		if (isset($value['options']) && !in_array($columnData[$paramName], $value['options'])) {
		    continue;
		}
		$val = $columnData[$paramName];
		if ($value['quote']) {
		    $val = $this->value($val);
		}
		$columnString .= ' ' . $value['value'] . $value['join'] . $val;
	    }
	}
	return $columnString;
    }

    /**
     * Format indexes for create table.
     *
     * @param array $indexes
     * @param string $table
     * @return array
     */
    public function buildIndex($indexes, $table = null) {
	$join = array();
	foreach ($indexes as $name => $value) {
	    $out = '';
	    if ($name === 'PRIMARY') {
		$out .= 'PRIMARY ';
		$name = null;
	    } else {
		if (!empty($value['unique'])) {
		    $out .= 'UNIQUE ';
		}
		$name = $this->startQuote . $name . $this->endQuote;
	    }
	    if (is_array($value['column'])) {
		$out .= 'KEY ' . $name . ' (' . implode(', ', array_map(array(&$this, 'name'), $value['column'])) . ')';
	    } else {
		$out .= 'KEY ' . $name . ' (' . $this->name($value['column']) . ')';
	    }
	    $join[] = $out;
	}
	return $join;
    }

    /**
     * Read additional table parameters
     *
     * @param string $name
     * @return array
     */
    public function readTableParameters($name) {
	$parameters = array();
	if (method_exists($this, 'listDetailedSources')) {
	    $currentTableDetails = $this->listDetailedSources($name);
	    foreach ($this->tableParameters as $paramName => $parameter) {
		if (!empty($parameter['column']) && !empty($currentTableDetails[$parameter['column']])) {
		    $parameters[$paramName] = $currentTableDetails[$parameter['column']];
		}
	    }
	}
	return $parameters;
    }

    /**
     * Format parameters for create table
     *
     * @param array $parameters
     * @param string $table
     * @return array
     */
    public function buildTableParameters($parameters, $table = null) {
	$result = array();
	foreach ($parameters as $name => $value) {
	    if (isset($this->tableParameters[$name])) {
		if ($this->tableParameters[$name]['quote']) {
		    $value = $this->value($value);
		}
		$result[] = $this->tableParameters[$name]['value'] . $this->tableParameters[$name]['join'] . $value;
	    }
	}
	return $result;
    }

    /**
     * Guesses the data type of an array
     *
     * @param string $value
     * @return void
     */
    public function introspectType($value) {
	if (!is_array($value)) {
	    if (is_bool($value)) {
		return 'boolean';
	    }
	    if (is_float($value) && floatval($value) === $value) {
		return 'float';
	    }
	    if (is_int($value) && intval($value) === $value) {
		return 'integer';
	    }
	    if (is_string($value) && strlen($value) > 255) {
		return 'text';
	    }
	    return 'string';
	}

	$isAllFloat = $isAllInt = true;
	$containsFloat = $containsInt = $containsString = false;
	foreach ($value as $valElement) {
	    $valElement = trim($valElement);
	    if (!is_float($valElement) && !preg_match('/^[\d]+\.[\d]+$/', $valElement)) {
		$isAllFloat = false;
	    } else {
		$containsFloat = true;
		continue;
	    }
	    if (!is_int($valElement) && !preg_match('/^[\d]+$/', $valElement)) {
		$isAllInt = false;
	    } else {
		$containsInt = true;
		continue;
	    }
	    $containsString = true;
	}

	if ($isAllFloat) {
	    return 'float';
	}
	if ($isAllInt) {
	    return 'integer';
	}

	if ($containsInt && !$containsString) {
	    return 'integer';
	}
	return 'string';
    }

    /**
     * Writes a new key for the in memory sql query cache
     *
     * @param string $sql SQL query
     * @param mixed $data result of $sql query
     * @param array $params query params bound as values
     * @return void
     */
    protected function _writeQueryCache($sql, $data, $params = array()) {
	if (preg_match('/^\s*select/i', $sql)) {
	    $this->_queryCache[$sql][serialize($params)] = $data;
	}
    }

    /**
     * Returns the result for a sql query if it is already cached
     *
     * @param string $sql SQL query
     * @param array $params query params bound as values
     * @return mixed results for query if it is cached, false otherwise
     */
    public function getQueryCache($sql, $params = array()) {
	if (isset($this->_queryCache[$sql]) && preg_match('/^\s*select/i', $sql)) {
	    $serialized = serialize($params);
	    if (isset($this->_queryCache[$sql][$serialized])) {
		return $this->_queryCache[$sql][$serialized];
	    }
	}
	return false;
    }

    /**
     * Used for storing in cache the results of the in-memory methodCache
     *
     */
    public function __destruct() {
	if ($this->_methodCacheChange) {
	    Cache::write('method_cache', self::$methodCache, '_cake_core_');
	}
    }

}<|MERGE_RESOLUTION|>--- conflicted
+++ resolved
@@ -1,5 +1,4 @@
 <?php
-
 /**
  * Dbo Source
  *
@@ -18,6 +17,7 @@
  * @since         CakePHP(tm) v 0.10.0.1076
  * @license       http://www.opensource.org/licenses/mit-license.php MIT License
  */
+
 App::uses('DataSource', 'Model/Datasource');
 App::uses('String', 'Utility');
 App::uses('View', 'View');
@@ -31,2448 +31,1019 @@
  */
 class DboSource extends DataSource {
 
-    /**
-     * Description string for this Database Data Source.
-     *
-     * @var string
-     */
-    public $description = "Database Data Source";
-
-    /**
-     * index definition, standard cake, primary, index, unique
-     *
-     * @var array
-     */
-    public $index = array('PRI' => 'primary', 'MUL' => 'index', 'UNI' => 'unique');
-
-    /**
-     * Database keyword used to assign aliases to identifiers.
-     *
-     * @var string
-     */
-    public $alias = 'AS ';
-
-    /**
-     * Caches result from query parsing operations. Cached results for both DboSource::name() and
-     * DboSource::conditions() will be stored here. Method caching uses `md5()`. If you have
-     * problems with collisions, set DboSource::$cacheMethods to false.
-     *
-     * @var array
-     */
-    public static $methodCache = array();
-
-    /**
-     * Whether or not to cache the results of DboSource::name() and DboSource::conditions()
-     * into the memory cache. Set to false to disable the use of the memory cache.
-     *
-     * @var boolean
-     */
-    public $cacheMethods = true;
-
-    /**
-     * Flag to support nested transactions. If it is set to false, you will be able to use
-     * the transaction methods (begin/commit/rollback), but just the global transaction will
-     * be executed.
-     *
-     * @var boolean
-     */
-    public $useNestedTransactions = false;
-
-    /**
-     * Print full query debug info?
-     *
-     * @var boolean
-     */
-    public $fullDebug = false;
-
-    /**
-     * String to hold how many rows were affected by the last SQL operation.
-     *
-     * @var string
-     */
-    public $affected = null;
-
-    /**
-     * Number of rows in current resultset
-     *
-     * @var integer
-     */
-    public $numRows = null;
-
-    /**
-     * Time the last query took
-     *
-     * @var integer
-     */
-    public $took = null;
-
-    /**
-     * Result
-     *
-     * @var array
-     */
-    protected $_result = null;
-
-    /**
-     * Queries count.
-     *
-     * @var integer
-     */
-    protected $_queriesCnt = 0;
-
-    /**
-     * Total duration of all queries.
-     *
-     * @var integer
-     */
-    protected $_queriesTime = null;
-
-    /**
-     * Log of queries executed by this DataSource
-     *
-     * @var array
-     */
-    protected $_queriesLog = array();
-
-    /**
-     * Maximum number of items in query log
-     *
-     * This is to prevent query log taking over too much memory.
-     *
-     * @var integer Maximum number of queries in the queries log.
-     */
-    protected $_queriesLogMax = 200;
-
-    /**
-     * Caches serialized results of executed queries
-     *
-     * @var array Cache of results from executed sql queries.
-     */
-    protected $_queryCache = array();
-
-    /**
-     * A reference to the physical connection of this DataSource
-     *
-     * @var array
-     */
-    protected $_connection = null;
-
-    /**
-     * The DataSource configuration key name
-     *
-     * @var string
-     */
-    public $configKeyName = null;
-
-    /**
-     * The starting character that this DataSource uses for quoted identifiers.
-     *
-     * @var string
-     */
-    public $startQuote = null;
-
-    /**
-     * The ending character that this DataSource uses for quoted identifiers.
-     *
-     * @var string
-     */
-    public $endQuote = null;
-
-    /**
-     * The set of valid SQL operations usable in a WHERE statement
-     *
-     * @var array
-     */
-    protected $_sqlOps = array('like', 'ilike', 'or', 'not', 'in', 'between', 'regexp', 'similar to');
-
-    /**
-     * Indicates the level of nested transactions
-     *
-     * @var integer
-     */
-    protected $_transactionNesting = 0;
-
-    /**
-     * Default fields that are used by the DBO
-     *
-     * @var array
-     */
-    protected $_queryDefaults = array(
-	'conditions' => array(),
-	'fields' => null,
-	'table' => null,
-	'alias' => null,
-	'order' => null,
-	'limit' => null,
-	'joins' => array(),
-	'group' => null,
-	'offset' => null
-    );
-
-    /**
-     * Separator string for virtualField composition
-     *
-     * @var string
-     */
-    public $virtualFieldSeparator = '__';
-
-    /**
-     * List of table engine specific parameters used on table creating
-     *
-     * @var array
-     */
-    public $tableParameters = array();
-
-    /**
-     * List of engine specific additional field parameters used on table creating
-     *
-     * @var array
-     */
-    public $fieldParameters = array();
-
-    /**
-     * Indicates whether there was a change on the cached results on the methods of this class
-     * This will be used for storing in a more persistent cache
-     *
-     * @var boolean
-     */
-    protected $_methodCacheChange = false;
-
-    /**
-     * Constructor
-     *
-     * @param array $config Array of configuration information for the Datasource.
-     * @param boolean $autoConnect Whether or not the datasource should automatically connect.
-     * @throws MissingConnectionException when a connection cannot be made.
-     */
-    public function __construct($config = null, $autoConnect = true) {
-	if (!isset($config['prefix'])) {
-	    $config['prefix'] = '';
-	}
-	parent::__construct($config);
-	$this->fullDebug = Configure::read('debug') > 1;
-	if (!$this->enabled()) {
-	    throw new MissingConnectionException(array(
-		'class' => get_class($this),
-		'message' => __d('cake_dev', 'Selected driver is not enabled'),
-		'enabled' => false
-	    ));
-	}
-	if ($autoConnect) {
-	    $this->connect();
-	}
-    }
-
-    /**
-     * Reconnects to database server with optional new settings
-     *
-     * @param array $config An array defining the new configuration settings
-     * @return boolean True on success, false on failure
-     */
-    public function reconnect($config = array()) {
-	$this->disconnect();
-	$this->setConfig($config);
-	$this->_sources = null;
-
-	return $this->connect();
-    }
-
-    /**
-     * Disconnects from database.
-     *
-     * @return boolean Always true
-     */
-    public function disconnect() {
-	if ($this->_result instanceof PDOStatement) {
-	    $this->_result->closeCursor();
-	}
-	unset($this->_connection);
-	$this->connected = false;
-	return true;
-    }
-
-    /**
-     * Get the underlying connection object.
-     *
-     * @return PDO
-     */
-    public function getConnection() {
-	return $this->_connection;
-    }
-
-    /**
-     * Gets the version string of the database server
-     *
-     * @return string The database version
-     */
-    public function getVersion() {
-	return $this->_connection->getAttribute(PDO::ATTR_SERVER_VERSION);
-    }
-
-    /**
-     * Returns a quoted and escaped string of $data for use in an SQL statement.
-     *
-     * @param string $data String to be prepared for use in an SQL statement
-     * @param string $column The column into which this data will be inserted
-     * @return string Quoted and escaped data
-     */
-    public function value($data, $column = null) {
-	if (is_array($data) && !empty($data)) {
-	    return array_map(
-			    array(&$this, 'value'), $data, array_fill(0, count($data), $column)
-	    );
-	} elseif (is_object($data) && isset($data->type, $data->value)) {
-	    if ($data->type === 'identifier') {
-		return $this->name($data->value);
-	    } elseif ($data->type === 'expression') {
-		return $data->value;
-	    }
-	} elseif (in_array($data, array('{$__cakeID__$}', '{$__cakeForeignKey__$}'), true)) {
-	    return $data;
-	}
-
-	if ($data === null || (is_array($data) && empty($data))) {
-	    return 'NULL';
-	}
-
-	if (empty($column)) {
-	    $column = $this->introspectType($data);
-	}
-
-	switch ($column) {
-	    case 'binary':
-		return $this->_connection->quote($data, PDO::PARAM_LOB);
-	    case 'boolean':
-		return $this->_connection->quote($this->boolean($data, true), PDO::PARAM_BOOL);
-	    case 'string':
-	    case 'text':
-		return $this->_connection->quote($data, PDO::PARAM_STR);
-	    default:
-		if ($data === '') {
-		    return 'NULL';
-		}
-		if (is_float($data)) {
-		    return str_replace(',', '.', strval($data));
-		}
-		if ((is_int($data) || $data === '0') || (
-			is_numeric($data) && strpos($data, ',') === false &&
-			$data[0] != '0' && strpos($data, 'e') === false)
-		) {
-		    return $data;
-		}
-		return $this->_connection->quote($data);
-	}
-    }
-
-    /**
-     * Returns an object to represent a database identifier in a query. Expression objects
-     * are not sanitized or escaped.
-     *
-     * @param string $identifier A SQL expression to be used as an identifier
-     * @return stdClass An object representing a database identifier to be used in a query
-     */
-    public function identifier($identifier) {
-	$obj = new stdClass();
-	$obj->type = 'identifier';
-	$obj->value = $identifier;
-	return $obj;
-    }
-
-    /**
-     * Returns an object to represent a database expression in a query. Expression objects
-     * are not sanitized or escaped.
-     *
-     * @param string $expression An arbitrary SQL expression to be inserted into a query.
-     * @return stdClass An object representing a database expression to be used in a query
-     */
-    public function expression($expression) {
-	$obj = new stdClass();
-	$obj->type = 'expression';
-	$obj->value = $expression;
-	return $obj;
-    }
-
-    /**
-     * Executes given SQL statement.
-     *
-     * @param string $sql SQL statement
-     * @param array $params Additional options for the query.
-     * @return boolean
-     */
-    public function rawQuery($sql, $params = array()) {
-	$this->took = $this->numRows = false;
-	return $this->execute($sql, $params);
-    }
-
-    /**
-     * Queries the database with given SQL statement, and obtains some metadata about the result
-     * (rows affected, timing, any errors, number of rows in resultset). The query is also logged.
-     * If Configure::read('debug') is set, the log is shown all the time, else it is only shown on errors.
-     *
-     * ### Options
-     *
-     * - log - Whether or not the query should be logged to the memory log.
-     *
-     * @param string $sql SQL statement
-     * @param array $options
-     * @param array $params values to be bound to the query
-     * @return mixed Resource or object representing the result set, or false on failure
-     */
-    public function execute($sql, $options = array(), $params = array()) {
-	$options += array('log' => $this->fullDebug);
-
-	$t = microtime(true);
-	$this->_result = $this->_execute($sql, $params);
-
-	if ($options['log']) {
-	    $this->took = round((microtime(true) - $t) * 1000, 0);
-	    $this->numRows = $this->affected = $this->lastAffected();
-	    $this->logQuery($sql, $params);
-	}
-
-	return $this->_result;
-    }
-
-    /**
-     * Executes given SQL statement.
-     *
-     * @param string $sql SQL statement
-     * @param array $params list of params to be bound to query
-     * @param array $prepareOptions Options to be used in the prepare statement
-     * @return mixed PDOStatement if query executes with no problem, true as the result of a successful, false on error
-     * query returning no rows, such as a CREATE statement, false otherwise
-     * @throws PDOException
-     */
-    protected function _execute($sql, $params = array(), $prepareOptions = array()) {
-	$sql = trim($sql);
-	if (preg_match('/^(?:CREATE|ALTER|DROP)\s+(?:TABLE|INDEX)/i', $sql)) {
-	    $statements = array_filter(explode(';', $sql));
-	    if (count($statements) > 1) {
-		$result = array_map(array($this, '_execute'), $statements);
-		return array_search(false, $result) === false;
-	    }
-	}
-
-	try {
-	    $query = $this->_connection->prepare($sql, $prepareOptions);
-	    $query->setFetchMode(PDO::FETCH_LAZY);
-	    if (!$query->execute($params)) {
-		$this->_results = $query;
-		$query->closeCursor();
+/**
+ * Description string for this Database Data Source.
+ *
+ * @var string
+ */
+	public $description = "Database Data Source";
+
+/**
+ * index definition, standard cake, primary, index, unique
+ *
+ * @var array
+ */
+	public $index = array('PRI' => 'primary', 'MUL' => 'index', 'UNI' => 'unique');
+
+/**
+ * Database keyword used to assign aliases to identifiers.
+ *
+ * @var string
+ */
+	public $alias = 'AS ';
+
+/**
+ * Caches result from query parsing operations. Cached results for both DboSource::name() and
+ * DboSource::conditions() will be stored here. Method caching uses `md5()`. If you have
+ * problems with collisions, set DboSource::$cacheMethods to false.
+ *
+ * @var array
+ */
+	public static $methodCache = array();
+
+/**
+ * Whether or not to cache the results of DboSource::name() and DboSource::conditions()
+ * into the memory cache. Set to false to disable the use of the memory cache.
+ *
+ * @var boolean
+ */
+	public $cacheMethods = true;
+
+/**
+ * Flag to support nested transactions. If it is set to false, you will be able to use
+ * the transaction methods (begin/commit/rollback), but just the global transaction will
+ * be executed.
+ *
+ * @var boolean
+ */
+	public $useNestedTransactions = false;
+
+/**
+ * Print full query debug info?
+ *
+ * @var boolean
+ */
+	public $fullDebug = false;
+
+/**
+ * String to hold how many rows were affected by the last SQL operation.
+ *
+ * @var string
+ */
+	public $affected = null;
+
+/**
+ * Number of rows in current resultset
+ *
+ * @var integer
+ */
+	public $numRows = null;
+
+/**
+ * Time the last query took
+ *
+ * @var integer
+ */
+	public $took = null;
+
+/**
+ * Result
+ *
+ * @var array
+ */
+	protected $_result = null;
+
+/**
+ * Queries count.
+ *
+ * @var integer
+ */
+	protected $_queriesCnt = 0;
+
+/**
+ * Total duration of all queries.
+ *
+ * @var integer
+ */
+	protected $_queriesTime = null;
+
+/**
+ * Log of queries executed by this DataSource
+ *
+ * @var array
+ */
+	protected $_queriesLog = array();
+
+/**
+ * Maximum number of items in query log
+ *
+ * This is to prevent query log taking over too much memory.
+ *
+ * @var integer Maximum number of queries in the queries log.
+ */
+	protected $_queriesLogMax = 200;
+
+/**
+ * Caches serialized results of executed queries
+ *
+ * @var array Cache of results from executed sql queries.
+ */
+	protected $_queryCache = array();
+
+/**
+ * A reference to the physical connection of this DataSource
+ *
+ * @var array
+ */
+	protected $_connection = null;
+
+/**
+ * The DataSource configuration key name
+ *
+ * @var string
+ */
+	public $configKeyName = null;
+
+/**
+ * The starting character that this DataSource uses for quoted identifiers.
+ *
+ * @var string
+ */
+	public $startQuote = null;
+
+/**
+ * The ending character that this DataSource uses for quoted identifiers.
+ *
+ * @var string
+ */
+	public $endQuote = null;
+
+/**
+ * The set of valid SQL operations usable in a WHERE statement
+ *
+ * @var array
+ */
+	protected $_sqlOps = array('like', 'ilike', 'or', 'not', 'in', 'between', 'regexp', 'similar to');
+
+/**
+ * Indicates the level of nested transactions
+ *
+ * @var integer
+ */
+	protected $_transactionNesting = 0;
+
+/**
+ * Default fields that are used by the DBO
+ *
+ * @var array
+ */
+	protected $_queryDefaults = array(
+		'conditions' => array(),
+		'fields' => null,
+		'table' => null,
+		'alias' => null,
+		'order' => null,
+		'limit' => null,
+		'joins' => array(),
+		'group' => null,
+		'offset' => null
+	);
+
+/**
+ * Separator string for virtualField composition
+ *
+ * @var string
+ */
+	public $virtualFieldSeparator = '__';
+
+/**
+ * List of table engine specific parameters used on table creating
+ *
+ * @var array
+ */
+	public $tableParameters = array();
+
+/**
+ * List of engine specific additional field parameters used on table creating
+ *
+ * @var array
+ */
+	public $fieldParameters = array();
+
+/**
+ * Indicates whether there was a change on the cached results on the methods of this class
+ * This will be used for storing in a more persistent cache
+ *
+ * @var boolean
+ */
+	protected $_methodCacheChange = false;
+
+/**
+ * Constructor
+ *
+ * @param array $config Array of configuration information for the Datasource.
+ * @param boolean $autoConnect Whether or not the datasource should automatically connect.
+ * @throws MissingConnectionException when a connection cannot be made.
+ */
+	public function __construct($config = null, $autoConnect = true) {
+		if (!isset($config['prefix'])) {
+			$config['prefix'] = '';
+		}
+		parent::__construct($config);
+		$this->fullDebug = Configure::read('debug') > 1;
+		if (!$this->enabled()) {
+			throw new MissingConnectionException(array(
+				'class' => get_class($this),
+				'message' => __d('cake_dev', 'Selected driver is not enabled'),
+				'enabled' => false
+			));
+		}
+		if ($autoConnect) {
+			$this->connect();
+		}
+	}
+
+/**
+ * Reconnects to database server with optional new settings
+ *
+ * @param array $config An array defining the new configuration settings
+ * @return boolean True on success, false on failure
+ */
+	public function reconnect($config = array()) {
+		$this->disconnect();
+		$this->setConfig($config);
+		$this->_sources = null;
+
+		return $this->connect();
+	}
+
+/**
+ * Disconnects from database.
+ *
+ * @return boolean Always true
+ */
+	public function disconnect() {
+		if ($this->_result instanceof PDOStatement) {
+			$this->_result->closeCursor();
+		}
+		unset($this->_connection);
+		$this->connected = false;
+		return true;
+	}
+
+/**
+ * Get the underlying connection object.
+ *
+ * @return PDO
+ */
+	public function getConnection() {
+		return $this->_connection;
+	}
+
+/**
+ * Gets the version string of the database server
+ *
+ * @return string The database version
+ */
+	public function getVersion() {
+		return $this->_connection->getAttribute(PDO::ATTR_SERVER_VERSION);
+	}
+
+/**
+ * Returns a quoted and escaped string of $data for use in an SQL statement.
+ *
+ * @param string $data String to be prepared for use in an SQL statement
+ * @param string $column The column into which this data will be inserted
+ * @return string Quoted and escaped data
+ */
+	public function value($data, $column = null) {
+		if (is_array($data) && !empty($data)) {
+			return array_map(
+				array(&$this, 'value'),
+				$data, array_fill(0, count($data), $column)
+			);
+		} elseif (is_object($data) && isset($data->type, $data->value)) {
+			if ($data->type === 'identifier') {
+				return $this->name($data->value);
+			} elseif ($data->type === 'expression') {
+				return $data->value;
+			}
+		} elseif (in_array($data, array('{$__cakeID__$}', '{$__cakeForeignKey__$}'), true)) {
+			return $data;
+		}
+
+		if ($data === null || (is_array($data) && empty($data))) {
+			return 'NULL';
+		}
+
+		if (empty($column)) {
+			$column = $this->introspectType($data);
+		}
+
+		switch ($column) {
+			case 'binary':
+				return $this->_connection->quote($data, PDO::PARAM_LOB);
+			case 'boolean':
+				return $this->_connection->quote($this->boolean($data, true), PDO::PARAM_BOOL);
+			case 'string':
+			case 'text':
+				return $this->_connection->quote($data, PDO::PARAM_STR);
+			default:
+				if ($data === '') {
+					return 'NULL';
+				}
+				if (is_float($data)) {
+					return str_replace(',', '.', strval($data));
+				}
+				if ((is_int($data) || $data === '0') || (
+					is_numeric($data) && strpos($data, ',') === false &&
+					$data[0] != '0' && strpos($data, 'e') === false)
+				) {
+					return $data;
+				}
+				return $this->_connection->quote($data);
+		}
+	}
+
+/**
+ * Returns an object to represent a database identifier in a query. Expression objects
+ * are not sanitized or escaped.
+ *
+ * @param string $identifier A SQL expression to be used as an identifier
+ * @return stdClass An object representing a database identifier to be used in a query
+ */
+	public function identifier($identifier) {
+		$obj = new stdClass();
+		$obj->type = 'identifier';
+		$obj->value = $identifier;
+		return $obj;
+	}
+
+/**
+ * Returns an object to represent a database expression in a query. Expression objects
+ * are not sanitized or escaped.
+ *
+ * @param string $expression An arbitrary SQL expression to be inserted into a query.
+ * @return stdClass An object representing a database expression to be used in a query
+ */
+	public function expression($expression) {
+		$obj = new stdClass();
+		$obj->type = 'expression';
+		$obj->value = $expression;
+		return $obj;
+	}
+
+/**
+ * Executes given SQL statement.
+ *
+ * @param string $sql SQL statement
+ * @param array $params Additional options for the query.
+ * @return boolean
+ */
+	public function rawQuery($sql, $params = array()) {
+		$this->took = $this->numRows = false;
+		return $this->execute($sql, $params);
+	}
+
+/**
+ * Queries the database with given SQL statement, and obtains some metadata about the result
+ * (rows affected, timing, any errors, number of rows in resultset). The query is also logged.
+ * If Configure::read('debug') is set, the log is shown all the time, else it is only shown on errors.
+ *
+ * ### Options
+ *
+ * - log - Whether or not the query should be logged to the memory log.
+ *
+ * @param string $sql SQL statement
+ * @param array $options
+ * @param array $params values to be bound to the query
+ * @return mixed Resource or object representing the result set, or false on failure
+ */
+	public function execute($sql, $options = array(), $params = array()) {
+		$options += array('log' => $this->fullDebug);
+
+		$t = microtime(true);
+		$this->_result = $this->_execute($sql, $params);
+
+		if ($options['log']) {
+			$this->took = round((microtime(true) - $t) * 1000, 0);
+			$this->numRows = $this->affected = $this->lastAffected();
+			$this->logQuery($sql, $params);
+		}
+
+		return $this->_result;
+	}
+
+/**
+ * Executes given SQL statement.
+ *
+ * @param string $sql SQL statement
+ * @param array $params list of params to be bound to query
+ * @param array $prepareOptions Options to be used in the prepare statement
+ * @return mixed PDOStatement if query executes with no problem, true as the result of a successful, false on error
+ * query returning no rows, such as a CREATE statement, false otherwise
+ * @throws PDOException
+ */
+	protected function _execute($sql, $params = array(), $prepareOptions = array()) {
+		$sql = trim($sql);
+		if (preg_match('/^(?:CREATE|ALTER|DROP)\s+(?:TABLE|INDEX)/i', $sql)) {
+			$statements = array_filter(explode(';', $sql));
+			if (count($statements) > 1) {
+				$result = array_map(array($this, '_execute'), $statements);
+				return array_search(false, $result) === false;
+			}
+		}
+
+		try {
+			$query = $this->_connection->prepare($sql, $prepareOptions);
+			$query->setFetchMode(PDO::FETCH_LAZY);
+			if (!$query->execute($params)) {
+				$this->_results = $query;
+				$query->closeCursor();
+				return false;
+			}
+			if (!$query->columnCount()) {
+				$query->closeCursor();
+				if (!$query->rowCount()) {
+					return true;
+				}
+			}
+			return $query;
+		} catch (PDOException $e) {
+			if (isset($query->queryString)) {
+				$e->queryString = $query->queryString;
+			} else {
+				$e->queryString = $sql;
+			}
+			throw $e;
+		}
+	}
+
+/**
+ * Returns a formatted error message from previous database operation.
+ *
+ * @param PDOStatement $query the query to extract the error from if any
+ * @return string Error message with error number
+ */
+	public function lastError(PDOStatement $query = null) {
+		if ($query) {
+			$error = $query->errorInfo();
+		} else {
+			$error = $this->_connection->errorInfo();
+		}
+		if (empty($error[2])) {
+			return null;
+		}
+		return $error[1] . ': ' . $error[2];
+	}
+
+/**
+ * Returns number of affected rows in previous database operation. If no previous operation exists,
+ * this returns false.
+ *
+ * @param mixed $source
+ * @return integer Number of affected rows
+ */
+	public function lastAffected($source = null) {
+		if ($this->hasResult()) {
+			return $this->_result->rowCount();
+		}
+		return 0;
+	}
+
+/**
+ * Returns number of rows in previous resultset. If no previous resultset exists,
+ * this returns false.
+ *
+ * @param mixed $source Not used
+ * @return integer Number of rows in resultset
+ */
+	public function lastNumRows($source = null) {
+		return $this->lastAffected();
+	}
+
+/**
+ * DataSource Query abstraction
+ *
+ * @return resource Result resource identifier.
+ */
+	public function query() {
+		$args = func_get_args();
+		$fields = null;
+		$order = null;
+		$limit = null;
+		$page = null;
+		$recursive = null;
+
+		if (count($args) === 1) {
+			return $this->fetchAll($args[0]);
+		} elseif (count($args) > 1 && (strpos($args[0], 'findBy') === 0 || strpos($args[0], 'findAllBy') === 0)) {
+			$params = $args[1];
+
+			if (substr($args[0], 0, 6) === 'findBy') {
+				$all = false;
+				$field = Inflector::underscore(substr($args[0], 6));
+			} else {
+				$all = true;
+				$field = Inflector::underscore(substr($args[0], 9));
+			}
+
+			$or = (strpos($field, '_or_') !== false);
+			if ($or) {
+				$field = explode('_or_', $field);
+			} else {
+				$field = explode('_and_', $field);
+			}
+			$off = count($field) - 1;
+
+			if (isset($params[1 + $off])) {
+				$fields = $params[1 + $off];
+			}
+
+			if (isset($params[2 + $off])) {
+				$order = $params[2 + $off];
+			}
+
+			if (!array_key_exists(0, $params)) {
+				return false;
+			}
+
+			$c = 0;
+			$conditions = array();
+
+			foreach ($field as $f) {
+				$conditions[$args[2]->alias . '.' . $f] = $params[$c++];
+			}
+
+			if ($or) {
+				$conditions = array('OR' => $conditions);
+			}
+
+			if ($all) {
+				if (isset($params[3 + $off])) {
+					$limit = $params[3 + $off];
+				}
+
+				if (isset($params[4 + $off])) {
+					$page = $params[4 + $off];
+				}
+
+				if (isset($params[5 + $off])) {
+					$recursive = $params[5 + $off];
+				}
+				return $args[2]->find('all', compact('conditions', 'fields', 'order', 'limit', 'page', 'recursive'));
+			}
+			if (isset($params[3 + $off])) {
+				$recursive = $params[3 + $off];
+			}
+			return $args[2]->find('first', compact('conditions', 'fields', 'order', 'recursive'));
+		}
+		if (isset($args[1]) && $args[1] === true) {
+			return $this->fetchAll($args[0], true);
+		} elseif (isset($args[1]) && !is_array($args[1])) {
+			return $this->fetchAll($args[0], false);
+		} elseif (isset($args[1]) && is_array($args[1])) {
+			if (isset($args[2])) {
+				$cache = $args[2];
+			} else {
+				$cache = true;
+			}
+			return $this->fetchAll($args[0], $args[1], array('cache' => $cache));
+		}
+	}
+
+/**
+ * Returns a row from current resultset as an array
+ *
+ * @param string $sql Some SQL to be executed.
+ * @return array The fetched row as an array
+ */
+	public function fetchRow($sql = null) {
+		if (is_string($sql) && strlen($sql) > 5 && !$this->execute($sql)) {
+			return null;
+		}
+
+		if ($this->hasResult()) {
+			$this->resultSet($this->_result);
+			$resultRow = $this->fetchResult();
+			if (isset($resultRow[0])) {
+				$this->fetchVirtualField($resultRow);
+			}
+			return $resultRow;
+		}
+		return null;
+	}
+
+/**
+ * Returns an array of all result rows for a given SQL query.
+ * Returns false if no rows matched.
+ *
+ * ### Options
+ *
+ * - `cache` - Returns the cached version of the query, if exists and stores the result in cache.
+ *   This is a non-persistent cache, and only lasts for a single request. This option
+ *   defaults to true. If you are directly calling this method, you can disable caching
+ *   by setting $options to `false`
+ *
+ * @param string $sql SQL statement
+ * @param array $params parameters to be bound as values for the SQL statement
+ * @param array $options additional options for the query.
+ * @return boolean|array Array of resultset rows, or false if no rows matched
+ */
+	public function fetchAll($sql, $params = array(), $options = array()) {
+		if (is_string($options)) {
+			$options = array('modelName' => $options);
+		}
+		if (is_bool($params)) {
+			$options['cache'] = $params;
+			$params = array();
+		}
+		$options += array('cache' => true);
+		$cache = $options['cache'];
+		if ($cache && ($cached = $this->getQueryCache($sql, $params)) !== false) {
+			return $cached;
+		}
+		if ($result = $this->execute($sql, array(), $params)) {
+			$out = array();
+
+			if ($this->hasResult()) {
+				$first = $this->fetchRow();
+				if ($first) {
+					$out[] = $first;
+				}
+				while ($item = $this->fetchResult()) {
+					if (isset($item[0])) {
+						$this->fetchVirtualField($item);
+					}
+					$out[] = $item;
+				}
+			}
+
+			if (!is_bool($result) && $cache) {
+				$this->_writeQueryCache($sql, $out, $params);
+			}
+
+			if (empty($out) && is_bool($this->_result)) {
+				return $this->_result;
+			}
+			return $out;
+		}
 		return false;
-	    }
-	    if (!$query->columnCount()) {
-		$query->closeCursor();
-		if (!$query->rowCount()) {
-		    return true;
-		}
-	    }
-	    return $query;
-	} catch (PDOException $e) {
-	    if (isset($query->queryString)) {
-		$e->queryString = $query->queryString;
-	    } else {
-		$e->queryString = $sql;
-	    }
-	    throw $e;
-	}
-    }
-
-    /**
-     * Returns a formatted error message from previous database operation.
-     *
-     * @param PDOStatement $query the query to extract the error from if any
-     * @return string Error message with error number
-     */
-    public function lastError(PDOStatement $query = null) {
-	if ($query) {
-	    $error = $query->errorInfo();
-	} else {
-	    $error = $this->_connection->errorInfo();
-	}
-	if (empty($error[2])) {
-	    return null;
-	}
-	return $error[1] . ': ' . $error[2];
-    }
-
-    /**
-     * Returns number of affected rows in previous database operation. If no previous operation exists,
-     * this returns false.
-     *
-     * @param mixed $source
-     * @return integer Number of affected rows
-     */
-    public function lastAffected($source = null) {
-	if ($this->hasResult()) {
-	    return $this->_result->rowCount();
-	}
-	return 0;
-    }
-
-    /**
-     * Returns number of rows in previous resultset. If no previous resultset exists,
-     * this returns false.
-     *
-     * @param mixed $source Not used
-     * @return integer Number of rows in resultset
-     */
-    public function lastNumRows($source = null) {
-	return $this->lastAffected();
-    }
-
-    /**
-     * DataSource Query abstraction
-     *
-     * @return resource Result resource identifier.
-     */
-    public function query() {
-	$args = func_get_args();
-	$fields = null;
-	$order = null;
-	$limit = null;
-	$page = null;
-	$recursive = null;
-
-	if (count($args) === 1) {
-	    return $this->fetchAll($args[0]);
-	} elseif (count($args) > 1 && (strpos($args[0], 'findBy') === 0 || strpos($args[0], 'findAllBy') === 0)) {
-	    $params = $args[1];
-
-	    if (substr($args[0], 0, 6) === 'findBy') {
-		$all = false;
-		$field = Inflector::underscore(substr($args[0], 6));
-	    } else {
-		$all = true;
-		$field = Inflector::underscore(substr($args[0], 9));
-	    }
-
-	    $or = (strpos($field, '_or_') !== false);
-	    if ($or) {
-		$field = explode('_or_', $field);
-	    } else {
-		$field = explode('_and_', $field);
-	    }
-	    $off = count($field) - 1;
-
-	    if (isset($params[1 + $off])) {
-		$fields = $params[1 + $off];
-	    }
-
-	    if (isset($params[2 + $off])) {
-		$order = $params[2 + $off];
-	    }
-
-	    if (!array_key_exists(0, $params)) {
+	}
+
+/**
+ * Fetches the next row from the current result set
+ *
+ * @return boolean
+ */
+	public function fetchResult() {
 		return false;
-	    }
-
-	    $c = 0;
-	    $conditions = array();
-
-	    foreach ($field as $f) {
-		$conditions[$args[2]->alias . '.' . $f] = $params[$c++];
-	    }
-
-	    if ($or) {
-		$conditions = array('OR' => $conditions);
-	    }
-
-	    if ($all) {
-		if (isset($params[3 + $off])) {
-		    $limit = $params[3 + $off];
-		}
-
-		if (isset($params[4 + $off])) {
-		    $page = $params[4 + $off];
-		}
-
-		if (isset($params[5 + $off])) {
-		    $recursive = $params[5 + $off];
-		}
-		return $args[2]->find('all', compact('conditions', 'fields', 'order', 'limit', 'page', 'recursive'));
-	    }
-	    if (isset($params[3 + $off])) {
-		$recursive = $params[3 + $off];
-	    }
-	    return $args[2]->find('first', compact('conditions', 'fields', 'order', 'recursive'));
-	}
-	if (isset($args[1]) && $args[1] === true) {
-	    return $this->fetchAll($args[0], true);
-	} elseif (isset($args[1]) && !is_array($args[1])) {
-	    return $this->fetchAll($args[0], false);
-	} elseif (isset($args[1]) && is_array($args[1])) {
-	    if (isset($args[2])) {
-		$cache = $args[2];
-	    } else {
-		$cache = true;
-	    }
-	    return $this->fetchAll($args[0], $args[1], array('cache' => $cache));
-	}
-    }
-
-    /**
-     * Returns a row from current resultset as an array
-     *
-     * @param string $sql Some SQL to be executed.
-     * @return array The fetched row as an array
-     */
-    public function fetchRow($sql = null) {
-	if (is_string($sql) && strlen($sql) > 5 && !$this->execute($sql)) {
-	    return null;
-	}
-
-	if ($this->hasResult()) {
-	    $this->resultSet($this->_result);
-	    $resultRow = $this->fetchResult();
-	    if (isset($resultRow[0])) {
-		$this->fetchVirtualField($resultRow);
-	    }
-	    return $resultRow;
-	}
-	return null;
-    }
-
-    /**
-     * Returns an array of all result rows for a given SQL query.
-     * Returns false if no rows matched.
-     *
-     * ### Options
-     *
-     * - `cache` - Returns the cached version of the query, if exists and stores the result in cache.
-     *   This is a non-persistent cache, and only lasts for a single request. This option
-     *   defaults to true. If you are directly calling this method, you can disable caching
-     *   by setting $options to `false`
-     *
-     * @param string $sql SQL statement
-     * @param array $params parameters to be bound as values for the SQL statement
-     * @param array $options additional options for the query.
-     * @return boolean|array Array of resultset rows, or false if no rows matched
-     */
-    public function fetchAll($sql, $params = array(), $options = array()) {
-	if (is_string($options)) {
-	    $options = array('modelName' => $options);
-	}
-	if (is_bool($params)) {
-	    $options['cache'] = $params;
-	    $params = array();
-	}
-	$options += array('cache' => true);
-	$cache = $options['cache'];
-	if ($cache && ($cached = $this->getQueryCache($sql, $params)) !== false) {
-	    return $cached;
-	}
-	if ($result = $this->execute($sql, array(), $params)) {
-	    $out = array();
-
-	    if ($this->hasResult()) {
-		$first = $this->fetchRow();
-		if ($first) {
-		    $out[] = $first;
-		}
-		while ($item = $this->fetchResult()) {
-		    if (isset($item[0])) {
-			$this->fetchVirtualField($item);
-		    }
-		    $out[] = $item;
-		}
-	    }
-
-	    if (!is_bool($result) && $cache) {
-		$this->_writeQueryCache($sql, $out, $params);
-	    }
-
-	    if (empty($out) && is_bool($this->_result)) {
-		return $this->_result;
-	    }
-	    return $out;
-	}
-	return false;
-    }
-
-    /**
-     * Fetches the next row from the current result set
-     *
-     * @return boolean
-     */
-    public function fetchResult() {
-	return false;
-    }
-
-    /**
-     * Modifies $result array to place virtual fields in model entry where they belongs to
-     *
-     * @param array $result Reference to the fetched row
-     * @return void
-     */
-    public function fetchVirtualField(&$result) {
-	if (isset($result[0]) && is_array($result[0])) {
-	    foreach ($result[0] as $field => $value) {
-		if (strpos($field, $this->virtualFieldSeparator) === false) {
-		    continue;
-		}
-		list($alias, $virtual) = explode($this->virtualFieldSeparator, $field);
-
-		if (!ClassRegistry::isKeySet($alias)) {
-		    return;
-		}
-		$model = ClassRegistry::getObject($alias);
-		if ($model->isVirtualField($virtual)) {
-		    $result[$alias][$virtual] = $value;
-		    unset($result[0][$field]);
-		}
-	    }
-	    if (empty($result[0])) {
-		unset($result[0]);
-	    }
-	}
-    }
-
-    /**
-     * Returns a single field of the first of query results for a given SQL query, or false if empty.
-     *
-     * @param string $name Name of the field
-     * @param string $sql SQL query
-     * @return mixed Value of field read.
-     */
-    public function field($name, $sql) {
-	$data = $this->fetchRow($sql);
-	if (empty($data[$name])) {
-	    return false;
-	}
-	return $data[$name];
-    }
-
-    /**
-     * Empties the method caches.
-     * These caches are used by DboSource::name() and DboSource::conditions()
-     *
-     * @return void
-     */
-    public function flushMethodCache() {
-	$this->_methodCacheChange = true;
-	self::$methodCache = array();
-    }
-
-    /**
-     * Cache a value into the methodCaches. Will respect the value of DboSource::$cacheMethods.
-     * Will retrieve a value from the cache if $value is null.
-     *
-     * If caching is disabled and a write is attempted, the $value will be returned.
-     * A read will either return the value or null.
-     *
-     * @param string $method Name of the method being cached.
-     * @param string $key The key name for the cache operation.
-     * @param mixed $value The value to cache into memory.
-     * @return mixed Either null on failure, or the value if its set.
-     */
-    public function cacheMethod($method, $key, $value = null) {
-	if ($this->cacheMethods === false) {
-	    return $value;
-	}
-	if (empty(self::$methodCache)) {
-	    self::$methodCache = Cache::read('method_cache', '_cake_core_');
-	}
-	if ($value === null) {
-	    return (isset(self::$methodCache[$method][$key])) ? self::$methodCache[$method][$key] : null;
-	}
-	$this->_methodCacheChange = true;
-	return self::$methodCache[$method][$key] = $value;
-    }
-
-    /**
-     * Returns a quoted name of $data for use in an SQL statement.
-     * Strips fields out of SQL functions before quoting.
-     *
-     * Results of this method are stored in a memory cache. This improves performance, but
-     * because the method uses a hashing algorithm it can have collisions.
-     * Setting DboSource::$cacheMethods to false will disable the memory cache.
-     *
-     * @param mixed $data Either a string with a column to quote. An array of columns to quote or an
-     *   object from DboSource::expression() or DboSource::identifier()
-     * @return string SQL field
-     */
-    public function name($data) {
-	if (is_object($data) && isset($data->type)) {
-	    return $data->value;
-	}
-	if ($data === '*') {
-	    return '*';
-	}
-	if (is_array($data)) {
-	    foreach ($data as $i => $dataItem) {
-		$data[$i] = $this->name($dataItem);
-	    }
-	    return $data;
-	}
-	$cacheKey = md5($this->startQuote . $data . $this->endQuote);
-	if ($return = $this->cacheMethod(__FUNCTION__, $cacheKey)) {
-	    return $return;
-	}
-	$data = trim($data);
-	if (preg_match('/^[\w-]+(?:\.[^ \*]*)*$/', $data)) { // string, string.string
-	    if (strpos($data, '.') === false) { // string
-		return $this->cacheMethod(__FUNCTION__, $cacheKey, $this->startQuote . $data . $this->endQuote);
-	    }
-	    $items = explode('.', $data);
-	    return $this->cacheMethod(__FUNCTION__, $cacheKey, $this->startQuote . implode($this->endQuote . '.' . $this->startQuote, $items) . $this->endQuote
-	    );
-	}
-	if (preg_match('/^[\w-]+\.\*$/', $data)) { // string.*
-	    return $this->cacheMethod(__FUNCTION__, $cacheKey, $this->startQuote . str_replace('.*', $this->endQuote . '.*', $data)
-	    );
-	}
-	if (preg_match('/^([\w-]+)\((.*)\)$/', $data, $matches)) { // Functions
-	    return $this->cacheMethod(__FUNCTION__, $cacheKey, $matches[1] . '(' . $this->name($matches[2]) . ')'
-	    );
-	}
-	if (
-		preg_match('/^([\w-]+(\.[\w-]+|\(.*\))*)\s+' . preg_quote($this->alias) . '\s*([\w-]+)$/i', $data, $matches
-	)) {
-	    return $this->cacheMethod(
-			    __FUNCTION__, $cacheKey, preg_replace(
-				    '/\s{2,}/', ' ', $this->name($matches[1]) . ' ' . $this->alias . ' ' . $this->name($matches[3])
-			    )
-	    );
-	}
-	if (preg_match('/^[\w-_\s]*[\w-_]+/', $data)) {
-	    return $this->cacheMethod(__FUNCTION__, $cacheKey, $this->startQuote . $data . $this->endQuote);
-	}
-	return $this->cacheMethod(__FUNCTION__, $cacheKey, $data);
-    }
-
-    /**
-     * Checks if the source is connected to the database.
-     *
-     * @return boolean True if the database is connected, else false
-     */
-    public function isConnected() {
-	return $this->connected;
-    }
-
-    /**
-     * Checks if the result is valid
-     *
-     * @return boolean True if the result is valid else false
-     */
-    public function hasResult() {
-	return is_a($this->_result, 'PDOStatement');
-    }
-
-    /**
-     * Get the query log as an array.
-     *
-     * @param boolean $sorted Get the queries sorted by time taken, defaults to false.
-     * @param boolean $clear If True the existing log will cleared.
-     * @return array Array of queries run as an array
-     */
-    public function getLog($sorted = false, $clear = true) {
-	if ($sorted) {
-	    $log = sortByKey($this->_queriesLog, 'took', 'desc', SORT_NUMERIC);
-	} else {
-	    $log = $this->_queriesLog;
-	}
-	if ($clear) {
-	    $this->_queriesLog = array();
-	}
-	return array('log' => $log, 'count' => $this->_queriesCnt, 'time' => $this->_queriesTime);
-    }
-
-    /**
-     * Outputs the contents of the queries log. If in a non-CLI environment the sql_log element
-     * will be rendered and output. If in a CLI environment, a plain text log is generated.
-     *
-     * @param boolean $sorted Get the queries sorted by time taken, defaults to false.
-     * @return void
-     */
-    public function showLog($sorted = false) {
-	$log = $this->getLog($sorted, false);
-	if (empty($log['log'])) {
-	    return;
-	}
-	if (PHP_SAPI !== 'cli') {
-	    $controller = null;
-	    $View = new View($controller, false);
-	    $View->set('logs', array($this->configKeyName => $log));
-	    echo $View->element('sql_dump', array('_forced_from_dbo_' => true));
-	} else {
-	    foreach ($log['log'] as $k => $i) {
-		print (($k + 1) . ". {$i['query']}\n");
-	    }
-	}
-    }
-
-    /**
-     * Log given SQL query.
-     *
-     * @param string $sql SQL statement
-     * @param array $params Values binded to the query (prepared statements)
-     * @return void
-     */
-    public function logQuery($sql, $params = array()) {
-	$this->_queriesCnt++;
-	$this->_queriesTime += $this->took;
-	$this->_queriesLog[] = array(
-	    'query' => $sql,
-	    'params' => $params,
-	    'affected' => $this->affected,
-	    'numRows' => $this->numRows,
-	    'took' => $this->took
-	);
-	if (count($this->_queriesLog) > $this->_queriesLogMax) {
-	    array_shift($this->_queriesLog);
-	}
-    }
-
-    /**
-     * Gets full table name including prefix
-     *
-     * @param Model|string $model Either a Model object or a string table name.
-     * @param boolean $quote Whether you want the table name quoted.
-     * @param boolean $schema Whether you want the schema name included.
-     * @return string Full quoted table name
-     */
-    public function fullTableName($model, $quote = true, $schema = true) {
-	if (is_object($model)) {
-	    $schemaName = $model->schemaName;
-	    $table = $model->tablePrefix . $model->table;
-	} elseif (!empty($this->config['prefix']) && strpos($model, $this->config['prefix']) !== 0) {
-	    $table = $this->config['prefix'] . strval($model);
-	} else {
-	    $table = strval($model);
-	}
-	if ($schema && !isset($schemaName)) {
-	    $schemaName = $this->getSchemaName();
-	}
-
-	if ($quote) {
-	    if ($schema && !empty($schemaName)) {
-		if (false == strstr($table, '.')) {
-		    return $this->name($schemaName) . '.' . $this->name($table);
-		}
-	    }
-	    return $this->name($table);
-	}
-	if ($schema && !empty($schemaName)) {
-	    if (false == strstr($table, '.')) {
-		return $schemaName . '.' . $table;
-	    }
-	}
-	return $table;
-    }
-
-    /**
-     * The "C" in CRUD
-     *
-     * Creates new records in the database.
-     *
-     * @param Model $model Model object that the record is for.
-     * @param array $fields An array of field names to insert. If null, $model->data will be
-     *   used to generate field names.
-     * @param array $values An array of values with keys matching the fields. If null, $model->data will
-     *   be used to generate values.
-     * @return boolean Success
-     */
-    public function create(Model $model, $fields = null, $values = null) {
-	$id = null;
-
-	if (!$fields) {
-	    unset($fields, $values);
-	    $fields = array_keys($model->data);
-	    $values = array_values($model->data);
-	}
-	$count = count($fields);
-
-	for ($i = 0; $i < $count; $i++) {
-	    $valueInsert[] = $this->value($values[$i], $model->getColumnType($fields[$i]));
-	    $fieldInsert[] = $this->name($fields[$i]);
-	    if ($fields[$i] == $model->primaryKey) {
-		$id = $values[$i];
-	    }
-	}
-	$query = array(
-	    'table' => $this->fullTableName($model),
-	    'fields' => implode(', ', $fieldInsert),
-	    'values' => implode(', ', $valueInsert)
-	);
-
-	if ($this->execute($this->renderStatement('create', $query))) {
-	    if (empty($id)) {
-		$id = $this->lastInsertId($this->fullTableName($model, false, false), $model->primaryKey);
-	    }
-	    $model->setInsertID($id);
-	    $model->id = $id;
-	    return true;
-	}
-	$model->onError();
-	return false;
-    }
-
-    /**
-     * The "R" in CRUD
-     *
-     * Reads record(s) from the database.
-     *
-     * @param Model $model A Model object that the query is for.
-     * @param array $queryData An array of queryData information containing keys similar to Model::find()
-     * @param integer $recursive Number of levels of association
-     * @return mixed boolean false on error/failure. An array of results on success.
-     */
-    public function read(Model $model, $queryData = array(), $recursive = null) {
-	$queryData = $this->_scrubQueryData($queryData);
-
-	$null = null;
-	$array = array('callbacks' => $queryData['callbacks']);
-	$linkedModels = array();
-	$bypass = false;
-
-	if ($recursive === null && isset($queryData['recursive'])) {
-	    $recursive = $queryData['recursive'];
-	}
-
-	if (!is_null($recursive)) {
-	    $_recursive = $model->recursive;
-	    $model->recursive = $recursive;
-	}
-
-	if (!empty($queryData['fields'])) {
-	    $bypass = true;
-	    $queryData['fields'] = $this->fields($model, null, $queryData['fields']);
-	} else {
-	    $queryData['fields'] = $this->fields($model);
-	}
-
-	$_associations = $model->associations();
-
-	if ($model->recursive == -1) {
-	    $_associations = array();
-	} elseif ($model->recursive === 0) {
-	    unset($_associations[2], $_associations[3]);
-	}
-
-	foreach ($_associations as $type) {
-	    foreach ($model->{$type} as $assoc => $assocData) {
-		$linkModel = $model->{$assoc};
-		$external = isset($assocData['external']);
-
-		$linkModel->getDataSource();
-		if ($model->useDbConfig === $linkModel->useDbConfig) {
-		    if ($bypass) {
-			$assocData['fields'] = false;
-		    }
-		    if (true === $this->generateAssociationQuery($model, $linkModel, $type, $assoc, $assocData, $queryData, $external, $null)) {
-			$linkedModels[$type . '/' . $assoc] = true;
-		    }
-		}
-	    }
-	}
-
-	$query = trim($this->generateAssociationQuery($model, null, null, null, null, $queryData, false, $null));
-
-	$resultSet = $this->fetchAll($query, $model->cacheQueries);
-
-	if ($resultSet === false) {
-	    $model->onError();
-	    return false;
-	}
-
-	$filtered = array();
-
-	if ($queryData['callbacks'] === true || $queryData['callbacks'] === 'after') {
-	    $filtered = $this->_filterResults($resultSet, $model);
-	}
-
-	if ($model->recursive > -1) {
-	    $joined = array();
-	    if (isset($queryData['joins'][0]['alias'])) {
-		$joined[$model->alias] = (array) Hash::extract($queryData['joins'], '{n}.alias');
-	    }
-	    foreach ($_associations as $type) {
-		foreach ($model->{$type} as $assoc => $assocData) {
-		    $linkModel = $model->{$assoc};
-
-		    if (!isset($linkedModels[$type . '/' . $assoc])) {
-			if ($model->useDbConfig === $linkModel->useDbConfig) {
-			    $db = $this;
-			} else {
-			    $db = ConnectionManager::getDataSource($linkModel->useDbConfig);
-			}
-		    } elseif ($model->recursive > 1 && ($type === 'belongsTo' || $type === 'hasOne')) {
-			$db = $this;
-		    }
-
-		    if (isset($db) && method_exists($db, 'queryAssociation')) {
-			$stack = array($assoc);
-			$stack['_joined'] = $joined;
-			$db->queryAssociation($model, $linkModel, $type, $assoc, $assocData, $array, true, $resultSet, $model->recursive - 1, $stack);
-			unset($db);
-
-			if ($type === 'hasMany' || $type === 'hasAndBelongsToMany') {
-			    $filtered[] = $assoc;
-			}
-		    }
-		}
-	    }
-	    if ($queryData['callbacks'] === true || $queryData['callbacks'] === 'after') {
-		$this->_filterResults($resultSet, $model, $filtered);
-	    }
-	}
-
-	if (!is_null($recursive)) {
-	    $model->recursive = $_recursive;
-	}
-	return $resultSet;
-    }
-
-    /**
-     * Passes association results thru afterFind filters of corresponding model
-     *
-     * @param array $results Reference of resultset to be filtered
-     * @param Model $model Instance of model to operate against
-     * @param array $filtered List of classes already filtered, to be skipped
-     * @return array Array of results that have been filtered through $model->afterFind
-     */
-    protected function _filterResults(&$results, Model $model, $filtered = array()) {
-	if (!is_array($results)) {
-	    return array();
-	}
-	$current = reset($results);
-	if (!is_array($current)) {
-	    return array();
-	}
-	$keys = array_diff(array_keys($current), $filtered, array($model->alias));
-	$filtering = array();
-	foreach ($keys as $className) {
-	    if (!isset($model->{$className}) || !is_object($model->{$className})) {
-		continue;
-	    }
-	    $linkedModel = $model->{$className};
-	    $filtering[] = $className;
-	    foreach ($results as $key => &$result) {
-		$data = $linkedModel->afterFind(array(array($className => $result[$className])), false);
-		if (isset($data[0][$className])) {
-		    $result[$className] = $data[0][$className];
+	}
+
+/**
+ * Modifies $result array to place virtual fields in model entry where they belongs to
+ *
+ * @param array $result Reference to the fetched row
+ * @return void
+ */
+	public function fetchVirtualField(&$result) {
+		if (isset($result[0]) && is_array($result[0])) {
+			foreach ($result[0] as $field => $value) {
+				if (strpos($field, $this->virtualFieldSeparator) === false) {
+					continue;
+				}
+				list($alias, $virtual) = explode($this->virtualFieldSeparator, $field);
+
+				if (!ClassRegistry::isKeySet($alias)) {
+					return;
+				}
+				$model = ClassRegistry::getObject($alias);
+				if ($model->isVirtualField($virtual)) {
+					$result[$alias][$virtual] = $value;
+					unset($result[0][$field]);
+				}
+			}
+			if (empty($result[0])) {
+				unset($result[0]);
+			}
+		}
+	}
+
+/**
+ * Returns a single field of the first of query results for a given SQL query, or false if empty.
+ *
+ * @param string $name Name of the field
+ * @param string $sql SQL query
+ * @return mixed Value of field read.
+ */
+	public function field($name, $sql) {
+		$data = $this->fetchRow($sql);
+		if (empty($data[$name])) {
+			return false;
+		}
+		return $data[$name];
+	}
+
+/**
+ * Empties the method caches.
+ * These caches are used by DboSource::name() and DboSource::conditions()
+ *
+ * @return void
+ */
+	public function flushMethodCache() {
+		$this->_methodCacheChange = true;
+		self::$methodCache = array();
+	}
+
+/**
+ * Cache a value into the methodCaches. Will respect the value of DboSource::$cacheMethods.
+ * Will retrieve a value from the cache if $value is null.
+ *
+ * If caching is disabled and a write is attempted, the $value will be returned.
+ * A read will either return the value or null.
+ *
+ * @param string $method Name of the method being cached.
+ * @param string $key The key name for the cache operation.
+ * @param mixed $value The value to cache into memory.
+ * @return mixed Either null on failure, or the value if its set.
+ */
+	public function cacheMethod($method, $key, $value = null) {
+		if ($this->cacheMethods === false) {
+			return $value;
+		}
+		if (empty(self::$methodCache)) {
+			self::$methodCache = Cache::read('method_cache', '_cake_core_');
+		}
+		if ($value === null) {
+			return (isset(self::$methodCache[$method][$key])) ? self::$methodCache[$method][$key] : null;
+		}
+		$this->_methodCacheChange = true;
+		return self::$methodCache[$method][$key] = $value;
+	}
+
+/**
+ * Returns a quoted name of $data for use in an SQL statement.
+ * Strips fields out of SQL functions before quoting.
+ *
+ * Results of this method are stored in a memory cache. This improves performance, but
+ * because the method uses a hashing algorithm it can have collisions.
+ * Setting DboSource::$cacheMethods to false will disable the memory cache.
+ *
+ * @param mixed $data Either a string with a column to quote. An array of columns to quote or an
+ *   object from DboSource::expression() or DboSource::identifier()
+ * @return string SQL field
+ */
+	public function name($data) {
+		if (is_object($data) && isset($data->type)) {
+			return $data->value;
+		}
+		if ($data === '*') {
+			return '*';
+		}
+		if (is_array($data)) {
+			foreach ($data as $i => $dataItem) {
+				$data[$i] = $this->name($dataItem);
+			}
+			return $data;
+		}
+		$cacheKey = md5($this->startQuote . $data . $this->endQuote);
+		if ($return = $this->cacheMethod(__FUNCTION__, $cacheKey)) {
+			return $return;
+		}
+		$data = trim($data);
+		if (preg_match('/^[\w-]+(?:\.[^ \*]*)*$/', $data)) { // string, string.string
+			if (strpos($data, '.') === false) { // string
+				return $this->cacheMethod(__FUNCTION__, $cacheKey, $this->startQuote . $data . $this->endQuote);
+			}
+			$items = explode('.', $data);
+			return $this->cacheMethod(__FUNCTION__, $cacheKey,
+				$this->startQuote . implode($this->endQuote . '.' . $this->startQuote, $items) . $this->endQuote
+			);
+		}
+		if (preg_match('/^[\w-]+\.\*$/', $data)) { // string.*
+			return $this->cacheMethod(__FUNCTION__, $cacheKey,
+				$this->startQuote . str_replace('.*', $this->endQuote . '.*', $data)
+			);
+		}
+		if (preg_match('/^([\w-]+)\((.*)\)$/', $data, $matches)) { // Functions
+			return $this->cacheMethod(__FUNCTION__, $cacheKey,
+				$matches[1] . '(' . $this->name($matches[2]) . ')'
+			);
+		}
+		if (
+			preg_match('/^([\w-]+(\.[\w-]+|\(.*\))*)\s+' . preg_quote($this->alias) . '\s*([\w-]+)$/i', $data, $matches
+		)) {
+			return $this->cacheMethod(
+				__FUNCTION__, $cacheKey,
+				preg_replace(
+					'/\s{2,}/', ' ', $this->name($matches[1]) . ' ' . $this->alias . ' ' . $this->name($matches[3])
+				)
+			);
+		}
+		if (preg_match('/^[\w-_\s]*[\w-_]+/', $data)) {
+			return $this->cacheMethod(__FUNCTION__, $cacheKey, $this->startQuote . $data . $this->endQuote);
+		}
+		return $this->cacheMethod(__FUNCTION__, $cacheKey, $data);
+	}
+
+/**
+ * Checks if the source is connected to the database.
+ *
+ * @return boolean True if the database is connected, else false
+ */
+	public function isConnected() {
+		return $this->connected;
+	}
+
+/**
+ * Checks if the result is valid
+ *
+ * @return boolean True if the result is valid else false
+ */
+	public function hasResult() {
+		return is_a($this->_result, 'PDOStatement');
+	}
+
+/**
+ * Get the query log as an array.
+ *
+ * @param boolean $sorted Get the queries sorted by time taken, defaults to false.
+ * @param boolean $clear If True the existing log will cleared.
+ * @return array Array of queries run as an array
+ */
+	public function getLog($sorted = false, $clear = true) {
+		if ($sorted) {
+			$log = sortByKey($this->_queriesLog, 'took', 'desc', SORT_NUMERIC);
 		} else {
-		    unset($results[$key]);
-		}
-	    }
-	}
-	return $filtering;
-    }
-
-    /**
-     * Queries associations. Used to fetch results on recursive models.
-     *
-     * @param Model $model Primary Model object
-     * @param Model $linkModel Linked model that
-     * @param string $type Association type, one of the model association types ie. hasMany
-     * @param string $association
-     * @param array $assocData
-     * @param array $queryData
-     * @param boolean $external Whether or not the association query is on an external datasource.
-     * @param array $resultSet Existing results
-     * @param integer $recursive Number of levels of association
-     * @param array $stack
-     * @return mixed
-     * @throws CakeException when results cannot be created.
-     */
-    public function queryAssociation(Model $model, &$linkModel, $type, $association, $assocData, &$queryData, $external, &$resultSet, $recursive, $stack) {
-	if (isset($stack['_joined'])) {
-	    $joined = $stack['_joined'];
-	    unset($stack['_joined']);
-	}
-
-	if ($query = $this->generateAssociationQuery($model, $linkModel, $type, $association, $assocData, $queryData, $external, $resultSet)) {
-	    if (!is_array($resultSet)) {
-		throw new CakeException(__d('cake_dev', 'Error in Model %s', get_class($model)));
-	    }
-	    if ($type === 'hasMany' && empty($assocData['limit']) && !empty($assocData['foreignKey'])) {
-		$ins = $fetch = array();
-		foreach ($resultSet as &$result) {
-		    if ($in = $this->insertQueryData('{$__cakeID__$}', $result, $association, $assocData, $model, $linkModel, $stack)) {
-			$ins[] = $in;
-		    }
-		}
-
-		if (!empty($ins)) {
-		    $ins = array_unique($ins);
-		    $fetch = $this->fetchAssociated($model, $query, $ins);
-		}
-
-		if (!empty($fetch) && is_array($fetch)) {
-		    if ($recursive > 0) {
-			foreach ($linkModel->associations() as $type1) {
-			    foreach ($linkModel->{$type1} as $assoc1 => $assocData1) {
-				$deepModel = $linkModel->{$assoc1};
-				$tmpStack = $stack;
-				$tmpStack[] = $assoc1;
-
-				if ($linkModel->useDbConfig === $deepModel->useDbConfig) {
-				    $db = $this;
-				} else {
-				    $db = ConnectionManager::getDataSource($deepModel->useDbConfig);
-				}
-				$db->queryAssociation($linkModel, $deepModel, $type1, $assoc1, $assocData1, $queryData, true, $fetch, $recursive - 1, $tmpStack);
-			    }
-			}
-		    }
-		}
-		if ($queryData['callbacks'] === true || $queryData['callbacks'] === 'after') {
-		    $this->_filterResults($fetch, $model);
-		}
-		return $this->_mergeHasMany($resultSet, $fetch, $association, $model, $linkModel);
-	    } elseif ($type === 'hasAndBelongsToMany') {
-		$ins = $fetch = array();
-		foreach ($resultSet as &$result) {
-		    if ($in = $this->insertQueryData('{$__cakeID__$}', $result, $association, $assocData, $model, $linkModel, $stack)) {
-			$ins[] = $in;
-		    }
-		}
-		if (!empty($ins)) {
-		    $ins = array_unique($ins);
-		    if (count($ins) > 1) {
-			$query = str_replace('{$__cakeID__$}', '(' . implode(', ', $ins) . ')', $query);
-			$query = str_replace('= (', 'IN (', $query);
-		    } else {
-			$query = str_replace('{$__cakeID__$}', $ins[0], $query);
-		    }
-		    $query = str_replace(' WHERE 1 = 1', '', $query);
-		}
-
-		$foreignKey = $model->hasAndBelongsToMany[$association]['foreignKey'];
-		$joinKeys = array($foreignKey, $model->hasAndBelongsToMany[$association]['associationForeignKey']);
-		list($with, $habtmFields) = $model->joinModel($model->hasAndBelongsToMany[$association]['with'], $joinKeys);
-		$habtmFieldsCount = count($habtmFields);
-		$q = $this->insertQueryData($query, null, $association, $assocData, $model, $linkModel, $stack);
-
-		if ($q !== false) {
-		    $fetch = $this->fetchAll($q, $model->cacheQueries);
+			$log = $this->_queriesLog;
+		}
+		if ($clear) {
+			$this->_queriesLog = array();
+		}
+		return array('log' => $log, 'count' => $this->_queriesCnt, 'time' => $this->_queriesTime);
+	}
+
+/**
+ * Outputs the contents of the queries log. If in a non-CLI environment the sql_log element
+ * will be rendered and output. If in a CLI environment, a plain text log is generated.
+ *
+ * @param boolean $sorted Get the queries sorted by time taken, defaults to false.
+ * @return void
+ */
+	public function showLog($sorted = false) {
+		$log = $this->getLog($sorted, false);
+		if (empty($log['log'])) {
+			return;
+		}
+		if (PHP_SAPI !== 'cli') {
+			$controller = null;
+			$View = new View($controller, false);
+			$View->set('logs', array($this->configKeyName => $log));
+			echo $View->element('sql_dump', array('_forced_from_dbo_' => true));
 		} else {
-		    $fetch = null;
-		}
-		if ($queryData['callbacks'] === true || $queryData['callbacks'] === 'after') {
-		    $this->_filterResults($fetch, $model);
-		}
-	    }
-
-	    $modelAlias = $model->alias;
-	    $modelPK = $model->primaryKey;
-	    foreach ($resultSet as &$row) {
-		if ($type !== 'hasAndBelongsToMany') {
-		    $q = $this->insertQueryData($query, $row, $association, $assocData, $model, $linkModel, $stack);
-		    $fetch = null;
-		    if ($q !== false) {
-			$joinedData = array();
-			if (($type === 'belongsTo' || $type === 'hasOne') && isset($row[$linkModel->alias], $joined[$model->alias]) && in_array($linkModel->alias, $joined[$model->alias])) {
-			    $joinedData = Hash::filter($row[$linkModel->alias]);
-			    if (!empty($joinedData)) {
-				$fetch[0] = array($linkModel->alias => $row[$linkModel->alias]);
-			    }
-			} else {
-			    $fetch = $this->fetchAll($q, $model->cacheQueries);
-			}
-		    }
-		}
-		$selfJoin = $linkModel->name === $model->name;
-
-		if (!empty($fetch) && is_array($fetch)) {
-		    if ($recursive > 0) {
-			foreach ($linkModel->associations() as $type1) {
-			    foreach ($linkModel->{$type1} as $assoc1 => $assocData1) {
-				$deepModel = $linkModel->{$assoc1};
-
-				if ($type1 === 'belongsTo' || ($deepModel->alias === $modelAlias && $type === 'belongsTo') || ($deepModel->alias !== $modelAlias)) {
-				    $tmpStack = $stack;
-				    $tmpStack[] = $assoc1;
-				    if ($linkModel->useDbConfig == $deepModel->useDbConfig) {
-					$db = $this;
-				    } else {
-					$db = ConnectionManager::getDataSource($deepModel->useDbConfig);
-				    }
-				    $db->queryAssociation($linkModel, $deepModel, $type1, $assoc1, $assocData1, $queryData, true, $fetch, $recursive - 1, $tmpStack);
-				}
-			    }
-			}
-		    }
-		    if ($type === 'hasAndBelongsToMany') {
-			$merge = array();
-
-			foreach ($fetch as $data) {
-			    if (isset($data[$with]) && $data[$with][$foreignKey] === $row[$modelAlias][$modelPK]) {
-				if ($habtmFieldsCount <= 2) {
-				    unset($data[$with]);
-				}
-				$merge[] = $data;
-			    }
-			}
-			if (empty($merge) && !isset($row[$association])) {
-			    $row[$association] = $merge;
-			} else {
-			    $this->_mergeAssociation($row, $merge, $association, $type);
-			}
-		    } else {
-			$this->_mergeAssociation($row, $fetch, $association, $type, $selfJoin);
-		    }
-		    if (isset($row[$association]) && $type !== 'hasAndBelongsToMany') {
-			$row[$association] = $linkModel->afterFind($row[$association], false);
-		    }
+			foreach ($log['log'] as $k => $i) {
+				print (($k + 1) . ". {$i['query']}\n");
+			}
+		}
+	}
+
+/**
+ * Log given SQL query.
+ *
+ * @param string $sql SQL statement
+ * @param array $params Values binded to the query (prepared statements)
+ * @return void
+ */
+	public function logQuery($sql, $params = array()) {
+		$this->_queriesCnt++;
+		$this->_queriesTime += $this->took;
+		$this->_queriesLog[] = array(
+			'query' => $sql,
+			'params' => $params,
+			'affected' => $this->affected,
+			'numRows' => $this->numRows,
+			'took' => $this->took
+		);
+		if (count($this->_queriesLog) > $this->_queriesLogMax) {
+			array_shift($this->_queriesLog);
+		}
+	}
+
+/**
+ * Gets full table name including prefix
+ *
+ * @param Model|string $model Either a Model object or a string table name.
+ * @param boolean $quote Whether you want the table name quoted.
+ * @param boolean $schema Whether you want the schema name included.
+ * @return string Full quoted table name
+ */
+	public function fullTableName($model, $quote = true, $schema = true) {
+		if (is_object($model)) {
+			$schemaName = $model->schemaName;
+			$table = $model->tablePrefix . $model->table;
+		} elseif (!empty($this->config['prefix']) && strpos($model, $this->config['prefix']) !== 0) {
+			$table = $this->config['prefix'] . strval($model);
 		} else {
-		    $tempArray[0][$association] = false;
-		    $this->_mergeAssociation($row, $tempArray, $association, $type, $selfJoin);
-		}
-	    }
-	}
-    }
-
-    /**
-     * A more efficient way to fetch associations.
-     *
-     * @param Model $model Primary model object
-     * @param string $query Association query
-     * @param array $ids Array of IDs of associated records
-     * @return array Association results
-     */
-    public function fetchAssociated(Model $model, $query, $ids) {
-	$query = str_replace('{$__cakeID__$}', implode(', ', $ids), $query);
-	if (count($ids) > 1) {
-	    $query = str_replace('= (', 'IN (', $query);
-	}
-	return $this->fetchAll($query, $model->cacheQueries);
-    }
-
-    /**
-     * Merge the results of hasMany relations.
-     *
-     * @param array $resultSet Data to merge into
-     * @param array $merge Data to merge
-     * @param string $association Name of Model being Merged
-     * @param Model $model Model being merged onto
-     * @param Model $linkModel Model being merged
-     * @return void
-     */
-    protected function _mergeHasMany(&$resultSet, $merge, $association, $model, $linkModel) {
-	$modelAlias = $model->alias;
-	$modelPK = $model->primaryKey;
-	$modelFK = $model->hasMany[$association]['foreignKey'];
-	foreach ($resultSet as &$result) {
-	    if (!isset($result[$modelAlias])) {
-		continue;
-	    }
-	    $merged = array();
-	    foreach ($merge as $data) {
-		if ($result[$modelAlias][$modelPK] === $data[$association][$modelFK]) {
-		    if (count($data) > 1) {
-			$data = array_merge($data[$association], $data);
-			unset($data[$association]);
-			foreach ($data as $key => $name) {
-			    if (is_numeric($key)) {
-				$data[$association][] = $name;
-				unset($data[$key]);
-			    }
-			}
-			$merged[] = $data;
-		    } else {
-			$merged[] = $data[$association];
-		    }
-		}
-	    }
-	    $result = Hash::mergeDiff($result, array($association => $merged));
-	}
-    }
-
-    /**
-     * Merge association of merge into data
-     *
-     * @param array $data
-     * @param array $merge
-     * @param string $association
-     * @param string $type
-     * @param boolean $selfJoin
-     * @return void
-     */
-    protected function _mergeAssociation(&$data, &$merge, $association, $type, $selfJoin = false) {
-	if (isset($merge[0]) && !isset($merge[0][$association])) {
-	    $association = Inflector::pluralize($association);
-	}
-
-	if ($type === 'belongsTo' || $type === 'hasOne') {
-	    if (isset($merge[$association])) {
-		$data[$association] = $merge[$association][0];
-	    } else {
-		if (count($merge[0][$association]) > 1) {
-		    foreach ($merge[0] as $assoc => $data2) {
-			if ($assoc !== $association) {
-			    $merge[0][$association][$assoc] = $data2;
-			}
-		    }
-		}
-		if (!isset($data[$association])) {
-		    $data[$association] = array();
-		    if ($merge[0][$association]) {
-			$data[$association] = $merge[0][$association];
-		    }
+			$table = strval($model);
+		}
+		if ($schema && !isset($schemaName)) {
+			$schemaName = $this->getSchemaName();
+		}
+
+		if ($quote) {
+			if ($schema && !empty($schemaName)) {
+				if (false == strstr($table, '.')) {
+					return $this->name($schemaName) . '.' . $this->name($table);
+				}
+			}
+			return $this->name($table);
+		}
+		if ($schema && !empty($schemaName)) {
+			if (false == strstr($table, '.')) {
+				return $schemaName . '.' . $table;
+			}
+		}
+		return $table;
+	}
+
+/**
+ * The "C" in CRUD
+ *
+ * Creates new records in the database.
+ *
+ * @param Model $model Model object that the record is for.
+ * @param array $fields An array of field names to insert. If null, $model->data will be
+ *   used to generate field names.
+ * @param array $values An array of values with keys matching the fields. If null, $model->data will
+ *   be used to generate values.
+ * @return boolean Success
+ */
+	public function create(Model $model, $fields = null, $values = null) {
+		$id = null;
+
+		if (!$fields) {
+			unset($fields, $values);
+			$fields = array_keys($model->data);
+			$values = array_values($model->data);
+		}
+		$count = count($fields);
+
+		for ($i = 0; $i < $count; $i++) {
+			$valueInsert[] = $this->value($values[$i], $model->getColumnType($fields[$i]));
+			$fieldInsert[] = $this->name($fields[$i]);
+			if ($fields[$i] == $model->primaryKey) {
+				$id = $values[$i];
+			}
+		}
+		$query = array(
+			'table' => $this->fullTableName($model),
+			'fields' => implode(', ', $fieldInsert),
+			'values' => implode(', ', $valueInsert)
+		);
+
+		if ($this->execute($this->renderStatement('create', $query))) {
+			if (empty($id)) {
+				$id = $this->lastInsertId($this->fullTableName($model, false, false), $model->primaryKey);
+			}
+			$model->setInsertID($id);
+			$model->id = $id;
+			return true;
+		}
+		$model->onError();
+		return false;
+	}
+
+/**
+ * The "R" in CRUD
+ *
+ * Reads record(s) from the database.
+ *
+ * @param Model $model A Model object that the query is for.
+ * @param array $queryData An array of queryData information containing keys similar to Model::find()
+ * @param integer $recursive Number of levels of association
+ * @return mixed boolean false on error/failure. An array of results on success.
+ */
+	public function read(Model $model, $queryData = array(), $recursive = null) {
+		$queryData = $this->_scrubQueryData($queryData);
+
+		$null = null;
+		$array = array('callbacks' => $queryData['callbacks']);
+		$linkedModels = array();
+		$bypass = false;
+
+		if ($recursive === null && isset($queryData['recursive'])) {
+			$recursive = $queryData['recursive'];
+		}
+
+		if (!is_null($recursive)) {
+			$_recursive = $model->recursive;
+			$model->recursive = $recursive;
+		}
+
+		if (!empty($queryData['fields'])) {
+			$bypass = true;
+			$queryData['fields'] = $this->fields($model, null, $queryData['fields']);
 		} else {
-		    if (is_array($merge[0][$association])) {
-			foreach ($data[$association] as $k => $v) {
-			    if (!is_array($v)) {
-				$dataAssocTmp[$k] = $v;
-			    }
-			}
-
-			foreach ($merge[0][$association] as $k => $v) {
-			    if (!is_array($v)) {
-				$mergeAssocTmp[$k] = $v;
-			    }
-			}
-			$dataKeys = array_keys($data);
-			$mergeKeys = array_keys($merge[0]);
-
-			if ($mergeKeys[0] === $dataKeys[0] || $mergeKeys === $dataKeys) {
-			    $data[$association][$association] = $merge[0][$association];
-			} else {
-			    $diff = Hash::diff($dataAssocTmp, $mergeAssocTmp);
-			    $data[$association] = array_merge($merge[0][$association], $diff);
-			}
-		    } elseif ($selfJoin && array_key_exists($association, $merge[0])) {
-			$data[$association] = array_merge($data[$association], array($association => array()));
-		    }
-		}
-	    }
-	} else {
-	    if (isset($merge[0][$association]) && $merge[0][$association] === false) {
-		if (!isset($data[$association])) {
-		    $data[$association] = array();
-		}
-	    } else {
-		foreach ($merge as $row) {
-		    $insert = array();
-		    if (count($row) === 1) {
-			$insert = $row[$association];
-		    } elseif (isset($row[$association])) {
-			$insert = array_merge($row[$association], $row);
-			unset($insert[$association]);
-		    }
-
-		    if (empty($data[$association]) || (isset($data[$association]) && !in_array($insert, $data[$association], true))) {
-			$data[$association][] = $insert;
-		    }
-		}
-	    }
-	}
-    }
-
-    /**
-     * Generates an array representing a query or part of a query from a single model or two associated models
-     *
-     * @param Model $model
-     * @param Model $linkModel
-     * @param string $type
-     * @param string $association
-     * @param array $assocData
-     * @param array $queryData
-     * @param boolean $external
-     * @param array $resultSet
-     * @return mixed
-     */
-    public function generateAssociationQuery(Model $model, $linkModel, $type, $association, $assocData, &$queryData, $external, &$resultSet) {
-	$queryData = $this->_scrubQueryData($queryData);
-	$assocData = $this->_scrubQueryData($assocData);
-	$modelAlias = $model->alias;
-
-	if (empty($queryData['fields'])) {
-	    $queryData['fields'] = $this->fields($model, $modelAlias);
-	} elseif (!empty($model->hasMany) && $model->recursive > -1) {
-	    $assocFields = $this->fields($model, $modelAlias, array("{$modelAlias}.{$model->primaryKey}"));
-	    $passedFields = $queryData['fields'];
-	    if (count($passedFields) === 1) {
-		if (strpos($passedFields[0], $assocFields[0]) === false && !preg_match('/^[a-z]+\(/i', $passedFields[0])) {
-		    $queryData['fields'] = array_merge($passedFields, $assocFields);
-		} else {
-		    $queryData['fields'] = $passedFields;
-		}
-	    } else {
-		$queryData['fields'] = array_merge($passedFields, $assocFields);
-	    }
-	    unset($assocFields, $passedFields);
-	}
-
-	if ($linkModel === null) {
-	    return $this->buildStatement(
-			    array(
-			'fields' => array_unique($queryData['fields']),
-			'table' => $this->fullTableName($model),
-			'alias' => $modelAlias,
-			'limit' => $queryData['limit'],
-			'offset' => $queryData['offset'],
-			'joins' => $queryData['joins'],
-			'conditions' => $queryData['conditions'],
-			'order' => $queryData['order'],
-			'group' => $queryData['group']
-			    ), $model
-	    );
-	}
-	if ($external && !empty($assocData['finderQuery'])) {
-	    return $assocData['finderQuery'];
-	}
-
-	$self = $model->name === $linkModel->name;
-	$fields = array();
-
-	if ($external || (in_array($type, array('hasOne', 'belongsTo')) && $assocData['fields'] !== false)) {
-	    $fields = $this->fields($linkModel, $association, $assocData['fields']);
-	}
-	if (empty($assocData['offset']) && !empty($assocData['page'])) {
-	    $assocData['offset'] = ($assocData['page'] - 1) * $assocData['limit'];
-	}
-
-	switch ($type) {
-	    case 'hasOne':
-	    case 'belongsTo':
-		$conditions = $this->_mergeConditions(
-			$assocData['conditions'], $this->getConstraint($type, $model, $linkModel, $association, array_merge($assocData, compact('external', 'self')))
-		);
-
-		if (!$self && $external) {
-		    foreach ($conditions as $key => $condition) {
-			if (is_numeric($key) && strpos($condition, $modelAlias . '.') !== false) {
-			    unset($conditions[$key]);
-			}
-		    }
-		}
-
-		if ($external) {
-		    $query = array_merge($assocData, array(
-			'conditions' => $conditions,
-			'table' => $this->fullTableName($linkModel),
-			'fields' => $fields,
-			'alias' => $association,
-			'group' => null
-			    ));
-		} else {
-		    $join = array(
-			'table' => $linkModel,
-			'alias' => $association,
-			'type' => isset($assocData['type']) ? $assocData['type'] : 'LEFT',
-			'conditions' => trim($this->conditions($conditions, true, false, $model))
-		    );
-		    $queryData['fields'] = array_merge($queryData['fields'], $fields);
-
-		    if (!empty($assocData['order'])) {
-			$queryData['order'][] = $assocData['order'];
-		    }
-		    if (!in_array($join, $queryData['joins'])) {
-			$queryData['joins'][] = $join;
-		    }
-		    return true;
-		}
-		break;
-	    case 'hasMany':
-		$assocData['fields'] = $this->fields($linkModel, $association, $assocData['fields']);
-		if (!empty($assocData['foreignKey'])) {
-		    $assocData['fields'] = array_merge($assocData['fields'], $this->fields($linkModel, $association, array("{$association}.{$assocData['foreignKey']}")));
-		}
-		$query = array(
-		    'conditions' => $this->_mergeConditions($this->getConstraint('hasMany', $model, $linkModel, $association, $assocData), $assocData['conditions']),
-		    'fields' => array_unique($assocData['fields']),
-		    'table' => $this->fullTableName($linkModel),
-		    'alias' => $association,
-		    'order' => $assocData['order'],
-		    'limit' => $assocData['limit'],
-		    'offset' => $assocData['offset'],
-		    'group' => null
-		);
-		break;
-	    case 'hasAndBelongsToMany':
-		$joinFields = array();
-		$joinAssoc = null;
-
-		if (isset($assocData['with']) && !empty($assocData['with'])) {
-		    $joinKeys = array($assocData['foreignKey'], $assocData['associationForeignKey']);
-		    list($with, $joinFields) = $model->joinModel($assocData['with'], $joinKeys);
-
-		    $joinTbl = $model->{$with};
-		    $joinAlias = $joinTbl;
-
-		    if (is_array($joinFields) && !empty($joinFields)) {
-			$joinAssoc = $joinAlias = $model->{$with}->alias;
-			$joinFields = $this->fields($model->{$with}, $joinAlias, $joinFields);
-		    } else {
-			$joinFields = array();
-		    }
-		} else {
-		    $joinTbl = $assocData['joinTable'];
-		    $joinAlias = $this->fullTableName($assocData['joinTable']);
-		}
-		$query = array(
-		    'conditions' => $assocData['conditions'],
-		    'limit' => $assocData['limit'],
-		    'offset' => $assocData['offset'],
-		    'table' => $this->fullTableName($linkModel),
-		    'alias' => $association,
-		    'fields' => array_merge($this->fields($linkModel, $association, $assocData['fields']), $joinFields),
-		    'order' => $assocData['order'],
-		    'group' => null,
-		    'joins' => array(array(
-			    'table' => $joinTbl,
-			    'alias' => $joinAssoc,
-			    'conditions' => $this->getConstraint('hasAndBelongsToMany', $model, $linkModel, $joinAlias, $assocData, $association)
-		    ))
-		);
-		break;
-	}
-	if (isset($query)) {
-	    return $this->buildStatement($query, $model);
-	}
-	return null;
-    }
-
-    /**
-     * Returns a conditions array for the constraint between two models
-     *
-     * @param string $type Association type
-     * @param Model $model Model object
-     * @param string $linkModel
-     * @param string $alias
-     * @param array $assoc
-     * @param string $alias2
-     * @return array Conditions array defining the constraint between $model and $association
-     */
-    public function getConstraint($type, $model, $linkModel, $alias, $assoc, $alias2 = null) {
-	$assoc += array('external' => false, 'self' => false);
-
-	if (empty($assoc['foreignKey'])) {
-	    return array();
-	}
-
-	switch (true) {
-	    case ($assoc['external'] && $type === 'hasOne'):
-		return array("{$alias}.{$assoc['foreignKey']}" => '{$__cakeID__$}');
-	    case ($assoc['external'] && $type === 'belongsTo'):
-		return array("{$alias}.{$linkModel->primaryKey}" => '{$__cakeForeignKey__$}');
-	    case (!$assoc['external'] && $type === 'hasOne'):
-		return array("{$alias}.{$assoc['foreignKey']}" => $this->identifier("{$model->alias}.{$model->primaryKey}"));
-	    case (!$assoc['external'] && $type === 'belongsTo'):
-		return array("{$model->alias}.{$assoc['foreignKey']}" => $this->identifier("{$alias}.{$linkModel->primaryKey}"));
-	    case ($type === 'hasMany'):
-		return array("{$alias}.{$assoc['foreignKey']}" => array('{$__cakeID__$}'));
-	    case ($type === 'hasAndBelongsToMany'):
-		return array(
-		    array("{$alias}.{$assoc['foreignKey']}" => '{$__cakeID__$}'),
-		    array("{$alias}.{$assoc['associationForeignKey']}" => $this->identifier("{$alias2}.{$linkModel->primaryKey}"))
-		);
-	}
-	return array();
-    }
-
-    /**
-     * Builds and generates a JOIN statement from an array. Handles final clean-up before conversion.
-     *
-     * @param array $join An array defining a JOIN statement in a query
-     * @return string An SQL JOIN statement to be used in a query
-     * @see DboSource::renderJoinStatement()
-     * @see DboSource::buildStatement()
-     */
-    public function buildJoinStatement($join) {
-	$data = array_merge(array(
-	    'type' => null,
-	    'alias' => null,
-	    'table' => 'join_table',
-	    'conditions' => array()
-		), $join);
-
-	if (!empty($data['alias'])) {
-	    $data['alias'] = $this->alias . $this->name($data['alias']);
-	}
-	if (!empty($data['conditions'])) {
-	    $data['conditions'] = trim($this->conditions($data['conditions'], true, false));
-	}
-	if (!empty($data['table']) && (!is_string($data['table']) || strpos($data['table'], '(') !== 0)) {
-	    $data['table'] = $this->fullTableName($data['table']);
-	}
-	return $this->renderJoinStatement($data);
-    }
-
-    /**
-     * Builds and generates an SQL statement from an array. Handles final clean-up before conversion.
-     *
-     * @param array $query An array defining an SQL query
-     * @param Model $model The model object which initiated the query
-     * @return string An executable SQL statement
-     * @see DboSource::renderStatement()
-     */
-    public function buildStatement($query, $model) {
-	$query = array_merge($this->_queryDefaults, $query);
-	if (!empty($query['joins'])) {
-	    $count = count($query['joins']);
-	    for ($i = 0; $i < $count; $i++) {
-		if (is_array($query['joins'][$i])) {
-		    $query['joins'][$i] = $this->buildJoinStatement($query['joins'][$i]);
-		}
-	    }
-	}
-	return $this->renderStatement('select', array(
-		    'conditions' => $this->conditions($query['conditions'], true, true, $model),
-		    'fields' => implode(', ', $query['fields']),
-		    'table' => $query['table'],
-		    'alias' => $this->alias . $this->name($query['alias']),
-		    'order' => $this->order($query['order'], 'ASC', $model),
-		    'limit' => $this->limit($query['limit'], $query['offset']),
-		    'joins' => implode(' ', $query['joins']),
-		    'group' => $this->group($query['group'], $model)
-		));
-    }
-
-    /**
-     * Renders a final SQL JOIN statement
-     *
-     * @param array $data
-     * @return string
-     */
-    public function renderJoinStatement($data) {
-	extract($data);
-	return trim("{$type} JOIN {$table} {$alias} ON ({$conditions})");
-    }
-
-    /**
-     * Renders a final SQL statement by putting together the component parts in the correct order
-     *
-     * @param string $type type of query being run. e.g select, create, update, delete, schema, alter.
-     * @param array $data Array of data to insert into the query.
-     * @return string Rendered SQL expression to be run.
-     */
-    public function renderStatement($type, $data) {
-	extract($data);
-	$aliases = null;
-
-	switch (strtolower($type)) {
-	    case 'select':
-		return "SELECT {$fields} FROM {$table} {$alias} {$joins} {$conditions} {$group} {$order} {$limit}";
-	    case 'create':
-		return "INSERT INTO {$table} ({$fields}) VALUES ({$values})";
-	    case 'update':
-		if (!empty($alias)) {
-		    $aliases = "{$this->alias}{$alias} {$joins} ";
-		}
-		return "UPDATE {$table} {$aliases}SET {$fields} {$conditions}";
-	    case 'delete':
-		if (!empty($alias)) {
-		    $aliases = "{$this->alias}{$alias} {$joins} ";
-		}
-		return "DELETE {$alias} FROM {$table} {$aliases}{$conditions}";
-	    case 'schema':
-		foreach (array('columns', 'indexes', 'tableParameters') as $var) {
-		    if (is_array(${$var})) {
-			${$var} = "\t" . implode(",\n\t", array_filter(${$var}));
-		    } else {
-			${$var} = '';
-		    }
-		}
-		if (trim($indexes) !== '') {
-		    $columns .= ',';
-		}
-		return "CREATE TABLE {$table} (\n{$columns}{$indexes}) {$tableParameters};";
-	    case 'alter':
-		return;
-	}
-    }
-
-    /**
-     * Merges a mixed set of string/array conditions
-     *
-     * @param mixed $query
-     * @param mixed $assoc
-     * @return array
-     */
-    protected function _mergeConditions($query, $assoc) {
-	if (empty($assoc)) {
-	    return $query;
-	}
-
-	if (is_array($query)) {
-	    return array_merge((array) $assoc, $query);
-	}
-
-	if (!empty($query)) {
-	    $query = array($query);
-	    if (is_array($assoc)) {
-		$query = array_merge($query, $assoc);
-	    } else {
-		$query[] = $assoc;
-	    }
-	    return $query;
-	}
-
-	return $assoc;
-    }
-
-    /**
-     * Generates and executes an SQL UPDATE statement for given model, fields, and values.
-     * For databases that do not support aliases in UPDATE queries.
-     *
-     * @param Model $model
-     * @param array $fields
-     * @param array $values
-     * @param mixed $conditions
-     * @return boolean Success
-     */
-    public function update(Model $model, $fields = array(), $values = null, $conditions = null) {
-	if (!$values) {
-	    $combined = $fields;
-	} else {
-	    $combined = array_combine($fields, $values);
-	}
-
-	$fields = implode(', ', $this->_prepareUpdateFields($model, $combined, empty($conditions)));
-
-	$alias = $joins = null;
-	$table = $this->fullTableName($model);
-	$conditions = $this->_matchRecords($model, $conditions);
-
-	if ($conditions === false) {
-	    return false;
-	}
-	$query = compact('table', 'alias', 'joins', 'fields', 'conditions');
-
-	if (!$this->execute($this->renderStatement('update', $query))) {
-	    $model->onError();
-	    return false;
-	}
-	return true;
-    }
-
-    /**
-     * Quotes and prepares fields and values for an SQL UPDATE statement
-     *
-     * @param Model $model
-     * @param array $fields
-     * @param boolean $quoteValues If values should be quoted, or treated as SQL snippets
-     * @param boolean $alias Include the model alias in the field name
-     * @return array Fields and values, quoted and prepared
-     */
-    protected function _prepareUpdateFields(Model $model, $fields, $quoteValues = true, $alias = false) {
-	$quotedAlias = $this->startQuote . $model->alias . $this->endQuote;
-
-	$updates = array();
-	foreach ($fields as $field => $value) {
-	    if ($alias && strpos($field, '.') === false) {
-		$quoted = $model->escapeField($field);
-	    } elseif (!$alias && strpos($field, '.') !== false) {
-		$quoted = $this->name(str_replace($quotedAlias . '.', '', str_replace(
-					$model->alias . '.', '', $field
-				)));
-	    } else {
-		$quoted = $this->name($field);
-	    }
-
-	    if ($value === null) {
-		$updates[] = $quoted . ' = NULL';
-		continue;
-	    }
-	    $update = $quoted . ' = ';
-
-	    if ($quoteValues) {
-		$update .= $this->value($value, $model->getColumnType($field));
-	    } elseif ($model->getColumnType($field) === 'boolean' && (is_int($value) || is_bool($value))) {
-		$update .= $this->boolean($value, true);
-	    } elseif (!$alias) {
-		$update .= str_replace($quotedAlias . '.', '', str_replace(
-				$model->alias . '.', '', $value
-			));
-	    } else {
-		$update .= $value;
-	    }
-	    $updates[] = $update;
-	}
-	return $updates;
-    }
-
-    /**
-     * Generates and executes an SQL DELETE statement.
-     * For databases that do not support aliases in UPDATE queries.
-     *
-     * @param Model $model
-     * @param mixed $conditions
-     * @return boolean Success
-     */
-    public function delete(Model $model, $conditions = null) {
-	$alias = $joins = null;
-	$table = $this->fullTableName($model);
-	$conditions = $this->_matchRecords($model, $conditions);
-
-	if ($conditions === false) {
-	    return false;
-	}
-
-	if ($this->execute($this->renderStatement('delete', compact('alias', 'table', 'joins', 'conditions'))) === false) {
-	    $model->onError();
-	    return false;
-	}
-	return true;
-    }
-
-    /**
-     * Gets a list of record IDs for the given conditions. Used for multi-record updates and deletes
-     * in databases that do not support aliases in UPDATE/DELETE queries.
-     *
-     * @param Model $model
-     * @param mixed $conditions
-     * @return array List of record IDs
-     */
-    protected function _matchRecords(Model $model, $conditions = null) {
-	if ($conditions === true) {
-	    $conditions = $this->conditions(true);
-	} elseif ($conditions === null) {
-	    $conditions = $this->conditions($this->defaultConditions($model, $conditions, false), true, true, $model);
-	} else {
-	    $noJoin = true;
-	    foreach ($conditions as $field => $value) {
-		$originalField = $field;
-		if (strpos($field, '.') !== false) {
-		    list(, $field) = explode('.', $field);
-		    $field = ltrim($field, $this->startQuote);
-		    $field = rtrim($field, $this->endQuote);
-		}
-		if (!$model->hasField($field)) {
-		    $noJoin = false;
-		    break;
-		}
-		if ($field !== $originalField) {
-		    $conditions[$field] = $value;
-		    unset($conditions[$originalField]);
-		}
-	    }
-	    if ($noJoin === true) {
-		return $this->conditions($conditions);
-	    }
-	    $idList = $model->find('all', array(
-		'fields' => "{$model->alias}.{$model->primaryKey}",
-		'conditions' => $conditions
-		    ));
-
-	    if (empty($idList)) {
-		return false;
-	    }
-	    $conditions = $this->conditions(array(
-		$model->primaryKey => Hash::extract($idList, "{n}.{$model->alias}.{$model->primaryKey}")
-		    ));
-	}
-	return $conditions;
-    }
-
-    /**
-     * Returns an array of SQL JOIN fragments from a model's associations
-     *
-     * @param Model $model
-     * @return array
-     */
-    protected function _getJoins(Model $model) {
-	$join = array();
-	$joins = array_merge($model->getAssociated('hasOne'), $model->getAssociated('belongsTo'));
-
-	foreach ($joins as $assoc) {
-	    if (isset($model->{$assoc}) && $model->useDbConfig == $model->{$assoc}->useDbConfig && $model->{$assoc}->getDataSource()) {
-		$assocData = $model->getAssociated($assoc);
-		$join[] = $this->buildJoinStatement(array(
-		    'table' => $model->{$assoc},
-		    'alias' => $assoc,
-		    'type' => isset($assocData['type']) ? $assocData['type'] : 'LEFT',
-		    'conditions' => trim($this->conditions(
-				    $this->_mergeConditions($assocData['conditions'], $this->getConstraint($assocData['association'], $model, $model->{$assoc}, $assoc, $assocData)), true, false, $model
-			    ))
-			));
-	    }
-	}
-	return $join;
-    }
-
-    /**
-     * Returns an SQL calculation, i.e. COUNT() or MAX()
-     *
-     * @param Model $model
-     * @param string $func Lowercase name of SQL function, i.e. 'count' or 'max'
-     * @param array $params Function parameters (any values must be quoted manually)
-     * @return string An SQL calculation function
-     */
-    public function calculate(Model $model, $func, $params = array()) {
-	$params = (array) $params;
-
-	switch (strtolower($func)) {
-	    case 'count':
-		if (!isset($params[0])) {
-		    $params[0] = '*';
-		}
-		if (!isset($params[1])) {
-		    $params[1] = 'count';
-		}
-		if (is_object($model) && $model->isVirtualField($params[0])) {
-		    $arg = $this->_quoteFields($model->getVirtualField($params[0]));
-		} else {
-		    $arg = $this->name($params[0]);
-		}
-		return 'COUNT(' . $arg . ') AS ' . $this->name($params[1]);
-	    case 'max':
-	    case 'min':
-		if (!isset($params[1])) {
-		    $params[1] = $params[0];
-		}
-		if (is_object($model) && $model->isVirtualField($params[0])) {
-		    $arg = $this->_quoteFields($model->getVirtualField($params[0]));
-		} else {
-		    $arg = $this->name($params[0]);
-		}
-		return strtoupper($func) . '(' . $arg . ') AS ' . $this->name($params[1]);
-	}
-    }
-
-    /**
-     * Deletes all the records in a table and resets the count of the auto-incrementing
-     * primary key, where applicable.
-     *
-     * @param Model|string $table A string or model class representing the table to be truncated
-     * @return boolean SQL TRUNCATE TABLE statement, false if not applicable.
-     */
-    public function truncate($table) {
-	return $this->execute('TRUNCATE TABLE ' . $this->fullTableName($table));
-    }
-
-    /**
-     * Check if the server support nested transactions
-     *
-     * @return boolean
-     */
-    public function nestedTransactionSupported() {
-	return false;
-    }
-
-    /**
-     * Begin a transaction
-     *
-     * @return boolean True on success, false on fail
-     * (i.e. if the database/model does not support transactions,
-     * or a transaction has not started).
-     */
-    public function begin() {
-	if ($this->_transactionStarted) {
-	    if ($this->nestedTransactionSupported()) {
-		return $this->_beginNested();
-	    }
-	    $this->_transactionNesting++;
-	    return $this->_transactionStarted;
-	}
-
-	$this->_transactionNesting = 0;
-	if ($this->fullDebug) {
-	    $this->logQuery('BEGIN');
-	}
-	return $this->_transactionStarted = $this->_connection->beginTransaction();
-    }
-
-    /**
-     * Begin a nested transaction
-     *
-     * @return boolean
-     */
-    protected function _beginNested() {
-	$query = 'SAVEPOINT LEVEL' . ++$this->_transactionNesting;
-	if ($this->fullDebug) {
-	    $this->logQuery($query);
-	}
-	$this->_connection->exec($query);
-	return true;
-    }
-
-    /**
-     * Commit a transaction
-     *
-     * @return boolean True on success, false on fail
-     * (i.e. if the database/model does not support transactions,
-     * or a transaction has not started).
-     */
-    public function commit() {
-	if (!$this->_transactionStarted) {
-	    return false;
-	}
-
-	if ($this->_transactionNesting === 0) {
-	    if ($this->fullDebug) {
-		$this->logQuery('COMMIT');
-	    }
-	    $this->_transactionStarted = false;
-	    return $this->_connection->commit();
-	}
-
-	if ($this->nestedTransactionSupported()) {
-	    return $this->_commitNested();
-	}
-
-	$this->_transactionNesting--;
-	return true;
-    }
-
-    /**
-     * Commit a nested transaction
-     *
-     * @return boolean
-     */
-    protected function _commitNested() {
-	$query = 'RELEASE SAVEPOINT LEVEL' . $this->_transactionNesting--;
-	if ($this->fullDebug) {
-	    $this->logQuery($query);
-	}
-	$this->_connection->exec($query);
-	return true;
-    }
-
-    /**
-     * Rollback a transaction
-     *
-     * @return boolean True on success, false on fail
-     * (i.e. if the database/model does not support transactions,
-     * or a transaction has not started).
-     */
-    public function rollback() {
-	if (!$this->_transactionStarted) {
-	    return false;
-	}
-
-	if ($this->_transactionNesting === 0) {
-	    if ($this->fullDebug) {
-		$this->logQuery('ROLLBACK');
-	    }
-	    $this->_transactionStarted = false;
-	    return $this->_connection->rollBack();
-	}
-
-	if ($this->nestedTransactionSupported()) {
-	    return $this->_rollbackNested();
-	}
-
-	$this->_transactionNesting--;
-	return true;
-    }
-
-    /**
-     * Rollback a nested transaction
-     *
-     * @return boolean
-     */
-    protected function _rollbackNested() {
-	$query = 'ROLLBACK TO SAVEPOINT LEVEL' . $this->_transactionNesting--;
-	if ($this->fullDebug) {
-	    $this->logQuery($query);
-	}
-	$this->_connection->exec($query);
-	return true;
-    }
-
-    /**
-     * Returns the ID generated from the previous INSERT operation.
-     *
-     * @param mixed $source
-     * @return mixed
-     */
-    public function lastInsertId($source = null) {
-	return $this->_connection->lastInsertId();
-    }
-
-    /**
-     * Creates a default set of conditions from the model if $conditions is null/empty.
-     * If conditions are supplied then they will be returned. If a model doesn't exist and no conditions
-     * were provided either null or false will be returned based on what was input.
-     *
-     * @param Model $model
-     * @param string|array|boolean $conditions Array of conditions, conditions string, null or false. If an array of conditions,
-     *   or string conditions those conditions will be returned. With other values the model's existence will be checked.
-     *   If the model doesn't exist a null or false will be returned depending on the input value.
-     * @param boolean $useAlias Use model aliases rather than table names when generating conditions
-     * @return mixed Either null, false, $conditions or an array of default conditions to use.
-     * @see DboSource::update()
-     * @see DboSource::conditions()
-     */
-    public function defaultConditions(Model $model, $conditions, $useAlias = true) {
-	if (!empty($conditions)) {
-	    return $conditions;
-	}
-	$exists = $model->exists();
-	if (!$exists && $conditions !== null) {
-	    return false;
-	} elseif (!$exists) {
-	    return null;
-	}
-	$alias = $model->alias;
-
-	if (!$useAlias) {
-	    $alias = $this->fullTableName($model, false);
-	}
-	return array("{$alias}.{$model->primaryKey}" => $model->getID());
-    }
-
-    /**
-     * Returns a key formatted like a string Model.fieldname(i.e. Post.title, or Country.name)
-     *
-     * @param Model $model
-     * @param string $key
-     * @param string $assoc
-     * @return string
-     */
-    public function resolveKey(Model $model, $key, $assoc = null) {
-	if (strpos('.', $key) !== false) {
-	    return $this->name($model->alias) . '.' . $this->name($key);
-	}
-	return $key;
-    }
-
-    /**
-     * Private helper method to remove query metadata in given data array.
-     *
-     * @param array $data
-     * @return array
-     */
-    protected function _scrubQueryData($data) {
-	static $base = null;
-	if ($base === null) {
-	    $base = array_fill_keys(array('conditions', 'fields', 'joins', 'order', 'limit', 'offset', 'group'), array());
-	    $base['callbacks'] = null;
-	}
-	return (array) $data + $base;
-    }
-
-    /**
-     * Converts model virtual fields into sql expressions to be fetched later
-     *
-     * @param Model $model
-     * @param string $alias Alias table name
-     * @param array $fields virtual fields to be used on query
-     * @return array
-     */
-    protected function _constructVirtualFields(Model $model, $alias, $fields) {
-	$virtual = array();
-	foreach ($fields as $field) {
-	    $virtualField = $this->name($alias . $this->virtualFieldSeparator . $field);
-	    $expression = $this->_quoteFields($model->getVirtualField($field));
-	    $virtual[] = '(' . $expression . ") {$this->alias} {$virtualField}";
-	}
-	return $virtual;
-    }
-
-    /**
-     * Generates the fields list of an SQL query.
-     *
-     * @param Model $model
-     * @param string $alias Alias table name
-     * @param mixed $fields
-     * @param boolean $quote If false, returns fields array unquoted
-     * @return array
-     */
-    public function fields(Model $model, $alias = null, $fields = array(), $quote = true) {
-	if (empty($alias)) {
-	    $alias = $model->alias;
-	}
-	$virtualFields = $model->getVirtualField();
-	$cacheKey = array(
-	    $alias,
-	    get_class($model),
-	    $model->alias,
-	    $virtualFields,
-	    $fields,
-	    $quote,
-	    ConnectionManager::getSourceName($this),
-	    $model->table
-	);
-	$cacheKey = md5(serialize($cacheKey));
-	if ($return = $this->cacheMethod(__FUNCTION__, $cacheKey)) {
-	    return $return;
-	}
-	$allFields = empty($fields);
-	if ($allFields) {
-	    $fields = array_keys($model->schema());
-	} elseif (!is_array($fields)) {
-	    $fields = String::tokenize($fields);
-	}
-	$fields = array_values(array_filter($fields));
-	$allFields = $allFields || in_array('*', $fields) || in_array($model->alias . '.*', $fields);
-
-	$virtual = array();
-	if (!empty($virtualFields)) {
-	    $virtualKeys = array_keys($virtualFields);
-	    foreach ($virtualKeys as $field) {
-		$virtualKeys[] = $model->alias . '.' . $field;
-	    }
-	    $virtual = ($allFields) ? $virtualKeys : array_intersect($virtualKeys, $fields);
-	    foreach ($virtual as $i => $field) {
-		if (strpos($field, '.') !== false) {
-		    $virtual[$i] = str_replace($model->alias . '.', '', $field);
-		}
-		$fields = array_diff($fields, array($field));
-	    }
-	    $fields = array_values($fields);
-	}
-	if (!$quote) {
-	    if (!empty($virtual)) {
-		$fields = array_merge($fields, $this->_constructVirtualFields($model, $alias, $virtual));
-	    }
-	    return $fields;
-	}
-	$count = count($fields);
-
-	if ($count >= 1 && !in_array($fields[0], array('*', 'COUNT(*)'))) {
-	    for ($i = 0; $i < $count; $i++) {
-		if (is_string($fields[$i]) && in_array($fields[$i], $virtual)) {
-		    unset($fields[$i]);
-		    continue;
-		}
-		if (is_object($fields[$i]) && isset($fields[$i]->type) && $fields[$i]->type === 'expression') {
-		    $fields[$i] = $fields[$i]->value;
-		} elseif (preg_match('/^\(.*\)\s' . $this->alias . '.*/i', $fields[$i])) {
-		    continue;
-		} elseif (!preg_match('/^.+\\(.*\\)/', $fields[$i])) {
-		    $prepend = '';
-
-		    if (strpos($fields[$i], 'DISTINCT') !== false) {
-			$prepend = 'DISTINCT ';
-			$fields[$i] = trim(str_replace('DISTINCT', '', $fields[$i]));
-		    }
-		    $dot = strpos($fields[$i], '.');
-
-		    if ($dot === false) {
-			$prefix = !(
-				strpos($fields[$i], ' ') !== false ||
-				strpos($fields[$i], '(') !== false
-				);
-			$fields[$i] = $this->name(($prefix ? $alias . '.' : '') . $fields[$i]);
-		    } else {
-			if (strpos($fields[$i], ',') === false) {
-			    $build = explode('.', $fields[$i]);
-			    if (!Hash::numeric($build)) {
-				$fields[$i] = $this->name(implode('.', $build));
-			    }
-			}
-		    }
-		    $fields[$i] = $prepend . $fields[$i];
-		} elseif (preg_match('/\(([\.\w]+)\)/', $fields[$i], $field)) {
-		    if (isset($field[1])) {
-			if (strpos($field[1], '.') === false) {
-			    $field[1] = $this->name($alias . '.' . $field[1]);
-			} else {
-			    $field[0] = explode('.', $field[1]);
-			    if (!Hash::numeric($field[0])) {
-				$field[0] = implode('.', array_map(array(&$this, 'name'), $field[0]));
-				$fields[$i] = preg_replace('/\(' . $field[1] . '\)/', '(' . $field[0] . ')', $fields[$i], 1);
-			    }
-			}
-		    }
-		}
-	    }
-	}
-	if (!empty($virtual)) {
-	    $fields = array_merge($fields, $this->_constructVirtualFields($model, $alias, $virtual));
-	}
-	return $this->cacheMethod(__FUNCTION__, $cacheKey, array_unique($fields));
-    }
-
-    /**
-     * Creates a WHERE clause by parsing given conditions data. If an array or string
-     * conditions are provided those conditions will be parsed and quoted. If a boolean
-     * is given it will be integer cast as condition. Null will return 1 = 1.
-     *
-     * Results of this method are stored in a memory cache. This improves performance, but
-     * because the method uses a hashing algorithm it can have collisions.
-     * Setting DboSource::$cacheMethods to false will disable the memory cache.
-     *
-     * @param mixed $conditions Array or string of conditions, or any value.
-     * @param boolean $quoteValues If true, values should be quoted
-     * @param boolean $where If true, "WHERE " will be prepended to the return value
-     * @param Model $model A reference to the Model instance making the query
-     * @return string SQL fragment
-     */
-    public function conditions($conditions, $quoteValues = true, $where = true, $model = null) {
-	$clause = $out = '';
-
-	if ($where) {
-	    $clause = ' WHERE ';
-	}
-
-	if (is_array($conditions) && !empty($conditions)) {
-	    $out = $this->conditionKeysToString($conditions, $quoteValues, $model);
-
-	    if (empty($out)) {
-		return $clause . ' 1 = 1';
-	    }
-	    return $clause . implode(' AND ', $out);
-	}
-	if (is_bool($conditions)) {
-	    return $clause . (int) $conditions . ' = 1';
-	}
-
-	if (empty($conditions) || trim($conditions) === '') {
-	    return $clause . '1 = 1';
-	}
-	$clauses = '/^WHERE\\x20|^GROUP\\x20BY\\x20|^HAVING\\x20|^ORDER\\x20BY\\x20/i';
-
-	if (preg_match($clauses, $conditions)) {
-	    $clause = '';
-	}
-	$conditions = $this->_quoteFields($conditions);
-	return $clause . $conditions;
-    }
-
-    /**
-     * Creates a WHERE clause by parsing given conditions array. Used by DboSource::conditions().
-     *
-     * @param array $conditions Array or string of conditions
-     * @param boolean $quoteValues If true, values should be quoted
-     * @param Model $model A reference to the Model instance making the query
-     * @return string SQL fragment
-     */
-    public function conditionKeysToString($conditions, $quoteValues = true, $model = null) {
-	$out = array();
-	$data = $columnType = null;
-	$bool = array('and', 'or', 'not', 'and not', 'or not', 'xor', '||', '&&');
-
-	foreach ($conditions as $key => $value) {
-	    $join = ' AND ';
-	    $not = null;
-
-	    if (is_array($value)) {
-		$valueInsert = (
-			!empty($value) &&
-			(substr_count($key, '?') === count($value) || substr_count($key, ':') === count($value))
-			);
-	    }
-
-	    if (is_numeric($key) && empty($value)) {
-		continue;
-	    } elseif (is_numeric($key) && is_string($value)) {
-		$out[] = $this->_quoteFields($value);
-	    } elseif ((is_numeric($key) && is_array($value)) || in_array(strtolower(trim($key)), $bool)) {
-		if (in_array(strtolower(trim($key)), $bool)) {
-		    $join = ' ' . strtoupper($key) . ' ';
-		} else {
-		    $key = $join;
-		}
-		$value = $this->conditionKeysToString($value, $quoteValues, $model);
-
-		if (strpos($join, 'NOT') !== false) {
-		    if (strtoupper(trim($key)) === 'NOT') {
-			$key = 'AND ' . trim($key);
-		    }
-		    $not = 'NOT ';
-		}
-
-		if (empty($value)) {
-		    continue;
-		}
-
-		if (empty($value[1])) {
-		    if ($not) {
-			$out[] = $not . '(' . $value[0] . ')';
-		    } else {
-			$out[] = $value[0];
-		    }
-		} else {
-<<<<<<< HEAD
-		    $out[] = '(' . $not . '(' . implode(') ' . strtoupper($key) . ' (', $value) . '))';
-=======
 			$queryData['fields'] = $this->fields($model);
 		}
 
@@ -2827,841 +1398,1922 @@
 	protected function _mergeAssociation(&$data, &$merge, $association, $type, $selfJoin = false) {
 		if (isset($merge[0]) && !isset($merge[0][$association])) {
 			$association = Inflector::pluralize($association);
->>>>>>> 4c460c1c
-		}
-	    } else {
-		if (is_object($value) && isset($value->type)) {
-		    if ($value->type === 'identifier') {
-			$data .= $this->name($key) . ' = ' . $this->name($value->value);
-		    } elseif ($value->type === 'expression') {
+		}
+
+		if ($type === 'belongsTo' || $type === 'hasOne') {
+			if (isset($merge[$association])) {
+				$data[$association] = $merge[$association][0];
+			} else {
+				if (count($merge[0][$association]) > 1) {
+					foreach ($merge[0] as $assoc => $data2) {
+						if ($assoc !== $association) {
+							$merge[0][$association][$assoc] = $data2;
+						}
+					}
+				}
+				if (!isset($data[$association])) {
+					$data[$association] = array();
+					if ($merge[0][$association]) {
+						$data[$association] = $merge[0][$association];
+					}
+				} else {
+					if (is_array($merge[0][$association])) {
+						foreach ($data[$association] as $k => $v) {
+							if (!is_array($v)) {
+								$dataAssocTmp[$k] = $v;
+							}
+						}
+
+						foreach ($merge[0][$association] as $k => $v) {
+							if (!is_array($v)) {
+								$mergeAssocTmp[$k] = $v;
+							}
+						}
+						$dataKeys = array_keys($data);
+						$mergeKeys = array_keys($merge[0]);
+
+						if ($mergeKeys[0] === $dataKeys[0] || $mergeKeys === $dataKeys) {
+							$data[$association][$association] = $merge[0][$association];
+						} else {
+							$diff = Hash::diff($dataAssocTmp, $mergeAssocTmp);
+							$data[$association] = array_merge($merge[0][$association], $diff);
+						}
+					} elseif ($selfJoin && array_key_exists($association, $merge[0])) {
+						$data[$association] = array_merge($data[$association], array($association => array()));
+					}
+				}
+			}
+		} else {
+			if (isset($merge[0][$association]) && $merge[0][$association] === false) {
+				if (!isset($data[$association])) {
+					$data[$association] = array();
+				}
+			} else {
+				foreach ($merge as $row) {
+					$insert = array();
+					if (count($row) === 1) {
+						$insert = $row[$association];
+					} elseif (isset($row[$association])) {
+						$insert = array_merge($row[$association], $row);
+						unset($insert[$association]);
+					}
+
+					if (empty($data[$association]) || (isset($data[$association]) && !in_array($insert, $data[$association], true))) {
+						$data[$association][] = $insert;
+					}
+				}
+			}
+		}
+	}
+
+/**
+ * Generates an array representing a query or part of a query from a single model or two associated models
+ *
+ * @param Model $model
+ * @param Model $linkModel
+ * @param string $type
+ * @param string $association
+ * @param array $assocData
+ * @param array $queryData
+ * @param boolean $external
+ * @param array $resultSet
+ * @return mixed
+ */
+	public function generateAssociationQuery(Model $model, $linkModel, $type, $association, $assocData, &$queryData, $external, &$resultSet) {
+		$queryData = $this->_scrubQueryData($queryData);
+		$assocData = $this->_scrubQueryData($assocData);
+		$modelAlias = $model->alias;
+
+		if (empty($queryData['fields'])) {
+			$queryData['fields'] = $this->fields($model, $modelAlias);
+		} elseif (!empty($model->hasMany) && $model->recursive > -1) {
+			$assocFields = $this->fields($model, $modelAlias, array("{$modelAlias}.{$model->primaryKey}"));
+			$passedFields = $queryData['fields'];
+			if (count($passedFields) === 1) {
+				if (strpos($passedFields[0], $assocFields[0]) === false && !preg_match('/^[a-z]+\(/i', $passedFields[0])) {
+					$queryData['fields'] = array_merge($passedFields, $assocFields);
+				} else {
+					$queryData['fields'] = $passedFields;
+				}
+			} else {
+				$queryData['fields'] = array_merge($passedFields, $assocFields);
+			}
+			unset($assocFields, $passedFields);
+		}
+
+		if ($linkModel === null) {
+			return $this->buildStatement(
+				array(
+					'fields' => array_unique($queryData['fields']),
+					'table' => $this->fullTableName($model),
+					'alias' => $modelAlias,
+					'limit' => $queryData['limit'],
+					'offset' => $queryData['offset'],
+					'joins' => $queryData['joins'],
+					'conditions' => $queryData['conditions'],
+					'order' => $queryData['order'],
+					'group' => $queryData['group']
+				),
+				$model
+			);
+		}
+		if ($external && !empty($assocData['finderQuery'])) {
+			return $assocData['finderQuery'];
+		}
+
+		$self = $model->name === $linkModel->name;
+		$fields = array();
+
+		if ($external || (in_array($type, array('hasOne', 'belongsTo')) && $assocData['fields'] !== false)) {
+			$fields = $this->fields($linkModel, $association, $assocData['fields']);
+		}
+		if (empty($assocData['offset']) && !empty($assocData['page'])) {
+			$assocData['offset'] = ($assocData['page'] - 1) * $assocData['limit'];
+		}
+
+		switch ($type) {
+			case 'hasOne':
+			case 'belongsTo':
+				$conditions = $this->_mergeConditions(
+					$assocData['conditions'],
+					$this->getConstraint($type, $model, $linkModel, $association, array_merge($assocData, compact('external', 'self')))
+				);
+
+				if (!$self && $external) {
+					foreach ($conditions as $key => $condition) {
+						if (is_numeric($key) && strpos($condition, $modelAlias . '.') !== false) {
+							unset($conditions[$key]);
+						}
+					}
+				}
+
+				if ($external) {
+					$query = array_merge($assocData, array(
+						'conditions' => $conditions,
+						'table' => $this->fullTableName($linkModel),
+						'fields' => $fields,
+						'alias' => $association,
+						'group' => null
+					));
+				} else {
+					$join = array(
+						'table' => $linkModel,
+						'alias' => $association,
+						'type' => isset($assocData['type']) ? $assocData['type'] : 'LEFT',
+						'conditions' => trim($this->conditions($conditions, true, false, $model))
+					);
+					$queryData['fields'] = array_merge($queryData['fields'], $fields);
+
+					if (!empty($assocData['order'])) {
+						$queryData['order'][] = $assocData['order'];
+					}
+					if (!in_array($join, $queryData['joins'])) {
+						$queryData['joins'][] = $join;
+					}
+					return true;
+				}
+				break;
+			case 'hasMany':
+				$assocData['fields'] = $this->fields($linkModel, $association, $assocData['fields']);
+				if (!empty($assocData['foreignKey'])) {
+					$assocData['fields'] = array_merge($assocData['fields'], $this->fields($linkModel, $association, array("{$association}.{$assocData['foreignKey']}")));
+				}
+				$query = array(
+					'conditions' => $this->_mergeConditions($this->getConstraint('hasMany', $model, $linkModel, $association, $assocData), $assocData['conditions']),
+					'fields' => array_unique($assocData['fields']),
+					'table' => $this->fullTableName($linkModel),
+					'alias' => $association,
+					'order' => $assocData['order'],
+					'limit' => $assocData['limit'],
+					'offset' => $assocData['offset'],
+					'group' => null
+				);
+				break;
+			case 'hasAndBelongsToMany':
+				$joinFields = array();
+				$joinAssoc = null;
+
+				if (isset($assocData['with']) && !empty($assocData['with'])) {
+					$joinKeys = array($assocData['foreignKey'], $assocData['associationForeignKey']);
+					list($with, $joinFields) = $model->joinModel($assocData['with'], $joinKeys);
+
+					$joinTbl = $model->{$with};
+					$joinAlias = $joinTbl;
+
+					if (is_array($joinFields) && !empty($joinFields)) {
+						$joinAssoc = $joinAlias = $model->{$with}->alias;
+						$joinFields = $this->fields($model->{$with}, $joinAlias, $joinFields);
+					} else {
+						$joinFields = array();
+					}
+				} else {
+					$joinTbl = $assocData['joinTable'];
+					$joinAlias = $this->fullTableName($assocData['joinTable']);
+				}
+				$query = array(
+					'conditions' => $assocData['conditions'],
+					'limit' => $assocData['limit'],
+					'offset' => $assocData['offset'],
+					'table' => $this->fullTableName($linkModel),
+					'alias' => $association,
+					'fields' => array_merge($this->fields($linkModel, $association, $assocData['fields']), $joinFields),
+					'order' => $assocData['order'],
+					'group' => null,
+					'joins' => array(array(
+						'table' => $joinTbl,
+						'alias' => $joinAssoc,
+						'conditions' => $this->getConstraint('hasAndBelongsToMany', $model, $linkModel, $joinAlias, $assocData, $association)
+					))
+				);
+				break;
+		}
+		if (isset($query)) {
+			return $this->buildStatement($query, $model);
+		}
+		return null;
+	}
+
+/**
+ * Returns a conditions array for the constraint between two models
+ *
+ * @param string $type Association type
+ * @param Model $model Model object
+ * @param string $linkModel
+ * @param string $alias
+ * @param array $assoc
+ * @param string $alias2
+ * @return array Conditions array defining the constraint between $model and $association
+ */
+	public function getConstraint($type, $model, $linkModel, $alias, $assoc, $alias2 = null) {
+		$assoc += array('external' => false, 'self' => false);
+
+		if (empty($assoc['foreignKey'])) {
+			return array();
+		}
+
+		switch (true) {
+			case ($assoc['external'] && $type === 'hasOne'):
+				return array("{$alias}.{$assoc['foreignKey']}" => '{$__cakeID__$}');
+			case ($assoc['external'] && $type === 'belongsTo'):
+				return array("{$alias}.{$linkModel->primaryKey}" => '{$__cakeForeignKey__$}');
+			case (!$assoc['external'] && $type === 'hasOne'):
+				return array("{$alias}.{$assoc['foreignKey']}" => $this->identifier("{$model->alias}.{$model->primaryKey}"));
+			case (!$assoc['external'] && $type === 'belongsTo'):
+				return array("{$model->alias}.{$assoc['foreignKey']}" => $this->identifier("{$alias}.{$linkModel->primaryKey}"));
+			case ($type === 'hasMany'):
+				return array("{$alias}.{$assoc['foreignKey']}" => array('{$__cakeID__$}'));
+			case ($type === 'hasAndBelongsToMany'):
+				return array(
+					array("{$alias}.{$assoc['foreignKey']}" => '{$__cakeID__$}'),
+					array("{$alias}.{$assoc['associationForeignKey']}" => $this->identifier("{$alias2}.{$linkModel->primaryKey}"))
+				);
+		}
+		return array();
+	}
+
+/**
+ * Builds and generates a JOIN statement from an array. Handles final clean-up before conversion.
+ *
+ * @param array $join An array defining a JOIN statement in a query
+ * @return string An SQL JOIN statement to be used in a query
+ * @see DboSource::renderJoinStatement()
+ * @see DboSource::buildStatement()
+ */
+	public function buildJoinStatement($join) {
+		$data = array_merge(array(
+			'type' => null,
+			'alias' => null,
+			'table' => 'join_table',
+			'conditions' => array()
+		), $join);
+
+		if (!empty($data['alias'])) {
+			$data['alias'] = $this->alias . $this->name($data['alias']);
+		}
+		if (!empty($data['conditions'])) {
+			$data['conditions'] = trim($this->conditions($data['conditions'], true, false));
+		}
+		if (!empty($data['table']) && (!is_string($data['table']) || strpos($data['table'], '(') !== 0)) {
+			$data['table'] = $this->fullTableName($data['table']);
+		}
+		return $this->renderJoinStatement($data);
+	}
+
+/**
+ * Builds and generates an SQL statement from an array. Handles final clean-up before conversion.
+ *
+ * @param array $query An array defining an SQL query
+ * @param Model $model The model object which initiated the query
+ * @return string An executable SQL statement
+ * @see DboSource::renderStatement()
+ */
+	public function buildStatement($query, $model) {
+		$query = array_merge($this->_queryDefaults, $query);
+		if (!empty($query['joins'])) {
+			$count = count($query['joins']);
+			for ($i = 0; $i < $count; $i++) {
+				if (is_array($query['joins'][$i])) {
+					$query['joins'][$i] = $this->buildJoinStatement($query['joins'][$i]);
+				}
+			}
+		}
+		return $this->renderStatement('select', array(
+			'conditions' => $this->conditions($query['conditions'], true, true, $model),
+			'fields' => implode(', ', $query['fields']),
+			'table' => $query['table'],
+			'alias' => $this->alias . $this->name($query['alias']),
+			'order' => $this->order($query['order'], 'ASC', $model),
+			'limit' => $this->limit($query['limit'], $query['offset']),
+			'joins' => implode(' ', $query['joins']),
+			'group' => $this->group($query['group'], $model)
+		));
+	}
+
+/**
+ * Renders a final SQL JOIN statement
+ *
+ * @param array $data
+ * @return string
+ */
+	public function renderJoinStatement($data) {
+		extract($data);
+		return trim("{$type} JOIN {$table} {$alias} ON ({$conditions})");
+	}
+
+/**
+ * Renders a final SQL statement by putting together the component parts in the correct order
+ *
+ * @param string $type type of query being run. e.g select, create, update, delete, schema, alter.
+ * @param array $data Array of data to insert into the query.
+ * @return string Rendered SQL expression to be run.
+ */
+	public function renderStatement($type, $data) {
+		extract($data);
+		$aliases = null;
+
+		switch (strtolower($type)) {
+			case 'select':
+				return "SELECT {$fields} FROM {$table} {$alias} {$joins} {$conditions} {$group} {$order} {$limit}";
+			case 'create':
+				return "INSERT INTO {$table} ({$fields}) VALUES ({$values})";
+			case 'update':
+				if (!empty($alias)) {
+					$aliases = "{$this->alias}{$alias} {$joins} ";
+				}
+				return "UPDATE {$table} {$aliases}SET {$fields} {$conditions}";
+			case 'delete':
+				if (!empty($alias)) {
+					$aliases = "{$this->alias}{$alias} {$joins} ";
+				}
+				return "DELETE {$alias} FROM {$table} {$aliases}{$conditions}";
+			case 'schema':
+				foreach (array('columns', 'indexes', 'tableParameters') as $var) {
+					if (is_array(${$var})) {
+						${$var} = "\t" . implode(",\n\t", array_filter(${$var}));
+					} else {
+						${$var} = '';
+					}
+				}
+				if (trim($indexes) !== '') {
+					$columns .= ',';
+				}
+				return "CREATE TABLE {$table} (\n{$columns}{$indexes}) {$tableParameters};";
+			case 'alter':
+				return;
+		}
+	}
+
+/**
+ * Merges a mixed set of string/array conditions
+ *
+ * @param mixed $query
+ * @param mixed $assoc
+ * @return array
+ */
+	protected function _mergeConditions($query, $assoc) {
+		if (empty($assoc)) {
+			return $query;
+		}
+
+		if (is_array($query)) {
+			return array_merge((array)$assoc, $query);
+		}
+
+		if (!empty($query)) {
+			$query = array($query);
+			if (is_array($assoc)) {
+				$query = array_merge($query, $assoc);
+			} else {
+				$query[] = $assoc;
+			}
+			return $query;
+		}
+
+		return $assoc;
+	}
+
+/**
+ * Generates and executes an SQL UPDATE statement for given model, fields, and values.
+ * For databases that do not support aliases in UPDATE queries.
+ *
+ * @param Model $model
+ * @param array $fields
+ * @param array $values
+ * @param mixed $conditions
+ * @return boolean Success
+ */
+	public function update(Model $model, $fields = array(), $values = null, $conditions = null) {
+		if (!$values) {
+			$combined = $fields;
+		} else {
+			$combined = array_combine($fields, $values);
+		}
+
+		$fields = implode(', ', $this->_prepareUpdateFields($model, $combined, empty($conditions)));
+
+		$alias = $joins = null;
+		$table = $this->fullTableName($model);
+		$conditions = $this->_matchRecords($model, $conditions);
+
+		if ($conditions === false) {
+			return false;
+		}
+		$query = compact('table', 'alias', 'joins', 'fields', 'conditions');
+
+		if (!$this->execute($this->renderStatement('update', $query))) {
+			$model->onError();
+			return false;
+		}
+		return true;
+	}
+
+/**
+ * Quotes and prepares fields and values for an SQL UPDATE statement
+ *
+ * @param Model $model
+ * @param array $fields
+ * @param boolean $quoteValues If values should be quoted, or treated as SQL snippets
+ * @param boolean $alias Include the model alias in the field name
+ * @return array Fields and values, quoted and prepared
+ */
+	protected function _prepareUpdateFields(Model $model, $fields, $quoteValues = true, $alias = false) {
+		$quotedAlias = $this->startQuote . $model->alias . $this->endQuote;
+
+		$updates = array();
+		foreach ($fields as $field => $value) {
+			if ($alias && strpos($field, '.') === false) {
+				$quoted = $model->escapeField($field);
+			} elseif (!$alias && strpos($field, '.') !== false) {
+				$quoted = $this->name(str_replace($quotedAlias . '.', '', str_replace(
+					$model->alias . '.', '', $field
+				)));
+			} else {
+				$quoted = $this->name($field);
+			}
+
+			if ($value === null) {
+				$updates[] = $quoted . ' = NULL';
+				continue;
+			}
+			$update = $quoted . ' = ';
+
+			if ($quoteValues) {
+				$update .= $this->value($value, $model->getColumnType($field));
+			} elseif ($model->getColumnType($field) === 'boolean' && (is_int($value) || is_bool($value))) {
+				$update .= $this->boolean($value, true);
+			} elseif (!$alias) {
+				$update .= str_replace($quotedAlias . '.', '', str_replace(
+					$model->alias . '.', '', $value
+				));
+			} else {
+				$update .= $value;
+			}
+			$updates[] = $update;
+		}
+		return $updates;
+	}
+
+/**
+ * Generates and executes an SQL DELETE statement.
+ * For databases that do not support aliases in UPDATE queries.
+ *
+ * @param Model $model
+ * @param mixed $conditions
+ * @return boolean Success
+ */
+	public function delete(Model $model, $conditions = null) {
+		$alias = $joins = null;
+		$table = $this->fullTableName($model);
+		$conditions = $this->_matchRecords($model, $conditions);
+
+		if ($conditions === false) {
+			return false;
+		}
+
+		if ($this->execute($this->renderStatement('delete', compact('alias', 'table', 'joins', 'conditions'))) === false) {
+			$model->onError();
+			return false;
+		}
+		return true;
+	}
+
+/**
+ * Gets a list of record IDs for the given conditions. Used for multi-record updates and deletes
+ * in databases that do not support aliases in UPDATE/DELETE queries.
+ *
+ * @param Model $model
+ * @param mixed $conditions
+ * @return array List of record IDs
+ */
+	protected function _matchRecords(Model $model, $conditions = null) {
+		if ($conditions === true) {
+			$conditions = $this->conditions(true);
+		} elseif ($conditions === null) {
+			$conditions = $this->conditions($this->defaultConditions($model, $conditions, false), true, true, $model);
+		} else {
+			$noJoin = true;
+			foreach ($conditions as $field => $value) {
+				$originalField = $field;
+				if (strpos($field, '.') !== false) {
+					list(, $field) = explode('.', $field);
+					$field = ltrim($field, $this->startQuote);
+					$field = rtrim($field, $this->endQuote);
+				}
+				if (!$model->hasField($field)) {
+					$noJoin = false;
+					break;
+				}
+				if ($field !== $originalField) {
+					$conditions[$field] = $value;
+					unset($conditions[$originalField]);
+				}
+			}
+			if ($noJoin === true) {
+				return $this->conditions($conditions);
+			}
+			$idList = $model->find('all', array(
+				'fields' => "{$model->alias}.{$model->primaryKey}",
+				'conditions' => $conditions
+			));
+
+			if (empty($idList)) {
+				return false;
+			}
+			$conditions = $this->conditions(array(
+				$model->primaryKey => Hash::extract($idList, "{n}.{$model->alias}.{$model->primaryKey}")
+			));
+		}
+		return $conditions;
+	}
+
+/**
+ * Returns an array of SQL JOIN fragments from a model's associations
+ *
+ * @param Model $model
+ * @return array
+ */
+	protected function _getJoins(Model $model) {
+		$join = array();
+		$joins = array_merge($model->getAssociated('hasOne'), $model->getAssociated('belongsTo'));
+
+		foreach ($joins as $assoc) {
+			if (isset($model->{$assoc}) && $model->useDbConfig == $model->{$assoc}->useDbConfig && $model->{$assoc}->getDataSource()) {
+				$assocData = $model->getAssociated($assoc);
+				$join[] = $this->buildJoinStatement(array(
+					'table' => $model->{$assoc},
+					'alias' => $assoc,
+					'type' => isset($assocData['type']) ? $assocData['type'] : 'LEFT',
+					'conditions' => trim($this->conditions(
+						$this->_mergeConditions($assocData['conditions'], $this->getConstraint($assocData['association'], $model, $model->{$assoc}, $assoc, $assocData)),
+						true, false, $model
+					))
+				));
+			}
+		}
+		return $join;
+	}
+
+/**
+ * Returns an SQL calculation, i.e. COUNT() or MAX()
+ *
+ * @param Model $model
+ * @param string $func Lowercase name of SQL function, i.e. 'count' or 'max'
+ * @param array $params Function parameters (any values must be quoted manually)
+ * @return string An SQL calculation function
+ */
+	public function calculate(Model $model, $func, $params = array()) {
+		$params = (array)$params;
+
+		switch (strtolower($func)) {
+			case 'count':
+				if (!isset($params[0])) {
+					$params[0] = '*';
+				}
+				if (!isset($params[1])) {
+					$params[1] = 'count';
+				}
+				if (is_object($model) && $model->isVirtualField($params[0])) {
+					$arg = $this->_quoteFields($model->getVirtualField($params[0]));
+				} else {
+					$arg = $this->name($params[0]);
+				}
+				return 'COUNT(' . $arg . ') AS ' . $this->name($params[1]);
+			case 'max':
+			case 'min':
+				if (!isset($params[1])) {
+					$params[1] = $params[0];
+				}
+				if (is_object($model) && $model->isVirtualField($params[0])) {
+					$arg = $this->_quoteFields($model->getVirtualField($params[0]));
+				} else {
+					$arg = $this->name($params[0]);
+				}
+				return strtoupper($func) . '(' . $arg . ') AS ' . $this->name($params[1]);
+		}
+	}
+
+/**
+ * Deletes all the records in a table and resets the count of the auto-incrementing
+ * primary key, where applicable.
+ *
+ * @param Model|string $table A string or model class representing the table to be truncated
+ * @return boolean SQL TRUNCATE TABLE statement, false if not applicable.
+ */
+	public function truncate($table) {
+		return $this->execute('TRUNCATE TABLE ' . $this->fullTableName($table));
+	}
+
+/**
+ * Check if the server support nested transactions
+ *
+ * @return boolean
+ */
+	public function nestedTransactionSupported() {
+		return false;
+	}
+
+/**
+ * Begin a transaction
+ *
+ * @return boolean True on success, false on fail
+ * (i.e. if the database/model does not support transactions,
+ * or a transaction has not started).
+ */
+	public function begin() {
+		if ($this->_transactionStarted) {
+			if ($this->nestedTransactionSupported()) {
+				return $this->_beginNested();
+			}
+			$this->_transactionNesting++;
+			return $this->_transactionStarted;
+		}
+
+		$this->_transactionNesting = 0;
+		if ($this->fullDebug) {
+			$this->logQuery('BEGIN');
+		}
+		return $this->_transactionStarted = $this->_connection->beginTransaction();
+	}
+
+/**
+ * Begin a nested transaction
+ *
+ * @return boolean
+ */
+	protected function _beginNested() {
+		$query = 'SAVEPOINT LEVEL' . ++$this->_transactionNesting;
+		if ($this->fullDebug) {
+			$this->logQuery($query);
+		}
+		$this->_connection->exec($query);
+		return true;
+	}
+
+/**
+ * Commit a transaction
+ *
+ * @return boolean True on success, false on fail
+ * (i.e. if the database/model does not support transactions,
+ * or a transaction has not started).
+ */
+	public function commit() {
+		if (!$this->_transactionStarted) {
+			return false;
+		}
+
+		if ($this->_transactionNesting === 0) {
+			if ($this->fullDebug) {
+				$this->logQuery('COMMIT');
+			}
+			$this->_transactionStarted = false;
+			return $this->_connection->commit();
+		}
+
+		if ($this->nestedTransactionSupported()) {
+			return $this->_commitNested();
+		}
+
+		$this->_transactionNesting--;
+		return true;
+	}
+
+/**
+ * Commit a nested transaction
+ *
+ * @return boolean
+ */
+	protected function _commitNested() {
+		$query = 'RELEASE SAVEPOINT LEVEL' . $this->_transactionNesting--;
+		if ($this->fullDebug) {
+			$this->logQuery($query);
+		}
+		$this->_connection->exec($query);
+		return true;
+	}
+
+/**
+ * Rollback a transaction
+ *
+ * @return boolean True on success, false on fail
+ * (i.e. if the database/model does not support transactions,
+ * or a transaction has not started).
+ */
+	public function rollback() {
+		if (!$this->_transactionStarted) {
+			return false;
+		}
+
+		if ($this->_transactionNesting === 0) {
+			if ($this->fullDebug) {
+				$this->logQuery('ROLLBACK');
+			}
+			$this->_transactionStarted = false;
+			return $this->_connection->rollBack();
+		}
+
+		if ($this->nestedTransactionSupported()) {
+			return $this->_rollbackNested();
+		}
+
+		$this->_transactionNesting--;
+		return true;
+	}
+
+/**
+ * Rollback a nested transaction
+ *
+ * @return boolean
+ */
+	protected function _rollbackNested() {
+		$query = 'ROLLBACK TO SAVEPOINT LEVEL' . $this->_transactionNesting--;
+		if ($this->fullDebug) {
+			$this->logQuery($query);
+		}
+		$this->_connection->exec($query);
+		return true;
+	}
+
+/**
+ * Returns the ID generated from the previous INSERT operation.
+ *
+ * @param mixed $source
+ * @return mixed
+ */
+	public function lastInsertId($source = null) {
+		return $this->_connection->lastInsertId();
+	}
+
+/**
+ * Creates a default set of conditions from the model if $conditions is null/empty.
+ * If conditions are supplied then they will be returned. If a model doesn't exist and no conditions
+ * were provided either null or false will be returned based on what was input.
+ *
+ * @param Model $model
+ * @param string|array|boolean $conditions Array of conditions, conditions string, null or false. If an array of conditions,
+ *   or string conditions those conditions will be returned. With other values the model's existence will be checked.
+ *   If the model doesn't exist a null or false will be returned depending on the input value.
+ * @param boolean $useAlias Use model aliases rather than table names when generating conditions
+ * @return mixed Either null, false, $conditions or an array of default conditions to use.
+ * @see DboSource::update()
+ * @see DboSource::conditions()
+ */
+	public function defaultConditions(Model $model, $conditions, $useAlias = true) {
+		if (!empty($conditions)) {
+			return $conditions;
+		}
+		$exists = $model->exists();
+		if (!$exists && $conditions !== null) {
+			return false;
+		} elseif (!$exists) {
+			return null;
+		}
+		$alias = $model->alias;
+
+		if (!$useAlias) {
+			$alias = $this->fullTableName($model, false);
+		}
+		return array("{$alias}.{$model->primaryKey}" => $model->getID());
+	}
+
+/**
+ * Returns a key formatted like a string Model.fieldname(i.e. Post.title, or Country.name)
+ *
+ * @param Model $model
+ * @param string $key
+ * @param string $assoc
+ * @return string
+ */
+	public function resolveKey(Model $model, $key, $assoc = null) {
+		if (strpos('.', $key) !== false) {
+			return $this->name($model->alias) . '.' . $this->name($key);
+		}
+		return $key;
+	}
+
+/**
+ * Private helper method to remove query metadata in given data array.
+ *
+ * @param array $data
+ * @return array
+ */
+	protected function _scrubQueryData($data) {
+		static $base = null;
+		if ($base === null) {
+			$base = array_fill_keys(array('conditions', 'fields', 'joins', 'order', 'limit', 'offset', 'group'), array());
+			$base['callbacks'] = null;
+		}
+		return (array)$data + $base;
+	}
+
+/**
+ * Converts model virtual fields into sql expressions to be fetched later
+ *
+ * @param Model $model
+ * @param string $alias Alias table name
+ * @param array $fields virtual fields to be used on query
+ * @return array
+ */
+	protected function _constructVirtualFields(Model $model, $alias, $fields) {
+		$virtual = array();
+		foreach ($fields as $field) {
+			$virtualField = $this->name($alias . $this->virtualFieldSeparator . $field);
+			$expression = $this->_quoteFields($model->getVirtualField($field));
+			$virtual[] = '(' . $expression . ") {$this->alias} {$virtualField}";
+		}
+		return $virtual;
+	}
+
+/**
+ * Generates the fields list of an SQL query.
+ *
+ * @param Model $model
+ * @param string $alias Alias table name
+ * @param mixed $fields
+ * @param boolean $quote If false, returns fields array unquoted
+ * @return array
+ */
+	public function fields(Model $model, $alias = null, $fields = array(), $quote = true) {
+		if (empty($alias)) {
+			$alias = $model->alias;
+		}
+		$virtualFields = $model->getVirtualField();
+		$cacheKey = array(
+			$alias,
+			get_class($model),
+			$model->alias,
+			$virtualFields,
+			$fields,
+			$quote,
+			ConnectionManager::getSourceName($this),
+			$model->table
+		);
+		$cacheKey = md5(serialize($cacheKey));
+		if ($return = $this->cacheMethod(__FUNCTION__, $cacheKey)) {
+			return $return;
+		}
+		$allFields = empty($fields);
+		if ($allFields) {
+			$fields = array_keys($model->schema());
+		} elseif (!is_array($fields)) {
+			$fields = String::tokenize($fields);
+		}
+		$fields = array_values(array_filter($fields));
+		$allFields = $allFields || in_array('*', $fields) || in_array($model->alias . '.*', $fields);
+
+		$virtual = array();
+		if (!empty($virtualFields)) {
+			$virtualKeys = array_keys($virtualFields);
+			foreach ($virtualKeys as $field) {
+				$virtualKeys[] = $model->alias . '.' . $field;
+			}
+			$virtual = ($allFields) ? $virtualKeys : array_intersect($virtualKeys, $fields);
+			foreach ($virtual as $i => $field) {
+				if (strpos($field, '.') !== false) {
+					$virtual[$i] = str_replace($model->alias . '.', '', $field);
+				}
+				$fields = array_diff($fields, array($field));
+			}
+			$fields = array_values($fields);
+		}
+		if (!$quote) {
+			if (!empty($virtual)) {
+				$fields = array_merge($fields, $this->_constructVirtualFields($model, $alias, $virtual));
+			}
+			return $fields;
+		}
+		$count = count($fields);
+
+		if ($count >= 1 && !in_array($fields[0], array('*', 'COUNT(*)'))) {
+			for ($i = 0; $i < $count; $i++) {
+				if (is_string($fields[$i]) && in_array($fields[$i], $virtual)) {
+					unset($fields[$i]);
+					continue;
+				}
+				if (is_object($fields[$i]) && isset($fields[$i]->type) && $fields[$i]->type === 'expression') {
+					$fields[$i] = $fields[$i]->value;
+				} elseif (preg_match('/^\(.*\)\s' . $this->alias . '.*/i', $fields[$i])) {
+					continue;
+				} elseif (!preg_match('/^.+\\(.*\\)/', $fields[$i])) {
+					$prepend = '';
+
+					if (strpos($fields[$i], 'DISTINCT') !== false) {
+						$prepend = 'DISTINCT ';
+						$fields[$i] = trim(str_replace('DISTINCT', '', $fields[$i]));
+					}
+					$dot = strpos($fields[$i], '.');
+
+					if ($dot === false) {
+						$prefix = !(
+							strpos($fields[$i], ' ') !== false ||
+							strpos($fields[$i], '(') !== false
+						);
+						$fields[$i] = $this->name(($prefix ? $alias . '.' : '') . $fields[$i]);
+					} else {
+						if (strpos($fields[$i], ',') === false) {
+							$build = explode('.', $fields[$i]);
+							if (!Hash::numeric($build)) {
+								$fields[$i] = $this->name(implode('.', $build));
+							}
+						}
+					}
+					$fields[$i] = $prepend . $fields[$i];
+				} elseif (preg_match('/\(([\.\w]+)\)/', $fields[$i], $field)) {
+					if (isset($field[1])) {
+						if (strpos($field[1], '.') === false) {
+							$field[1] = $this->name($alias . '.' . $field[1]);
+						} else {
+							$field[0] = explode('.', $field[1]);
+							if (!Hash::numeric($field[0])) {
+								$field[0] = implode('.', array_map(array(&$this, 'name'), $field[0]));
+								$fields[$i] = preg_replace('/\(' . $field[1] . '\)/', '(' . $field[0] . ')', $fields[$i], 1);
+							}
+						}
+					}
+				}
+			}
+		}
+		if (!empty($virtual)) {
+			$fields = array_merge($fields, $this->_constructVirtualFields($model, $alias, $virtual));
+		}
+		return $this->cacheMethod(__FUNCTION__, $cacheKey, array_unique($fields));
+	}
+
+/**
+ * Creates a WHERE clause by parsing given conditions data. If an array or string
+ * conditions are provided those conditions will be parsed and quoted. If a boolean
+ * is given it will be integer cast as condition. Null will return 1 = 1.
+ *
+ * Results of this method are stored in a memory cache. This improves performance, but
+ * because the method uses a hashing algorithm it can have collisions.
+ * Setting DboSource::$cacheMethods to false will disable the memory cache.
+ *
+ * @param mixed $conditions Array or string of conditions, or any value.
+ * @param boolean $quoteValues If true, values should be quoted
+ * @param boolean $where If true, "WHERE " will be prepended to the return value
+ * @param Model $model A reference to the Model instance making the query
+ * @return string SQL fragment
+ */
+	public function conditions($conditions, $quoteValues = true, $where = true, $model = null) {
+		$clause = $out = '';
+
+		if ($where) {
+			$clause = ' WHERE ';
+		}
+
+		if (is_array($conditions) && !empty($conditions)) {
+			$out = $this->conditionKeysToString($conditions, $quoteValues, $model);
+
+			if (empty($out)) {
+				return $clause . ' 1 = 1';
+			}
+			return $clause . implode(' AND ', $out);
+		}
+		if (is_bool($conditions)) {
+			return $clause . (int)$conditions . ' = 1';
+		}
+
+		if (empty($conditions) || trim($conditions) === '') {
+			return $clause . '1 = 1';
+		}
+		$clauses = '/^WHERE\\x20|^GROUP\\x20BY\\x20|^HAVING\\x20|^ORDER\\x20BY\\x20/i';
+
+		if (preg_match($clauses, $conditions)) {
+			$clause = '';
+		}
+		$conditions = $this->_quoteFields($conditions);
+		return $clause . $conditions;
+	}
+
+/**
+ * Creates a WHERE clause by parsing given conditions array. Used by DboSource::conditions().
+ *
+ * @param array $conditions Array or string of conditions
+ * @param boolean $quoteValues If true, values should be quoted
+ * @param Model $model A reference to the Model instance making the query
+ * @return string SQL fragment
+ */
+	public function conditionKeysToString($conditions, $quoteValues = true, $model = null) {
+		$out = array();
+		$data = $columnType = null;
+		$bool = array('and', 'or', 'not', 'and not', 'or not', 'xor', '||', '&&');
+
+		foreach ($conditions as $key => $value) {
+			$join = ' AND ';
+			$not = null;
+
+			if (is_array($value)) {
+				$valueInsert = (
+					!empty($value) &&
+					(substr_count($key, '?') === count($value) || substr_count($key, ':') === count($value))
+				);
+			}
+
+			if (is_numeric($key) && empty($value)) {
+				continue;
+			} elseif (is_numeric($key) && is_string($value)) {
+				$out[] = $this->_quoteFields($value);
+			} elseif ((is_numeric($key) && is_array($value)) || in_array(strtolower(trim($key)), $bool)) {
+				if (in_array(strtolower(trim($key)), $bool)) {
+					$join = ' ' . strtoupper($key) . ' ';
+				} else {
+					$key = $join;
+				}
+				$value = $this->conditionKeysToString($value, $quoteValues, $model);
+
+				if (strpos($join, 'NOT') !== false) {
+					if (strtoupper(trim($key)) === 'NOT') {
+						$key = 'AND ' . trim($key);
+					}
+					$not = 'NOT ';
+				}
+
+				if (empty($value)) {
+					continue;
+				}
+
+				if (empty($value[1])) {
+					if ($not) {
+						$out[] = $not . '(' . $value[0] . ')';
+					} else {
+						$out[] = $value[0];
+					}
+				} else {
+					$out[] = '(' . $not . '(' . implode(') ' . strtoupper($key) . ' (', $value) . '))';
+				}
+			} else {
+				if (is_object($value) && isset($value->type)) {
+					if ($value->type === 'identifier') {
+						$data .= $this->name($key) . ' = ' . $this->name($value->value);
+					} elseif ($value->type === 'expression') {
+						if (is_numeric($key)) {
+							$data .= $value->value;
+						} else {
+							$data .= $this->name($key) . ' = ' . $value->value;
+						}
+					}
+				} elseif (is_array($value) && !empty($value) && !$valueInsert) {
+					$keys = array_keys($value);
+					if ($keys === array_values($keys)) {
+						$count = count($value);
+						if ($count === 1 && !preg_match("/\s+NOT$/", $key)) {
+							$data = $this->_quoteFields($key) . ' = (';
+							if ($quoteValues) {
+								if (is_object($model)) {
+									$columnType = $model->getColumnType($key);
+								}
+								$data .= implode(', ', $this->value($value, $columnType));
+							}
+							$data .= ')';
+						} else {
+							$data = $this->_parseKey($model, $key, $value);
+						}
+					} else {
+						$ret = $this->conditionKeysToString($value, $quoteValues, $model);
+						if (count($ret) > 1) {
+							$data = '(' . implode(') AND (', $ret) . ')';
+						} elseif (isset($ret[0])) {
+							$data = $ret[0];
+						}
+					}
+				} elseif (is_numeric($key) && !empty($value)) {
+					$data = $this->_quoteFields($value);
+				} else {
+					$data = $this->_parseKey($model, trim($key), $value);
+				}
+
+				if ($data) {
+					$out[] = $data;
+					$data = null;
+				}
+			}
+		}
+		return $out;
+	}
+
+/**
+ * Extracts a Model.field identifier and an SQL condition operator from a string, formats
+ * and inserts values, and composes them into an SQL snippet.
+ *
+ * @param Model $model Model object initiating the query
+ * @param string $key An SQL key snippet containing a field and optional SQL operator
+ * @param mixed $value The value(s) to be inserted in the string
+ * @return string
+ */
+	protected function _parseKey($model, $key, $value) {
+		$operatorMatch = '/^(((' . implode(')|(', $this->_sqlOps);
+		$operatorMatch .= ')\\x20?)|<[>=]?(?![^>]+>)\\x20?|[>=!]{1,3}(?!<)\\x20?)/is';
+		$bound = (strpos($key, '?') !== false || (is_array($value) && strpos($key, ':') !== false));
+
+		if (strpos($key, ' ') === false) {
+			$operator = '=';
+		} else {
+			list($key, $operator) = explode(' ', trim($key), 2);
+
+			if (!preg_match($operatorMatch, trim($operator)) && strpos($operator, ' ') !== false) {
+				$key = $key . ' ' . $operator;
+				$split = strrpos($key, ' ');
+				$operator = substr($key, $split);
+				$key = substr($key, 0, $split);
+			}
+		}
+
+		$virtual = false;
+		if (is_object($model) && $model->isVirtualField($key)) {
+			$key = $this->_quoteFields($model->getVirtualField($key));
+			$virtual = true;
+		}
+
+		$type = is_object($model) ? $model->getColumnType($key) : null;
+		$null = $value === null || (is_array($value) && empty($value));
+
+		if (strtolower($operator) === 'not') {
+			$data = $this->conditionKeysToString(
+				array($operator => array($key => $value)), true, $model
+			);
+			return $data[0];
+		}
+
+		$value = $this->value($value, $type);
+
+		if (!$virtual && $key !== '?') {
+			$isKey = (
+				strpos($key, '(') !== false ||
+				strpos($key, ')') !== false ||
+				strpos($key, '|') !== false
+			);
+			$key = $isKey ? $this->_quoteFields($key) : $this->name($key);
+		}
+
+		if ($bound) {
+			return String::insert($key . ' ' . trim($operator), $value);
+		}
+
+		if (!preg_match($operatorMatch, trim($operator))) {
+			$operator .= is_array($value) ? ' IN' : ' =';
+		}
+		$operator = trim($operator);
+
+		if (is_array($value)) {
+			$value = implode(', ', $value);
+
+			switch ($operator) {
+				case '=':
+					$operator = 'IN';
+					break;
+				case '!=':
+				case '<>':
+					$operator = 'NOT IN';
+					break;
+			}
+			$value = "({$value})";
+		} elseif ($null || $value === 'NULL') {
+			switch ($operator) {
+				case '=':
+					$operator = 'IS';
+					break;
+				case '!=':
+				case '<>':
+					$operator = 'IS NOT';
+					break;
+			}
+		}
+		if ($virtual) {
+			return "({$key}) {$operator} {$value}";
+		}
+		return "{$key} {$operator} {$value}";
+	}
+
+/**
+ * Quotes Model.fields
+ *
+ * @param string $conditions
+ * @return string or false if no match
+ */
+	protected function _quoteFields($conditions) {
+		$start = $end = null;
+		$original = $conditions;
+
+		if (!empty($this->startQuote)) {
+			$start = preg_quote($this->startQuote);
+		}
+		if (!empty($this->endQuote)) {
+			$end = preg_quote($this->endQuote);
+		}
+		$conditions = str_replace(array($start, $end), '', $conditions);
+		$conditions = preg_replace_callback(
+			'/(?:[\'\"][^\'\"\\\]*(?:\\\.[^\'\"\\\]*)*[\'\"])|([a-z0-9_][a-z0-9\\-_]*\\.[a-z0-9_][a-z0-9_\\-]*)/i',
+			array(&$this, '_quoteMatchedField'),
+			$conditions
+		);
+		if ($conditions !== null) {
+			return $conditions;
+		}
+		return $original;
+	}
+
+/**
+ * Auxiliary function to quote matches `Model.fields` from a preg_replace_callback call
+ *
+ * @param string $match matched string
+ * @return string quoted string
+ */
+	protected function _quoteMatchedField($match) {
+		if (is_numeric($match[0])) {
+			return $match[0];
+		}
+		return $this->name($match[0]);
+	}
+
+/**
+ * Returns a limit statement in the correct format for the particular database.
+ *
+ * @param integer $limit Limit of results returned
+ * @param integer $offset Offset from which to start results
+ * @return string SQL limit/offset statement
+ */
+	public function limit($limit, $offset = null) {
+		if ($limit) {
+			$rt = ' LIMIT';
+
+			if ($offset) {
+				$rt .= sprintf(' %u,', $offset);
+			}
+
+			$rt .= sprintf(' %u', $limit);
+			return $rt;
+		}
+		return null;
+	}
+
+/**
+ * Returns an ORDER BY clause as a string.
+ *
+ * @param array|string $keys Field reference, as a key (i.e. Post.title)
+ * @param string $direction Direction (ASC or DESC)
+ * @param Model $model model reference (used to look for virtual field)
+ * @return string ORDER BY clause
+ */
+	public function order($keys, $direction = 'ASC', $model = null) {
+		if (!is_array($keys)) {
+			$keys = array($keys);
+		}
+		$keys = array_filter($keys);
+		$result = array();
+		while (!empty($keys)) {
+			list($key, $dir) = each($keys);
+			array_shift($keys);
+
 			if (is_numeric($key)) {
-			    $data .= $value->value;
+				$key = $dir;
+				$dir = $direction;
+			}
+
+			if (is_string($key) && strpos($key, ',') !== false && !preg_match('/\(.+\,.+\)/', $key)) {
+				$key = array_map('trim', explode(',', $key));
+			}
+			if (is_array($key)) {
+				//Flatten the array
+				$key = array_reverse($key, true);
+				foreach ($key as $k => $v) {
+					if (is_numeric($k)) {
+						array_unshift($keys, $v);
+					} else {
+						$keys = array($k => $v) + $keys;
+					}
+				}
+				continue;
+			} elseif (is_object($key) && isset($key->type) && $key->type === 'expression') {
+				$result[] = $key->value;
+				continue;
+			}
+
+			if (preg_match('/\\x20(ASC|DESC).*/i', $key, $_dir)) {
+				$dir = $_dir[0];
+				$key = preg_replace('/\\x20(ASC|DESC).*/i', '', $key);
+			}
+
+			$key = trim($key);
+
+			if (is_object($model) && $model->isVirtualField($key)) {
+				$key = '(' . $this->_quoteFields($model->getVirtualField($key)) . ')';
+			}
+			list($alias, $field) = pluginSplit($key);
+			if (is_object($model) && $alias !== $model->alias && is_object($model->{$alias}) && $model->{$alias}->isVirtualField($key)) {
+				$key = '(' . $this->_quoteFields($model->{$alias}->getVirtualField($key)) . ')';
+			}
+
+			if (strpos($key, '.')) {
+				$key = preg_replace_callback('/([a-zA-Z0-9_-]{1,})\\.([a-zA-Z0-9_-]{1,})/', array(&$this, '_quoteMatchedField'), $key);
+			}
+			if (!preg_match('/\s/', $key) && strpos($key, '.') === false) {
+				$key = $this->name($key);
+			}
+			$key .= ' ' . trim($dir);
+			$result[] = $key;
+		}
+		if (!empty($result)) {
+			return ' ORDER BY ' . implode(', ', $result);
+		}
+		return '';
+	}
+
+/**
+ * Create a GROUP BY SQL clause
+ *
+ * @param string $group Group By Condition
+ * @param Model $model
+ * @return string string condition or null
+ */
+	public function group($group, $model = null) {
+		if ($group) {
+			if (!is_array($group)) {
+				$group = array($group);
+			}
+			foreach ($group as $index => $key) {
+				if (is_object($model) && $model->isVirtualField($key)) {
+					$group[$index] = '(' . $model->getVirtualField($key) . ')';
+				}
+			}
+			$group = implode(', ', $group);
+			return ' GROUP BY ' . $this->_quoteFields($group);
+		}
+		return null;
+	}
+
+/**
+ * Disconnects database, kills the connection and says the connection is closed.
+ *
+ * @return void
+ */
+	public function close() {
+		$this->disconnect();
+	}
+
+/**
+ * Checks if the specified table contains any record matching specified SQL
+ *
+ * @param Model $Model Model to search
+ * @param string $sql SQL WHERE clause (condition only, not the "WHERE" part)
+ * @return boolean True if the table has a matching record, else false
+ */
+	public function hasAny(Model $Model, $sql) {
+		$sql = $this->conditions($sql);
+		$table = $this->fullTableName($Model);
+		$alias = $this->alias . $this->name($Model->alias);
+		$where = $sql ? "{$sql}" : ' WHERE 1 = 1';
+		$id = $Model->escapeField();
+
+		$out = $this->fetchRow("SELECT COUNT({$id}) {$this->alias}count FROM {$table} {$alias}{$where}");
+
+		if (is_array($out)) {
+			return $out[0]['count'];
+		}
+		return false;
+	}
+
+/**
+ * Gets the length of a database-native column description, or null if no length
+ *
+ * @param string $real Real database-layer column type (i.e. "varchar(255)")
+ * @return mixed An integer or string representing the length of the column, or null for unknown length.
+ */
+	public function length($real) {
+		if (!preg_match_all('/([\w\s]+)(?:\((\d+)(?:,(\d+))?\))?(\sunsigned)?(\szerofill)?/', $real, $result)) {
+			$col = str_replace(array(')', 'unsigned'), '', $real);
+			$limit = null;
+
+			if (strpos($col, '(') !== false) {
+				list($col, $limit) = explode('(', $col);
+			}
+			if ($limit !== null) {
+				return intval($limit);
+			}
+			return null;
+		}
+
+		$types = array(
+			'int' => 1, 'tinyint' => 1, 'smallint' => 1, 'mediumint' => 1, 'integer' => 1, 'bigint' => 1
+		);
+
+		list($real, $type, $length, $offset, $sign, $zerofill) = $result;
+		$typeArr = $type;
+		$type = $type[0];
+		$length = $length[0];
+		$offset = $offset[0];
+
+		$isFloat = in_array($type, array('dec', 'decimal', 'float', 'numeric', 'double'));
+		if ($isFloat && $offset) {
+			return $length . ',' . $offset;
+		}
+
+		if (($real[0] == $type) && (count($real) === 1)) {
+			return null;
+		}
+
+		if (isset($types[$type])) {
+			$length += $types[$type];
+			if (!empty($sign)) {
+				$length--;
+			}
+		} elseif (in_array($type, array('enum', 'set'))) {
+			$length = 0;
+			foreach ($typeArr as $key => $enumValue) {
+				if ($key === 0) {
+					continue;
+				}
+				$tmpLength = strlen($enumValue);
+				if ($tmpLength > $length) {
+					$length = $tmpLength;
+				}
+			}
+		}
+		return intval($length);
+	}
+
+/**
+ * Translates between PHP boolean values and Database (faked) boolean values
+ *
+ * @param mixed $data Value to be translated
+ * @param boolean $quote
+ * @return string|boolean Converted boolean value
+ */
+	public function boolean($data, $quote = false) {
+		if ($quote) {
+			return !empty($data) ? '1' : '0';
+		}
+		return !empty($data);
+	}
+
+/**
+ * Inserts multiple values into a table
+ *
+ * @param string $table The table being inserted into.
+ * @param array $fields The array of field/column names being inserted.
+ * @param array $values The array of values to insert. The values should
+ *   be an array of rows. Each row should have values keyed by the column name.
+ *   Each row must have the values in the same order as $fields.
+ * @return boolean
+ */
+	public function insertMulti($table, $fields, $values) {
+		$table = $this->fullTableName($table);
+		$holder = implode(',', array_fill(0, count($fields), '?'));
+		$fields = implode(', ', array_map(array(&$this, 'name'), $fields));
+
+		$pdoMap = array(
+			'integer' => PDO::PARAM_INT,
+			'float' => PDO::PARAM_STR,
+			'boolean' => PDO::PARAM_BOOL,
+			'string' => PDO::PARAM_STR,
+			'text' => PDO::PARAM_STR
+		);
+		$columnMap = array();
+
+		$sql = "INSERT INTO {$table} ({$fields}) VALUES ({$holder})";
+		$statement = $this->_connection->prepare($sql);
+		$this->begin();
+
+		foreach ($values[key($values)] as $key => $val) {
+			$type = $this->introspectType($val);
+			$columnMap[$key] = $pdoMap[$type];
+		}
+
+		foreach ($values as $value) {
+			$i = 1;
+			foreach ($value as $col => $val) {
+				$statement->bindValue($i, $val, $columnMap[$col]);
+				$i += 1;
+			}
+			$statement->execute();
+			$statement->closeCursor();
+
+			if ($this->fullDebug) {
+				$this->logQuery($sql, $value);
+			}
+		}
+		return $this->commit();
+	}
+
+/**
+ * Reset a sequence based on the MAX() value of $column. Useful
+ * for resetting sequences after using insertMulti().
+ *
+ * This method should be implemented by datasources that require sequences to be used.
+ *
+ * @param string $table The name of the table to update.
+ * @param string $column The column to use when resetting the sequence value.
+ * @return boolean|void success.
+ */
+	public function resetSequence($table, $column) {
+	}
+
+/**
+ * Returns an array of the indexes in given datasource name.
+ *
+ * @param string $model Name of model to inspect
+ * @return array Fields in table. Keys are column and unique
+ */
+	public function index($model) {
+		return array();
+	}
+
+/**
+ * Generate a database-native schema for the given Schema object
+ *
+ * @param CakeSchema $schema An instance of a subclass of CakeSchema
+ * @param string $tableName Optional. If specified only the table name given will be generated.
+ *   Otherwise, all tables defined in the schema are generated.
+ * @return string
+ */
+	public function createSchema($schema, $tableName = null) {
+		if (!is_a($schema, 'CakeSchema')) {
+			trigger_error(__d('cake_dev', 'Invalid schema object'), E_USER_WARNING);
+			return null;
+		}
+		$out = '';
+
+		foreach ($schema->tables as $curTable => $columns) {
+			if (!$tableName || $tableName == $curTable) {
+				$cols = $indexes = $tableParameters = array();
+				$primary = null;
+				$table = $this->fullTableName($curTable);
+
+				$primaryCount = 0;
+				foreach ($columns as $col) {
+					if (isset($col['key']) && $col['key'] === 'primary') {
+						$primaryCount++;
+					}
+				}
+
+				foreach ($columns as $name => $col) {
+					if (is_string($col)) {
+						$col = array('type' => $col);
+					}
+					$isPrimary = isset($col['key']) && $col['key'] === 'primary';
+					// Multi-column primary keys are not supported.
+					if ($isPrimary && $primaryCount > 1) {
+						unset($col['key']);
+						$isPrimary = false;
+					}
+					if ($isPrimary) {
+						$primary = $name;
+					}
+					if ($name !== 'indexes' && $name !== 'tableParameters') {
+						$col['name'] = $name;
+						if (!isset($col['type'])) {
+							$col['type'] = 'string';
+						}
+						$cols[] = $this->buildColumn($col);
+					} elseif ($name === 'indexes') {
+						$indexes = array_merge($indexes, $this->buildIndex($col, $table));
+					} elseif ($name === 'tableParameters') {
+						$tableParameters = array_merge($tableParameters, $this->buildTableParameters($col, $table));
+					}
+				}
+				if (!isset($columns['indexes']['PRIMARY']) && !empty($primary)) {
+					$col = array('PRIMARY' => array('column' => $primary, 'unique' => 1));
+					$indexes = array_merge($indexes, $this->buildIndex($col, $table));
+				}
+				$columns = $cols;
+				$out .= $this->renderStatement('schema', compact('table', 'columns', 'indexes', 'tableParameters')) . "\n\n";
+			}
+		}
+		return $out;
+	}
+
+/**
+ * Generate a alter syntax from	CakeSchema::compare()
+ *
+ * @param mixed $compare
+ * @param string $table
+ * @return boolean
+ */
+	public function alterSchema($compare, $table = null) {
+		return false;
+	}
+
+/**
+ * Generate a "drop table" statement for the given Schema object
+ *
+ * @param CakeSchema $schema An instance of a subclass of CakeSchema
+ * @param string $table Optional. If specified only the table name given will be generated.
+ *   Otherwise, all tables defined in the schema are generated.
+ * @return string
+ */
+	public function dropSchema(CakeSchema $schema, $table = null) {
+		$out = '';
+
+		if ($table && array_key_exists($table, $schema->tables)) {
+			return $this->_dropTable($table) . "\n";
+		} elseif ($table) {
+			return $out;
+		}
+
+		foreach (array_keys($schema->tables) as $curTable) {
+			$out .= $this->_dropTable($curTable) . "\n";
+		}
+		return $out;
+	}
+
+/**
+ * Generate a "drop table" statement for a single table
+ *
+ * @param type $table Name of the table to drop
+ * @return string Drop table SQL statement
+ */
+	protected function _dropTable($table) {
+		return 'DROP TABLE ' . $this->fullTableName($table) . ";";
+	}
+
+/**
+ * Generate a database-native column schema string
+ *
+ * @param array $column An array structured like the following: array('name' => 'value', 'type' => 'value'[, options]),
+ *   where options can be 'default', 'length', or 'key'.
+ * @return string
+ */
+	public function buildColumn($column) {
+		$name = $type = null;
+		extract(array_merge(array('null' => true), $column));
+
+		if (empty($name) || empty($type)) {
+			trigger_error(__d('cake_dev', 'Column name or type not defined in schema'), E_USER_WARNING);
+			return null;
+		}
+
+		if (!isset($this->columns[$type])) {
+			trigger_error(__d('cake_dev', 'Column type %s does not exist', $type), E_USER_WARNING);
+			return null;
+		}
+
+		$real = $this->columns[$type];
+		$out = $this->name($name) . ' ' . $real['name'];
+
+		if (isset($column['length'])) {
+			$length = $column['length'];
+		} elseif (isset($column['limit'])) {
+			$length = $column['limit'];
+		} elseif (isset($real['length'])) {
+			$length = $real['length'];
+		} elseif (isset($real['limit'])) {
+			$length = $real['limit'];
+		}
+		if (isset($length)) {
+			$out .= '(' . $length . ')';
+		}
+
+		if (($column['type'] === 'integer' || $column['type'] === 'float') && isset($column['default']) && $column['default'] === '') {
+			$column['default'] = null;
+		}
+		$out = $this->_buildFieldParameters($out, $column, 'beforeDefault');
+
+		if (isset($column['key']) && $column['key'] === 'primary' && ($type === 'integer' || $type === 'biginteger')) {
+			$out .= ' ' . $this->columns['primary_key']['name'];
+		} elseif (isset($column['key']) && $column['key'] === 'primary') {
+			$out .= ' NOT NULL';
+		} elseif (isset($column['default']) && isset($column['null']) && $column['null'] === false) {
+			$out .= ' DEFAULT ' . $this->value($column['default'], $type) . ' NOT NULL';
+		} elseif (isset($column['default'])) {
+			$out .= ' DEFAULT ' . $this->value($column['default'], $type);
+		} elseif ($type !== 'timestamp' && !empty($column['null'])) {
+			$out .= ' DEFAULT NULL';
+		} elseif ($type === 'timestamp' && !empty($column['null'])) {
+			$out .= ' NULL';
+		} elseif (isset($column['null']) && $column['null'] === false) {
+			$out .= ' NOT NULL';
+		}
+		if ($type === 'timestamp' && isset($column['default']) && strtolower($column['default']) === 'current_timestamp') {
+			$out = str_replace(array("'CURRENT_TIMESTAMP'", "'current_timestamp'"), 'CURRENT_TIMESTAMP', $out);
+		}
+		return $this->_buildFieldParameters($out, $column, 'afterDefault');
+	}
+
+/**
+ * Build the field parameters, in a position
+ *
+ * @param string $columnString The partially built column string
+ * @param array $columnData The array of column data.
+ * @param string $position The position type to use. 'beforeDefault' or 'afterDefault' are common
+ * @return string a built column with the field parameters added.
+ */
+	protected function _buildFieldParameters($columnString, $columnData, $position) {
+		foreach ($this->fieldParameters as $paramName => $value) {
+			if (isset($columnData[$paramName]) && $value['position'] == $position) {
+				if (isset($value['options']) && !in_array($columnData[$paramName], $value['options'])) {
+					continue;
+				}
+				$val = $columnData[$paramName];
+				if ($value['quote']) {
+					$val = $this->value($val);
+				}
+				$columnString .= ' ' . $value['value'] . $value['join'] . $val;
+			}
+		}
+		return $columnString;
+	}
+
+/**
+ * Format indexes for create table.
+ *
+ * @param array $indexes
+ * @param string $table
+ * @return array
+ */
+	public function buildIndex($indexes, $table = null) {
+		$join = array();
+		foreach ($indexes as $name => $value) {
+			$out = '';
+			if ($name === 'PRIMARY') {
+				$out .= 'PRIMARY ';
+				$name = null;
 			} else {
-			    $data .= $this->name($key) . ' = ' . $value->value;
-			}
-		    }
-		} elseif (is_array($value) && !empty($value) && !$valueInsert) {
-		    $keys = array_keys($value);
-		    if ($keys === array_values($keys)) {
-			$count = count($value);
-			if ($count === 1 && !preg_match("/\s+NOT$/", $key)) {
-			    $data = $this->_quoteFields($key) . ' = (';
-			    if ($quoteValues) {
-				if (is_object($model)) {
-				    $columnType = $model->getColumnType($key);
-				}
-				$data .= implode(', ', $this->value($value, $columnType));
-			    }
-			    $data .= ')';
+				if (!empty($value['unique'])) {
+					$out .= 'UNIQUE ';
+				}
+				$name = $this->startQuote . $name . $this->endQuote;
+			}
+			if (is_array($value['column'])) {
+				$out .= 'KEY ' . $name . ' (' . implode(', ', array_map(array(&$this, 'name'), $value['column'])) . ')';
 			} else {
-			    $data = $this->_parseKey($model, $key, $value);
-			}
-		    } else {
-			$ret = $this->conditionKeysToString($value, $quoteValues, $model);
-			if (count($ret) > 1) {
-			    $data = '(' . implode(') AND (', $ret) . ')';
-			} elseif (isset($ret[0])) {
-			    $data = $ret[0];
-			}
-		    }
-		} elseif (is_numeric($key) && !empty($value)) {
-		    $data = $this->_quoteFields($value);
-		} else {
-		    $data = $this->_parseKey($model, trim($key), $value);
-		}
-
-		if ($data) {
-		    $out[] = $data;
-		    $data = null;
-		}
-	    }
-	}
-	return $out;
-    }
-
-    /**
-     * Extracts a Model.field identifier and an SQL condition operator from a string, formats
-     * and inserts values, and composes them into an SQL snippet.
-     *
-     * @param Model $model Model object initiating the query
-     * @param string $key An SQL key snippet containing a field and optional SQL operator
-     * @param mixed $value The value(s) to be inserted in the string
-     * @return string
-     */
-    protected function _parseKey($model, $key, $value) {
-	$operatorMatch = '/^(((' . implode(')|(', $this->_sqlOps);
-	$operatorMatch .= ')\\x20?)|<[>=]?(?![^>]+>)\\x20?|[>=!]{1,3}(?!<)\\x20?)/is';
-	$bound = (strpos($key, '?') !== false || (is_array($value) && strpos($key, ':') !== false));
-
-	if (strpos($key, ' ') === false) {
-	    $operator = '=';
-	} else {
-	    list($key, $operator) = explode(' ', trim($key), 2);
-
-	    if (!preg_match($operatorMatch, trim($operator)) && strpos($operator, ' ') !== false) {
-		$key = $key . ' ' . $operator;
-		$split = strrpos($key, ' ');
-		$operator = substr($key, $split);
-		$key = substr($key, 0, $split);
-	    }
-	}
-
-	$virtual = false;
-	if (is_object($model) && $model->isVirtualField($key)) {
-	    $key = $this->_quoteFields($model->getVirtualField($key));
-	    $virtual = true;
-	}
-
-	$type = is_object($model) ? $model->getColumnType($key) : null;
-	$null = $value === null || (is_array($value) && empty($value));
-
-	if (strtolower($operator) === 'not') {
-	    $data = $this->conditionKeysToString(
-		    array($operator => array($key => $value)), true, $model
-	    );
-	    return $data[0];
-	}
-
-	$value = $this->value($value, $type);
-
-	if (!$virtual && $key !== '?') {
-	    $isKey = (
-		    strpos($key, '(') !== false ||
-		    strpos($key, ')') !== false ||
-		    strpos($key, '|') !== false
-		    );
-	    $key = $isKey ? $this->_quoteFields($key) : $this->name($key);
-	}
-
-	if ($bound) {
-	    return String::insert($key . ' ' . trim($operator), $value);
-	}
-
-	if (!preg_match($operatorMatch, trim($operator))) {
-	    $operator .= is_array($value) ? ' IN' : ' =';
-	}
-	$operator = trim($operator);
-
-	if (is_array($value)) {
-	    $value = implode(', ', $value);
-
-	    switch ($operator) {
-		case '=':
-		    $operator = 'IN';
-		    break;
-		case '!=':
-		case '<>':
-		    $operator = 'NOT IN';
-		    break;
-	    }
-	    $value = "({$value})";
-	} elseif ($null || $value === 'NULL') {
-	    switch ($operator) {
-		case '=':
-		    $operator = 'IS';
-		    break;
-		case '!=':
-		case '<>':
-		    $operator = 'IS NOT';
-		    break;
-	    }
-	}
-	if ($virtual) {
-	    return "({$key}) {$operator} {$value}";
-	}
-	return "{$key} {$operator} {$value}";
-    }
-
-    /**
-     * Quotes Model.fields
-     *
-     * @param string $conditions
-     * @return string or false if no match
-     */
-    protected function _quoteFields($conditions) {
-	$start = $end = null;
-	$original = $conditions;
-
-	if (!empty($this->startQuote)) {
-	    $start = preg_quote($this->startQuote);
-	}
-	if (!empty($this->endQuote)) {
-	    $end = preg_quote($this->endQuote);
-	}
-	$conditions = str_replace(array($start, $end), '', $conditions);
-	$conditions = preg_replace_callback(
-		'/(?:[\'\"][^\'\"\\\]*(?:\\\.[^\'\"\\\]*)*[\'\"])|([a-z0-9_][a-z0-9\\-_]*\\.[a-z0-9_][a-z0-9_\\-]*)/i', array(&$this, '_quoteMatchedField'), $conditions
-	);
-	if ($conditions !== null) {
-	    return $conditions;
-	}
-	return $original;
-    }
-
-    /**
-     * Auxiliary function to quote matches `Model.fields` from a preg_replace_callback call
-     *
-     * @param string $match matched string
-     * @return string quoted string
-     */
-    protected function _quoteMatchedField($match) {
-	if (is_numeric($match[0])) {
-	    return $match[0];
-	}
-	return $this->name($match[0]);
-    }
-
-    /**
-     * Returns a limit statement in the correct format for the particular database.
-     *
-     * @param integer $limit Limit of results returned
-     * @param integer $offset Offset from which to start results
-     * @return string SQL limit/offset statement
-     */
-    public function limit($limit, $offset = null) {
-	if ($limit) {
-	    $rt = ' LIMIT';
-
-	    if ($offset) {
-		$rt .= sprintf(' %u,', $offset);
-	    }
-
-	    $rt .= sprintf(' %u', $limit);
-	    return $rt;
-	}
-	return null;
-    }
-
-    /**
-     * Returns an ORDER BY clause as a string.
-     *
-     * @param array|string $keys Field reference, as a key (i.e. Post.title)
-     * @param string $direction Direction (ASC or DESC)
-     * @param Model $model model reference (used to look for virtual field)
-     * @return string ORDER BY clause
-     */
-    public function order($keys, $direction = 'ASC', $model = null) {
-	if (!is_array($keys)) {
-	    $keys = array($keys);
-	}
-	$keys = array_filter($keys);
-	$result = array();
-	while (!empty($keys)) {
-	    list($key, $dir) = each($keys);
-	    array_shift($keys);
-
-	    if (is_numeric($key)) {
-		$key = $dir;
-		$dir = $direction;
-	    }
-
-	    if (is_string($key) && strpos($key, ',') !== false && !preg_match('/\(.+\,.+\)/', $key)) {
-		$key = array_map('trim', explode(',', $key));
-	    }
-	    if (is_array($key)) {
-		//Flatten the array
-		$key = array_reverse($key, true);
-		foreach ($key as $k => $v) {
-		    if (is_numeric($k)) {
-			array_unshift($keys, $v);
-		    } else {
-			$keys = array($k => $v) + $keys;
-		    }
-		}
-		continue;
-	    } elseif (is_object($key) && isset($key->type) && $key->type === 'expression') {
-		$result[] = $key->value;
-		continue;
-	    }
-
-	    if (preg_match('/\\x20(ASC|DESC).*/i', $key, $_dir)) {
-		$dir = $_dir[0];
-		$key = preg_replace('/\\x20(ASC|DESC).*/i', '', $key);
-	    }
-
-	    $key = trim($key);
-
-	    if (is_object($model) && $model->isVirtualField($key)) {
-		$key = '(' . $this->_quoteFields($model->getVirtualField($key)) . ')';
-	    }
-	    list($alias, $field) = pluginSplit($key);
-	    if (is_object($model) && $alias !== $model->alias && is_object($model->{$alias}) && $model->{$alias}->isVirtualField($key)) {
-		$key = '(' . $this->_quoteFields($model->{$alias}->getVirtualField($key)) . ')';
-	    }
-
-	    if (strpos($key, '.')) {
-		$key = preg_replace_callback('/([a-zA-Z0-9_-]{1,})\\.([a-zA-Z0-9_-]{1,})/', array(&$this, '_quoteMatchedField'), $key);
-	    }
-	    if (!preg_match('/\s/', $key) && strpos($key, '.') === false) {
-		$key = $this->name($key);
-	    }
-	    $key .= ' ' . trim($dir);
-	    $result[] = $key;
-	}
-	if (!empty($result)) {
-	    return ' ORDER BY ' . implode(', ', $result);
-	}
-	return '';
-    }
-
-    /**
-     * Create a GROUP BY SQL clause
-     *
-     * @param string $group Group By Condition
-     * @param Model $model
-     * @return string string condition or null
-     */
-    public function group($group, $model = null) {
-	if ($group) {
-	    if (!is_array($group)) {
-		$group = array($group);
-	    }
-	    foreach ($group as $index => $key) {
-		if (is_object($model) && $model->isVirtualField($key)) {
-		    $group[$index] = '(' . $model->getVirtualField($key) . ')';
-		}
-	    }
-	    $group = implode(', ', $group);
-	    return ' GROUP BY ' . $this->_quoteFields($group);
-	}
-	return null;
-    }
-
-    /**
-     * Disconnects database, kills the connection and says the connection is closed.
-     *
-     * @return void
-     */
-    public function close() {
-	$this->disconnect();
-    }
-
-    /**
-     * Checks if the specified table contains any record matching specified SQL
-     *
-     * @param Model $Model Model to search
-     * @param string $sql SQL WHERE clause (condition only, not the "WHERE" part)
-     * @return boolean True if the table has a matching record, else false
-     */
-    public function hasAny(Model $Model, $sql) {
-	$sql = $this->conditions($sql);
-	$table = $this->fullTableName($Model);
-	$alias = $this->alias . $this->name($Model->alias);
-	$where = $sql ? "{$sql}" : ' WHERE 1 = 1';
-	$id = $Model->escapeField();
-
-	$out = $this->fetchRow("SELECT COUNT({$id}) {$this->alias}count FROM {$table} {$alias}{$where}");
-
-	if (is_array($out)) {
-	    return $out[0]['count'];
-	}
-	return false;
-    }
-
-    /**
-     * Gets the length of a database-native column description, or null if no length
-     *
-     * @param string $real Real database-layer column type (i.e. "varchar(255)")
-     * @return mixed An integer or string representing the length of the column, or null for unknown length.
-     */
-    public function length($real) {
-	if (!preg_match_all('/([\w\s]+)(?:\((\d+)(?:,(\d+))?\))?(\sunsigned)?(\szerofill)?/', $real, $result)) {
-	    $col = str_replace(array(')', 'unsigned'), '', $real);
-	    $limit = null;
-
-	    if (strpos($col, '(') !== false) {
-		list($col, $limit) = explode('(', $col);
-	    }
-	    if ($limit !== null) {
-		return intval($limit);
-	    }
-	    return null;
-	}
-
-	$types = array(
-	    'int' => 1, 'tinyint' => 1, 'smallint' => 1, 'mediumint' => 1, 'integer' => 1, 'bigint' => 1
-	);
-
-	list($real, $type, $length, $offset, $sign, $zerofill) = $result;
-	$typeArr = $type;
-	$type = $type[0];
-	$length = $length[0];
-	$offset = $offset[0];
-
-	$isFloat = in_array($type, array('dec', 'decimal', 'float', 'numeric', 'double'));
-	if ($isFloat && $offset) {
-	    return $length . ',' . $offset;
-	}
-
-	if (($real[0] == $type) && (count($real) === 1)) {
-	    return null;
-	}
-
-	if (isset($types[$type])) {
-	    $length += $types[$type];
-	    if (!empty($sign)) {
-		$length--;
-	    }
-	} elseif (in_array($type, array('enum', 'set'))) {
-	    $length = 0;
-	    foreach ($typeArr as $key => $enumValue) {
-		if ($key === 0) {
-		    continue;
-		}
-		$tmpLength = strlen($enumValue);
-		if ($tmpLength > $length) {
-		    $length = $tmpLength;
-		}
-	    }
-	}
-	return intval($length);
-    }
-
-    /**
-     * Translates between PHP boolean values and Database (faked) boolean values
-     *
-     * @param mixed $data Value to be translated
-     * @param boolean $quote
-     * @return string|boolean Converted boolean value
-     */
-    public function boolean($data, $quote = false) {
-	if ($quote) {
-	    return !empty($data) ? '1' : '0';
-	}
-	return !empty($data);
-    }
-
-    /**
-     * Inserts multiple values into a table
-     *
-     * @param string $table The table being inserted into.
-     * @param array $fields The array of field/column names being inserted.
-     * @param array $values The array of values to insert. The values should
-     *   be an array of rows. Each row should have values keyed by the column name.
-     *   Each row must have the values in the same order as $fields.
-     * @return boolean
-     */
-    public function insertMulti($table, $fields, $values) {
-	$table = $this->fullTableName($table);
-	$holder = implode(',', array_fill(0, count($fields), '?'));
-	$fields = implode(', ', array_map(array(&$this, 'name'), $fields));
-
-	$pdoMap = array(
-	    'integer' => PDO::PARAM_INT,
-	    'float' => PDO::PARAM_STR,
-	    'boolean' => PDO::PARAM_BOOL,
-	    'string' => PDO::PARAM_STR,
-	    'text' => PDO::PARAM_STR
-	);
-	$columnMap = array();
-
-	$sql = "INSERT INTO {$table} ({$fields}) VALUES ({$holder})";
-	$statement = $this->_connection->prepare($sql);
-	$this->begin();
-
-	foreach ($values[key($values)] as $key => $val) {
-	    $type = $this->introspectType($val);
-	    $columnMap[$key] = $pdoMap[$type];
-	}
-
-	foreach ($values as $value) {
-	    $i = 1;
-	    foreach ($value as $col => $val) {
-		$statement->bindValue($i, $val, $columnMap[$col]);
-		$i += 1;
-	    }
-	    $statement->execute();
-	    $statement->closeCursor();
-
-	    if ($this->fullDebug) {
-		$this->logQuery($sql, $value);
-	    }
-	}
-	return $this->commit();
-    }
-
-    /**
-     * Reset a sequence based on the MAX() value of $column. Useful
-     * for resetting sequences after using insertMulti().
-     *
-     * This method should be implemented by datasources that require sequences to be used.
-     *
-     * @param string $table The name of the table to update.
-     * @param string $column The column to use when resetting the sequence value.
-     * @return boolean|void success.
-     */
-    public function resetSequence($table, $column) {
-	
-    }
-
-    /**
-     * Returns an array of the indexes in given datasource name.
-     *
-     * @param string $model Name of model to inspect
-     * @return array Fields in table. Keys are column and unique
-     */
-    public function index($model) {
-	return array();
-    }
-
-    /**
-     * Generate a database-native schema for the given Schema object
-     *
-     * @param CakeSchema $schema An instance of a subclass of CakeSchema
-     * @param string $tableName Optional. If specified only the table name given will be generated.
-     *   Otherwise, all tables defined in the schema are generated.
-     * @return string
-     */
-    public function createSchema($schema, $tableName = null) {
-	if (!is_a($schema, 'CakeSchema')) {
-	    trigger_error(__d('cake_dev', 'Invalid schema object'), E_USER_WARNING);
-	    return null;
-	}
-	$out = '';
-
-	foreach ($schema->tables as $curTable => $columns) {
-	    if (!$tableName || $tableName == $curTable) {
-		$cols = $indexes = $tableParameters = array();
-		$primary = null;
-		$table = $this->fullTableName($curTable);
-
-		$primaryCount = 0;
-		foreach ($columns as $col) {
-		    if (isset($col['key']) && $col['key'] === 'primary') {
-			$primaryCount++;
-		    }
-		}
-
-		foreach ($columns as $name => $col) {
-		    if (is_string($col)) {
-			$col = array('type' => $col);
-		    }
-		    $isPrimary = isset($col['key']) && $col['key'] === 'primary';
-		    // Multi-column primary keys are not supported.
-		    if ($isPrimary && $primaryCount > 1) {
-			unset($col['key']);
-			$isPrimary = false;
-		    }
-		    if ($isPrimary) {
-			$primary = $name;
-		    }
-		    if ($name !== 'indexes' && $name !== 'tableParameters') {
-			$col['name'] = $name;
-			if (!isset($col['type'])) {
-			    $col['type'] = 'string';
-			}
-			$cols[] = $this->buildColumn($col);
-		    } elseif ($name === 'indexes') {
-			$indexes = array_merge($indexes, $this->buildIndex($col, $table));
-		    } elseif ($name === 'tableParameters') {
-			$tableParameters = array_merge($tableParameters, $this->buildTableParameters($col, $table));
-		    }
-		}
-		if (!isset($columns['indexes']['PRIMARY']) && !empty($primary)) {
-		    $col = array('PRIMARY' => array('column' => $primary, 'unique' => 1));
-		    $indexes = array_merge($indexes, $this->buildIndex($col, $table));
-		}
-		$columns = $cols;
-		$out .= $this->renderStatement('schema', compact('table', 'columns', 'indexes', 'tableParameters')) . "\n\n";
-	    }
-	}
-	return $out;
-    }
-
-    /**
-     * Generate a alter syntax from	CakeSchema::compare()
-     *
-     * @param mixed $compare
-     * @param string $table
-     * @return boolean
-     */
-    public function alterSchema($compare, $table = null) {
-	return false;
-    }
-
-    /**
-     * Generate a "drop table" statement for the given Schema object
-     *
-     * @param CakeSchema $schema An instance of a subclass of CakeSchema
-     * @param string $table Optional. If specified only the table name given will be generated.
-     *   Otherwise, all tables defined in the schema are generated.
-     * @return string
-     */
-    public function dropSchema(CakeSchema $schema, $table = null) {
-	$out = '';
-
-	if ($table && array_key_exists($table, $schema->tables)) {
-	    return $this->_dropTable($table) . "\n";
-	} elseif ($table) {
-	    return $out;
-	}
-
-	foreach (array_keys($schema->tables) as $curTable) {
-	    $out .= $this->_dropTable($curTable) . "\n";
-	}
-	return $out;
-    }
-
-    /**
-     * Generate a "drop table" statement for a single table
-     *
-     * @param type $table Name of the table to drop
-     * @return string Drop table SQL statement
-     */
-    protected function _dropTable($table) {
-	return 'DROP TABLE ' . $this->fullTableName($table) . ";";
-    }
-
-    /**
-     * Generate a database-native column schema string
-     *
-     * @param array $column An array structured like the following: array('name' => 'value', 'type' => 'value'[, options]),
-     *   where options can be 'default', 'length', or 'key'.
-     * @return string
-     */
-    public function buildColumn($column) {
-	$name = $type = null;
-	extract(array_merge(array('null' => true), $column));
-
-	if (empty($name) || empty($type)) {
-	    trigger_error(__d('cake_dev', 'Column name or type not defined in schema'), E_USER_WARNING);
-	    return null;
-	}
-
-	if (!isset($this->columns[$type])) {
-	    trigger_error(__d('cake_dev', 'Column type %s does not exist', $type), E_USER_WARNING);
-	    return null;
-	}
-
-	$real = $this->columns[$type];
-	$out = $this->name($name) . ' ' . $real['name'];
-
-	if (isset($column['length'])) {
-	    $length = $column['length'];
-	} elseif (isset($column['limit'])) {
-	    $length = $column['limit'];
-	} elseif (isset($real['length'])) {
-	    $length = $real['length'];
-	} elseif (isset($real['limit'])) {
-	    $length = $real['limit'];
-	}
-	if (isset($length)) {
-	    $out .= '(' . $length . ')';
-	}
-
-	if (($column['type'] === 'integer' || $column['type'] === 'float') && isset($column['default']) && $column['default'] === '') {
-	    $column['default'] = null;
-	}
-	$out = $this->_buildFieldParameters($out, $column, 'beforeDefault');
-
-	if (isset($column['key']) && $column['key'] === 'primary' && ($type === 'integer' || $type === 'biginteger')) {
-	    $out .= ' ' . $this->columns['primary_key']['name'];
-	} elseif (isset($column['key']) && $column['key'] === 'primary') {
-	    $out .= ' NOT NULL';
-	} elseif (isset($column['default']) && isset($column['null']) && $column['null'] === false) {
-	    $out .= ' DEFAULT ' . $this->value($column['default'], $type) . ' NOT NULL';
-	} elseif (isset($column['default'])) {
-	    $out .= ' DEFAULT ' . $this->value($column['default'], $type);
-	} elseif ($type !== 'timestamp' && !empty($column['null'])) {
-	    $out .= ' DEFAULT NULL';
-	} elseif ($type === 'timestamp' && !empty($column['null'])) {
-	    $out .= ' NULL';
-	} elseif (isset($column['null']) && $column['null'] === false) {
-	    $out .= ' NOT NULL';
-	}
-	if ($type === 'timestamp' && isset($column['default']) && strtolower($column['default']) === 'current_timestamp') {
-	    $out = str_replace(array("'CURRENT_TIMESTAMP'", "'current_timestamp'"), 'CURRENT_TIMESTAMP', $out);
-	}
-	return $this->_buildFieldParameters($out, $column, 'afterDefault');
-    }
-
-    /**
-     * Build the field parameters, in a position
-     *
-     * @param string $columnString The partially built column string
-     * @param array $columnData The array of column data.
-     * @param string $position The position type to use. 'beforeDefault' or 'afterDefault' are common
-     * @return string a built column with the field parameters added.
-     */
-    protected function _buildFieldParameters($columnString, $columnData, $position) {
-	foreach ($this->fieldParameters as $paramName => $value) {
-	    if (isset($columnData[$paramName]) && $value['position'] == $position) {
-		if (isset($value['options']) && !in_array($columnData[$paramName], $value['options'])) {
-		    continue;
-		}
-		$val = $columnData[$paramName];
-		if ($value['quote']) {
-		    $val = $this->value($val);
-		}
-		$columnString .= ' ' . $value['value'] . $value['join'] . $val;
-	    }
-	}
-	return $columnString;
-    }
-
-    /**
-     * Format indexes for create table.
-     *
-     * @param array $indexes
-     * @param string $table
-     * @return array
-     */
-    public function buildIndex($indexes, $table = null) {
-	$join = array();
-	foreach ($indexes as $name => $value) {
-	    $out = '';
-	    if ($name === 'PRIMARY') {
-		$out .= 'PRIMARY ';
-		$name = null;
-	    } else {
-		if (!empty($value['unique'])) {
-		    $out .= 'UNIQUE ';
-		}
-		$name = $this->startQuote . $name . $this->endQuote;
-	    }
-	    if (is_array($value['column'])) {
-		$out .= 'KEY ' . $name . ' (' . implode(', ', array_map(array(&$this, 'name'), $value['column'])) . ')';
-	    } else {
-		$out .= 'KEY ' . $name . ' (' . $this->name($value['column']) . ')';
-	    }
-	    $join[] = $out;
-	}
-	return $join;
-    }
-
-    /**
-     * Read additional table parameters
-     *
-     * @param string $name
-     * @return array
-     */
-    public function readTableParameters($name) {
-	$parameters = array();
-	if (method_exists($this, 'listDetailedSources')) {
-	    $currentTableDetails = $this->listDetailedSources($name);
-	    foreach ($this->tableParameters as $paramName => $parameter) {
-		if (!empty($parameter['column']) && !empty($currentTableDetails[$parameter['column']])) {
-		    $parameters[$paramName] = $currentTableDetails[$parameter['column']];
-		}
-	    }
-	}
-	return $parameters;
-    }
-
-    /**
-     * Format parameters for create table
-     *
-     * @param array $parameters
-     * @param string $table
-     * @return array
-     */
-    public function buildTableParameters($parameters, $table = null) {
-	$result = array();
-	foreach ($parameters as $name => $value) {
-	    if (isset($this->tableParameters[$name])) {
-		if ($this->tableParameters[$name]['quote']) {
-		    $value = $this->value($value);
-		}
-		$result[] = $this->tableParameters[$name]['value'] . $this->tableParameters[$name]['join'] . $value;
-	    }
-	}
-	return $result;
-    }
-
-    /**
-     * Guesses the data type of an array
-     *
-     * @param string $value
-     * @return void
-     */
-    public function introspectType($value) {
-	if (!is_array($value)) {
-	    if (is_bool($value)) {
-		return 'boolean';
-	    }
-	    if (is_float($value) && floatval($value) === $value) {
-		return 'float';
-	    }
-	    if (is_int($value) && intval($value) === $value) {
-		return 'integer';
-	    }
-	    if (is_string($value) && strlen($value) > 255) {
-		return 'text';
-	    }
-	    return 'string';
-	}
-
-	$isAllFloat = $isAllInt = true;
-	$containsFloat = $containsInt = $containsString = false;
-	foreach ($value as $valElement) {
-	    $valElement = trim($valElement);
-	    if (!is_float($valElement) && !preg_match('/^[\d]+\.[\d]+$/', $valElement)) {
-		$isAllFloat = false;
-	    } else {
-		$containsFloat = true;
-		continue;
-	    }
-	    if (!is_int($valElement) && !preg_match('/^[\d]+$/', $valElement)) {
-		$isAllInt = false;
-	    } else {
-		$containsInt = true;
-		continue;
-	    }
-	    $containsString = true;
-	}
-
-	if ($isAllFloat) {
-	    return 'float';
-	}
-	if ($isAllInt) {
-	    return 'integer';
-	}
-
-	if ($containsInt && !$containsString) {
-	    return 'integer';
-	}
-	return 'string';
-    }
-
-    /**
-     * Writes a new key for the in memory sql query cache
-     *
-     * @param string $sql SQL query
-     * @param mixed $data result of $sql query
-     * @param array $params query params bound as values
-     * @return void
-     */
-    protected function _writeQueryCache($sql, $data, $params = array()) {
-	if (preg_match('/^\s*select/i', $sql)) {
-	    $this->_queryCache[$sql][serialize($params)] = $data;
-	}
-    }
-
-    /**
-     * Returns the result for a sql query if it is already cached
-     *
-     * @param string $sql SQL query
-     * @param array $params query params bound as values
-     * @return mixed results for query if it is cached, false otherwise
-     */
-    public function getQueryCache($sql, $params = array()) {
-	if (isset($this->_queryCache[$sql]) && preg_match('/^\s*select/i', $sql)) {
-	    $serialized = serialize($params);
-	    if (isset($this->_queryCache[$sql][$serialized])) {
-		return $this->_queryCache[$sql][$serialized];
-	    }
-	}
-	return false;
-    }
-
-    /**
-     * Used for storing in cache the results of the in-memory methodCache
-     *
-     */
-    public function __destruct() {
-	if ($this->_methodCacheChange) {
-	    Cache::write('method_cache', self::$methodCache, '_cake_core_');
-	}
-    }
+				$out .= 'KEY ' . $name . ' (' . $this->name($value['column']) . ')';
+			}
+			$join[] = $out;
+		}
+		return $join;
+	}
+
+/**
+ * Read additional table parameters
+ *
+ * @param string $name
+ * @return array
+ */
+	public function readTableParameters($name) {
+		$parameters = array();
+		if (method_exists($this, 'listDetailedSources')) {
+			$currentTableDetails = $this->listDetailedSources($name);
+			foreach ($this->tableParameters as $paramName => $parameter) {
+				if (!empty($parameter['column']) && !empty($currentTableDetails[$parameter['column']])) {
+					$parameters[$paramName] = $currentTableDetails[$parameter['column']];
+				}
+			}
+		}
+		return $parameters;
+	}
+
+/**
+ * Format parameters for create table
+ *
+ * @param array $parameters
+ * @param string $table
+ * @return array
+ */
+	public function buildTableParameters($parameters, $table = null) {
+		$result = array();
+		foreach ($parameters as $name => $value) {
+			if (isset($this->tableParameters[$name])) {
+				if ($this->tableParameters[$name]['quote']) {
+					$value = $this->value($value);
+				}
+				$result[] = $this->tableParameters[$name]['value'] . $this->tableParameters[$name]['join'] . $value;
+			}
+		}
+		return $result;
+	}
+
+/**
+ * Guesses the data type of an array
+ *
+ * @param string $value
+ * @return void
+ */
+	public function introspectType($value) {
+		if (!is_array($value)) {
+			if (is_bool($value)) {
+				return 'boolean';
+			}
+			if (is_float($value) && floatval($value) === $value) {
+				return 'float';
+			}
+			if (is_int($value) && intval($value) === $value) {
+				return 'integer';
+			}
+			if (is_string($value) && strlen($value) > 255) {
+				return 'text';
+			}
+			return 'string';
+		}
+
+		$isAllFloat = $isAllInt = true;
+		$containsFloat = $containsInt = $containsString = false;
+		foreach ($value as $valElement) {
+			$valElement = trim($valElement);
+			if (!is_float($valElement) && !preg_match('/^[\d]+\.[\d]+$/', $valElement)) {
+				$isAllFloat = false;
+			} else {
+				$containsFloat = true;
+				continue;
+			}
+			if (!is_int($valElement) && !preg_match('/^[\d]+$/', $valElement)) {
+				$isAllInt = false;
+			} else {
+				$containsInt = true;
+				continue;
+			}
+			$containsString = true;
+		}
+
+		if ($isAllFloat) {
+			return 'float';
+		}
+		if ($isAllInt) {
+			return 'integer';
+		}
+
+		if ($containsInt && !$containsString) {
+			return 'integer';
+		}
+		return 'string';
+	}
+
+/**
+ * Writes a new key for the in memory sql query cache
+ *
+ * @param string $sql SQL query
+ * @param mixed $data result of $sql query
+ * @param array $params query params bound as values
+ * @return void
+ */
+	protected function _writeQueryCache($sql, $data, $params = array()) {
+		if (preg_match('/^\s*select/i', $sql)) {
+			$this->_queryCache[$sql][serialize($params)] = $data;
+		}
+	}
+
+/**
+ * Returns the result for a sql query if it is already cached
+ *
+ * @param string $sql SQL query
+ * @param array $params query params bound as values
+ * @return mixed results for query if it is cached, false otherwise
+ */
+	public function getQueryCache($sql, $params = array()) {
+		if (isset($this->_queryCache[$sql]) && preg_match('/^\s*select/i', $sql)) {
+			$serialized = serialize($params);
+			if (isset($this->_queryCache[$sql][$serialized])) {
+				return $this->_queryCache[$sql][$serialized];
+			}
+		}
+		return false;
+	}
+
+/**
+ * Used for storing in cache the results of the in-memory methodCache
+ *
+ */
+	public function __destruct() {
+		if ($this->_methodCacheChange) {
+			Cache::write('method_cache', self::$methodCache, '_cake_core_');
+		}
+	}
 
 }
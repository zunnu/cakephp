<?php
/**
 * Behavior for binding management.
 *
 * Behavior to simplify manipulating a model's bindings when doing a find operation
 *
 * PHP 5
 *
 * CakePHP(tm) : Rapid Development Framework (http://cakephp.org)
 * Copyright (c) Cake Software Foundation, Inc. (http://cakefoundation.org)
 *
 * Licensed under The MIT License
 * For full copyright and license information, please see the LICENSE.txt
 * Redistributions of files must retain the above copyright notice.
 *
 * @copyright     Copyright (c) Cake Software Foundation, Inc. (http://cakefoundation.org)
 * @link          http://cakephp.org CakePHP(tm) Project
 * @package       Cake.Model.Behavior
 * @since         CakePHP(tm) v 1.2.0.5669
 * @license       http://www.opensource.org/licenses/mit-license.php MIT License
 */
<<<<<<< HEAD
namespace Cake\Model\Behavior;

use Cake\Model\Model;
use Cake\Model\ModelBehavior;
use Cake\Utility\Hash;
=======

App::uses('ModelBehavior', 'Model');
>>>>>>> 3303a2cd

/**
 * Behavior to allow for dynamic and atomic manipulation of a Model's associations
 * used for a find call. Most useful for limiting the amount of associations and
 * data returned.
 *
 * @package       Cake.Model.Behavior
 * @link http://book.cakephp.org/2.0/en/core-libraries/behaviors/containable.html
 */
class ContainableBehavior extends ModelBehavior {

/**
 * Types of relationships available for models
 *
 * @var array
 */
	public $types = array('belongsTo', 'hasOne', 'hasMany', 'hasAndBelongsToMany');

/**
 * Runtime configuration for this behavior
 *
 * @var array
 */
	public $runtime = array();

/**
 * Initiate behavior for the model using specified settings.
 *
 * Available settings:
 *
 * - recursive: (boolean, optional) set to true to allow containable to automatically
 *   determine the recursiveness level needed to fetch specified models,
 *   and set the model recursiveness to this level. setting it to false
 *   disables this feature. DEFAULTS TO: true
 * - notices: (boolean, optional) issues E_NOTICES for bindings referenced in a
 *   containable call that are not valid. DEFAULTS TO: true
 * - autoFields: (boolean, optional) auto-add needed fields to fetch requested
 *   bindings. DEFAULTS TO: true
 *
 * @param Model $Model Model using the behavior
 * @param array $settings Settings to override for model.
 * @return void
 */
	public function setup(Model $Model, $settings = array()) {
		if (!isset($this->settings[$Model->alias])) {
			$this->settings[$Model->alias] = array('recursive' => true, 'notices' => true, 'autoFields' => true);
		}
		$this->settings[$Model->alias] = array_merge($this->settings[$Model->alias], $settings);
	}

/**
 * Runs before a find() operation. Used to allow 'contain' setting
 * as part of the find call, like this:
 *
 * `Model->find('all', array('contain' => array('Model1', 'Model2')));`
 *
 * {{{
 * Model->find('all', array('contain' => array(
 * 	'Model1' => array('Model11', 'Model12'),
 * 	'Model2',
 * 	'Model3' => array(
 * 		'Model31' => 'Model311',
 * 		'Model32',
 * 		'Model33' => array('Model331', 'Model332')
 * )));
 * }}}
 *
 * @param Model $Model	Model using the behavior
 * @param array $query Query parameters as set by cake
 * @return array
 */
	public function beforeFind(Model $Model, $query) {
		$reset = (isset($query['reset']) ? $query['reset'] : true);
		$noContain = false;
		$contain = array();

		if (isset($this->runtime[$Model->alias]['contain'])) {
			$noContain = empty($this->runtime[$Model->alias]['contain']);
			$contain = $this->runtime[$Model->alias]['contain'];
			unset($this->runtime[$Model->alias]['contain']);
		}

		if (isset($query['contain'])) {
			$noContain = $noContain || empty($query['contain']);
			if ($query['contain'] !== false) {
				$contain = array_merge($contain, (array)$query['contain']);
			}
		}
		$noContain = $noContain && empty($contain);

		if ($noContain || empty($contain)) {
			if ($noContain) {
				$query['recursive'] = -1;
			}
			return $query;
		}
		if ((isset($contain[0]) && is_bool($contain[0])) || is_bool(end($contain))) {
			$reset = is_bool(end($contain))
				? array_pop($contain)
				: array_shift($contain);
		}
		$containments = $this->containments($Model, $contain);
		$map = $this->containmentsMap($containments);

		$mandatory = array();
		foreach ($containments['models'] as $model) {
			$instance = $model['instance'];
			$needed = $this->fieldDependencies($instance, $map, false);
			if (!empty($needed)) {
				$mandatory = array_merge($mandatory, $needed);
			}
			if ($contain) {
				$backupBindings = array();
				foreach ($this->types as $relation) {
					if (!empty($instance->__backAssociation[$relation])) {
						$backupBindings[$relation] = $instance->__backAssociation[$relation];
					} else {
						$backupBindings[$relation] = $instance->{$relation};
					}
				}
				foreach ($this->types as $type) {
					$unbind = array();
					foreach ($instance->{$type} as $assoc => $options) {
						if (!isset($model['keep'][$assoc])) {
							$unbind[] = $assoc;
						}
					}
					if (!empty($unbind)) {
						if (!$reset && empty($instance->__backOriginalAssociation)) {
							$instance->__backOriginalAssociation = $backupBindings;
						}
						$instance->unbindModel(array($type => $unbind), $reset);
					}
					foreach ($instance->{$type} as $assoc => $options) {
						if (isset($model['keep'][$assoc]) && !empty($model['keep'][$assoc])) {
							if (isset($model['keep'][$assoc]['fields'])) {
								$model['keep'][$assoc]['fields'] = $this->fieldDependencies($containments['models'][$assoc]['instance'], $map, $model['keep'][$assoc]['fields']);
							}
							if (!$reset && empty($instance->__backOriginalAssociation)) {
								$instance->__backOriginalAssociation = $backupBindings;
							} elseif ($reset) {
								$instance->__backAssociation[$type] = $backupBindings[$type];
							}
							$instance->{$type}[$assoc] = array_merge($instance->{$type}[$assoc], $model['keep'][$assoc]);
						}
						if (!$reset) {
							$instance->__backInnerAssociation[] = $assoc;
						}
					}
				}
			}
		}

		if ($this->settings[$Model->alias]['recursive']) {
			$query['recursive'] = (isset($query['recursive'])) ? max($query['recursive'], $containments['depth']) : $containments['depth'];
		}

		$autoFields = ($this->settings[$Model->alias]['autoFields']
					&& !in_array($Model->findQueryType, array('list', 'count'))
					&& !empty($query['fields']));

		if (!$autoFields) {
			return $query;
		}

		$query['fields'] = (array)$query['fields'];
		foreach (array('hasOne', 'belongsTo') as $type) {
			if (!empty($Model->{$type})) {
				foreach ($Model->{$type} as $assoc => $data) {
					if ($Model->useDbConfig == $Model->{$assoc}->useDbConfig && !empty($data['fields'])) {
						foreach ((array)$data['fields'] as $field) {
							$query['fields'][] = (strpos($field, '.') === false ? $assoc . '.' : '') . $field;
						}
					}
				}
			}
		}

		if (!empty($mandatory[$Model->alias])) {
			foreach ($mandatory[$Model->alias] as $field) {
				if ($field === '--primaryKey--') {
					$field = $Model->primaryKey;
				} elseif (preg_match('/^.+\.\-\-[^-]+\-\-$/', $field)) {
					list($modelName, $field) = explode('.', $field);
					if ($Model->useDbConfig == $Model->{$modelName}->useDbConfig) {
						$field = $modelName . '.' . (
							($field === '--primaryKey--') ? $Model->$modelName->primaryKey : $field
						);
					} else {
						$field = null;
					}
				}
				if ($field !== null) {
					$query['fields'][] = $field;
				}
			}
		}
		$query['fields'] = array_unique($query['fields']);
		return $query;
	}

/**
 * Unbinds all relations from a model except the specified ones. Calling this function without
 * parameters unbinds all related models.
 *
 * @param Model $Model Model on which binding restriction is being applied
 * @return void
 * @link http://book.cakephp.org/2.0/en/core-libraries/behaviors/containable.html#using-containable
 */
	public function contain(Model $Model) {
		$args = func_get_args();
		$contain = call_user_func_array('am', array_slice($args, 1));
		$this->runtime[$Model->alias]['contain'] = $contain;
	}

/**
 * Permanently restore the original binding settings of given model, useful
 * for restoring the bindings after using 'reset' => false as part of the
 * contain call.
 *
 * @param Model $Model Model on which to reset bindings
 * @return void
 */
	public function resetBindings(Model $Model) {
		if (!empty($Model->__backOriginalAssociation)) {
			$Model->__backAssociation = $Model->__backOriginalAssociation;
			unset($Model->__backOriginalAssociation);
		}
		$Model->resetAssociations();
		if (!empty($Model->__backInnerAssociation)) {
			$assocs = $Model->__backInnerAssociation;
			$Model->__backInnerAssociation = array();
			foreach ($assocs as $currentModel) {
				$this->resetBindings($Model->$currentModel);
			}
		}
	}

/**
 * Process containments for model.
 *
 * @param Model $Model Model on which binding restriction is being applied
 * @param array $contain Parameters to use for restricting this model
 * @param array $containments Current set of containments
 * @param boolean $throwErrors Whether non-existent bindings show throw errors
 * @return array Containments
 */
	public function containments(Model $Model, $contain, $containments = array(), $throwErrors = null) {
		$options = array('className', 'joinTable', 'with', 'foreignKey', 'associationForeignKey', 'conditions', 'fields', 'order', 'limit', 'offset', 'unique', 'finderQuery', 'deleteQuery', 'insertQuery');
		$keep = array();
		if ($throwErrors === null) {
			$throwErrors = (empty($this->settings[$Model->alias]) ? true : $this->settings[$Model->alias]['notices']);
		}
		foreach ((array)$contain as $name => $children) {
			if (is_numeric($name)) {
				$name = $children;
				$children = array();
			}
			if (preg_match('/(?<!\.)\(/', $name)) {
				$name = str_replace('(', '.(', $name);
			}
			if (strpos($name, '.') !== false) {
				$chain = explode('.', $name);
				$name = array_shift($chain);
				$children = array(implode('.', $chain) => $children);
			}

			$children = (array)$children;
			foreach ($children as $key => $val) {
				if (is_string($key) && is_string($val) && !in_array($key, $options, true)) {
					$children[$key] = (array)$val;
				}
			}

			$keys = array_keys($children);
			if ($keys && isset($children[0])) {
				$keys = array_merge(array_values($children), $keys);
			}

			foreach ($keys as $i => $key) {
				if (is_array($key)) {
					continue;
				}
				$optionKey = in_array($key, $options, true);
				if (!$optionKey && is_string($key) && preg_match('/^[a-z(]/', $key) && (!isset($Model->{$key}) || !is_object($Model->{$key}))) {
					$option = 'fields';
					$val = array($key);
					if ($key{0} === '(') {
						$val = preg_split('/\s*,\s*/', substr($key, 1, -1));
					} elseif (preg_match('/ASC|DESC$/', $key)) {
						$option = 'order';
						$val = $Model->{$name}->alias . '.' . $key;
					} elseif (preg_match('/[ =!]/', $key)) {
						$option = 'conditions';
						$val = $Model->{$name}->alias . '.' . $key;
					}
					$children[$option] = is_array($val) ? $val : array($val);
					$newChildren = null;
					if (!empty($name) && !empty($children[$key])) {
						$newChildren = $children[$key];
					}
					unset($children[$key], $children[$i]);
					$key = $option;
					$optionKey = true;
					if (!empty($newChildren)) {
						$children = Hash::merge($children, $newChildren);
					}
				}
				if ($optionKey && isset($children[$key])) {
					if (!empty($keep[$name][$key]) && is_array($keep[$name][$key])) {
						$keep[$name][$key] = array_merge((isset($keep[$name][$key]) ? $keep[$name][$key] : array()), (array)$children[$key]);
					} else {
						$keep[$name][$key] = $children[$key];
					}
					unset($children[$key]);
				}
			}

			if (!isset($Model->{$name}) || !is_object($Model->{$name})) {
				if ($throwErrors) {
					trigger_error(__d('cake_dev', 'Model "%s" is not associated with model "%s"', $Model->alias, $name), E_USER_WARNING);
				}
				continue;
			}

			$containments = $this->containments($Model->{$name}, $children, $containments);
			$depths[] = $containments['depth'] + 1;
			if (!isset($keep[$name])) {
				$keep[$name] = array();
			}
		}

		if (!isset($containments['models'][$Model->alias])) {
			$containments['models'][$Model->alias] = array('keep' => array(), 'instance' => &$Model);
		}

		$containments['models'][$Model->alias]['keep'] = array_merge($containments['models'][$Model->alias]['keep'], $keep);
		$containments['depth'] = empty($depths) ? 0 : max($depths);
		return $containments;
	}

/**
 * Calculate needed fields to fetch the required bindings for the given model.
 *
 * @param Model $Model Model
 * @param array $map Map of relations for given model
 * @param array|boolean $fields If array, fields to initially load, if false use $Model as primary model
 * @return array Fields
 */
	public function fieldDependencies(Model $Model, $map, $fields = array()) {
		if ($fields === false) {
			foreach ($map as $parent => $children) {
				foreach ($children as $type => $bindings) {
					foreach ($bindings as $dependency) {
						if ($type === 'hasAndBelongsToMany') {
							$fields[$parent][] = '--primaryKey--';
						} elseif ($type === 'belongsTo') {
							$fields[$parent][] = $dependency . '.--primaryKey--';
						}
					}
				}
			}
			return $fields;
		}
		if (empty($map[$Model->alias])) {
			return $fields;
		}
		foreach ($map[$Model->alias] as $type => $bindings) {
			foreach ($bindings as $dependency) {
				$innerFields = array();
				switch ($type) {
					case 'belongsTo':
						$fields[] = $Model->{$type}[$dependency]['foreignKey'];
						break;
					case 'hasOne':
					case 'hasMany':
						$innerFields[] = $Model->$dependency->primaryKey;
						$fields[] = $Model->primaryKey;
						break;
				}
				if (!empty($innerFields) && !empty($Model->{$type}[$dependency]['fields'])) {
					$Model->{$type}[$dependency]['fields'] = array_unique(array_merge($Model->{$type}[$dependency]['fields'], $innerFields));
				}
			}
		}
		return array_unique($fields);
	}

/**
 * Build the map of containments
 *
 * @param array $containments Containments
 * @return array Built containments
 */
	public function containmentsMap($containments) {
		$map = array();
		foreach ($containments['models'] as $name => $model) {
			$instance = $model['instance'];
			foreach ($this->types as $type) {
				foreach ($instance->{$type} as $assoc => $options) {
					if (isset($model['keep'][$assoc])) {
						$map[$name][$type] = isset($map[$name][$type]) ? array_merge($map[$name][$type], (array)$assoc) : (array)$assoc;
					}
				}
			}
		}
		return $map;
	}

}<|MERGE_RESOLUTION|>--- conflicted
+++ resolved
@@ -19,16 +19,11 @@
  * @since         CakePHP(tm) v 1.2.0.5669
  * @license       http://www.opensource.org/licenses/mit-license.php MIT License
  */
-<<<<<<< HEAD
 namespace Cake\Model\Behavior;
 
 use Cake\Model\Model;
 use Cake\Model\ModelBehavior;
 use Cake\Utility\Hash;
-=======
-
-App::uses('ModelBehavior', 'Model');
->>>>>>> 3303a2cd
 
 /**
  * Behavior to allow for dynamic and atomic manipulation of a Model's associations

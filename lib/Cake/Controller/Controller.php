--- conflicted
+++ resolved
@@ -929,68 +929,6 @@
 	}
 
 /**
-<<<<<<< HEAD
-=======
- * Converts POST'ed form data to a model conditions array, suitable for use in a Model::find() call.
- *
- * @param array $data POST'ed data organized by model and field
- * @param string|array $op A string containing an SQL comparison operator, or an array matching operators
- *        to fields
- * @param string $bool SQL boolean operator: AND, OR, XOR, etc.
- * @param boolean $exclusive If true, and $op is an array, fields not included in $op will not be
- *        included in the returned conditions
- * @return array An array of model conditions
- * @deprecated Will be removed in 3.0
- */
-	public function postConditions($data = array(), $op = null, $bool = 'AND', $exclusive = false) {
-		if (!is_array($data) || empty($data)) {
-			if (!empty($this->request->data)) {
-				$data = $this->request->data;
-			} else {
-				return null;
-			}
-		}
-		$cond = array();
-
-		if ($op === null) {
-			$op = '';
-		}
-
-		$arrayOp = is_array($op);
-		foreach ($data as $model => $fields) {
-			foreach ($fields as $field => $value) {
-				$key = $model . '.' . $field;
-				$fieldOp = $op;
-				if ($arrayOp) {
-					if (array_key_exists($key, $op)) {
-						$fieldOp = $op[$key];
-					} elseif (array_key_exists($field, $op)) {
-						$fieldOp = $op[$field];
-					} else {
-						$fieldOp = false;
-					}
-				}
-				if ($exclusive && $fieldOp === false) {
-					continue;
-				}
-				$fieldOp = strtoupper(trim($fieldOp));
-				if ($fieldOp === 'LIKE') {
-					$key = $key . ' LIKE';
-					$value = '%' . $value . '%';
-				} elseif ($fieldOp && $fieldOp !== '=') {
-					$key = $key . ' ' . $fieldOp;
-				}
-				$cond[$key] = $value;
-			}
-		}
-		if ($bool && strtoupper($bool) !== 'AND') {
-			$cond = array($bool => $cond);
-		}
-		return $cond;
-	}
-
-/**
->>>>>>> a10275fb
  * Handles automatic pagination of model records.
  *
  * @param Model|string $object Model to paginate (e.g: model instance, or 'Model', or 'Model.InnerModel')

--- conflicted
+++ resolved
@@ -13,7 +13,6 @@
  * @link          http://cakephp.org CakePHP(tm) Project
  * @license       http://www.opensource.org/licenses/mit-license.php MIT License
  */
-<<<<<<< HEAD
 namespace Cake\Controller\Component\Auth;
 
 use Cake\Controller\ComponentCollection;
@@ -23,10 +22,6 @@
 use Cake\Network\Response;
 use Cake\Utility\Hash;
 use Cake\Utility\Inflector;
-=======
-
-App::uses('Hash', 'Utility');
->>>>>>> 3303a2cd
 
 /**
  * Abstract base authorization adapter for AuthComponent.

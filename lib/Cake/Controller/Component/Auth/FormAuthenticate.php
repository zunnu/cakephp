<?php
/**
 * PHP 5
 *
 * CakePHP(tm) : Rapid Development Framework (http://cakephp.org)
 * Copyright 2005-2012, Cake Software Foundation, Inc. (http://cakefoundation.org)
 *
 * Licensed under The MIT License
 * Redistributions of files must retain the above copyright notice.
 *
 * @copyright     Copyright 2005-2012, Cake Software Foundation, Inc. (http://cakefoundation.org)
 * @link          http://cakephp.org CakePHP(tm) Project
 * @license       MIT License (http://www.opensource.org/licenses/mit-license.php)
 */
namespace Cake\Controller\Component\Auth;

use Cake\Controller\ComponentCollection;
use Cake\Network\Request;
use Cake\Network\Response;

/**
 * An authentication adapter for AuthComponent.  Provides the ability to authenticate using POST
 * data.  Can be used by configuring AuthComponent to use it via the AuthComponent::$authenticate setting.
 *
 * {{{
 *	$this->Auth->authenticate = array(
 *		'Form' => array(
 *			'scope' => array('User.active' => 1)
 *		)
 *	)
 * }}}
 *
 * When configuring FormAuthenticate you can pass in settings to which fields, model and additional conditions
 * are used. See FormAuthenticate::$settings for more information.
 *
 * @package       Cake.Controller.Component.Auth
 * @since 2.0
 * @see AuthComponent::$authenticate
 */
class FormAuthenticate extends BaseAuthenticate {

/**
 * Checks the fields to ensure they are supplied.
 *
 * @param Cake\Network\Request $request The request that contains login information.
 * @param string $model The model used for login verification.
 * @param array $fields The fields to be checked.
 * @return boolean False if the fields have not been supplied. True if they exist.
 */
	protected function _checkFields(Request $request, $model, $fields) {
		if (empty($request->data[$model])) {
			return false;
		}
		if (
			empty($request->data[$model][$fields['username']]) ||
			empty($request->data[$model][$fields['password']])
		) {
			return false;
		}
		return true;
	}

/**
 * Authenticates the identity contained in a request.  Will use the `settings.userModel`, and `settings.fields`
 * to find POST data that is used to find a matching record in the `settings.userModel`.  Will return false if
 * there is no post data, either username or password is missing, of if the scope conditions have not been met.
 *
<<<<<<< HEAD
 * @param Cake\Network\Request $request The request that contains login information.
 * @param Cake\Network\Response $response Unused response object.
 * @return mixed.  False on login failure.  An array of User data on success.
=======
 * @param CakeRequest $request The request that contains login information.
 * @param CakeResponse $response Unused response object.
 * @return mixed False on login failure. An array of User data on success.
>>>>>>> 77244bea
 */
	public function authenticate(Request $request, Response $response) {
		$userModel = $this->settings['userModel'];
		list($plugin, $model) = pluginSplit($userModel);

		$fields = $this->settings['fields'];
		if (!$this->_checkFields($request, $model, $fields)) {
			return false;
		}
		return $this->_findUser(
			$request->data[$model][$fields['username']],
			$request->data[$model][$fields['password']]
		);
	}

}<|MERGE_RESOLUTION|>--- conflicted
+++ resolved
@@ -65,15 +65,9 @@
  * to find POST data that is used to find a matching record in the `settings.userModel`.  Will return false if
  * there is no post data, either username or password is missing, of if the scope conditions have not been met.
  *
-<<<<<<< HEAD
  * @param Cake\Network\Request $request The request that contains login information.
  * @param Cake\Network\Response $response Unused response object.
- * @return mixed.  False on login failure.  An array of User data on success.
-=======
- * @param CakeRequest $request The request that contains login information.
- * @param CakeResponse $response Unused response object.
- * @return mixed False on login failure. An array of User data on success.
->>>>>>> 77244bea
+ * @return mixed False on login failure.  An array of User data on success.
  */
 	public function authenticate(Request $request, Response $response) {
 		$userModel = $this->settings['userModel'];

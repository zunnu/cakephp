--- conflicted
+++ resolved
@@ -13,17 +13,12 @@
  * @since         CakePHP(tm) v 0.10.0.1076
  * @license       http://www.opensource.org/licenses/mit-license.php MIT License
  */
-<<<<<<< HEAD
 namespace Cake\Controller\Component\Acl;
 
 use Cake\Configure\IniReader;
 use Cake\Controller\Component;
 use Cake\Core\Object;
 use Cake\Utility\Hash;
-=======
-
-App::uses('AclInterface', 'Controller/Component/Acl');
->>>>>>> 3303a2cd
 
 /**
  * IniAcl implements an access control system using an INI file. An example

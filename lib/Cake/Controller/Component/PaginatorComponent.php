--- conflicted
+++ resolved
@@ -17,10 +17,7 @@
  * @since         CakePHP(tm) v 2.0
  * @license       http://www.opensource.org/licenses/mit-license.php MIT License
  */
-<<<<<<< HEAD
-=======
-
->>>>>>> 0d486bda
+
 App::uses('Component', 'Controller');
 App::uses('Hash', 'Utility');
 
@@ -278,7 +275,6 @@
 		if (empty($object) || $object === null) {
 			if (isset($this->Controller->{$this->Controller->modelClass})) {
 				return $this->Controller->{$this->Controller->modelClass};
-<<<<<<< HEAD
 			}
 
 			$className = null;
@@ -290,19 +286,6 @@
 				return $this->Controller->{$className};
 			}
 
-=======
-			}
-
-			$className = null;
-			$name = $this->Controller->uses[0];
-			if (strpos($this->Controller->uses[0], '.') !== false) {
-				list($name, $className) = explode('.', $this->Controller->uses[0]);
-			}
-			if ($className) {
-				return $this->Controller->{$className};
-			}
-
->>>>>>> 0d486bda
 			return $this->Controller->{$name};
 		}
 		return $object;
@@ -348,14 +331,11 @@
 		$defaults = $this->settings;
 		if (isset($this->settings[$alias])) {
 			$defaults = $this->settings[$alias];
-<<<<<<< HEAD
-=======
 		}
 		if (isset($defaults['limit']) &&
 			(empty($defaults['maxLimit']) || $defaults['limit'] > $defaults['maxLimit'])
 		) {
 			$defaults['maxLimit'] = $defaults['limit'];
->>>>>>> 0d486bda
 		}
 		return array_merge(
 			array('page' => 1, 'limit' => 20, 'maxLimit' => 100, 'paramType' => 'named'),

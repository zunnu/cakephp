--- conflicted
+++ resolved
@@ -494,11 +494,7 @@
 				throw new Error\Exception(__d('cake_dev', 'Authorization adapter "%s" was not found.', $class));
 			}
 			if (!method_exists($className, 'authorize')) {
-<<<<<<< HEAD
-				throw new Error\Exception(__d('cake_dev', 'Authorization objects must implement an authorize method.'));
-=======
-				throw new CakeException(__d('cake_dev', 'Authorization objects must implement an %s method.', 'authorize()'));
->>>>>>> 53d265cf
+				throw new Error\Exception(__d('cake_dev', 'Authorization objects must implement an %s method.', 'authorize()'));
 			}
 			$settings = array_merge($global, (array)$settings);
 			$this->_authorizeObjects[] = new $className($this->_registry, $settings);
@@ -785,11 +781,7 @@
 				throw new Error\Exception(__d('cake_dev', 'Authentication adapter "%s" was not found.', $class));
 			}
 			if (!method_exists($className, 'authenticate')) {
-<<<<<<< HEAD
-				throw new Error\Exception(__d('cake_dev', 'Authentication objects must implement an authenticate method.'));
-=======
-				throw new CakeException(__d('cake_dev', 'Authentication objects must implement an %s method.', 'authenticate()'));
->>>>>>> 53d265cf
+				throw new Error\Exception(__d('cake_dev', 'Authentication objects must implement an %s method.', 'authenticate()'));
 			}
 			$settings = array_merge($global, (array)$settings);
 			$this->_authenticateObjects[] = new $className($this->_registry, $settings);

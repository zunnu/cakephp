<?php
/**
 * Security Component
 *
 * PHP 5
 *
 * CakePHP(tm) : Rapid Development Framework (http://cakephp.org)
 * Copyright 2005-2012, Cake Software Foundation, Inc. (http://cakefoundation.org)
 *
 * Licensed under The MIT License
 * Redistributions of files must retain the above copyright notice.
 *
 * @copyright     Copyright 2005-2012, Cake Software Foundation, Inc. (http://cakefoundation.org)
 * @link          http://cakephp.org CakePHP(tm) Project
 * @package       Cake.Controller.Component
 * @since         CakePHP(tm) v 0.10.8.2156
 * @license       MIT License (http://www.opensource.org/licenses/mit-license.php)
 */
namespace Cake\Controller\Component;
use Cake\Controller\Component;
use Cake\Controller\ComponentCollection;
use Cake\Controller\Controller;
use Cake\Core\Configure;
use Cake\Error;
use Cake\Network\Request;
use Cake\Utility\Hash;
use Cake\Utility\Security;

/**
 * The Security Component creates an easy way to integrate tighter security in
 * your application. It provides methods for various tasks like:
 *
 * - Restricting which HTTP methods your application accepts.
 * - CSRF protection.
 * - Form tampering protection
 * - Requiring that SSL be used.
 * - Limiting cross controller communication.
 *
 * @package       Cake.Controller.Component
 * @link http://book.cakephp.org/2.0/en/core-libraries/components/security-component.html
 */
class SecurityComponent extends Component {

/**
 * The controller method that will be called if this request is black-hole'd
 *
 * @var string
 */
	public $blackHoleCallback = null;

/**
 * List of controller actions for which a POST request is required
 *
 * @var array
 * @see SecurityComponent::requirePost()
 */
	public $requirePost = array();

/**
 * List of controller actions for which a GET request is required
 *
 * @var array
 * @see SecurityComponent::requireGet()
 */
	public $requireGet = array();

/**
 * List of controller actions for which a PUT request is required
 *
 * @var array
 * @see SecurityComponent::requirePut()
 */
	public $requirePut = array();

/**
 * List of controller actions for which a DELETE request is required
 *
 * @var array
 * @see SecurityComponent::requireDelete()
 */
	public $requireDelete = array();

/**
 * List of actions that require an SSL-secured connection
 *
 * @var array
 * @see SecurityComponent::requireSecure()
 */
	public $requireSecure = array();

/**
 * List of actions that require a valid authentication key
 *
 * @var array
 * @see SecurityComponent::requireAuth()
 */
	public $requireAuth = array();

/**
 * Controllers from which actions of the current controller are allowed to receive
 * requests.
 *
 * @var array
 * @see SecurityComponent::requireAuth()
 */
	public $allowedControllers = array();

/**
 * Actions from which actions of the current controller are allowed to receive
 * requests.
 *
 * @var array
 * @see SecurityComponent::requireAuth()
 */
	public $allowedActions = array();

/**
 * Deprecated property, superseded by unlockedFields.
 *
 * @var array
 * @deprecated
 * @see SecurityComponent::$unlockedFields
 */
	public $disabledFields = array();

/**
 * Form fields to exclude from POST validation. Fields can be unlocked
 * either in the Component, or with FormHelper::unlockField().
 * Fields that have been unlocked are not required to be part of the POST
 * and hidden unlocked fields do not have their values checked.
 *
 * @var array
 */
	public $unlockedFields = array();

/**
 * Actions to exclude from any security checks
 *
 * @var array
 */
	public $unlockedActions = array();

/**
 * Whether to validate POST data.  Set to false to disable for data coming from 3rd party
 * services, etc.
 *
 * @var boolean
 */
	public $validatePost = true;

/**
 * Whether to use CSRF protected forms.  Set to false to disable CSRF protection on forms.
 *
 * @var boolean
 * @see http://www.owasp.org/index.php/Cross-Site_Request_Forgery_(CSRF)
 * @see SecurityComponent::$csrfExpires
 */
	public $csrfCheck = true;

/**
 * The duration from when a CSRF token is created that it will expire on.
 * Each form/page request will generate a new token that can only be submitted once unless
 * it expires.  Can be any value compatible with strtotime()
 *
 * @var string
 */
	public $csrfExpires = '+30 minutes';

/**
 * Controls whether or not CSRF tokens are use and burn.  Set to false to not generate
 * new tokens on each request.  One token will be reused until it expires. This reduces
 * the chances of users getting invalid requests because of token consumption.
 * It has the side effect of making CSRF less secure, as tokens are reusable.
 *
 * @var boolean
 */
	public $csrfUseOnce = true;

/**
 * Control the number of tokens a user can keep open.
 * This is most useful with one-time use tokens.  Since new tokens
 * are created on each request, having a hard limit on the number of open tokens
 * can be useful in controlling the size of the session file.
 *
 * When tokens are evicted, the oldest ones will be removed, as they are the most likely
 * to be dead/expired.
 *
 * @var integer
 */
	public $csrfLimit = 100;

/**
 * Other components used by the Security component
 *
 * @var array
 */
	public $components = array('Session');

/**
 * Holds the current action of the controller
 *
 * @var string
 */
	protected $_action = null;

/**
 * Request object
 *
 * @var Cake\Network\Request
 */
	public $request;

/**
 * Component startup. All security checking happens here.
 *
 * @param Controller $controller Instantiating controller
 * @return void
 */
	public function startup(Controller $controller) {
		$this->request = $controller->request;
		$this->_action = $this->request->params['action'];
		$this->_methodsRequired($controller);
		$this->_secureRequired($controller);
		$this->_authRequired($controller);

		$isPost = ($this->request->is('post') || $this->request->is('put'));
		$isNotRequestAction = (
			!isset($controller->request->params['requested']) ||
			$controller->request->params['requested'] != 1
		);

		if (!in_array($this->_action, (array)$this->unlockedActions) && $isPost && $isNotRequestAction) {
			if ($this->validatePost && $this->_validatePost($controller) === false) {
				return $this->blackHole($controller, 'auth');
			}
			if ($this->csrfCheck && $this->_validateCsrf($controller) === false) {
				return $this->blackHole($controller, 'csrf');
			}
		}
		$this->generateToken($controller->request);
		if ($isPost && is_array($controller->request->data)) {
			unset($controller->request->data['_Token']);
		}
	}

/**
 * Sets the actions that require a POST request, or empty for all actions
 *
 * @return void
 * @link http://book.cakephp.org/2.0/en/core-libraries/components/security-component.html#SecurityComponent::requirePost
 */
	public function requirePost() {
		$args = func_get_args();
		$this->_requireMethod('Post', $args);
	}

/**
 * Sets the actions that require a GET request, or empty for all actions
 *
 * @return void
 */
	public function requireGet() {
		$args = func_get_args();
		$this->_requireMethod('Get', $args);
	}

/**
 * Sets the actions that require a PUT request, or empty for all actions
 *
 * @return void
 */
	public function requirePut() {
		$args = func_get_args();
		$this->_requireMethod('Put', $args);
	}

/**
 * Sets the actions that require a DELETE request, or empty for all actions
 *
 * @return void
 */
	public function requireDelete() {
		$args = func_get_args();
		$this->_requireMethod('Delete', $args);
	}

/**
 * Sets the actions that require a request that is SSL-secured, or empty for all actions
 *
 * @return void
 * @link http://book.cakephp.org/2.0/en/core-libraries/components/security-component.html#SecurityComponent::requireSecure
 */
	public function requireSecure() {
		$args = func_get_args();
		$this->_requireMethod('Secure', $args);
	}

/**
 * Sets the actions that require an authenticated request, or empty for all actions
 *
 * @return void
 * @link http://book.cakephp.org/2.0/en/core-libraries/components/security-component.html#SecurityComponent::requireAuth
 */
	public function requireAuth() {
		$args = func_get_args();
		$this->_requireMethod('Auth', $args);
	}

/**
 * Black-hole an invalid request with a 400 error or custom callback. If SecurityComponent::$blackHoleCallback
 * is specified, it will use this callback by executing the method indicated in $error
 *
 * @param Controller $controller Instantiating controller
 * @param string $error Error method
 * @return mixed If specified, controller blackHoleCallback's response, or no return otherwise
 * @see SecurityComponent::$blackHoleCallback
 * @link http://book.cakephp.org/2.0/en/core-libraries/components/security-component.html#handling-blackhole-callbacks
 * @throws BadRequestException
 */
	public function blackHole(Controller $controller, $error = '') {
		if ($this->blackHoleCallback == null) {
<<<<<<< HEAD
			throw new Error\BadRequestException(__d('cake_dev', 'The request has been black-holed'));
		} else {
			return $this->_callback($controller, $this->blackHoleCallback, array($error));
=======
			throw new BadRequestException(__d('cake_dev', 'The request has been black-holed'));
>>>>>>> cdfead0f
		}
		return $this->_callback($controller, $this->blackHoleCallback, array($error));
	}

/**
 * Sets the actions that require a $method HTTP request, or empty for all actions
 *
 * @param string $method The HTTP method to assign controller actions to
 * @param array $actions Controller actions to set the required HTTP method to.
 * @return void
 */
	protected function _requireMethod($method, $actions = array()) {
		if (isset($actions[0]) && is_array($actions[0])) {
			$actions = $actions[0];
		}
		$this->{'require' . $method} = (empty($actions)) ? array('*'): $actions;
	}

/**
 * Check if HTTP methods are required
 *
 * @param Controller $controller Instantiating controller
 * @return boolean true if $method is required
 */
	protected function _methodsRequired(Controller $controller) {
		foreach (array('Post', 'Get', 'Put', 'Delete') as $method) {
			$property = 'require' . $method;
			if (is_array($this->$property) && !empty($this->$property)) {
				$require = $this->$property;
				if (in_array($this->_action, $require) || $this->$property == array('*')) {
					if (!$this->request->is($method)) {
						if (!$this->blackHole($controller, $method)) {
							return null;
						}
					}
				}
			}
		}
		return true;
	}

/**
 * Check if access requires secure connection
 *
 * @param Controller $controller Instantiating controller
 * @return boolean true if secure connection required
 */
	protected function _secureRequired(Controller $controller) {
		if (is_array($this->requireSecure) && !empty($this->requireSecure)) {
			$requireSecure = $this->requireSecure;

			if (in_array($this->_action, $requireSecure) || $this->requireSecure == array('*')) {
				if (!$this->request->is('ssl')) {
					if (!$this->blackHole($controller, 'secure')) {
						return null;
					}
				}
			}
		}
		return true;
	}

/**
 * Check if authentication is required
 *
 * @param Controller $controller Instantiating controller
 * @return boolean true if authentication required
 */
	protected function _authRequired(Controller $controller) {
		if (is_array($this->requireAuth) && !empty($this->requireAuth) && !empty($this->request->data)) {
			$requireAuth = $this->requireAuth;

			if (in_array($this->request->params['action'], $requireAuth) || $this->requireAuth == array('*')) {
				if (!isset($controller->request->data['_Token'] )) {
					if (!$this->blackHole($controller, 'auth')) {
						return null;
					}
				}

				if ($this->Session->check('_Token')) {
					$tData = $this->Session->read('_Token');

					if (
						!empty($tData['allowedControllers']) &&
						!in_array($this->request->params['controller'], $tData['allowedControllers']) ||
						!empty($tData['allowedActions']) &&
						!in_array($this->request->params['action'], $tData['allowedActions'])
					) {
						if (!$this->blackHole($controller, 'auth')) {
							return null;
						}
					}
				} else {
					if (!$this->blackHole($controller, 'auth')) {
						return null;
					}
				}
			}
		}
		return true;
	}

/**
 * Validate submitted form
 *
 * @param Controller $controller Instantiating controller
 * @return boolean true if submitted form is valid
 */
	protected function _validatePost(Controller $controller) {
		if (empty($controller->request->data)) {
			return true;
		}
		$data = $controller->request->data;

		if (!isset($data['_Token']) || !isset($data['_Token']['fields']) || !isset($data['_Token']['unlocked'])) {
			return false;
		}

		$locked = '';
		$check = $controller->request->data;
		$token = urldecode($check['_Token']['fields']);
		$unlocked = urldecode($check['_Token']['unlocked']);

		if (strpos($token, ':')) {
			list($token, $locked) = explode(':', $token, 2);
		}
		unset($check['_Token']);

		$locked = explode('|', $locked);
		$unlocked = explode('|', $unlocked);

		$lockedFields = array();
		$fields = Hash::flatten($check);
		$fieldList = array_keys($fields);
		$multi = array();

		foreach ($fieldList as $i => $key) {
			if (preg_match('/(\.\d+)+$/', $key)) {
				$multi[$i] = preg_replace('/(\.\d+)+$/', '', $key);
				unset($fieldList[$i]);
			}
		}
		if (!empty($multi)) {
			$fieldList += array_unique($multi);
		}

		$unlockedFields = array_unique(
			array_merge((array)$this->disabledFields, (array)$this->unlockedFields, $unlocked)
		);

		foreach ($fieldList as $i => $key) {
			$isLocked = (is_array($locked) && in_array($key, $locked));

			if (!empty($unlockedFields)) {
				foreach ($unlockedFields as $off) {
					$off = explode('.', $off);
					$field = array_values(array_intersect(explode('.', $key), $off));
					$isUnlocked = ($field === $off);
					if ($isUnlocked) {
						break;
					}
				}
			}

			if ($isUnlocked || $isLocked) {
				unset($fieldList[$i]);
				if ($isLocked) {
					$lockedFields[$key] = $fields[$key];
				}
			}
		}
		sort($unlocked, SORT_STRING);
		sort($fieldList, SORT_STRING);
		ksort($lockedFields, SORT_STRING);

		$fieldList += $lockedFields;
		$unlocked = implode('|', $unlocked);
		$check = Security::hash(serialize($fieldList) . $unlocked . Configure::read('Security.salt'));
		return ($token === $check);
	}

/**
 * Manually add CSRF token information into the provided request object.
 *
 * @param Cake\Network\Request $request The request object to add into.
 * @return boolean
 */
	public function generateToken(Request $request) {
		if (isset($request->params['requested']) && $request->params['requested'] === 1) {
			if ($this->Session->check('_Token')) {
				$request->params['_Token'] = $this->Session->read('_Token');
			}
			return false;
		}
		$authKey = Security::generateAuthKey();
		$token = array(
			'key' => $authKey,
			'allowedControllers' => $this->allowedControllers,
			'allowedActions' => $this->allowedActions,
			'unlockedFields' => array_merge($this->disabledFields, $this->unlockedFields),
			'csrfTokens' => array()
		);

		$tokenData = array();
		if ($this->Session->check('_Token')) {
			$tokenData = $this->Session->read('_Token');
			if (!empty($tokenData['csrfTokens']) && is_array($tokenData['csrfTokens'])) {
				$token['csrfTokens'] = $this->_expireTokens($tokenData['csrfTokens']);
			}
		}
		if ($this->csrfUseOnce || empty($token['csrfTokens'])) {
			$token['csrfTokens'][$authKey] = strtotime($this->csrfExpires);
		}
		if (!$this->csrfUseOnce) {
			$csrfTokens = array_keys($token['csrfTokens']);
			$token['key'] = $csrfTokens[0];
		}
		$this->Session->write('_Token', $token);
		$request->params['_Token'] = array(
			'key' => $token['key'],
			'unlockedFields' => $token['unlockedFields']
		);
		return true;
	}

/**
 * Validate that the controller has a CSRF token in the POST data
 * and that the token is legit/not expired.  If the token is valid
 * it will be removed from the list of valid tokens.
 *
 * @param Controller $controller A controller to check
 * @return boolean Valid csrf token.
 */
	protected function _validateCsrf(Controller $controller) {
		$token = $this->Session->read('_Token');
		$requestToken = $controller->request->data('_Token.key');
		if (isset($token['csrfTokens'][$requestToken]) && $token['csrfTokens'][$requestToken] >= time()) {
			if ($this->csrfUseOnce) {
				$this->Session->delete('_Token.csrfTokens.' . $requestToken);
			}
			return true;
		}
		return false;
	}

/**
 * Expire CSRF nonces and remove them from the valid tokens.
 * Uses a simple timeout to expire the tokens.
 *
 * @param array $tokens An array of nonce => expires.
 * @return array An array of nonce => expires.
 */
	protected function _expireTokens($tokens) {
		$now = time();
		foreach ($tokens as $nonce => $expires) {
			if ($expires < $now) {
				unset($tokens[$nonce]);
			}
		}
		$overflow = count($tokens) - $this->csrfLimit;
		if ($overflow > 0) {
			$tokens = array_slice($tokens, $overflow + 1, null, true);
		}
		return $tokens;
	}

/**
 * Calls a controller callback method
 *
 * @param Controller $controller Controller to run callback on
 * @param string $method Method to execute
 * @param array $params Parameters to send to method
 * @return mixed Controller callback method's response
 * @throws BadRequestException When a the blackholeCallback is not callable.
 */
	protected function _callback(Controller $controller, $method, $params = array()) {
		if (!is_callable(array($controller, $method))) {
			throw new BadRequestException(__d('cake_dev', 'The request has been black-holed'));
		}
		return call_user_func_array(array(&$controller, $method), empty($params) ? null : $params);
	}

}<|MERGE_RESOLUTION|>--- conflicted
+++ resolved
@@ -319,13 +319,7 @@
  */
 	public function blackHole(Controller $controller, $error = '') {
 		if ($this->blackHoleCallback == null) {
-<<<<<<< HEAD
 			throw new Error\BadRequestException(__d('cake_dev', 'The request has been black-holed'));
-		} else {
-			return $this->_callback($controller, $this->blackHoleCallback, array($error));
-=======
-			throw new BadRequestException(__d('cake_dev', 'The request has been black-holed'));
->>>>>>> cdfead0f
 		}
 		return $this->_callback($controller, $this->blackHoleCallback, array($error));
 	}

<?php
/**
 * CakePHP(tm) : Rapid Development Framework (http://cakephp.org)
 * Copyright (c) Cake Software Foundation, Inc. (http://cakefoundation.org)
 *
 * Licensed under The MIT License
 * For full copyright and license information, please see the LICENSE.txt
 * Redistributions of files must retain the above copyright notice.
 *
 * @copyright     Copyright (c) Cake Software Foundation, Inc. (http://cakefoundation.org)
 * @link          http://cakephp.org CakePHP(tm) Project
 * @since         CakePHP(tm) v 1.2
 * @license       http://www.opensource.org/licenses/mit-license.php MIT License
 */
<<<<<<< HEAD
namespace Cake\Controller;

use Cake\Core\Object;
=======

App::uses('ComponentCollection', 'Controller');
>>>>>>> 3303a2cd

/**
 * Base class for an individual Component. Components provide reusable bits of
 * controller logic that can be composed into a controller. Components also
 * provide request life-cycle callbacks for injecting logic at specific points.
 *
 * ## Life cycle callbacks
 *
 * Components can provide several callbacks that are fired at various stages of the request
 * cycle. The available callbacks are:
 *
 * - `initialize()` - Fired before the controller's beforeFilter method.
 * - `startup()` - Fired after the controller's beforeFilter method.
 * - `beforeRender()` - Fired before the view + layout are rendered.
 * - `shutdown()` - Fired after the action is complete and the view has been rendered
 *    but before Controller::afterFilter().
 * - `beforeRedirect()` - Fired before a redirect() is done.
 *
 * @package       Cake.Controller
 * @link          http://book.cakephp.org/2.0/en/controllers/components.html
 * @see Controller::$components
 */
class Component extends Object {

/**
 * Component collection class used to lazy load components.
 *
 * @var ComponentCollection
 */
	protected $_Collection;

/**
 * Settings for this Component
 *
 * @var array
 */
	public $settings = array();

/**
 * Other Components this component uses.
 *
 * @var array
 */
	public $components = array();

/**
 * A component lookup table used to lazy load component objects.
 *
 * @var array
 */
	protected $_componentMap = array();

/**
 * Constructor
 *
 * @param ComponentCollection $collection A ComponentCollection this component can use to lazy load its components
 * @param array $settings Array of configuration settings.
 */
	public function __construct(ComponentCollection $collection, $settings = array()) {
		$this->_Collection = $collection;
		$this->settings = $settings;
		$this->_set($settings);
		if (!empty($this->components)) {
			$this->_componentMap = ComponentCollection::normalizeObjectArray($this->components);
		}
	}

/**
 * Magic method for lazy loading $components.
 *
 * @param string $name Name of component to get.
 * @return mixed A Component object or null.
 */
	public function __get($name) {
		if (isset($this->_componentMap[$name]) && !isset($this->{$name})) {
			$settings = array_merge((array)$this->_componentMap[$name]['settings'], array('enabled' => false));
			$this->{$name} = $this->_Collection->load($this->_componentMap[$name]['class'], $settings);
		}
		if (isset($this->{$name})) {
			return $this->{$name};
		}
	}

/**
 * Called before the Controller::beforeFilter().
 *
 * @param Controller $controller Controller with components to initialize
 * @return void
 * @link http://book.cakephp.org/2.0/en/controllers/components.html#Component::initialize
 */
	public function initialize(Controller $controller) {
	}

/**
 * Called after the Controller::beforeFilter() and before the controller action
 *
 * @param Controller $controller Controller with components to startup
 * @return void
 * @link http://book.cakephp.org/2.0/en/controllers/components.html#Component::startup
 */
	public function startup(Controller $controller) {
	}

/**
 * Called before the Controller::beforeRender(), and before
 * the view class is loaded, and before Controller::render()
 *
 * @param Controller $controller Controller with components to beforeRender
 * @return void
 * @link http://book.cakephp.org/2.0/en/controllers/components.html#Component::beforeRender
 */
	public function beforeRender(Controller $controller) {
	}

/**
 * Called after Controller::render() and before the output is printed to the browser.
 *
 * @param Controller $controller Controller with components to shutdown
 * @return void
 * @link http://book.cakephp.org/2.0/en/controllers/components.html#Component::shutdown
 */
	public function shutdown(Controller $controller) {
	}

/**
 * Called before Controller::redirect(). Allows you to replace the URL that will
 * be redirected to with a new URL. The return of this method can either be an array or a string.
 *
 * If the return is an array and contains a 'url' key. You may also supply the following:
 *
 * - `status` The status code for the redirect
 * - `exit` Whether or not the redirect should exit.
 *
 * If your response is a string or an array that does not contain a 'url' key it will
 * be used as the new URL to redirect to.
 *
 * @param Controller $controller Controller with components to beforeRedirect
 * @param string|array $url Either the string or URL array that is being redirected to.
 * @param integer $status The status code of the redirect
 * @param boolean $exit Will the script exit.
 * @return array|void Either an array or null.
 * @link http://book.cakephp.org/2.0/en/controllers/components.html#Component::beforeRedirect
 */
	public function beforeRedirect(Controller $controller, $url, $status = null, $exit = true) {
	}

}<|MERGE_RESOLUTION|>--- conflicted
+++ resolved
@@ -12,14 +12,9 @@
  * @since         CakePHP(tm) v 1.2
  * @license       http://www.opensource.org/licenses/mit-license.php MIT License
  */
-<<<<<<< HEAD
 namespace Cake\Controller;
 
 use Cake\Core\Object;
-=======
-
-App::uses('ComponentCollection', 'Controller');
->>>>>>> 3303a2cd
 
 /**
  * Base class for an individual Component. Components provide reusable bits of

--- conflicted
+++ resolved
@@ -19,7 +19,6 @@
  * @since         Cake v 0.10.0.1076
  * @license       http://www.opensource.org/licenses/mit-license.php MIT License
  */
-<<<<<<< HEAD
 namespace Cake\Controller;
 
 use Cake\Core\Configure;
@@ -27,10 +26,6 @@
 use Cake\Model\ConnectionManager;
 use Cake\Network\Request;
 use Cake\Utility\Inflector;
-=======
-
-App::uses('Scaffold', 'View');
->>>>>>> 3303a2cd
 
 /**
  * Scaffolding is a set of automatic actions for starting web development work faster.

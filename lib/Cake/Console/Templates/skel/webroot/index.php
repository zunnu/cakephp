--- conflicted
+++ resolved
@@ -69,14 +69,10 @@
 }
 
 // for built-in server
-<<<<<<< HEAD
-if (php_sapi_name() == 'cli-server') {
-=======
 if (php_sapi_name() === 'cli-server') {
 	if ($_SERVER['REQUEST_URI'] !== '/' && file_exists(WWW_ROOT . $_SERVER['REQUEST_URI'])) {
 		return false;
 	}
->>>>>>> 0d486bda
 	$_SERVER['PHP_SELF'] = '/' . basename(__FILE__);
 }
 

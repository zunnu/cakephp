<?php
/**
 * CakePHP(tm) : Rapid Development Framework (http://cakephp.org)
 * Copyright (c) Cake Software Foundation, Inc. (http://cakefoundation.org)
 *
 * Licensed under The MIT License
 * For full copyright and license information, please see the LICENSE.txt
 * Redistributions of files must retain the above copyright notice.
 *
 * @copyright     Copyright (c) Cake Software Foundation, Inc. (http://cakefoundation.org)
 * @link          http://cakephp.org CakePHP(tm) Project
 * @since         CakePHP(tm) v 1.2
 * @license       http://www.opensource.org/licenses/mit-license.php MIT License
 */
namespace Cake\Console\Command\Task;

use Cake\Console\Shell;
use Cake\Core\App;
use Cake\Core\Configure;
use Cake\Utility\File;
use Cake\Utility\Folder;
use Cake\Utility\Security;
use Cake\Utility\String;

/**
 * Task class for creating new project apps and plugins
 *
 * @package       Cake.Console.Command.Task
 */
class ProjectTask extends Shell {

/**
 * configs path (used in testing).
 *
 * @var string
 */
	public $configPath = null;

/**
 * Checks that given project path does not already exist, and
 * finds the app directory in it. Then it calls bake() with that information.
 *
 * @return mixed
 */
	public function execute() {
		$project = null;
		if (isset($this->args[0])) {
			$project = $this->args[0];
		} else {
			$appContents = array_diff(scandir(APP), array('.', '..'));
			if (empty($appContents)) {
				$suggestedPath = rtrim(APP, DS);
			} else {
				$suggestedPath = APP . 'MyApp';
			}
		}

		while (!$project) {
			$prompt = __d('cake_console', "What is the path to the project you want to bake?");
			$project = $this->in($prompt, null, $suggestedPath);
		}

		$namespace = basename($project);
		if (!preg_match('/^\w[\w\d_]+$/', $namespace)) {
			$this->err(__d('cake_console', 'Project Name/Namespace needs to start with a letter and can only contain letters, digits and underscore'));
			$this->args = array();
			return $this->execute();
		}

		if ($project && !Folder::isAbsolute($project) && isset($_SERVER['PWD'])) {
			$project = $_SERVER['PWD'] . DS . $project;
		}

		$response = false;
		while (!$response && is_dir($project) === true && file_exists($project . 'Config' . 'boostrap.php')) {
			$prompt = __d('cake_console', '<warning>A project already exists in this location:</warning> %s Overwrite?', $project);
			$response = $this->in($prompt, array('y', 'n'), 'n');
			if (strtolower($response) === 'n') {
				$response = $project = false;
			}
		}

		$success = true;
		if ($this->bake($project)) {
			$path = Folder::slashTerm($project);

			if ($this->appNamespace($path) === true) {
				$this->out(__d('cake_console', ' * Namespace set for \'App.namespace\' and namespace declarations'));
			} else {
				$this->err(__d('cake_console', 'The namespace was <error>NOT</error> set'));
				$success = false;
			}

			if ($this->securitySalt($path) === true) {
				$this->out(__d('cake_console', ' * Random hash key created for \'Security.salt\''));
			} else {
				$this->err(__d('cake_console', 'Unable to generate random hash for \'Security.salt\', you should change it in %s', APP . 'Config' . DS . 'app.php'));
				$success = false;
			}

			if ($this->cachePrefix($path)) {
				$this->out(__d('cake_console', ' * Cache prefix set'));
			} else {
				$this->err(__d('cake_console', 'The cache prefix was <error>NOT</error> set'));
				$success = false;
			}

			$hardCode = false;
			if ($this->cakeOnIncludePath()) {
				$this->out(__d('cake_console', '<info>CakePHP is on your `include_path`. CAKE_CORE_INCLUDE_PATH will be set, but commented out.</info>'));
			} else {
				$this->out(__d('cake_console', '<warning>CakePHP is not on your `include_path`, CAKE_CORE_INCLUDE_PATH will be hard coded.</warning>'));
				$this->out(__d('cake_console', 'You can fix this by adding CakePHP to your `include_path`.'));
				$hardCode = true;
			}
			$success = $this->corePath($path, $hardCode) === true;
			if ($success) {
<<<<<<< HEAD
				$this->out(__d('cake_console', ' * CAKE_CORE_INCLUDE_PATH set to %s in Config/paths.php', CAKE_CORE_INCLUDE_PATH));
=======
				$this->out(__d('cake_console', ' * CAKE_CORE_INCLUDE_PATH set to %s in %s', CAKE_CORE_INCLUDE_PATH, 'webroot/index.php'));
				$this->out(__d('cake_console', ' * CAKE_CORE_INCLUDE_PATH set to %s in %s', CAKE_CORE_INCLUDE_PATH, 'webroot/test.php'));
>>>>>>> 53d265cf
			} else {
				$this->err(__d('cake_console', 'Unable to set CAKE_CORE_INCLUDE_PATH, you should change it in %s', $path . 'Config' . DS . 'paths.php'));
				$success = false;
			}
			if ($success && $hardCode) {
				$this->out(__d('cake_console', '   * <warning>Remember to check these values after moving to production server</warning>'));
			}

			$Folder = new Folder($path);
			if (!$Folder->chmod($path . 'tmp', 0777)) {
				$this->err(__d('cake_console', 'Could not set permissions on %s', $path . DS . 'tmp'));
				$this->out('chmod -R 0777 ' . $path . DS . 'tmp');
				$success = false;
			}
			if ($success) {
				$this->out(__d('cake_console', '<success>Project baked successfully!</success>'));
			} else {
				$this->out(__d('cake_console', 'Project baked but with <warning>some issues.</warning>.'));
			}
			return $path;
		}
	}

/**
 * Checks PHP's include_path for CakePHP.
 *
 * @return boolean Indicates whether or not CakePHP exists on include_path
 */
	public function cakeOnIncludePath() {
		$paths = explode(PATH_SEPARATOR, ini_get('include_path'));
		foreach ($paths as $path) {
			if (file_exists($path . DS . 'Cake/bootstrap.php')) {
				return true;
			}
		}
		return false;
	}

/**
 * Looks for a skeleton template of a Cake application,
 * and if not found asks the user for a path. When there is a path
 * this method will make a deep copy of the skeleton to the project directory.
 *
 * @param string $path Project path
 * @param string $skel Path to copy from
 * @param string $skip array of directories to skip when copying
 * @return mixed
 */
	public function bake($path, $skel = null, $skip = array('empty')) {
		if (!$skel && !empty($this->params['skel'])) {
			$skel = $this->params['skel'];
		}
		while (!$skel) {
			$skel = $this->in(
				__d('cake_console', "What is the path to the directory layout you wish to copy?"),
				null,
				CAKE . 'Console' . DS . 'Templates' . DS . 'skel'
			);
			if (!$skel) {
				$this->err(__d('cake_console', 'The directory path you supplied was empty. Please try again.'));
			} else {
				while (is_dir($skel) === false) {
					$skel = $this->in(
						__d('cake_console', 'Directory path does not exist please choose another:'),
						null,
						CAKE . 'Console' . DS . 'Templates' . DS . 'skel'
					);
				}
			}
		}

		$app = basename($path);

		$this->out(__d('cake_console', '<info>Skel Directory</info>: ') . $skel);
		$this->out(__d('cake_console', '<info>Will be copied to</info>: ') . $path);
		$this->out(__d('cake_console', '<info>With namespace</info>: ') . $app);
		$this->hr();

		$looksGood = $this->in(__d('cake_console', 'Look okay?'), array('y', 'n', 'q'), 'y');

		switch (strtolower($looksGood)) {
			case 'y':
				$Folder = new Folder($skel);
				if (!empty($this->params['empty'])) {
					$skip = array();
				}

				if ($Folder->copy(array('to' => $path, 'skip' => $skip))) {
					$this->hr();
					$this->out(__d('cake_console', '<success>Created:</success> %s in %s', $app, $path));
					$this->hr();
				} else {
					$this->err(__d('cake_console', "<error>Could not create</error> '%s' properly.", $app));
					return false;
				}

				foreach ($Folder->messages() as $message) {
					$this->out(String::wrap(' * ' . $message), 1, Shell::VERBOSE);
				}

				return true;
			case 'n':
				unset($this->args[0]);
				$this->execute();
				return false;
			case 'q':
				$this->out(__d('cake_console', '<error>Bake Aborted.</error>'));
				return false;
		}
	}

/**
 * Writes 'App.namespace' to App/Config/app.php and fixes namespace declarations
 *
 * @param string $path Project path
 * @return boolean Success
 */
	public function appNamespace($path) {
		$namespace = basename($path);

		$File = new File($path . 'Config/app.php');
		$contents = $File->read();
		$contents = preg_replace(
			"/namespace = 'App'/",
			"namespace = '" . $namespace . "'",
			$contents,
			-1,
			$count
		);
		if (!$count || !$File->write($contents)) {
			return false;
		}

		$Folder = new Folder($path);
		$files = $Folder->findRecursive('.*\.php');
		foreach ($files as $filename) {
			$File = new File($filename);
			$contents = $File->read();
			$contents = preg_replace(
				'/namespace App\\\/',
				'namespace ' . $namespace . '\\',
				$contents,
				-1,
				$count
			);
			if ($count && !$File->write($contents)) {
				return false;
			}
		}

		return true;
	}

/**
 * Generates and writes 'Security.salt'
 *
 * @param string $path Project path
 * @return boolean Success
 */
	public function securitySalt($path) {
		$File = new File($path . 'Config/app.php');
		$contents = $File->read();
		$newSalt = Security::generateAuthKey();
		$contents = preg_replace(
			"/('Security.salt',\s+')([^']+)(')/m",
			'${1}' . $newSalt . '\\3',
			$contents,
			-1,
			$count
		);
		if ($count && $File->write($contents)) {
			return true;
		}
		return false;
	}

/**
 * Writes cache prefix using app's name
 *
 * @param string $dir Path to project
 * @return boolean Success
 */
	public function cachePrefix($dir) {
		$app = basename($dir);
		$File = new File($dir . 'Config/cache.php');
		$contents = $File->read();
		if (preg_match('/(\$prefix = \'myapp_\';)/', $contents, $match)) {
			$result = str_replace($match[0], '$prefix = \'' . $app . '_\';', $contents);
			return $File->write($result);
		}
		return false;
	}

/**
 * Generates and writes CAKE_CORE_INCLUDE_PATH
 *
 * @param string $path Project path
 * @param boolean $hardCode Whether or not define calls should be hardcoded.
 * @return boolean Success
 */
	public function corePath($path, $hardCode = true) {
		if (dirname($path) !== CAKE_CORE_INCLUDE_PATH) {
			$filename = $path . 'Config/paths.php';
			if (!$this->_replaceCorePath($filename, $hardCode)) {
				return false;
			}
			return true;
		}
	}

/**
 * Replaces the __CAKE_PATH__ placeholder in the template files.
 *
 * @param string $filename The filename to operate on.
 * @param boolean $hardCode Whether or not the define should be uncommented.
 * @return boolean Success
 */
	protected function _replaceCorePath($filename, $hardCode) {
		$contents = file_get_contents($filename);

		$root = strpos(CAKE_CORE_INCLUDE_PATH, '/') === 0 ? " DS . '" : "'";
		$corePath = $root . str_replace(DS, "' . DS . '", trim(CAKE_CORE_INCLUDE_PATH, DS)) . "'";

		$result = str_replace('__CAKE_PATH__', $corePath, $contents, $count);
		if ($hardCode) {
			$result = str_replace('//define(\'CAKE_CORE', 'define(\'CAKE_CORE', $result);
		}
		if (!file_put_contents($filename, $result)) {
			return false;
		}
		return (bool)$count;
	}

/**
 * Enables Configure::read('Routing.prefixes') in /app/Config/routes.php
 *
 * @param string $name Name to use as admin routing
 * @return boolean Success
 */
	public function cakeAdmin($name) {
		$path = (empty($this->configPath)) ? APP . 'Config/' : $this->configPath;
		$File = new File($path . 'routes.php');
		$contents = $File->read();
		if (preg_match('%(\s*[/]*Configure::write\(\'Routing.prefixes\',[\s\'a-z,\)\(]*\);)%', $contents, $match)) {
			$result = str_replace($match[0], "\n" . 'Configure::write(\'Routing.prefixes\', array(\'' . $name . '\'));', $contents);
			if ($File->write($result)) {
				Configure::write('Routing.prefixes', array($name));
				return true;
			}
		}
		return false;
	}

/**
 * Checks for Configure::read('Routing.prefixes') and forces user to input it if not enabled
 *
 * @return string Admin route to use
 */
	public function getPrefix() {
		$admin = '';
		$prefixes = Configure::read('Routing.prefixes');
		if (!empty($prefixes)) {
			if (count($prefixes) === 1) {
				return $prefixes[0] . '_';
			}
			if ($this->interactive) {
				$this->out();
				$this->out(__d('cake_console', 'You have more than one routing prefix configured'));
			}
			$options = array();
			foreach ($prefixes as $i => $prefix) {
				$options[] = $i + 1;
				if ($this->interactive) {
					$this->out($i + 1 . '. ' . $prefix);
				}
			}
			$selection = $this->in(__d('cake_console', 'Please choose a prefix to bake with.'), $options, 1);
			return $prefixes[$selection - 1] . '_';
		}
		if ($this->interactive) {
			$this->hr();
			$this->out(__d('cake_console', 'You need to enable %s in %s to use prefix routing.',
					'Configure::write(\'Routing.prefixes\', array(\'admin\'))',
					'/app/Config/core.php'));
			$this->out(__d('cake_console', 'What would you like the prefix route to be?'));
			$this->out(__d('cake_console', 'Example: %s', 'www.example.com/admin/controller'));
			while (!$admin) {
				$admin = $this->in(__d('cake_console', 'Enter a routing prefix:'), null, 'admin');
			}
			if ($this->cakeAdmin($admin) !== true) {
				$this->out(__d('cake_console', '<error>Unable to write to</error> %s.', '/app/Config/core.php'));
				$this->out(__d('cake_console', 'You need to enable %s in %s to use prefix routing.',
					'Configure::write(\'Routing.prefixes\', array(\'admin\'))',
					'/app/Config/core.php'));
				return $this->_stop();
			}
			return $admin . '_';
		}
		return '';
	}

/**
 * get the option parser.
 *
 * @return ConsoleOptionParser
 */
	public function getOptionParser() {
		$parser = parent::getOptionParser();
		return $parser->description(
				__d('cake_console', 'Generate a new CakePHP project skeleton.')
			)->addArgument('name', array(
				'help' => __d('cake_console', 'Application directory to make, if it starts with "/" the path is absolute.')
			))->addOption('empty', array(
				'boolean' => true,
				'help' => __d('cake_console', 'Create empty files in each of the directories. Good if you are using git')
			))->addOption('theme', array(
				'short' => 't',
				'help' => __d('cake_console', 'Theme to use when baking code.')
			))->addOption('skel', array(
				'default' => current(App::core('Console')) . 'Templates' . DS . 'skel',
				'help' => __d('cake_console', 'The directory layout to use for the new application skeleton. Defaults to cake/Console/Templates/skel of CakePHP used to create the project.')
			));
	}

}<|MERGE_RESOLUTION|>--- conflicted
+++ resolved
@@ -115,12 +115,7 @@
 			}
 			$success = $this->corePath($path, $hardCode) === true;
 			if ($success) {
-<<<<<<< HEAD
-				$this->out(__d('cake_console', ' * CAKE_CORE_INCLUDE_PATH set to %s in Config/paths.php', CAKE_CORE_INCLUDE_PATH));
-=======
-				$this->out(__d('cake_console', ' * CAKE_CORE_INCLUDE_PATH set to %s in %s', CAKE_CORE_INCLUDE_PATH, 'webroot/index.php'));
-				$this->out(__d('cake_console', ' * CAKE_CORE_INCLUDE_PATH set to %s in %s', CAKE_CORE_INCLUDE_PATH, 'webroot/test.php'));
->>>>>>> 53d265cf
+				$this->out(__d('cake_console', ' * CAKE_CORE_INCLUDE_PATH set to %s in %s', CAKE_CORE_INCLUDE_PATH, 'Config/paths.php'));
 			} else {
 				$this->err(__d('cake_console', 'Unable to set CAKE_CORE_INCLUDE_PATH, you should change it in %s', $path . 'Config' . DS . 'paths.php'));
 				$success = false;

#!/usr/bin/env bash
################################################################################
#
# Bake is a shell script for running CakePHP bake script
# PHP 5
#
# CakePHP(tm) :  Rapid Development Framework (http://cakephp.org)
# Copyright (c) Cake Software Foundation, Inc. (http://cakefoundation.org)
#
# Licensed under The MIT License
# For full copyright and license information, please see the LICENSE.txt
# Redistributions of files must retain the above copyright notice.
#
# @copyright     Copyright (c) Cake Software Foundation, Inc. (http://cakefoundation.org)
# @link          http://cakephp.org CakePHP(tm) Project
# @package       Cake.Console
# @since         CakePHP(tm) v 1.2.0.5012
# @license       http://www.opensource.org/licenses/mit-license.php MIT License
#
################################################################################

# Canonicalize by following every symlink of the given name recursively
canonicalize() {
<<<<<<< HEAD
	NAME=$1
=======
	NAME="$1"
	if [ -f "$NAME" ]
	then
		DIR=$(dirname -- "$NAME")
		NAME=$(cd -P "$DIR" && pwd -P)/$(basename -- "$NAME")
	fi
>>>>>>> 0d486bda
	while [ -h "$NAME" ]; do
		DIR=$(dirname -- "$NAME")
		SYM=$(readlink "$NAME")
		NAME=$(cd "$DIR" && cd $(dirname -- "$SYM") && pwd)/$(basename -- "$SYM")
	done
	echo "$NAME"
}

<<<<<<< HEAD
CONSOLE=$(dirname $(canonicalize "$0"))
APP=`pwd`

exec php -q $CONSOLE/cake.php -working "$APP" "$@"

exit;
=======
CONSOLE=$(dirname -- "$(canonicalize "$0")")
APP=`pwd`

exec php -q "$CONSOLE"/cake.php -working "$APP" "$@"
exit
>>>>>>> 0d486bda
<|MERGE_RESOLUTION|>--- conflicted
+++ resolved
@@ -21,16 +21,12 @@
 
 # Canonicalize by following every symlink of the given name recursively
 canonicalize() {
-<<<<<<< HEAD
-	NAME=$1
-=======
 	NAME="$1"
 	if [ -f "$NAME" ]
 	then
 		DIR=$(dirname -- "$NAME")
 		NAME=$(cd -P "$DIR" && pwd -P)/$(basename -- "$NAME")
 	fi
->>>>>>> 0d486bda
 	while [ -h "$NAME" ]; do
 		DIR=$(dirname -- "$NAME")
 		SYM=$(readlink "$NAME")
@@ -39,17 +35,8 @@
 	echo "$NAME"
 }
 
-<<<<<<< HEAD
-CONSOLE=$(dirname $(canonicalize "$0"))
-APP=`pwd`
-
-exec php -q $CONSOLE/cake.php -working "$APP" "$@"
-
-exit;
-=======
 CONSOLE=$(dirname -- "$(canonicalize "$0")")
 APP=`pwd`
 
 exec php -q "$CONSOLE"/cake.php -working "$APP" "$@"
-exit
->>>>>>> 0d486bda
+exit
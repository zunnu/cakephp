--- conflicted
+++ resolved
@@ -66,21 +66,10 @@
 		if (isset($this->_loaded[$name])) {
 			return $this->_loaded[$name];
 		}
-<<<<<<< HEAD
 		$taskClass = App::classname($task, 'Console/Command/Task', 'Task');
 		if (!$taskClass) {
 			throw new Error\MissingTaskException(array(
 				'class' => $name
-=======
-
-		$taskClass = $name . 'Task';
-		App::uses($taskClass, $plugin . 'Console/Command/Task');
-
-		$exists = class_exists($taskClass);
-		if (!$exists) {
-			throw new MissingTaskException(array(
-				'class' => $taskClass
->>>>>>> 9c29fab4
 			));
 		}
 

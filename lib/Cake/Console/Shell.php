--- conflicted
+++ resolved
@@ -261,10 +261,7 @@
 				}
 			}
 		}
-<<<<<<< HEAD
-	}
-=======
->>>>>>> 9d367e1a
+	}
 
 /**
  * Loads and instantiates models required by this shell.

<?php
/**
 *
 * PHP 5
 *
 * CakePHP(tm) : Rapid Development Framework (http://cakephp.org)
 * Copyright (c) Cake Software Foundation, Inc. (http://cakefoundation.org)
 *
 * Licensed under The MIT License
 * For full copyright and license information, please see the LICENSE.txt
 * Redistributions of files must retain the above copyright notice.
 *
 * @copyright	  Copyright (c) Cake Software Foundation, Inc. (http://cakefoundation.org)
 * @link		  http://cakephp.org CakePHP(tm) Project
 * @package		  Cake.Observer
 * @since		  CakePHP(tm) v 2.1
 * @license       http://www.opensource.org/licenses/mit-license.php MIT License
 */

/**
<<<<<<< HEAD
 * Represents the transport class of events across the system, it receives a name, and subject and an optional
=======
 * Represents the transport class of events across the system. It receives a name, subject and an optional
>>>>>>> 0d486bda
 * payload. The name can be any string that uniquely identifies the event across the application, while the subject
 * represents the object that the event applies to.
 *
 * @package Cake.Event
 */
class CakeEvent {

/**
 * Name of the event
 *
 * @var string $name
 */
	protected $_name = null;

/**
 * The object this event applies to (usually the same object that generates the event)
 *
 * @var object
 */
	protected $_subject;

/**
 * Custom data for the method that receives the event
 *
 * @var mixed $data
 */
	public $data = null;

/**
 * Property used to retain the result value of the event listeners
 *
 * @var mixed $result
 */
	public $result = null;

/**
 * Flags an event as stopped or not, default is false
 *
 * @var boolean
 */
	protected $_stopped = false;

/**
 * Constructor
 *
 * @param string $name Name of the event
 * @param object $subject the object that this event applies to (usually the object that is generating the event)
 * @param mixed $data any value you wish to be transported with this event to it can be read by listeners
 *
 * ## Examples of usage:
 *
 * {{{
 *	$event = new CakeEvent('Order.afterBuy', $this, array('buyer' => $userData));
 *	$event = new CakeEvent('User.afterRegister', $UserModel);
 * }}}
 *
 */
	public function __construct($name, $subject = null, $data = null) {
		$this->_name = $name;
		$this->data = $data;
		$this->_subject = $subject;
	}

/**
 * Dynamically returns the name and subject if accessed directly
 *
 * @param string $attribute
 * @return mixed
 */
	public function __get($attribute) {
		if ($attribute === 'name' || $attribute === 'subject') {
			return $this->{$attribute}();
		}
	}

/**
 * Returns the name of this event. This is usually used as the event identifier
 *
 * @return string
 */
	public function name() {
		return $this->_name;
	}

/**
 * Returns the subject of this event
 *
 * @return string
 */
	public function subject() {
		return $this->_subject;
	}

/**
 * Stops the event from being used anymore
 *
 * @return void
 */
	public function stopPropagation() {
		return $this->_stopped = true;
	}

/**
 * Check if the event is stopped
 *
 * @return boolean True if the event is stopped
 */
	public function isStopped() {
		return $this->_stopped;
	}

}<|MERGE_RESOLUTION|>--- conflicted
+++ resolved
@@ -18,11 +18,7 @@
  */
 
 /**
-<<<<<<< HEAD
- * Represents the transport class of events across the system, it receives a name, and subject and an optional
-=======
  * Represents the transport class of events across the system. It receives a name, subject and an optional
->>>>>>> 0d486bda
  * payload. The name can be any string that uniquely identifies the event across the application, while the subject
  * represents the object that the event applies to.
  *

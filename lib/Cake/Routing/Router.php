--- conflicted
+++ resolved
@@ -411,21 +411,13 @@
  */
 	public static function mapResources($controller, $options = array()) {
 		$options = array_merge(array(
-<<<<<<< HEAD
+			'connectOptions' => [],
 			'id' => static::ID . '|' . static::UUID
 		), $options);
 
-=======
-			'connectOptions' => array(),
-			'prefix' => '/',
-			'id' => self::ID . '|' . self::UUID
-		), $options);
-
-		$prefix = $options['prefix'];
 		$connectOptions = $options['connectOptions'];
 		unset($options['connectOptions']);
 
->>>>>>> 130ccf47
 		foreach ((array)$controller as $name) {
 			list($plugin, $name) = pluginSplit($name);
 			$urlName = Inflector::underscore($name);
@@ -438,7 +430,6 @@
 				$prefix = $options['prefix'];
 			}
 
-<<<<<<< HEAD
 			foreach (static::$_resourceMap as $params) {
 				$id = $params['id'] ? ':id' : '';
 				$url = '/' . implode('/', array_filter(array($prefix, $plugin, $urlName, $id)));
@@ -454,23 +445,8 @@
 				$options = array(
 					'id' => $options['id'],
 					'pass' => array('id')
-=======
-			foreach (self::$_resourceMap as $params) {
-				$url = $prefix . $urlName . (($params['id']) ? '/:id' : '');
-
-				Router::connect($url,
-					array(
-						'plugin' => $plugin,
-						'controller' => $urlName,
-						'action' => $params['action'],
-						'[method]' => $params['method']
-					),
-					array_merge(
-						array('id' => $options['id'], 'pass' => array('id')),
-						$connectOptions
-					)
->>>>>>> 130ccf47
 				);
+				$options = array_merge($options, $connectOptions);
 				Router::connect($url, $params, $options);
 			}
 			static::$_resourceMapped[] = $urlName;

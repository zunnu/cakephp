<?php
/**
 * CakePHP(tm) : Rapid Development Framework (http://cakephp.org)
 * Copyright (c) Cake Software Foundation, Inc. (http://cakefoundation.org)
 *
 * Licensed under The MIT License
 * For full copyright and license information, please see the LICENSE.txt
 * Redistributions of files must retain the above copyright notice.
 *
 * @copyright     Copyright (c) Cake Software Foundation, Inc. (http://cakefoundation.org)
 * @link          http://cakephp.org CakePHP(tm) Project
 * @package       Cake.Routing
 * @since         CakePHP(tm) v 0.2.9
 * @license       MIT License (http://www.opensource.org/licenses/mit-license.php)
 */
namespace Cake\Routing;

use Cake\Core\App;
use Cake\Core\Configure;
use Cake\Error;
use Cake\Network\Request;
use Cake\Network\Response;
use Cake\Routing\RouteCollection;
use Cake\Routing\Route\Route;
use Cake\Utility\Hash;
use Cake\Utility\Inflector;

/**
 * Parses the request URL into controller, action, and parameters. Uses the connected routes
 * to match the incoming url string to parameters that will allow the request to be dispatched. Also
 * handles converting parameter lists into url strings, using the connected routes. Routing allows you to decouple
 * the way the world interacts with your application (urls) and the implementation (controllers and actions).
 *
 * ### Connecting routes
 *
 * Connecting routes is done using Router::connect(). When parsing incoming requests or reverse matching
 * parameters, routes are enumerated in the order they were connected. You can modify the order of connected
 * routes using Router::promote(). For more information on routes and how to connect them see Router::connect().
 *
 * @package       Cake.Routing
 */
class Router {

/**
 * RouteCollection object containing all the connected routes.
 *
 * @var Cake\Routing\RouteCollection
 */
	public static $_routes;

/**
 * Have routes been loaded
 *
 * @var boolean
 */
	public static $initialized = false;

/**
 * List of action prefixes used in connected routes.
 * Includes admin prefix
 *
 * @var array
 */
	protected static $_prefixes = array();

/**
 * List of valid extensions to parse from a URL. If null, any extension is allowed.
 *
 * @var array
 */
	protected static $_validExtensions = array();

/**
 * 'Constant' regular expression definitions for named route elements
 *
 */
	const ACTION = 'index|show|add|create|edit|update|remove|del|delete|view|item';
	const YEAR = '[12][0-9]{3}';
	const MONTH = '0[1-9]|1[012]';
	const DAY = '0[1-9]|[12][0-9]|3[01]';
	const ID = '[0-9]+';
	const UUID = '[A-Fa-f0-9]{8}-[A-Fa-f0-9]{4}-[A-Fa-f0-9]{4}-[A-Fa-f0-9]{4}-[A-Fa-f0-9]{12}';

/**
 * Named expressions
 *
 * @var array
 */
	protected static $_namedExpressions = array(
		'Action' => Router::ACTION,
		'Year' => Router::YEAR,
		'Month' => Router::MONTH,
		'Day' => Router::DAY,
		'ID' => Router::ID,
		'UUID' => Router::UUID
	);

/**
 * Default HTTP request method => controller action map.
 *
 * @var array
 */
	protected static $_resourceMap = array(
		array('action' => 'index', 'method' => 'GET', 'id' => false),
		array('action' => 'view', 'method' => 'GET', 'id' => true),
		array('action' => 'add', 'method' => 'POST', 'id' => false),
		array('action' => 'edit', 'method' => 'PUT', 'id' => true),
		array('action' => 'delete', 'method' => 'DELETE', 'id' => true),
		array('action' => 'edit', 'method' => 'POST', 'id' => true)
	);

/**
 * List of resource-mapped controllers
 *
 * @var array
 */
	protected static $_resourceMapped = array();

/**
 * Maintains the request object stack for the current request.
 * This will contain more than one request object when requestAction is used.
 *
 * @var array
 */
	protected static $_requests = array();

/**
 * Initial state is populated the first time reload() is called which is at the bottom
 * of this file. This is a cheat as get_class_vars() returns the value of static vars even if they
 * have changed.
 *
 * @var array
 */
	protected static $_initialState = array();

/**
 * The stack of URL filters to apply against routing urls before passing the
 * parameters to the route collection.
 *
 * @var array
 */
	protected static $_urlFilters = array();

/**
 * Default route class to use
 *
 * @var string
 */
	protected static $_routeClass = 'Cake\Routing\Route\Route';

/**
 * Set the default route class to use or return the current one
 *
 * @param string $routeClass to set as default
 * @return mixed void|string
 * @throws Cake\Error\Exception
 */
	public static function defaultRouteClass($routeClass = null) {
		if (is_null($routeClass)) {
			return static::$_routeClass;
		}

		static::$_routeClass = static::_validateRouteClass($routeClass);
	}

/**
 * Validates that the passed route class exists and is a subclass of Cake Route
 *
 * @param string $routeClass Route class name
 * @return string
 * @throws Cake\Error\Exception
 */
	protected static function _validateRouteClass($routeClass) {
		if (
			$routeClass != 'Cake\Routing\Route\Route' &&
			(!class_exists($routeClass) || !is_subclass_of($routeClass, 'Cake\Routing\Route\Route'))
		) {
			throw new Error\Exception(__d('cake_dev', 'Route classes must extend Cake\Routing\Route\Route'));
		}
		return $routeClass;
	}

/**
 * Sets the Routing prefixes.
 *
 * @return void
 */
	protected static function _setPrefixes() {
		$routing = Configure::read('Routing');
		if (!empty($routing['prefixes'])) {
			static::$_prefixes = array_merge(static::$_prefixes, (array)$routing['prefixes']);
		}
	}

/**
 * Gets the named route patterns for use in app/Config/routes.php
 *
 * @return array Named route elements
 * @see Router::$_namedExpressions
 */
	public static function getNamedExpressions() {
		return static::$_namedExpressions;
	}

/**
 * Resource map getter & setter.
 *
 * Allows you to define the default route configuration for REST routing and
 * Router::mapResources()
 *
 * @param array $resourceMap Resource map
 * @return mixed
 * @see Router::$_resourceMap
 */
	public static function resourceMap($resourceMap = null) {
		if ($resourceMap === null) {
			return static::$_resourceMap;
		}
		static::$_resourceMap = $resourceMap;
	}

/**
 * Connects a new Route in the router.
 *
 * Routes are a way of connecting request urls to objects in your application.
 * At their core routes are a set or regular expressions that are used to
 * match requests to destinations.
 *
 * Examples:
 *
 * `Router::connect('/:controller/:action/*');`
 *
 * The first parameter will be used as a controller name while the second is
 * used as the action name. The '/*' syntax makes this route greedy in that
 * it will match requests like `/posts/index` as well as requests
 * like `/posts/edit/1/foo/bar`.
 *
 * `Router::connect('/home-page', ['controller' => 'pages', 'action' => 'display', 'home']);`
 *
 * The above shows the use of route parameter defaults. And providing routing
 * parameters for a static route.
 *
 * {{{
 * Router::connect(
 *   '/:lang/:controller/:action/:id',
 *   [],
 *   ['id' => '[0-9]+', 'lang' => '[a-z]{3}']
 * );
 * }}}
 *
 * Shows connecting a route with custom route parameters as well as
 * providing patterns for those parameters. Patterns for routing parameters
 * do not need capturing groups, as one will be added for each route params.
 *
 * $options offers several 'special' keys that have special meaning
 * in the $options array.
 *
 * - `pass` is used to define which of the routed parameters should be shifted
 *   into the pass array. Adding a parameter to pass will remove it from the
 *   regular route array. Ex. `'pass' => array('slug')`.
 * - `routeClass` is used to extend and change how individual routes parse requests
 *   and handle reverse routing, via a custom routing class.
 *   Ex. `'routeClass' => 'SlugRoute'`
 * - `_name` Used to define a specific name for routes. This can be used to optimize
 *   reverse routing lookups. If undefined a name will be generated for each
 *   connected route.
 *
 * You can also add additional conditions for matching routes to the $defaults array.
 * The following conditions can be used:
 *
 * - `[type]` Only match requests for specific content types.
 * - `[method]` Only match requests with specific HTTP verbs.
 * - `[server]` Only match when $_SERVER['SERVER_NAME'] matches the given value.
 *
 * Example of using the `[method]` condition:
 *
 * `Router::connect('/tasks', array('controller' => 'tasks', 'action' => 'index', '[method]' => 'GET'));`
 *
 * The above route will only be matched for GET requests. POST requests will fail to match this route.
 *
 * @param string $route A string describing the template of the route
 * @param array $defaults An array describing the default route parameters. These parameters will be used by default
 *   and can supply routing parameters that are not dynamic. See above.
 * @param array $options An array matching the named elements in the route to regular expressions which that
 *   element should match. Also contains additional parameters such as which routed parameters should be
 *   shifted into the passed arguments, supplying patterns for routing parameters and supplying the name of a
 *   custom routing class.
 * @see routes
 * @return void
 * @throws Cake\Error\Exception
 */
	public static function connect($route, $defaults = array(), $options = array()) {
		static::$initialized = true;

		if (!empty($defaults['prefix'])) {
			static::$_prefixes[] = $defaults['prefix'];
			static::$_prefixes = array_keys(array_flip(static::$_prefixes));
		}
		if (empty($defaults['prefix'])) {
			unset($defaults['prefix']);
		}

		$defaults += array('plugin' => null);
		if (empty($options['action'])) {
			$defaults += array('action' => 'index');
		}
		if (empty($options['_ext'])) {
			$options['_ext'] = static::$_validExtensions;
		}
		$routeClass = static::$_routeClass;
		if (isset($options['routeClass'])) {
			$routeClass = App::classname($options['routeClass'], 'Routing/Route');
			$routeClass = static::_validateRouteClass($routeClass);
			unset($options['routeClass']);
		}
		if ($routeClass === 'Cake\Routing\Route\RedirectRoute' && isset($defaults['redirect'])) {
			$defaults = $defaults['redirect'];
		}
		static::$_routes->add(new $routeClass($route, $defaults, $options));
	}

/**
 * Connects a new redirection Route in the router.
 *
 * Redirection routes are different from normal routes as they perform an actual
 * header redirection if a match is found. The redirection can occur within your
 * application or redirect to an outside location.
 *
 * Examples:
 *
 * `Router::redirect('/home/*', array('controller' => 'posts', 'action' => 'view'));`
 *
 * Redirects /home/* to /posts/view and passes the parameters to /posts/view. Using an array as the
 * redirect destination allows you to use other routes to define where a url string should be redirected to.
 *
 * `Router::redirect('/posts/*', 'http://google.com', array('status' => 302));`
 *
 * Redirects /posts/* to http://google.com with a HTTP status of 302
 *
 * ### Options:
 *
 * - `status` Sets the HTTP status (default 301)
 * - `persist` Passes the params to the redirected route, if it can. This is useful with greedy routes,
 *   routes that end in `*` are greedy. As you can remap urls and not loose any passed args.
 *
 * @param string $route A string describing the template of the route
 * @param array $url A url to redirect to. Can be a string or a Cake array-based url
 * @param array $options An array matching the named elements in the route to regular expressions which that
 *   element should match. Also contains additional parameters such as which routed parameters should be
 *   shifted into the passed arguments. As well as supplying patterns for routing parameters.
 * @see routes
 * @return array Array of routes
 */
	public static function redirect($route, $url, $options = array()) {
		$options['routeClass'] = 'Cake\Routing\Route\RedirectRoute';
		if (is_string($url)) {
			$url = array('redirect' => $url);
		}
		return static::connect($route, $url, $options);
	}

/**
 * Creates REST resource routes for the given controller(s).
 *
 * ### Usage
 *
 * Connect resource routes for an app controller:
 *
 * {{{
 * Router::mapResources('Posts');
 * }}}
 *
 * Connect resource routes for the Comment controller in the
 * Comments plugin:
 *
 * {{{
 * Router::mapResources('Comments.Comment');
 * }}}
 *
 * Plugins will create lower_case underscored resource routes. e.g
 * `/comments/comment`
 *
 * Connect resource routes for the Posts controller in the
 * Admin prefix:
 *
 * {{{
 * Router::mapResources('Posts', ['prefix' => 'admin']);
 * }}}
 *
 * Prefixes will create lower_case underscored resource routes. e.g
 * `/admin/posts`
 *
 * ### Options:
 *
 * - 'id' - The regular expression fragment to use when matching IDs. By default, matches
 *    integer values and UUIDs.
 * - 'prefix' - Routing prefix to use for the generated routes. Defaults to ''.
 *   Using this option will create prefixed routes, similar to using Routing.prefixes.
 *
 * @param string|array $controller A controller name or array of controller names (i.e. "Posts" or "ListItems")
 * @param array $options Options to use when generating REST routes
 * @return array Array of mapped resources
 */
	public static function mapResources($controller, $options = array()) {
		$options = array_merge(array(
			'id' => static::ID . '|' . static::UUID
		), $options);

		foreach ((array)$controller as $name) {
			list($plugin, $name) = pluginSplit($name);
			$urlName = Inflector::underscore($name);

			if ($plugin) {
				$plugin = Inflector::underscore($plugin);
			}
			$prefix = '';
			if (!empty($options['prefix'])) {
				$prefix = $options['prefix'];
			}

			foreach (static::$_resourceMap as $params) {
				$id = $params['id'] ? ':id' : '';
				$url = '/' . implode('/', array_filter(array($prefix, $plugin, $urlName, $id)));
				$params = array(
					'plugin' => $plugin,
					'controller' => $urlName,
					'action' => $params['action'],
					'[method]' => $params['method'],
				);
				if ($prefix) {
					$params['prefix'] = $prefix;
				}
				$options = array(
					'id' => $options['id'],
					'pass' => array('id')
				);
				Router::connect($url, $params, $options);
			}
			static::$_resourceMapped[] = $urlName;
		}
		return static::$_resourceMapped;
	}

/**
 * Returns the list of prefixes used in connected routes
 *
 * @return array A list of prefixes used in connected routes
 */
	public static function prefixes() {
		if (empty(static::$_prefixes)) {
			return (array)Configure::read('Routing.prefixes');
		}
		return static::$_prefixes;
	}

/**
 * Parses given URL string. Returns 'routing' parameters for that url.
 *
 * @param string $url URL to be parsed
 * @return array Parsed elements from URL
 */
	public static function parse($url) {
		if (!static::$initialized) {
			static::_loadRoutes();
		}

		if (strlen($url) && strpos($url, '/') !== 0) {
			$url = '/' . $url;
		}
		if (strpos($url, '?') !== false) {
			$url = substr($url, 0, strpos($url, '?'));
		}
		return static::$_routes->parse($url);
	}

/**
 * Set the route collection object Router should use.
 *
 * @param Cake\Routing\RouteCollection $routes
 * @return void
 */
	public static function setRouteCollection(RouteCollection $routes) {
		static::$_routes = $routes;
	}

/**
 * Takes parameter and path information back from the Dispatcher, sets these
 * parameters as the current request parameters that are merged with url arrays
 * created later in the request.
 *
 * Nested requests will create a stack of requests. You can remove requests using
 * Router::popRequest(). This is done automatically when using Object::requestAction().
 *
 * Will accept either a Cake\Network\Request object or an array of arrays. Support for
 * accepting arrays may be removed in the future.
 *
 * @param Cake\Network\Request|array $request Parameters and path information or a Cake\Network\Request object.
 * @return void
 */
	public static function setRequestInfo($request) {
		if ($request instanceof Request) {
			static::pushRequest($request);
		} else {
			$requestData = $request;
			$requestData += array(array(), array());
			$requestData[0] += array(
				'controller' => false,
				'action' => false,
				'plugin' => null
			);
			$request = new Request();
			$request->addParams($requestData[0])->addPaths($requestData[1]);
			static::pushRequest($request);
		}
	}

/**
 * Push a request onto the request stack. Pushing a request
 * sets the request context used when generating urls.
 *
 * @param Cake\Network\Request $request
 * @return void
 */
	public static function pushRequest(Request $request) {
		static::$_requests[] = $request;
		static::$_routes->setContext($request);
	}

/**
 * Pops a request off of the request stack.  Used when doing requestAction
 *
 * @return Cake\Network\Request The request removed from the stack.
 * @see Router::pushRequest()
 * @see Object::requestAction()
 */
	public static function popRequest() {
		$removed = array_pop(static::$_requests);
		$last = end(static::$_requests);
		if ($last) {
			static::$_routes->setContext($last);
			reset(static::$_requests);
		}
		return $removed;
	}

/**
 * Get the either the current request object, or the first one.
 *
 * @param boolean $current Whether you want the request from the top of the stack or the first one.
 * @return Cake\Network\Request or null.
 */
	public static function getRequest($current = false) {
		if ($current) {
			return end(static::$_requests);
		}
		return isset(static::$_requests[0]) ? static::$_requests[0] : null;
	}

/**
 * Reloads default Router settings. Resets all class variables and
 * removes all connected routes.
 *
 * @return void
 */
	public static function reload() {
		if (empty(static::$_initialState)) {
			static::$_initialState = get_class_vars(get_called_class());
			static::_setPrefixes();
			static::$_routes = new RouteCollection();
			return;
		}
		foreach (static::$_initialState as $key => $val) {
			if ($key != '_initialState') {
				static::${$key} = $val;
			}
		}
		static::_setPrefixes();
		static::$_routes = new RouteCollection();
	}

/**
 * Promote a route (by default, the last one added) to the beginning of the list
 *
 * @param integer $which A zero-based array index representing the route to move. For example,
 *    if 3 routes have been added, the last route would be 2.
 * @return boolean Returns false if no route exists at the position specified by $which.
 */
	public static function promote($which = null) {
		return static::$_routes->promote($which);
	}

/**
 * Add a url filter to Router.
 *
 * Url filter functions are applied to every array $url provided to
 * Router::url() before the urls are sent to the route collection.
 *
 * Callback functions should expect the following parameters:
 *
 * - `$params` The url params being processed.
 * - `$request` The current request.
 *
 * The url filter function should *always* return the params even if unmodified.
 *
 * ### Usage
 *
 * Url filters allow you to easily implement features like persistent parameters.
 *
 * {{{
 * Router::addUrlFilter(function ($params, $request) {
 *  if (isset($request->params['lang']) && !isset($params['lang']) {
 *    $params['lang'] = $request->params['lang'];
 *  }
 *  return $params;
 * });
 * }}}
 *
 * @param callable $function The function to add
 * @return void
 */
	public static function addUrlFilter(callable $function) {
		static::$_urlFilters[] = $function;
	}

/**
 * Applies all the connected url filters to the url.
 *
 * @param array $url The url array being modified.
 * @return array The modified url.
 * @see Router::url()
 * @see Router::addUrlFilter()
 */
	protected static function _applyUrlFilters($url) {
		$request = static::getRequest(true);
		foreach (static::$_urlFilters as $filter) {
			$url = $filter($url, $request);
		}
		return $url;
	}

/**
 * Finds URL for specified action.
 *
 * Returns an URL pointing to a combination of controller and action.
 *
 * ### Usage
 *
 * - `Router::url('/posts/edit/1');` Returns the string with the base dir prepended.
 *   This usage does not use reverser routing.
 * - `Router::url(array('controller' => 'posts', 'action' => 'edit'));` Returns a url
 *   generated through reverse routing.
 * - `Router::url('custom-name', array(...));` Returns a url generated through reverse
 *   routing.  This form allows you to leverage named routes.
 *
 * There are a few 'special' parameters that can change the final URL string that is generated
 *
 * - `_base` - Set to false to remove the base path from the generated url. If your application
 *   is not in the root directory, this can be used to generate urls that are 'cake relative'.
 *   cake relative urls are required when using requestAction.
 * - `_scheme` - Set to create links on different schemes like `webcal` or `ftp`. Defaults
 *   to the current scheme.
 * - `_host` - Set the host to use for the link.  Defaults to the current host.
 * - `_port` - Set the port if you need to create links on non-standard ports.
 * - `_full` - If true the `FULL_BASE_URL` constant will be prepended to generated urls.
 * - `#` - Allows you to set url hash fragments.
 * - `ssl` - Set to true to convert the generated url to https, or false to force http.
 *
 * @param string|array $url Cake-relative URL, like "/products/edit/92" or "/presidents/elect/4"
 *   or an array specifying any of the following: 'controller', 'action', 'plugin'
 *   additionally, you can provide routed elements or query string parameters.
 * @param bool|array $options If (bool) true, the full base URL will be prepended to the result.
 *   If an array accepts the following keys.  If used with a named route you can provide
 *   a list of query string parameters.
 * @return string Full translated URL with base path.
 * @throws Cake\Error\Exception When the route name is not found
 */
	public static function url($url = null, $options = array()) {
		if (!static::$initialized) {
			static::_loadRoutes();
		}

		$full = false;
		if (is_bool($options)) {
			list($full, $options) = array($options, array());
		}
		$urlType = gettype($url);
		$hasColonSlash = $hasLeadingSlash = $plainString = false;

		if ($urlType === 'string') {
			$plainString = (
				strpos($url, 'javascript:') === 0 ||
				strpos($url, 'mailto:') === 0 ||
				strpos($url, 'tel:') === 0 ||
				strpos($url, 'sms:') === 0 ||
				strpos($url, '#') === 0
			);

			$hasColonSlash = strpos($url, '://') !== false;
			$hasLeadingSlash = isset($url[0]) ? $url[0] === '/' : false;
		}

		$params = array(
			'plugin' => null,
			'controller' => null,
			'action' => 'index'
		);
		$here = $base = $output = $frag = null;

		$request = static::getRequest(true);
		if ($request) {
			$params = $request->params;
			$here = $request->here;
			$base = $request->base;
		}

		if (empty($url)) {
			$output = isset($here) ? $here : '/';
			if ($full && defined('FULL_BASE_URL')) {
				$output = FULL_BASE_URL . $base . $output;
			}
			return $output;
		} elseif ($urlType === 'array') {
			if (isset($url['_full']) && $url['_full'] === true) {
				$full = true;
				unset($url['_full']);
			}
			// Compatibility for older versions.
			if (isset($url['?'])) {
				$q = $url['?'];
				unset($url['?']);
				$url = array_merge($url, $q);
			}
			if (isset($url['#'])) {
				$frag = '#' . $url['#'];
				unset($url['#']);
			}
			if (isset($url['ext'])) {
				$url['_ext'] = $url['ext'];
				unset($url['ext']);
			}
			if (isset($url['ssl'])) {
				$url['_scheme'] = ($url['ssl'] == true) ? 'https' : 'http';
				unset($url['ssl']);
			}

			// Copy the current action if the controller is the current one.
			if (
				empty($url['action']) &&
				(empty($url['controller']) || $params['controller'] === $url['controller'])
			) {
				$url['action'] = $params['action'];
			}

			// Keep the current prefix around, or remove it if its falsey
			if (!empty($params['prefix']) && !isset($url['prefix'])) {
				$url['prefix'] = $params['prefix'];
			}
			if (empty($url['prefix'])) {
				unset($url['prefix']);
			}

			$url += array(
				'controller' => $params['controller'],
				'plugin' => $params['plugin'],
				'action' => 'index'
			);
			$url = static::_applyUrlFilters($url);
			$output = static::$_routes->match($url);
		} elseif (
			$urlType === 'string' &&
			!$hasLeadingSlash &&
			!$hasColonSlash &&
			!$plainString
		) {
			// named route.
			$route = static::$_routes->get($url);
			if (!$route) {
				throw new Error\Exception(__d(
					'cake_dev',
					'No route matching the name "%s" was found.',
					$url
				));
			}
			$url = $options +
				$route->defaults +
				array('_name' => $url);
			$url = static::_applyUrlFilters($url);
			$output = static::$_routes->match($url);
		} else {
			// String urls.
			if ($hasColonSlash || $plainString) {
				return $url;
			}
			$output = $url;
			if ($hasLeadingSlash && strlen($output) > 1) {
				$output = substr($output, 1);
			}
			$output = $base . $output;
		}
		$protocol = preg_match('#^[a-z][a-z0-9+-.]*\://#i', $output);
		if ($protocol === 0) {
			$output = str_replace('//', '/', '/' . $output);
			if ($full && defined('FULL_BASE_URL')) {
				$output = FULL_BASE_URL . $output;
			}
		}
		return $output . $frag;
	}

/**
<<<<<<< HEAD
 * Reverses a parsed parameter array into a string. Works similarly to Router::url(), but
 * Since parsed URL's contain additional 'pass' as well as 'url.url' keys.
 * Those keys need to be specially handled in order to reverse a params array into a string url.
=======
 * Reverses a parsed parameter array into a string.
 *
 * Works similarly to Router::url(), but since parsed URL's contain additional
 * 'pass' and 'named' as well as 'url.url' keys. Those keys need to be specially
 * handled in order to reverse a params array into a string url.
>>>>>>> e97b3ace
 *
 * This will strip out 'autoRender', 'bare', 'requested', and 'return' param names as those
 * are used for CakePHP internals and should not normally be part of an output url.
 *
 * @param Cake\Network\Request|array $params The params array or
 *     Cake\Network\Request object that needs to be reversed.
 * @param boolean $full Set to true to include the full url including the
 *     protocol when reversing the url.
 * @return string The string that is the reversed result of the array
 */
	public static function reverse($params, $full = false) {
		$url = array();
		if ($params instanceof Request) {
			$url = $params->query;
			$params = $params->params;
		} elseif (isset($params['url'])) {
			$url = $params['url'];
		}
		$pass = isset($params['pass']) ? $params['pass'] : array();

		unset(
			$params['pass'], $params['paging'], $params['models'], $params['url'], $url['url'],
			$params['autoRender'], $params['bare'], $params['requested'], $params['return'],
			$params['_Token']
		);
		$params = array_merge($params, $pass);
		if (!empty($url)) {
			$params['?'] = $url;
		}
		return Router::url($params, $full);
	}

/**
 * Normalizes a URL for purposes of comparison.
 *
 * Will strip the base path off and replace any double /'s.
 * It will not unify the casing and underscoring of the input value.
 *
 * @param array|string $url URL to normalize Either an array or a string url.
 * @return string Normalized URL
 */
	public static function normalize($url = '/') {
		if (is_array($url)) {
			$url = Router::url($url);
		}
		if (preg_match('/^[a-z\-]+:\/\//', $url)) {
			return $url;
		}
		$request = Router::getRequest();

		if (!empty($request->base) && stristr($url, $request->base)) {
			$url = preg_replace('/^' . preg_quote($request->base, '/') . '/', '', $url, 1);
		}
		$url = '/' . $url;

		while (strpos($url, '//') !== false) {
			$url = str_replace('//', '/', $url);
		}
		$url = preg_replace('/(?:(\/$))/', '', $url);

		if (empty($url)) {
			return '/';
		}
		return $url;
	}

/**
<<<<<<< HEAD
 * Instructs the router to parse out file extensions from the URL. For example,
 * http://example.com/posts.rss would yield an file extension of "rss".
=======
 * Returns the route matching the current request URL.
 *
 * @return CakeRoute Matching route object.
 */
	public static function &requestRoute() {
		return self::$_currentRoute[0];
	}

/**
 * Returns the route matching the current request (useful for requestAction traces)
 *
 * @return CakeRoute Matching route object.
 */
	public static function &currentRoute() {
		return self::$_currentRoute[count(self::$_currentRoute) - 1];
	}

/**
 * Removes the plugin name from the base URL.
 *
 * @param string $base Base URL
 * @param string $plugin Plugin name
 * @return string base url with plugin name removed if present
 */
	public static function stripPlugin($base, $plugin = null) {
		if ($plugin) {
			$base = preg_replace('/(?:' . $plugin . ')/', '', $base);
			$base = str_replace('//', '', $base);
			$pos1 = strrpos($base, '/');
			$char = strlen($base) - 1;

			if ($pos1 === $char) {
				$base = substr($base, 0, $char);
			}
		}
		return $base;
	}

/**
 * Instructs the router to parse out file extensions from the URL.
 *
 * For example, http://example.com/posts.rss would yield an file extension of "rss".
>>>>>>> e97b3ace
 * The file extension itself is made available in the controller as
 * `$this->params['_ext']`, and is used by the RequestHandler component to
 * automatically switch to alternate layouts and templates, and load helpers
 * corresponding to the given content, i.e. RssHelper. Switching layouts and helpers
 * requires that the chosen extension has a defined mime type in `Cake\Network\Response`
 *
 * A list of valid extension can be passed to this method, i.e. Router::parseExtensions('rss', 'xml');
 * If no parameters are given, anything after the first . (dot) after the last / in the URL will be
 * parsed, excluding querystring parameters (i.e. ?q=...).
 *
 * @return void
 * @see RequestHandler::startup()
 */
	public static function parseExtensions() {
		if (func_num_args() > 0) {
			static::setExtensions(func_get_args(), false);
		}
	}

/**
 * Set/add valid extensions.
 * To have the extensions parsed you still need to call `Router::parseExtensions()`
 *
 * @param array $extensions List of extensions to be added as valid extension
 * @param boolean $merge Default true will merge extensions. Set to false to override current extensions
 * @return array
 */
	public static function setExtensions($extensions, $merge = true) {
		if (!is_array($extensions)) {
			return static::$_validExtensions;
		}
		if ($merge) {
			$extensions = array_merge(static::$_validExtensions, $extensions);
		}
		static::$_routes->setExtensions($extensions);
		return static::$_validExtensions = $extensions;
	}

/**
 * Get the list of extensions that can be parsed by Router.
 *
 * To initially set extensions use `Router::parseExtensions()`
 * To add more see `setExtensions()`
 *
 * @return array Array of extensions Router is configured to parse.
 */
	public static function extensions() {
		if (!static::$initialized) {
			static::_loadRoutes();
		}

		return static::$_validExtensions;
	}

/**
<<<<<<< HEAD
 * Provides legacy support for named parameters on incoming URLs.
=======
 * Set/add valid extensions.
 *
 * To have the extensions parsed you still need to call `Router::parseExtensions()`
>>>>>>> e97b3ace
 *
 * Checks the passed parameters for elements containing `$options['separator']`
 * Those parameters are split and parsed as if they were old style named parameters.
 *
 * The parsed parameters will be moved from params['pass'] to params['named'].
 *
 * ### Options
 *
 * - `separator` The string to use as a separator.  Defaults to `:`.
 *
 * @param Request $request The request object to modify.
 * @param array $options The array of options.
 * @return The modified request
 */
	public static function parseNamedParams(Request $request, $options = array()) {
		$options += array('separator' => ':');
		if (empty($request->params['pass'])) {
			$request->params['named'] = array();
			return $request;
		}
		$named = array();
		foreach ($request->params['pass'] as $key => $value) {
			if (strpos($value, $options['separator']) === false) {
				continue;
			}
			unset($request->params['pass'][$key]);
			list($key, $value) = explode($options['separator'], $value, 2);

			if (preg_match_all('/\[([A-Za-z0-9_-]+)?\]/', $key, $matches, PREG_SET_ORDER)) {
				$matches = array_reverse($matches);
				$parts = explode('[', $key);
				$key = array_shift($parts);
				$arr = $value;
				foreach ($matches as $match) {
					if (empty($match[1])) {
						$arr = array($arr);
					} else {
						$arr = array(
							$match[1] => $arr
						);
					}
				}
				$value = $arr;
			}
			$named = array_merge_recursive($named, array($key => $value));
		}
		$request->params['named'] = $named;
		return $request;
	}

/**
 * Loads route configuration
 *
 * @return void
 */
	protected static function _loadRoutes() {
		static::$initialized = true;
		include APP . 'Config/routes.php';
	}

}

//Save the initial state
Router::reload();<|MERGE_RESOLUTION|>--- conflicted
+++ resolved
@@ -808,17 +808,11 @@
 	}
 
 /**
-<<<<<<< HEAD
- * Reverses a parsed parameter array into a string. Works similarly to Router::url(), but
- * Since parsed URL's contain additional 'pass' as well as 'url.url' keys.
- * Those keys need to be specially handled in order to reverse a params array into a string url.
-=======
  * Reverses a parsed parameter array into a string.
  *
  * Works similarly to Router::url(), but since parsed URL's contain additional
- * 'pass' and 'named' as well as 'url.url' keys. Those keys need to be specially
+ * 'pass' as well as 'url.url' keys. Those keys need to be specially
  * handled in order to reverse a params array into a string url.
->>>>>>> e97b3ace
  *
  * This will strip out 'autoRender', 'bare', 'requested', and 'return' param names as those
  * are used for CakePHP internals and should not normally be part of an output url.
@@ -886,53 +880,8 @@
 	}
 
 /**
-<<<<<<< HEAD
  * Instructs the router to parse out file extensions from the URL. For example,
  * http://example.com/posts.rss would yield an file extension of "rss".
-=======
- * Returns the route matching the current request URL.
- *
- * @return CakeRoute Matching route object.
- */
-	public static function &requestRoute() {
-		return self::$_currentRoute[0];
-	}
-
-/**
- * Returns the route matching the current request (useful for requestAction traces)
- *
- * @return CakeRoute Matching route object.
- */
-	public static function &currentRoute() {
-		return self::$_currentRoute[count(self::$_currentRoute) - 1];
-	}
-
-/**
- * Removes the plugin name from the base URL.
- *
- * @param string $base Base URL
- * @param string $plugin Plugin name
- * @return string base url with plugin name removed if present
- */
-	public static function stripPlugin($base, $plugin = null) {
-		if ($plugin) {
-			$base = preg_replace('/(?:' . $plugin . ')/', '', $base);
-			$base = str_replace('//', '', $base);
-			$pos1 = strrpos($base, '/');
-			$char = strlen($base) - 1;
-
-			if ($pos1 === $char) {
-				$base = substr($base, 0, $char);
-			}
-		}
-		return $base;
-	}
-
-/**
- * Instructs the router to parse out file extensions from the URL.
- *
- * For example, http://example.com/posts.rss would yield an file extension of "rss".
->>>>>>> e97b3ace
  * The file extension itself is made available in the controller as
  * `$this->params['_ext']`, and is used by the RequestHandler component to
  * automatically switch to alternate layouts and templates, and load helpers
@@ -988,13 +937,7 @@
 	}
 
 /**
-<<<<<<< HEAD
  * Provides legacy support for named parameters on incoming URLs.
-=======
- * Set/add valid extensions.
- *
- * To have the extensions parsed you still need to call `Router::parseExtensions()`
->>>>>>> e97b3ace
  *
  * Checks the passed parameters for elements containing `$options['separator']`
  * Those parameters are split and parsed as if they were old style named parameters.

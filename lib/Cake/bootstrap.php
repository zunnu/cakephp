<?php
/**
 * Basic Cake functionality.
 *
 * Handles loading of core files needed on every request
 *
 * PHP 5
 *
 * CakePHP(tm) : Rapid Development Framework (http://cakephp.org)
 * Copyright 2005-2012, Cake Software Foundation, Inc. (http://cakefoundation.org)
 *
 * Licensed under The MIT License
 * Redistributions of files must retain the above copyright notice.
 *
 * @copyright     Copyright 2005-2012, Cake Software Foundation, Inc. (http://cakefoundation.org)
 * @link          http://cakephp.org CakePHP(tm) Project
 * @package       Cake
 * @since         CakePHP(tm) v 0.2.9
 * @license       MIT License (http://www.opensource.org/licenses/mit-license.php)
 */
define('TIME_START', microtime(true));

error_reporting(E_ALL & ~E_DEPRECATED);

<<<<<<< HEAD
require CAKE . 'basics.php';
require CAKE . 'Core/ClassLoader.php';
$loader = new \Cake\Core\ClassLoader('Cake', CORE_PATH);
$loader->register();


use Cake\Core\App;

App::init();
App::build();

=======
if (!defined('CAKE_CORE_INCLUDE_PATH')) {
	define('CAKE_CORE_INCLUDE_PATH', dirname(dirname(__FILE__)));
}

if (!defined('CORE_PATH')) {
	define('CORE_PATH', CAKE_CORE_INCLUDE_PATH . DS);
}

if (!defined('WEBROOT_DIR')) {
	define('WEBROOT_DIR', 'webroot');
}

/**
 * Path to the cake directory.
 */
	define('CAKE', CORE_PATH . 'Cake' . DS);

/**
 * Path to the application's directory.
 */
if (!defined('APP')) {
	define('APP', ROOT . DS . APP_DIR . DS);
}

/**
 * Path to the application's libs directory.
 */
	define('APPLIBS', APP . 'Lib' . DS);

/**
 * Path to the public CSS directory.
 */
	define('CSS', WWW_ROOT . 'css' . DS);

/**
 * Path to the public JavaScript directory.
 */
	define('JS', WWW_ROOT . 'js' . DS);

/**
 * Path to the public images directory.
 */
	define('IMAGES', WWW_ROOT . 'img' . DS);

/**
 * Path to the tests directory.
 */
if (!defined('TESTS')) {
	define('TESTS', APP . 'Test' . DS);
}

/**
 * Path to the temporary files directory.
 */
if (!defined('TMP')) {
	define('TMP', APP . 'tmp' . DS);
}

/**
 * Path to the logs directory.
 */
if (!defined('LOGS')) {
	define('LOGS', TMP . 'logs' . DS);
}

/**
 * Path to the cache files directory. It can be shared between hosts in a multi-server setup.
 */
if (!defined('CACHE')) {
	define('CACHE', TMP . 'cache' . DS);
}

/**
 * Path to the vendors directory.
 */
if (!defined('VENDORS')) {
	define('VENDORS', ROOT . DS . 'vendors' . DS);
}

/**
 * Web path to the public images directory.
 */
if (!defined('IMAGES_URL')) {
	define('IMAGES_URL', 'img/');
}

/**
 * Web path to the CSS files directory.
 */
if (!defined('CSS_URL')) {
	define('CSS_URL', 'css/');
}

/**
 * Web path to the js files directory.
 */
if (!defined('JS_URL')) {
	define('JS_URL', 'js/');
}

require CAKE . 'basics.php';
require CAKE . 'Core' . DS . 'App.php';
require CAKE . 'Error' . DS . 'exceptions.php';

>>>>>>> c794e295
/**
 * Full url prefix
 */
if (!defined('FULL_BASE_URL')) {
	$s = null;
	if (env('HTTPS')) {
		$s = 's';
	}

	$httpHost = env('HTTP_HOST');

	if (isset($httpHost)) {
		define('FULL_BASE_URL', 'http' . $s . '://' . $httpHost);
	}
	unset($httpHost, $s);
<<<<<<< HEAD
}
=======
}

spl_autoload_register(array('App', 'load'));

App::uses('ErrorHandler', 'Error');
App::uses('Configure', 'Core');
App::uses('CakePlugin', 'Core');
App::uses('Cache', 'Cache');
App::uses('Object', 'Core');
App::uses('Multibyte', 'I18n');
App::$bootstrapping = true;

Configure::bootstrap(isset($boot) ? $boot : true);

if (function_exists('mb_internal_encoding')) {
	$encoding = Configure::read('App.encoding');
	if (!empty($encoding)) {
		mb_internal_encoding($encoding);
	}
}

if (!function_exists('mb_stripos')) {

/**
 * Find position of first occurrence of a case-insensitive string.
 *
 * @param string $haystack The string from which to get the position of the first occurrence of $needle.
 * @param string $needle The string to find in $haystack.
 * @param integer $offset The position in $haystack to start searching.
 * @param string $encoding Character encoding name to use. If it is omitted, internal character encoding is used.
 * @return integer|boolean The numeric position of the first occurrence of $needle in the $haystack string, or false
 *    if $needle is not found.
 */
	function mb_stripos($haystack, $needle, $offset = 0, $encoding = null) {
		return Multibyte::stripos($haystack, $needle, $offset);
	}

}

if (!function_exists('mb_stristr')) {

/**
 * Finds first occurrence of a string within another, case insensitive.
 *
 * @param string $haystack The string from which to get the first occurrence of $needle.
 * @param string $needle The string to find in $haystack.
 * @param boolean $part Determines which portion of $haystack this function returns.
 *    If set to true, it returns all of $haystack from the beginning to the first occurrence of $needle.
 *    If set to false, it returns all of $haystack from the first occurrence of $needle to the end,
 *    Default value is false.
 * @param string $encoding Character encoding name to use. If it is omitted, internal character encoding is used.
 * @return string|boolean The portion of $haystack, or false if $needle is not found.
 */
	function mb_stristr($haystack, $needle, $part = false, $encoding = null) {
		return Multibyte::stristr($haystack, $needle, $part);
	}

}

if (!function_exists('mb_strlen')) {

/**
 * Get string length.
 *
 * @param string $string The string being checked for length.
 * @param string $encoding Character encoding name to use. If it is omitted, internal character encoding is used.
 * @return integer The number of characters in string $string having character encoding encoding.
 *    A multi-byte character is counted as 1.
 */
	function mb_strlen($string, $encoding = null) {
		return Multibyte::strlen($string);
	}

}

if (!function_exists('mb_strpos')) {

/**
 * Find position of first occurrence of a string.
 *
 * @param string $haystack The string being checked.
 * @param string $needle The position counted from the beginning of haystack.
 * @param integer $offset The search offset. If it is not specified, 0 is used.
 * @param string $encoding Character encoding name to use. If it is omitted, internal character encoding is used.
 * @return integer|boolean The numeric position of the first occurrence of $needle in the $haystack string.
 *    If $needle is not found, it returns false.
 */
	function mb_strpos($haystack, $needle, $offset = 0, $encoding = null) {
		return Multibyte::strpos($haystack, $needle, $offset);
	}

}

if (!function_exists('mb_strrchr')) {

/**
 * Finds the last occurrence of a character in a string within another.
 *
 * @param string $haystack The string from which to get the last occurrence of $needle.
 * @param string $needle The string to find in $haystack.
 * @param boolean $part Determines which portion of $haystack this function returns.
 *    If set to true, it returns all of $haystack from the beginning to the last occurrence of $needle.
 *    If set to false, it returns all of $haystack from the last occurrence of $needle to the end,
 *    Default value is false.
 * @param string $encoding Character encoding name to use. If it is omitted, internal character encoding is used.
 * @return string|boolean The portion of $haystack. or false if $needle is not found.
 */
	function mb_strrchr($haystack, $needle, $part = false, $encoding = null) {
		return Multibyte::strrchr($haystack, $needle, $part);
	}

}

if (!function_exists('mb_strrichr')) {

/**
 * Finds the last occurrence of a character in a string within another, case insensitive.
 *
 * @param string $haystack The string from which to get the last occurrence of $needle.
 * @param string $needle The string to find in $haystack.
 * @param boolean $part Determines which portion of $haystack this function returns.
 *    If set to true, it returns all of $haystack from the beginning to the last occurrence of $needle.
 *    If set to false, it returns all of $haystack from the last occurrence of $needle to the end,
 *    Default value is false.
 * @param string $encoding Character encoding name to use. If it is omitted, internal character encoding is used.
 * @return string|boolean The portion of $haystack. or false if $needle is not found.
 */
	function mb_strrichr($haystack, $needle, $part = false, $encoding = null) {
		return Multibyte::strrichr($haystack, $needle, $part);
	}

}

if (!function_exists('mb_strripos')) {

/**
 * Finds position of last occurrence of a string within another, case insensitive
 *
 * @param string $haystack The string from which to get the position of the last occurrence of $needle.
 * @param string $needle The string to find in $haystack.
 * @param integer $offset The position in $haystack to start searching.
 * @param string $encoding Character encoding name to use. If it is omitted, internal character encoding is used.
 * @return integer|boolean The numeric position of the last occurrence of $needle in the $haystack string,
 *    or false if $needle is not found.
 */
	function mb_strripos($haystack, $needle, $offset = 0, $encoding = null) {
		return Multibyte::strripos($haystack, $needle, $offset);
	}

}

if (!function_exists('mb_strrpos')) {

/**
 * Find position of last occurrence of a string in a string.
 *
 * @param string $haystack The string being checked, for the last occurrence of $needle.
 * @param string $needle The string to find in $haystack.
 * @param integer $offset May be specified to begin searching an arbitrary number of characters into the string.
 *    Negative values will stop searching at an arbitrary point prior to the end of the string.
 * @param string $encoding Character encoding name to use. If it is omitted, internal character encoding is used.
 * @return integer|boolean The numeric position of the last occurrence of $needle in the $haystack string.
 *    If $needle is not found, it returns false.
 */
	function mb_strrpos($haystack, $needle, $offset = 0, $encoding = null) {
		return Multibyte::strrpos($haystack, $needle, $offset);
	}

}

if (!function_exists('mb_strstr')) {

/**
 * Finds first occurrence of a string within another
 *
 * @param string $haystack The string from which to get the first occurrence of $needle.
 * @param string $needle The string to find in $haystack
 * @param boolean $part Determines which portion of $haystack this function returns.
 *    If set to true, it returns all of $haystack from the beginning to the first occurrence of $needle.
 *    If set to false, it returns all of $haystack from the first occurrence of $needle to the end,
 *    Default value is FALSE.
 * @param string $encoding Character encoding name to use. If it is omitted, internal character encoding is used.
 * @return string|boolean The portion of $haystack, or true if $needle is not found.
 */
	function mb_strstr($haystack, $needle, $part = false, $encoding = null) {
		return Multibyte::strstr($haystack, $needle, $part);
	}

}

if (!function_exists('mb_strtolower')) {

/**
 * Make a string lowercase
 *
 * @param string $string The string being lowercased.
 * @param string $encoding Character encoding name to use. If it is omitted, internal character encoding is used.
 * @return string with all alphabetic characters converted to lowercase.
 */
	function mb_strtolower($string, $encoding = null) {
		return Multibyte::strtolower($string);
	}

}

if (!function_exists('mb_strtoupper')) {

/**
 * Make a string uppercase
 *
 * @param string $string The string being uppercased.
 * @param string $encoding Character encoding name to use. If it is omitted, internal character encoding is used.
 * @return string with all alphabetic characters converted to uppercase.
 */
	function mb_strtoupper($string, $encoding = null) {
		return Multibyte::strtoupper($string);
	}

}

if (!function_exists('mb_substr_count')) {

/**
 * Count the number of substring occurrences
 *
 * @param string $haystack The string being checked.
 * @param string $needle The string being found.
 * @param string $encoding Character encoding name to use. If it is omitted, internal character encoding is used.
 * @return integer The number of times the $needle substring occurs in the $haystack string.
 */
	function mb_substr_count($haystack, $needle, $encoding = null) {
		return Multibyte::substrCount($haystack, $needle);
	}

}

if (!function_exists('mb_substr')) {

/**
 * Get part of string
 *
 * @param string $string The string being checked.
 * @param integer $start The first position used in $string.
 * @param integer $length The maximum length of the returned string.
 * @param string $encoding Character encoding name to use. If it is omitted, internal character encoding is used.
 * @return string The portion of $string specified by the $string and $length parameters.
 */
	function mb_substr($string, $start, $length = null, $encoding = null) {
		return Multibyte::substr($string, $start, $length);
	}

}

if (!function_exists('mb_encode_mimeheader')) {

/**
 * Encode string for MIME header
 *
 * @param string $str The string being encoded
 * @param string $charset specifies the name of the character set in which str is represented in.
 *    The default value is determined by the current NLS setting (mbstring.language).
 * @param string $transfer_encoding specifies the scheme of MIME encoding.
 *    It should be either "B" (Base64) or "Q" (Quoted-Printable). Falls back to "B" if not given.
 * @param string $linefeed specifies the EOL (end-of-line) marker with which
 *    mb_encode_mimeheader() performs line-folding
 *    (a » RFC term, the act of breaking a line longer than a certain length into multiple lines.
 *    The length is currently hard-coded to 74 characters). Falls back to "\r\n" (CRLF) if not given.
 * @param integer $indent [definition unknown and appears to have no affect]
 * @return string A converted version of the string represented in ASCII.
 */
	function mb_encode_mimeheader($str, $charset = 'UTF-8', $transferEncoding = 'B', $linefeed = "\r\n", $indent = 1) {
		return Multibyte::mimeEncode($str, $charset, $linefeed);
	}

}
>>>>>>> c794e295
<|MERGE_RESOLUTION|>--- conflicted
+++ resolved
@@ -20,126 +20,16 @@
  */
 define('TIME_START', microtime(true));
 
-error_reporting(E_ALL & ~E_DEPRECATED);
-
-<<<<<<< HEAD
 require CAKE . 'basics.php';
 require CAKE . 'Core/ClassLoader.php';
 $loader = new \Cake\Core\ClassLoader('Cake', CORE_PATH);
 $loader->register();
-
 
 use Cake\Core\App;
 
 App::init();
 App::build();
 
-=======
-if (!defined('CAKE_CORE_INCLUDE_PATH')) {
-	define('CAKE_CORE_INCLUDE_PATH', dirname(dirname(__FILE__)));
-}
-
-if (!defined('CORE_PATH')) {
-	define('CORE_PATH', CAKE_CORE_INCLUDE_PATH . DS);
-}
-
-if (!defined('WEBROOT_DIR')) {
-	define('WEBROOT_DIR', 'webroot');
-}
-
-/**
- * Path to the cake directory.
- */
-	define('CAKE', CORE_PATH . 'Cake' . DS);
-
-/**
- * Path to the application's directory.
- */
-if (!defined('APP')) {
-	define('APP', ROOT . DS . APP_DIR . DS);
-}
-
-/**
- * Path to the application's libs directory.
- */
-	define('APPLIBS', APP . 'Lib' . DS);
-
-/**
- * Path to the public CSS directory.
- */
-	define('CSS', WWW_ROOT . 'css' . DS);
-
-/**
- * Path to the public JavaScript directory.
- */
-	define('JS', WWW_ROOT . 'js' . DS);
-
-/**
- * Path to the public images directory.
- */
-	define('IMAGES', WWW_ROOT . 'img' . DS);
-
-/**
- * Path to the tests directory.
- */
-if (!defined('TESTS')) {
-	define('TESTS', APP . 'Test' . DS);
-}
-
-/**
- * Path to the temporary files directory.
- */
-if (!defined('TMP')) {
-	define('TMP', APP . 'tmp' . DS);
-}
-
-/**
- * Path to the logs directory.
- */
-if (!defined('LOGS')) {
-	define('LOGS', TMP . 'logs' . DS);
-}
-
-/**
- * Path to the cache files directory. It can be shared between hosts in a multi-server setup.
- */
-if (!defined('CACHE')) {
-	define('CACHE', TMP . 'cache' . DS);
-}
-
-/**
- * Path to the vendors directory.
- */
-if (!defined('VENDORS')) {
-	define('VENDORS', ROOT . DS . 'vendors' . DS);
-}
-
-/**
- * Web path to the public images directory.
- */
-if (!defined('IMAGES_URL')) {
-	define('IMAGES_URL', 'img/');
-}
-
-/**
- * Web path to the CSS files directory.
- */
-if (!defined('CSS_URL')) {
-	define('CSS_URL', 'css/');
-}
-
-/**
- * Web path to the js files directory.
- */
-if (!defined('JS_URL')) {
-	define('JS_URL', 'js/');
-}
-
-require CAKE . 'basics.php';
-require CAKE . 'Core' . DS . 'App.php';
-require CAKE . 'Error' . DS . 'exceptions.php';
-
->>>>>>> c794e295
 /**
  * Full url prefix
  */
@@ -155,282 +45,11 @@
 		define('FULL_BASE_URL', 'http' . $s . '://' . $httpHost);
 	}
 	unset($httpHost, $s);
-<<<<<<< HEAD
-}
-=======
 }
 
 spl_autoload_register(array('App', 'load'));
 
-App::uses('ErrorHandler', 'Error');
-App::uses('Configure', 'Core');
-App::uses('CakePlugin', 'Core');
-App::uses('Cache', 'Cache');
-App::uses('Object', 'Core');
-App::uses('Multibyte', 'I18n');
-App::$bootstrapping = true;
-
-Configure::bootstrap(isset($boot) ? $boot : true);
-
-if (function_exists('mb_internal_encoding')) {
-	$encoding = Configure::read('App.encoding');
-	if (!empty($encoding)) {
-		mb_internal_encoding($encoding);
-	}
-}
-
-if (!function_exists('mb_stripos')) {
-
-/**
- * Find position of first occurrence of a case-insensitive string.
- *
- * @param string $haystack The string from which to get the position of the first occurrence of $needle.
- * @param string $needle The string to find in $haystack.
- * @param integer $offset The position in $haystack to start searching.
- * @param string $encoding Character encoding name to use. If it is omitted, internal character encoding is used.
- * @return integer|boolean The numeric position of the first occurrence of $needle in the $haystack string, or false
- *    if $needle is not found.
- */
-	function mb_stripos($haystack, $needle, $offset = 0, $encoding = null) {
-		return Multibyte::stripos($haystack, $needle, $offset);
-	}
-
-}
-
-if (!function_exists('mb_stristr')) {
-
-/**
- * Finds first occurrence of a string within another, case insensitive.
- *
- * @param string $haystack The string from which to get the first occurrence of $needle.
- * @param string $needle The string to find in $haystack.
- * @param boolean $part Determines which portion of $haystack this function returns.
- *    If set to true, it returns all of $haystack from the beginning to the first occurrence of $needle.
- *    If set to false, it returns all of $haystack from the first occurrence of $needle to the end,
- *    Default value is false.
- * @param string $encoding Character encoding name to use. If it is omitted, internal character encoding is used.
- * @return string|boolean The portion of $haystack, or false if $needle is not found.
- */
-	function mb_stristr($haystack, $needle, $part = false, $encoding = null) {
-		return Multibyte::stristr($haystack, $needle, $part);
-	}
-
-}
-
-if (!function_exists('mb_strlen')) {
-
-/**
- * Get string length.
- *
- * @param string $string The string being checked for length.
- * @param string $encoding Character encoding name to use. If it is omitted, internal character encoding is used.
- * @return integer The number of characters in string $string having character encoding encoding.
- *    A multi-byte character is counted as 1.
- */
-	function mb_strlen($string, $encoding = null) {
-		return Multibyte::strlen($string);
-	}
-
-}
-
-if (!function_exists('mb_strpos')) {
-
-/**
- * Find position of first occurrence of a string.
- *
- * @param string $haystack The string being checked.
- * @param string $needle The position counted from the beginning of haystack.
- * @param integer $offset The search offset. If it is not specified, 0 is used.
- * @param string $encoding Character encoding name to use. If it is omitted, internal character encoding is used.
- * @return integer|boolean The numeric position of the first occurrence of $needle in the $haystack string.
- *    If $needle is not found, it returns false.
- */
-	function mb_strpos($haystack, $needle, $offset = 0, $encoding = null) {
-		return Multibyte::strpos($haystack, $needle, $offset);
-	}
-
-}
-
-if (!function_exists('mb_strrchr')) {
-
-/**
- * Finds the last occurrence of a character in a string within another.
- *
- * @param string $haystack The string from which to get the last occurrence of $needle.
- * @param string $needle The string to find in $haystack.
- * @param boolean $part Determines which portion of $haystack this function returns.
- *    If set to true, it returns all of $haystack from the beginning to the last occurrence of $needle.
- *    If set to false, it returns all of $haystack from the last occurrence of $needle to the end,
- *    Default value is false.
- * @param string $encoding Character encoding name to use. If it is omitted, internal character encoding is used.
- * @return string|boolean The portion of $haystack. or false if $needle is not found.
- */
-	function mb_strrchr($haystack, $needle, $part = false, $encoding = null) {
-		return Multibyte::strrchr($haystack, $needle, $part);
-	}
-
-}
-
-if (!function_exists('mb_strrichr')) {
-
-/**
- * Finds the last occurrence of a character in a string within another, case insensitive.
- *
- * @param string $haystack The string from which to get the last occurrence of $needle.
- * @param string $needle The string to find in $haystack.
- * @param boolean $part Determines which portion of $haystack this function returns.
- *    If set to true, it returns all of $haystack from the beginning to the last occurrence of $needle.
- *    If set to false, it returns all of $haystack from the last occurrence of $needle to the end,
- *    Default value is false.
- * @param string $encoding Character encoding name to use. If it is omitted, internal character encoding is used.
- * @return string|boolean The portion of $haystack. or false if $needle is not found.
- */
-	function mb_strrichr($haystack, $needle, $part = false, $encoding = null) {
-		return Multibyte::strrichr($haystack, $needle, $part);
-	}
-
-}
-
-if (!function_exists('mb_strripos')) {
-
-/**
- * Finds position of last occurrence of a string within another, case insensitive
- *
- * @param string $haystack The string from which to get the position of the last occurrence of $needle.
- * @param string $needle The string to find in $haystack.
- * @param integer $offset The position in $haystack to start searching.
- * @param string $encoding Character encoding name to use. If it is omitted, internal character encoding is used.
- * @return integer|boolean The numeric position of the last occurrence of $needle in the $haystack string,
- *    or false if $needle is not found.
- */
-	function mb_strripos($haystack, $needle, $offset = 0, $encoding = null) {
-		return Multibyte::strripos($haystack, $needle, $offset);
-	}
-
-}
-
-if (!function_exists('mb_strrpos')) {
-
-/**
- * Find position of last occurrence of a string in a string.
- *
- * @param string $haystack The string being checked, for the last occurrence of $needle.
- * @param string $needle The string to find in $haystack.
- * @param integer $offset May be specified to begin searching an arbitrary number of characters into the string.
- *    Negative values will stop searching at an arbitrary point prior to the end of the string.
- * @param string $encoding Character encoding name to use. If it is omitted, internal character encoding is used.
- * @return integer|boolean The numeric position of the last occurrence of $needle in the $haystack string.
- *    If $needle is not found, it returns false.
- */
-	function mb_strrpos($haystack, $needle, $offset = 0, $encoding = null) {
-		return Multibyte::strrpos($haystack, $needle, $offset);
-	}
-
-}
-
-if (!function_exists('mb_strstr')) {
-
-/**
- * Finds first occurrence of a string within another
- *
- * @param string $haystack The string from which to get the first occurrence of $needle.
- * @param string $needle The string to find in $haystack
- * @param boolean $part Determines which portion of $haystack this function returns.
- *    If set to true, it returns all of $haystack from the beginning to the first occurrence of $needle.
- *    If set to false, it returns all of $haystack from the first occurrence of $needle to the end,
- *    Default value is FALSE.
- * @param string $encoding Character encoding name to use. If it is omitted, internal character encoding is used.
- * @return string|boolean The portion of $haystack, or true if $needle is not found.
- */
-	function mb_strstr($haystack, $needle, $part = false, $encoding = null) {
-		return Multibyte::strstr($haystack, $needle, $part);
-	}
-
-}
-
-if (!function_exists('mb_strtolower')) {
-
-/**
- * Make a string lowercase
- *
- * @param string $string The string being lowercased.
- * @param string $encoding Character encoding name to use. If it is omitted, internal character encoding is used.
- * @return string with all alphabetic characters converted to lowercase.
- */
-	function mb_strtolower($string, $encoding = null) {
-		return Multibyte::strtolower($string);
-	}
-
-}
-
-if (!function_exists('mb_strtoupper')) {
-
-/**
- * Make a string uppercase
- *
- * @param string $string The string being uppercased.
- * @param string $encoding Character encoding name to use. If it is omitted, internal character encoding is used.
- * @return string with all alphabetic characters converted to uppercase.
- */
-	function mb_strtoupper($string, $encoding = null) {
-		return Multibyte::strtoupper($string);
-	}
-
-}
-
-if (!function_exists('mb_substr_count')) {
-
-/**
- * Count the number of substring occurrences
- *
- * @param string $haystack The string being checked.
- * @param string $needle The string being found.
- * @param string $encoding Character encoding name to use. If it is omitted, internal character encoding is used.
- * @return integer The number of times the $needle substring occurs in the $haystack string.
- */
-	function mb_substr_count($haystack, $needle, $encoding = null) {
-		return Multibyte::substrCount($haystack, $needle);
-	}
-
-}
-
-if (!function_exists('mb_substr')) {
-
-/**
- * Get part of string
- *
- * @param string $string The string being checked.
- * @param integer $start The first position used in $string.
- * @param integer $length The maximum length of the returned string.
- * @param string $encoding Character encoding name to use. If it is omitted, internal character encoding is used.
- * @return string The portion of $string specified by the $string and $length parameters.
- */
-	function mb_substr($string, $start, $length = null, $encoding = null) {
-		return Multibyte::substr($string, $start, $length);
-	}
-
-}
-
-if (!function_exists('mb_encode_mimeheader')) {
-
-/**
- * Encode string for MIME header
- *
- * @param string $str The string being encoded
- * @param string $charset specifies the name of the character set in which str is represented in.
- *    The default value is determined by the current NLS setting (mbstring.language).
- * @param string $transfer_encoding specifies the scheme of MIME encoding.
- *    It should be either "B" (Base64) or "Q" (Quoted-Printable). Falls back to "B" if not given.
- * @param string $linefeed specifies the EOL (end-of-line) marker with which
- *    mb_encode_mimeheader() performs line-folding
- *    (a » RFC term, the act of breaking a line longer than a certain length into multiple lines.
- *    The length is currently hard-coded to 74 characters). Falls back to "\r\n" (CRLF) if not given.
- * @param integer $indent [definition unknown and appears to have no affect]
- * @return string A converted version of the string represented in ASCII.
- */
-	function mb_encode_mimeheader($str, $charset = 'UTF-8', $transferEncoding = 'B', $linefeed = "\r\n", $indent = 1) {
-		return Multibyte::mimeEncode($str, $charset, $linefeed);
-	}
-
-}
->>>>>>> c794e295
+$encoding = Configure::read('App.encoding');
+if (!empty($encoding)) {
+	mb_internal_encoding($encoding);
+}
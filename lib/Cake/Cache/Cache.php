--- conflicted
+++ resolved
@@ -39,59 +39,7 @@
  * }}}
  *
  * This would configure an APC cache engine to the 'shared' alias. You could then read and write
-<<<<<<< HEAD
  * to that cache alias by using it for the `$config` parameter in the various Cache methods.
-=======
- * to that cache alias by using it for the `$config` parameter in the various Cache methods. In
- * general all Cache operations are supported by all cache engines. However, Cache::increment() and
- * Cache::decrement() are not supported by File caching.
- *
- * @package       Cake.Cache
- */
-class Cache {
-
-/**
- * Cache configuration stack
- * Keeps the permanent/default settings for each cache engine.
- * These settings are used to reset the engines after temporary modification.
- *
- * @var array
- */
-	protected static $_config = array();
-
-/**
- * Group to Config mapping
- *
- * @var array
- */
-	protected static $_groups = array();
-
-/**
- * Whether to reset the settings with the next call to Cache::set();
- *
- * @var array
- */
-	protected static $_reset = false;
-
-/**
- * Engine instances keyed by configuration name.
- *
- * @var array
- */
-	protected static $_engines = array();
-
-/**
- * Set the cache configuration to use. config() can
- * both create new configurations, return the settings for already configured
- * configurations.
- *
- * To create a new configuration, or to modify an existing configuration permanently:
- *
- * `Cache::config('my_config', array('engine' => 'File', 'path' => TMP));`
- *
- * If you need to modify a configuration temporarily, use Cache::set().
- * To get the settings for a configuration:
->>>>>>> a10275fb
  *
  * In general all Cache operations are supported by all cache engines.
  * However, Cache::increment() and Cache::decrement() are not supported by File caching.
@@ -144,30 +92,25 @@
 	protected static $_config = array();
 
 /**
+ * Group to Config mapping
+ *
+ * @var array
+ */
+	protected static $_groups = array();
+
+/**
  * Whether to reset the settings with the next call to Cache::set();
  *
  * @var array
  */
 	protected static $_reset = false;
 
-<<<<<<< HEAD
 /**
  * Engine instances keyed by configuration name.
  *
  * @var array
  */
 	protected static $_engines = array();
-=======
-		if (!empty(self::$_config[$name]['groups'])) {
-			foreach (self::$_config[$name]['groups'] as $group) {
-				self::$_groups[$group][] = $name;
-				sort(self::$_groups[$group]);
-				self::$_groups[$group] = array_unique(self::$_groups[$group]);
-			}
-		}
-
-		$engine = self::$_config[$name]['engine'];
->>>>>>> a10275fb
 
 /**
  * Deprecated method. Will be removed in 3.0.0
@@ -212,6 +155,15 @@
 			$engine->gc();
 		}
 		static::$_engines[$name] = $engine;
+
+		if (!empty($config['groups'])) {
+			foreach ($config['groups'] as $group) {
+				static::$_groups[$group][] = $name;
+				sort(static::$_groups[$group]);
+				static::$_groups[$group] = array_unique(static::$_groups[$group]);
+			}
+		}
+
 		return true;
 	}
 
@@ -249,7 +201,7 @@
  * If the engine does not exist, configuration data will be read from
  * `Configure`.
  *
- * If the cache engine & configuration are missing an error will be 
+ * If the cache engine & configuration are missing an error will be
  * triggered.
  *
  * @param string $config The configuration name you want an engine.
@@ -587,29 +539,25 @@
  * Retrieve group names to config mapping.
  *
  * {{{
- *	Cache::config('daily', array(
- *		'duration' => '1 day', 'groups' => array('posts')
- *	));
- *	Cache::config('weekly', array(
- *		'duration' => '1 week', 'groups' => array('posts', 'archive')
- *	));
+ *	Cache::config('daily', ['duration' => '1 day', 'groups' => ['posts']]);
+ *	Cache::config('weekly', ['duration' => '1 week', 'groups' => ['posts', 'archive']]);
  *	$configs = Cache::groupConfigs('posts');
  * }}}
  *
- * $config will equal to `array('posts' => array('daily', 'weekly'))`
+ * $config will equal to `['posts' => ['daily', 'weekly']]`
  *
  * @param string $group group name or null to retrieve all group mappings
  * @return array map of group and all configuration that has the same group
- * @throws CacheException
+ * @throws Cake\Error\Exception
  */
 	public static function groupConfigs($group = null) {
 		if ($group == null) {
-			return self::$_groups;
-		}
-		if (isset(self::$_groups[$group])) {
-			return array($group => self::$_groups[$group]);
+			return static::$_groups;
+		}
+		if (isset(static::$_groups[$group])) {
+			return [$group => static::$_groups[$group]];
 		} else {
-			throw new CacheException(__d('cake_dev', 'Invalid cache group %s', $group));
+			throw new Error\Exception(__d('cake_dev', 'Invalid cache group %s', $group));
 		}
 	}
 

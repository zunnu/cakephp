--- conflicted
+++ resolved
@@ -23,6 +23,7 @@
 namespace Cake\Cache\Engine;
 
 use Cake\Cache\CacheEngine;
+use Cake\Core\Configure;
 use Cake\Error;
 use Cake\Utility\Inflector;
 
@@ -237,14 +238,9 @@
 
 		$this->_clearDirectory($this->settings['path'], $now, $threshold);
 
-<<<<<<< HEAD
 		$directory = new \RecursiveDirectoryIterator($this->settings['path']);
 		$contents = new \RecursiveIteratorIterator($directory, \RecursiveIteratorIterator::SELF_FIRST);
-=======
-		$directory = new RecursiveDirectoryIterator($this->settings['path']);
-		$contents = new RecursiveIteratorIterator($directory, RecursiveIteratorIterator::SELF_FIRST);
-		$cleared = array();
->>>>>>> 1c170181
+		$cleared = [];
 		foreach ($contents as $path) {
 			if ($path->isFile()) {
 				continue;
@@ -377,17 +373,13 @@
  * @return boolean
  */
 	protected function _active() {
-<<<<<<< HEAD
 		$dir = new \SplFileInfo($this->settings['path']);
-=======
-		$dir = new SplFileInfo($this->settings['path']);
 		if (Configure::read('debug')) {
 			$path = $dir->getPathname();
 			if (!is_dir($path)) {
 				mkdir($path, 0775, true);
 			}
 		}
->>>>>>> 1c170181
 		if ($this->_init && !($dir->isDir() && $dir->isWritable())) {
 			$this->_init = false;
 			trigger_error(__d('cake_dev', '%s is not writable', $this->settings['path']), E_USER_WARNING);
@@ -417,14 +409,9 @@
  * @return boolean success
  */
 	public function clearGroup($group) {
-<<<<<<< HEAD
+		$this->_File = null;
 		$directoryIterator = new \RecursiveDirectoryIterator($this->settings['path']);
 		$contents = new \RecursiveIteratorIterator($directoryIterator, \RecursiveIteratorIterator::CHILD_FIRST);
-=======
-		$this->_File = null;
-		$directoryIterator = new RecursiveDirectoryIterator($this->settings['path']);
-		$contents = new RecursiveIteratorIterator($directoryIterator, RecursiveIteratorIterator::CHILD_FIRST);
->>>>>>> 1c170181
 		foreach ($contents as $object) {
 			$containsGroup = strpos($object->getPathName(), DS . $group . DS) !== false;
 			$hasPrefix = strpos($object->getBaseName(), $this->settings['prefix']) === 0;

--- conflicted
+++ resolved
@@ -2526,7 +2526,6 @@
 		Router::parse('/not-a-match');
 		$this->assertEquals(Router::$routes[0]->response->header(), array());
 	}
-<<<<<<< HEAD
 
 /**
  * Test setting the default route class
@@ -2585,6 +2584,4 @@
 		Router::defaultRouteClass('NonExistentClass');
 	}
 
-=======
->>>>>>> e6f5ebc2
 }
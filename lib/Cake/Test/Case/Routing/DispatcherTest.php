--- conflicted
+++ resolved
@@ -19,13 +19,8 @@
 App::uses('Dispatcher', 'Routing');
 
 if (!class_exists('AppController', false)) {
-<<<<<<< HEAD
 	require_once CAKE . 'Test' . DS . 'test_app' . DS . 'Controller' . DS . 'AppController.php';
 } elseif (!defined('APP_CONTROLLER_EXISTS')){
-=======
-	require_once CAKE . 'Controller' . DS . 'AppController.php';
-} elseif (!defined('APP_CONTROLLER_EXISTS')) {
->>>>>>> 22352a02
 	define('APP_CONTROLLER_EXISTS', true);
 }
 

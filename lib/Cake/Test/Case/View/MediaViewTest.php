<?php
/**
 * MediaViewTest file
 *
 * PHP 5
 *
 * CakePHP(tm) Tests <http://book.cakephp.org/2.0/en/development/testing.html>
 * Copyright 2005-2012, Cake Software Foundation, Inc. (http://cakefoundation.org)
 *
 * Licensed under The MIT License
 * Redistributions of files must retain the above copyright notice
 *
 * @copyright     Copyright 2005-2012, Cake Software Foundation, Inc. (http://cakefoundation.org)
 * @link          http://book.cakephp.org/2.0/en/development/testing.html CakePHP(tm) Tests
 * @package       Cake.Test.Case.View
 * @since         CakePHP(tm) v 1.2.0.4206
 * @license       MIT License (http://www.opensource.org/licenses/mit-license.php)
 */

App::uses('Controller', 'Controller');
App::uses('MediaView', 'View');
App::uses('CakeResponse', 'Network');

/**
 * MediaViewTest class
 *
 * @package       Cake.Test.Case.View
 */
class MediaViewTest extends CakeTestCase {

/**
 * setUp method
 *
 * @return void
 */
	public function setUp() {
		parent::setUp();
<<<<<<< HEAD
		$this->MediaView = new MediaView();
		$this->MediaView->response = $this->getMock('CakeResponse', array(
			'_isActive',
			'_clearBuffer',
			'_flushBuffer',
			'type',
			'header',
			'download'
		));
=======
		$this->MediaView = $this->getMock('MediaView', array('_isActive', '_clearBuffer', '_flushBuffer'));
		$this->MediaView->response = $this->getMock(
			'CakeResponse',
			array('send', 'cache', 'type', 'download', 'statusCode')
		);
>>>>>>> 3083b01f
	}

/**
 * tearDown method
 *
 * @return void
 */
	public function tearDown() {
		parent::tearDown();
		unset($this->MediaView);
	}

/**
 * tests that rendering a file that does not exists throws an exception
 *
 * @expectedException NotFoundException
 * @return void
 */
	public function testRenderNotFound() {
		$this->MediaView->viewVars = array(
			'path' => '/some/missing/folder',
			'id' => 'file.jpg'
		);
		$this->MediaView->render();
	}

/**
 * testRender method
 *
 * @return void
 */
	public function testRender() {
		$this->MediaView->viewVars = array(
			'path' => CAKE . 'Test' . DS . 'test_app' . DS . 'Vendor' . DS . 'css' . DS,
			'id' => 'test_asset.css'
		);

		$this->MediaView->response->expects($this->exactly(1))
			->method('_isActive')
			->will($this->returnValue(true));

		$this->MediaView->response->expects($this->exactly(1))
			->method('type')
			->with('css')
			->will($this->returnArgument(0));

<<<<<<< HEAD
		$this->MediaView->response->expects($this->at(0))
			->method('header')
			->with(array(
				'Expires' => 'Mon, 26 Jul 1997 05:00:00 GMT',
				'Cache-Control' => 'no-store, no-cache, must-revalidate, post-check=0, pre-check=0',
				'Last-Modified' => gmdate('D, d M Y H:i:s', time()) . ' GMT'
			));

		$this->MediaView->response->expects($this->at(2))
			->method('header')
			->with('Content-Length', 38);

		$this->MediaView->response->expects($this->once())->method('_clearBuffer');
		$this->MediaView->response->expects($this->exactly(1))
			->method('_isActive')
			->will($this->returnValue(true));
		$this->MediaView->response->expects($this->once())->method('_flushBuffer');
=======
		$this->MediaView->response->expects($this->once())->method('send');
		$this->MediaView->expects($this->once())->method('_clearBuffer');
		$this->MediaView->expects($this->once())->method('_flushBuffer');
>>>>>>> 3083b01f

		ob_start();
		$result = $this->MediaView->render();
		$output = ob_get_clean();
		$this->assertEquals("/* this is the test asset css file */\n", $output);
		$this->assertTrue($result !== false);

		$headers = $this->MediaView->response->header();
		$this->assertEquals(31, $headers['Content-Length']);
		$this->assertEquals(0, $headers['Expires']);
		$this->assertEquals(
			'private, must-revalidate, post-check=0, pre-check=0',
			$headers['Cache-Control']
		);
		$this->assertEquals('no-cache', $headers['Pragma']);
		$this->assertContains(gmdate('D, d M Y H:i', time()), $headers['Date']);
	}

/**
 * testRenderWithUnknownFileTypeGeneric method
 *
 * @return void
 */
	public function testRenderWithUnknownFileTypeGeneric() {
		$currentUserAgent = isset($_SERVER['HTTP_USER_AGENT']) ? $_SERVER['HTTP_USER_AGENT'] : null;
		$_SERVER['HTTP_USER_AGENT'] = 'Some generic browser';
		$this->MediaView->viewVars = array(
			'path' => CAKE . 'Test' . DS . 'test_app' . DS . 'Config' . DS,
			'id' => 'no_section.ini'
		);

		$this->MediaView->response->expects($this->exactly(1))
			->method('type')
			->with('ini')
			->will($this->returnValue(false));

<<<<<<< HEAD
		$this->MediaView->response->expects($this->at(0))
			->method('header')
			->with($this->logicalAnd(
				$this->arrayHasKey('Last-Modified'),
				$this->arrayHasKey('Expires'),
				$this->arrayHasKey('Cache-Control'),
				$this->contains('Mon, 26 Jul 1997 05:00:00 GMT'),
				$this->contains('no-store, no-cache, must-revalidate, post-check=0, pre-check=0')
			));

=======
>>>>>>> 3083b01f
		$this->MediaView->response->expects($this->once())
			->method('download')
			->with('no_section.ini');

<<<<<<< HEAD
		$this->MediaView->response->expects($this->at(3))
			->method('header')
			->with('Accept-Ranges', 'bytes');

		$this->MediaView->response->expects($this->at(4))
			->method('header')
			->with('Content-Length', 35);

		$this->MediaView->response->expects($this->once())->method('_clearBuffer');
		$this->MediaView->response->expects($this->exactly(1))
			->method('_isActive')
			->will($this->returnValue(true));
		$this->MediaView->response->expects($this->once())->method('_flushBuffer');
=======
		$this->MediaView->response->expects($this->once())->method('send');
		$this->MediaView->expects($this->once())->method('_clearBuffer');
		$this->MediaView->expects($this->once())->method('_flushBuffer');
>>>>>>> 3083b01f

		ob_start();
		$result = $this->MediaView->render();
		$output = ob_get_clean();
		$this->assertEquals("some_key = some_value\nbool_key = 1\n", $output);
		$this->assertTrue($result !== false);
		if ($currentUserAgent !== null) {
			$_SERVER['HTTP_USER_AGENT'] = $currentUserAgent;
		}

		$headers = $this->MediaView->response->header();
		$this->assertEquals(35, $headers['Content-Length']);
		$this->assertEquals(0, $headers['Expires']);
		$this->assertEquals('bytes', $headers['Accept-Ranges']);
		$this->assertEquals(
			'private, must-revalidate, post-check=0, pre-check=0',
			$headers['Cache-Control']
		);
		$this->assertEquals('no-cache', $headers['Pragma']);
		$this->assertContains(gmdate('D, d M Y H:i', time()), $headers['Date']);
	}

/**
 * testRenderWithUnknownFileTypeOpera method
 *
 * @return void
 */
	public function testRenderWithUnknownFileTypeOpera() {
		$currentUserAgent = isset($_SERVER['HTTP_USER_AGENT']) ? $_SERVER['HTTP_USER_AGENT'] : null;
		$_SERVER['HTTP_USER_AGENT'] = 'Opera/9.80 (Windows NT 6.0; U; en) Presto/2.8.99 Version/11.10';
		$this->MediaView->viewVars = array(
			'path' => CAKE . 'Test' . DS . 'test_app' . DS . 'Config' . DS,
			'id' => 'no_section.ini',
		);

		$this->MediaView->response->expects($this->at(0))
<<<<<<< HEAD
			->method('header')
			->with(array(
				'Expires' => 'Mon, 26 Jul 1997 05:00:00 GMT',
				'Cache-Control' => 'no-store, no-cache, must-revalidate, post-check=0, pre-check=0',
				'Last-Modified' => gmdate('D, d M Y H:i:s', time()) . ' GMT'
			));

		$this->MediaView->response->expects($this->at(1))
=======
>>>>>>> 3083b01f
			->method('type')
			->with('ini')
			->will($this->returnValue(false));

<<<<<<< HEAD
		$this->MediaView->response->expects($this->at(2))
=======
		$this->MediaView->response->expects($this->at(1))
>>>>>>> 3083b01f
			->method('type')
			->with('application/octetstream')
			->will($this->returnValue(false));

		$this->MediaView->response->expects($this->at(3))
			->method('download')
			->with('no_section.ini');

<<<<<<< HEAD
		$this->MediaView->response->expects($this->at(4))
			->method('header')
			->with('Accept-Ranges', 'bytes');

		$this->MediaView->response->expects($this->at(5))
			->method('header')
			->with('Content-Length', 35);

		$this->MediaView->response->expects($this->once())->method('_clearBuffer');
		$this->MediaView->response->expects($this->exactly(1))
			->method('_isActive')
			->will($this->returnValue(true));
		$this->MediaView->response->expects($this->once())->method('_flushBuffer');
=======
		$this->MediaView->response->expects($this->once())->method('send');
		$this->MediaView->expects($this->once())->method('_clearBuffer');
		$this->MediaView->expects($this->once())->method('_flushBuffer');
>>>>>>> 3083b01f

		ob_start();
		$result = $this->MediaView->render();
		$output = ob_get_clean();
		$this->assertEquals("some_key = some_value\nbool_key = 1\n", $output);
		$this->assertTrue($result !== false);
		if ($currentUserAgent !== null) {
			$_SERVER['HTTP_USER_AGENT'] = $currentUserAgent;
		}

		$headers = $this->MediaView->response->header();
		$this->assertEquals(35, $headers['Content-Length']);
		$this->assertEquals(0, $headers['Expires']);
		$this->assertEquals('bytes', $headers['Accept-Ranges']);
		$this->assertEquals(
			'private, must-revalidate, post-check=0, pre-check=0',
			$headers['Cache-Control']
		);
		$this->assertEquals('no-cache', $headers['Pragma']);
		$this->assertContains(gmdate('D, d M Y H:i', time()), $headers['Date']);
	}

/**
 * testRenderWithUnknownFileTypeIE method
 *
 * @return void
 */
	public function testRenderWithUnknownFileTypeIE() {
		$currentUserAgent = isset($_SERVER['HTTP_USER_AGENT']) ? $_SERVER['HTTP_USER_AGENT'] : null;
		$_SERVER['HTTP_USER_AGENT'] = 'Mozilla/5.0 (compatible; MSIE 8.0; Windows NT 5.2; Trident/4.0; Media Center PC 4.0; SLCC1; .NET CLR 3.0.04320)';
		$this->MediaView->viewVars = array(
			'path' => CAKE . 'Test' . DS . 'test_app' . DS . 'Config' . DS,
			'id' => 'no_section.ini',
			'name' => 'config'
		);

		$this->MediaView->response->expects($this->at(0))
<<<<<<< HEAD
			->method('header')
			->with(array(
				'Expires' => 'Mon, 26 Jul 1997 05:00:00 GMT',
				'Cache-Control' => 'no-store, no-cache, must-revalidate, post-check=0, pre-check=0',
				'Last-Modified' => gmdate('D, d M Y H:i:s', time()) . ' GMT'
			));

		$this->MediaView->response->expects($this->at(1))
=======
>>>>>>> 3083b01f
			->method('type')
			->with('ini')
			->will($this->returnValue(false));

<<<<<<< HEAD
		$this->MediaView->response->expects($this->at(2))
=======
		$this->MediaView->response->expects($this->at(1))
>>>>>>> 3083b01f
			->method('type')
			->with('application/force-download')
			->will($this->returnValue(false));

		$this->MediaView->response->expects($this->at(3))
			->method('download')
			->with('config.ini');

<<<<<<< HEAD
		$this->MediaView->response->expects($this->at(4))
			->method('header')
			->with('Accept-Ranges', 'bytes');

		$this->MediaView->response->expects($this->at(5))
			->method('header')
			->with('Content-Length', 35);

		$this->MediaView->response->expects($this->once())->method('_clearBuffer');
		$this->MediaView->response->expects($this->exactly(1))
			->method('_isActive')
			->will($this->returnValue(true));
		$this->MediaView->response->expects($this->once())->method('_flushBuffer');
=======
		$this->MediaView->response->expects($this->once())->method('send');
		$this->MediaView->expects($this->once())->method('_clearBuffer');
		$this->MediaView->expects($this->once())->method('_flushBuffer');
>>>>>>> 3083b01f

		ob_start();
		$result = $this->MediaView->render();
		$output = ob_get_clean();
		$this->assertEquals("some_key = some_value\nbool_key = 1\n", $output);
		$this->assertTrue($result !== false);
		if ($currentUserAgent !== null) {
			$_SERVER['HTTP_USER_AGENT'] = $currentUserAgent;
		}

		$headers = $this->MediaView->response->header();
		$this->assertEquals(35, $headers['Content-Length']);
		$this->assertEquals(0, $headers['Expires']);
		$this->assertEquals('bytes', $headers['Accept-Ranges']);
		$this->assertEquals(
			'private, must-revalidate, post-check=0, pre-check=0',
			$headers['Cache-Control']
		);
		$this->assertEquals('no-cache', $headers['Pragma']);
		$this->assertContains(gmdate('D, d M Y H:i', time()), $headers['Date']);
	}

/**
 * testConnectionAbortedOnBuffering method
 *
 * @return void
 */
	public function testConnectionAbortedOnBuffering() {
		$this->MediaView->viewVars = array(
			'path' => CAKE . 'Test' . DS . 'test_app' . DS . 'Vendor' . DS . 'css' . DS,
			'id' => 'test_asset.css'
		);

		$this->MediaView->response->expects($this->any())
			->method('type')
			->with('css')
			->will($this->returnArgument(0));

		$this->MediaView->response->expects($this->at(1))
			->method('_isActive')
			->will($this->returnValue(false));

		$this->MediaView->response->expects($this->once())->method('_clearBuffer');
		$this->MediaView->response->expects($this->never())->method('_flushBuffer');

		$this->MediaView->render();
	}

/**
 * Test downloading files with UPPERCASE extensions.
 *
 * @return void
 */
	public function testRenderUpperExtension() {
		$this->MediaView->viewVars = array(
			'path' => CAKE . 'Test' . DS . 'test_app' . DS . 'Vendor' . DS . 'img' . DS,
			'id' => 'test_2.JPG'
		);

		$this->MediaView->response->expects($this->any())
			->method('type')
			->with('jpg')
			->will($this->returnArgument(0));

		$this->MediaView->response->expects($this->at(0))
			->method('_isActive')
			->will($this->returnValue(true));

		$this->MediaView->render();
	}

}<|MERGE_RESOLUTION|>--- conflicted
+++ resolved
@@ -35,23 +35,17 @@
  */
 	public function setUp() {
 		parent::setUp();
-<<<<<<< HEAD
 		$this->MediaView = new MediaView();
 		$this->MediaView->response = $this->getMock('CakeResponse', array(
 			'_isActive',
 			'_clearBuffer',
 			'_flushBuffer',
+			'send',
+			'cache',
 			'type',
-			'header',
-			'download'
+			'download',
+			'statusCode'
 		));
-=======
-		$this->MediaView = $this->getMock('MediaView', array('_isActive', '_clearBuffer', '_flushBuffer'));
-		$this->MediaView->response = $this->getMock(
-			'CakeResponse',
-			array('send', 'cache', 'type', 'download', 'statusCode')
-		);
->>>>>>> 3083b01f
 	}
 
 /**
@@ -98,29 +92,12 @@
 			->with('css')
 			->will($this->returnArgument(0));
 
-<<<<<<< HEAD
-		$this->MediaView->response->expects($this->at(0))
-			->method('header')
-			->with(array(
-				'Expires' => 'Mon, 26 Jul 1997 05:00:00 GMT',
-				'Cache-Control' => 'no-store, no-cache, must-revalidate, post-check=0, pre-check=0',
-				'Last-Modified' => gmdate('D, d M Y H:i:s', time()) . ' GMT'
-			));
-
-		$this->MediaView->response->expects($this->at(2))
-			->method('header')
-			->with('Content-Length', 38);
-
-		$this->MediaView->response->expects($this->once())->method('_clearBuffer');
-		$this->MediaView->response->expects($this->exactly(1))
-			->method('_isActive')
-			->will($this->returnValue(true));
+		$this->MediaView->response->expects($this->once())->method('send');
+		$this->MediaView->response->expects($this->exactly(1))
+			->method('_isActive')
+			->will($this->returnValue(true));
+		$this->MediaView->response->expects($this->once())->method('_clearBuffer');
 		$this->MediaView->response->expects($this->once())->method('_flushBuffer');
-=======
-		$this->MediaView->response->expects($this->once())->method('send');
-		$this->MediaView->expects($this->once())->method('_clearBuffer');
-		$this->MediaView->expects($this->once())->method('_flushBuffer');
->>>>>>> 3083b01f
 
 		ob_start();
 		$result = $this->MediaView->render();
@@ -157,42 +134,15 @@
 			->with('ini')
 			->will($this->returnValue(false));
 
-<<<<<<< HEAD
-		$this->MediaView->response->expects($this->at(0))
-			->method('header')
-			->with($this->logicalAnd(
-				$this->arrayHasKey('Last-Modified'),
-				$this->arrayHasKey('Expires'),
-				$this->arrayHasKey('Cache-Control'),
-				$this->contains('Mon, 26 Jul 1997 05:00:00 GMT'),
-				$this->contains('no-store, no-cache, must-revalidate, post-check=0, pre-check=0')
-			));
-
-=======
->>>>>>> 3083b01f
 		$this->MediaView->response->expects($this->once())
 			->method('download')
 			->with('no_section.ini');
 
-<<<<<<< HEAD
-		$this->MediaView->response->expects($this->at(3))
-			->method('header')
-			->with('Accept-Ranges', 'bytes');
-
-		$this->MediaView->response->expects($this->at(4))
-			->method('header')
-			->with('Content-Length', 35);
-
 		$this->MediaView->response->expects($this->once())->method('_clearBuffer');
 		$this->MediaView->response->expects($this->exactly(1))
 			->method('_isActive')
 			->will($this->returnValue(true));
 		$this->MediaView->response->expects($this->once())->method('_flushBuffer');
-=======
-		$this->MediaView->response->expects($this->once())->method('send');
-		$this->MediaView->expects($this->once())->method('_clearBuffer');
-		$this->MediaView->expects($this->once())->method('_flushBuffer');
->>>>>>> 3083b01f
 
 		ob_start();
 		$result = $this->MediaView->render();
@@ -229,26 +179,11 @@
 		);
 
 		$this->MediaView->response->expects($this->at(0))
-<<<<<<< HEAD
-			->method('header')
-			->with(array(
-				'Expires' => 'Mon, 26 Jul 1997 05:00:00 GMT',
-				'Cache-Control' => 'no-store, no-cache, must-revalidate, post-check=0, pre-check=0',
-				'Last-Modified' => gmdate('D, d M Y H:i:s', time()) . ' GMT'
-			));
+			->method('type')
+			->with('ini')
+			->will($this->returnValue(false));
 
 		$this->MediaView->response->expects($this->at(1))
-=======
->>>>>>> 3083b01f
-			->method('type')
-			->with('ini')
-			->will($this->returnValue(false));
-
-<<<<<<< HEAD
-		$this->MediaView->response->expects($this->at(2))
-=======
-		$this->MediaView->response->expects($this->at(1))
->>>>>>> 3083b01f
 			->method('type')
 			->with('application/octetstream')
 			->will($this->returnValue(false));
@@ -257,25 +192,12 @@
 			->method('download')
 			->with('no_section.ini');
 
-<<<<<<< HEAD
-		$this->MediaView->response->expects($this->at(4))
-			->method('header')
-			->with('Accept-Ranges', 'bytes');
-
-		$this->MediaView->response->expects($this->at(5))
-			->method('header')
-			->with('Content-Length', 35);
-
+		$this->MediaView->response->expects($this->once())->method('send');
 		$this->MediaView->response->expects($this->once())->method('_clearBuffer');
 		$this->MediaView->response->expects($this->exactly(1))
 			->method('_isActive')
 			->will($this->returnValue(true));
 		$this->MediaView->response->expects($this->once())->method('_flushBuffer');
-=======
-		$this->MediaView->response->expects($this->once())->method('send');
-		$this->MediaView->expects($this->once())->method('_clearBuffer');
-		$this->MediaView->expects($this->once())->method('_flushBuffer');
->>>>>>> 3083b01f
 
 		ob_start();
 		$result = $this->MediaView->render();
@@ -313,26 +235,11 @@
 		);
 
 		$this->MediaView->response->expects($this->at(0))
-<<<<<<< HEAD
-			->method('header')
-			->with(array(
-				'Expires' => 'Mon, 26 Jul 1997 05:00:00 GMT',
-				'Cache-Control' => 'no-store, no-cache, must-revalidate, post-check=0, pre-check=0',
-				'Last-Modified' => gmdate('D, d M Y H:i:s', time()) . ' GMT'
-			));
+			->method('type')
+			->with('ini')
+			->will($this->returnValue(false));
 
 		$this->MediaView->response->expects($this->at(1))
-=======
->>>>>>> 3083b01f
-			->method('type')
-			->with('ini')
-			->will($this->returnValue(false));
-
-<<<<<<< HEAD
-		$this->MediaView->response->expects($this->at(2))
-=======
-		$this->MediaView->response->expects($this->at(1))
->>>>>>> 3083b01f
 			->method('type')
 			->with('application/force-download')
 			->will($this->returnValue(false));
@@ -341,25 +248,12 @@
 			->method('download')
 			->with('config.ini');
 
-<<<<<<< HEAD
-		$this->MediaView->response->expects($this->at(4))
-			->method('header')
-			->with('Accept-Ranges', 'bytes');
-
-		$this->MediaView->response->expects($this->at(5))
-			->method('header')
-			->with('Content-Length', 35);
-
+		$this->MediaView->response->expects($this->once())->method('send');
 		$this->MediaView->response->expects($this->once())->method('_clearBuffer');
 		$this->MediaView->response->expects($this->exactly(1))
 			->method('_isActive')
 			->will($this->returnValue(true));
 		$this->MediaView->response->expects($this->once())->method('_flushBuffer');
-=======
-		$this->MediaView->response->expects($this->once())->method('send');
-		$this->MediaView->expects($this->once())->method('_clearBuffer');
-		$this->MediaView->expects($this->once())->method('_flushBuffer');
->>>>>>> 3083b01f
 
 		ob_start();
 		$result = $this->MediaView->render();

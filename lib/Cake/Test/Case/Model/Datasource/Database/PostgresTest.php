--- conflicted
+++ resolved
@@ -1020,8 +1020,6 @@
 		$this->assertTrue($new['currval'] > $original['nextval'], 'Sequence did not update');
 	}
 
-<<<<<<< HEAD
-=======
 	public function testSettings() {
 		Configure::write('Cache.disable', true);
 		$this->Dbo = ConnectionManager::getDataSource('test');
@@ -1062,5 +1060,4 @@
 		$this->assertNotContains($scientificNotation, $result);
 	}
 
->>>>>>> 0d486bda
 }
<?php
/**
 * TaskCollectionTest file
 *
 * PHP 5
 *
 * CakePHP(tm) : Rapid Development Framework (http://cakephp.org)
 * Copyright 2005-2011, Cake Software Foundation, Inc. (http://cakefoundation.org)
 *
 * Licensed under The MIT License
 * Redistributions of files must retain the above copyright notice.
 *
 * @copyright     Copyright 2005-2011, Cake Software Foundation, Inc. (http://cakefoundation.org)
 * @link          http://book.cakephp.org/view/1196/Testing CakePHP(tm) Tests
 * @package       Cake.Test.Case.Console
 * @since         CakePHP(tm) v 2.0
 * @license       MIT License (http://www.opensource.org/licenses/mit-license.php)
 */

App::uses('TaskCollection', 'Console');
App::uses('Shell', 'Console');

class TaskCollectionTest extends CakeTestCase {
/**
 * setUp
 *
 * @return void
 */
	public function setUp() {
		parent::setUp();
		$shell = $this->getMock('Shell', array(), array(), '', false);
		$dispatcher = $this->getMock('ShellDispatcher', array(), array(), '', false);
		$this->Tasks = new TaskCollection($shell, $dispatcher);
	}

/**
 * tearDown
 *
 * @return void
 */
	public function tearDown() {
		unset($this->Tasks);
		parent::tearDown();
	}

/**
 * test triggering callbacks on loaded tasks
 *
 * @return void
 */
	public function testLoad() {
		$result = $this->Tasks->load('DbConfig');
		$this->assertInstanceOf('DbConfigTask', $result);
		$this->assertInstanceOf('DbConfigTask', $this->Tasks->DbConfig);

		$result = $this->Tasks->attached();
		$this->assertEquals(array('DbConfig'), $result, 'attached() results are wrong.');
	}

/**
<<<<<<< HEAD
=======
 * test load and enable = false
 *
 * @return void
 */
	public function testLoadWithEnableFalse() {
		$result = $this->Tasks->load('DbConfig', array('enabled' => false));
		$this->assertInstanceOf('DbConfigTask', $result);
		$this->assertInstanceOf('DbConfigTask', $this->Tasks->DbConfig);

		$this->assertFalse($this->Tasks->enabled('DbConfig'), 'DbConfigTask should be disabled');
	}

/**
>>>>>>> 8bb6f880
 * test missingtask exception
 *
 * @expectedException MissingTaskException
 * @return void
 */
	public function testLoadMissingTask() {
		$result = $this->Tasks->load('ThisTaskShouldAlwaysBeMissing');
	}

/**
 * test loading a plugin helper.
 *
 * @return void
 */
	public function testLoadPluginTask() {
		$dispatcher = $this->getMock('ShellDispatcher', array(), array(), '', false);
		$shell = $this->getMock('Shell', array(), array(), '', false);
		App::build(array(
			'Plugin' => array(CAKE . 'Test' . DS . 'test_app' . DS . 'Plugin' . DS)
		));
		CakePlugin::load('TestPlugin');
		$this->Tasks = new TaskCollection($shell, $dispatcher);

		$result = $this->Tasks->load('TestPlugin.OtherTask');
		$this->assertInstanceOf('OtherTaskTask', $result, 'Task class is wrong.');
		$this->assertInstanceOf('OtherTaskTask', $this->Tasks->OtherTask, 'Class is wrong');
		CakePlugin::unload();
	}

/**
 * test unload()
 *
 * @return void
 */
	public function testUnload() {
		$this->Tasks->load('Extract');
		$this->Tasks->load('DbConfig');

		$result = $this->Tasks->attached();
		$this->assertEquals(array('Extract', 'DbConfig'), $result, 'loaded tasks is wrong');

		$this->Tasks->unload('DbConfig');
		$this->assertFalse(isset($this->Tasks->DbConfig));
		$this->assertTrue(isset($this->Tasks->Extract));

		$result = $this->Tasks->attached();
		$this->assertEquals(array('Extract'), $result, 'loaded tasks is wrong');
	}

}<|MERGE_RESOLUTION|>--- conflicted
+++ resolved
@@ -58,8 +58,6 @@
 	}
 
 /**
-<<<<<<< HEAD
-=======
  * test load and enable = false
  *
  * @return void
@@ -73,7 +71,6 @@
 	}
 
 /**
->>>>>>> 8bb6f880
  * test missingtask exception
  *
  * @expectedException MissingTaskException

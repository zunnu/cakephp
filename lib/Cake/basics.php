<?php
/**
 * Basic Cake functionality.
 *
 * Core functions for including other source files, loading models and so forth.
 *
 * PHP 5
 *
 * CakePHP(tm) : Rapid Development Framework (http://cakephp.org)
 * Copyright 2005-2012, Cake Software Foundation, Inc. (http://cakefoundation.org)
 *
 * Licensed under The MIT License
 * Redistributions of files must retain the above copyright notice.
 *
 * @copyright     Copyright 2005-2012, Cake Software Foundation, Inc. (http://cakefoundation.org)
 * @link          http://cakephp.org CakePHP(tm) Project
 * @package       Cake
 * @since         CakePHP(tm) v 0.2.9
 * @license       MIT License (http://www.opensource.org/licenses/mit-license.php)
 */
use Cake\Core\Configure;
use Cake\I18n\I18n;
use Cake\Log\Log;
use Cake\Utility\Debugger;

/**
 * Basic defines for timing functions.
 */
	define('SECOND', 1);
	define('MINUTE', 60);
	define('HOUR', 3600);
	define('DAY', 86400);
	define('WEEK', 604800);
	define('MONTH', 2592000);
	define('YEAR', 31536000);

if (!function_exists('config')) {

/**
 * Loads configuration files. Receives a set of configuration files
 * to load.
 * Example:
 *
 * `config('config1', 'config2');`
 *
 * @return boolean Success
 * @link http://book.cakephp.org/2.0/en/core-libraries/global-constants-and-functions.html#config
 */
	function config() {
		$args = func_get_args();
		foreach ($args as $arg) {
			if (file_exists(APP . 'Config' . DS . $arg . '.php')) {
				include_once APP . 'Config' . DS . $arg . '.php';

				if (count($args) == 1) {
					return true;
				}
			} else {
				if (count($args) == 1) {
					return false;
				}
			}
		}
		return true;
	}

}

if (!function_exists('debug')) {

/**
 * Prints out debug information about given variable.
 *
 * Only runs if debug level is greater than zero.
 *
 * @param boolean $var Variable to show debug information for.
 * @param boolean $showHtml If set to true, the method prints the debug data in a browser-friendly way.
 * @param boolean $showFrom If set to true, the method prints from where the function was called.
 * @link http://book.cakephp.org/2.0/en/development/debugging.html#basic-debugging
 * @link http://book.cakephp.org/2.0/en/core-libraries/global-constants-and-functions.html#debug
 */
<<<<<<< HEAD
function debug($var = false, $showHtml = null, $showFrom = true) {
	if (Configure::read('debug') > 0) {
		$file = '';
		$line = '';
		$lineInfo = '';
		if ($showFrom) {
			$trace = Debugger::trace(array('start' => 1, 'depth' => 2, 'format' => 'array'));
			$file = str_replace(array(CAKE_CORE_INCLUDE_PATH, ROOT), '', $trace[0]['file']);
			$line = $trace[0]['line'];
		}
		$html = <<<HTML
=======
	function debug($var = false, $showHtml = null, $showFrom = true) {
		if (Configure::read('debug') > 0) {
			App::uses('Debugger', 'Utility');
			$file = '';
			$line = '';
			$lineInfo = '';
			if ($showFrom) {
				$trace = Debugger::trace(array('start' => 1, 'depth' => 2, 'format' => 'array'));
				$file = str_replace(array(CAKE_CORE_INCLUDE_PATH, ROOT), '', $trace[0]['file']);
				$line = $trace[0]['line'];
			}
			$html = <<<HTML
>>>>>>> 99b798fa
<div class="cake-debug-output">
%s
<pre class="cake-debug">
%s
</pre>
</div>
HTML;
			$text = <<<TEXT
%s
########## DEBUG ##########
%s
###########################
TEXT;
			$template = $html;
			if (php_sapi_name() == 'cli' || $showHtml === false) {
				$template = $text;
				if ($showFrom) {
					$lineInfo = sprintf('%s (line %s)', $file, $line);
				}
			}
			if ($showHtml === null && $template !== $text) {
				$showHtml = true;
			}
			$var = Debugger::exportVar($var, 25);
			if ($showHtml) {
				$template = $html;
				$var = h($var);
				if ($showFrom) {
					$lineInfo = sprintf('<span><strong>%s</strong> (line <strong>%s</strong>)</span>', $file, $line);
				}
			}
			printf($template, $lineInfo, $var);
		}
	}

}

if (!function_exists('sortByKey')) {

/**
 * Sorts given $array by key $sortby.
 *
 * @param array $array Array to sort
 * @param string $sortby Sort by this key
 * @param string $order  Sort order asc/desc (ascending or descending).
 * @param integer $type Type of sorting to perform
 * @return mixed Sorted array
 * @link http://book.cakephp.org/2.0/en/core-libraries/global-constants-and-functions.html#sortByKey
 */
	function sortByKey(&$array, $sortby, $order = 'asc', $type = SORT_NUMERIC) {
		if (!is_array($array)) {
			return null;
		}

		foreach ($array as $key => $val) {
			$sa[$key] = $val[$sortby];
		}

		if ($order == 'asc') {
			asort($sa, $type);
		} else {
			arsort($sa, $type);
		}

		foreach ($sa as $key => $val) {
			$out[] = $array[$key];
		}
		return $out;
	}

}

if (!function_exists('h')) {

/**
 * Convenience method for htmlspecialchars.
 *
 * @param string|array|object $text Text to wrap through htmlspecialchars.  Also works with arrays, and objects.
 *    Arrays will be mapped and have all their elements escaped.  Objects will be string cast if they
 *    implement a `__toString` method.  Otherwise the class name will be used.
 * @param boolean $double Encode existing html entities
 * @param string $charset Character set to use when escaping.  Defaults to config value in 'App.encoding' or 'UTF-8'
 * @return string Wrapped text
 * @link http://book.cakephp.org/2.0/en/core-libraries/global-constants-and-functions.html#h
 */
	function h($text, $double = true, $charset = null) {
		if (is_array($text)) {
			$texts = array();
			foreach ($text as $k => $t) {
				$texts[$k] = h($t, $double, $charset);
			}
			return $texts;
		} elseif (is_object($text)) {
			if (method_exists($text, '__toString')) {
				$text = (string)$text;
			} else {
				$text = '(object)' . get_class($text);
			}
		} elseif (is_bool($text)) {
			return $text;
		}

		static $defaultCharset = false;
		if ($defaultCharset === false) {
			$defaultCharset = Configure::read('App.encoding');
			if ($defaultCharset === null) {
				$defaultCharset = 'UTF-8';
			}
		}
		if (is_string($double)) {
			$charset = $double;
		}
		return htmlspecialchars($text, ENT_QUOTES, ($charset) ? $charset : $defaultCharset, $double);
	}

}

if (!function_exists('pluginSplit')) {

/**
 * Splits a dot syntax plugin name into its plugin and classname.
 * If $name does not have a dot, then index 0 will be null.
 *
 * Commonly used like `list($plugin, $name) = pluginSplit($name);`
 *
 * @param string $name The name you want to plugin split.
 * @param boolean $dotAppend Set to true if you want the plugin to have a '.' appended to it.
 * @param string $plugin Optional default plugin to use if no plugin is found. Defaults to null.
 * @return array Array with 2 indexes.  0 => plugin name, 1 => classname
 * @link http://book.cakephp.org/2.0/en/core-libraries/global-constants-and-functions.html#pluginSplit
 */
	function pluginSplit($name, $dotAppend = false, $plugin = null) {
		if (strpos($name, '.') !== false) {
			$parts = explode('.', $name, 2);
			if ($dotAppend) {
				$parts[0] .= '.';
			}
			return $parts;
		}
		return array($plugin, $name);
	}

}

if (!function_exists('pr')) {

/**
 * Split the namespace from the classname.
 *
 * Commonly used like `list($namespace, $classname) = namespaceSplit($class);`
 *
 * @param string $class The full class name, ie `Cake\Core\App`
 * @return array Array with 2 indexes. 0 => namespace, 1 => classname
 */
function namespaceSplit($class) {
	$pos = strrpos($class, '\\');
	if ($pos === false) {
		return array('', $class);
	}
	return array(substr($class, 0, $pos), substr($class, $pos + 1));
}

/**
 * Print_r convenience function, which prints out <PRE> tags around
 * the output of given array. Similar to debug().
 *
 * @see	debug()
 * @param array $var Variable to print out
 * @link http://book.cakephp.org/2.0/en/core-libraries/global-constants-and-functions.html#pr
 */
	function pr($var) {
		if (Configure::read('debug') > 0) {
			echo '<pre>';
			print_r($var);
			echo '</pre>';
		}
	}

}

if (!function_exists('am')) {

/**
 * Merge a group of arrays
 *
 * @param array First array
 * @param array Second array
 * @param array Third array
 * @param array Etc...
 * @return array All array parameters merged into one
 * @link http://book.cakephp.org/2.0/en/development/debugging.html#am
 */
	function am() {
		$r = array();
		$args = func_get_args();
		foreach ($args as $a) {
			if (!is_array($a)) {
				$a = array($a);
			}
			$r = array_merge($r, $a);
		}
		return $r;
	}

}

if (!function_exists('env')) {

/**
 * Gets an environment variable from available sources, and provides emulation
 * for unsupported or inconsistent environment variables (i.e. DOCUMENT_ROOT on
 * IIS, or SCRIPT_NAME in CGI mode).  Also exposes some additional custom
 * environment information.
 *
 * @param  string $key Environment variable name.
 * @return string Environment variable setting.
 * @link http://book.cakephp.org/2.0/en/core-libraries/global-constants-and-functions.html#env
 */
	function env($key) {
		if ($key === 'HTTPS') {
			if (isset($_SERVER['HTTPS'])) {
				return (!empty($_SERVER['HTTPS']) && $_SERVER['HTTPS'] !== 'off');
			}
			return (strpos(env('SCRIPT_URI'), 'https://') === 0);
		}

		if ($key === 'SCRIPT_NAME') {
			if (env('CGI_MODE') && isset($_ENV['SCRIPT_URL'])) {
				$key = 'SCRIPT_URL';
			}
		}

		$val = null;
		if (isset($_SERVER[$key])) {
			$val = $_SERVER[$key];
		} elseif (isset($_ENV[$key])) {
			$val = $_ENV[$key];
		} elseif (getenv($key) !== false) {
			$val = getenv($key);
		}

		if ($key === 'REMOTE_ADDR' && $val === env('SERVER_ADDR')) {
			$addr = env('HTTP_PC_REMOTE_ADDR');
			if ($addr !== null) {
				$val = $addr;
			}
		}

		if ($val !== null) {
			return $val;
		}

		switch ($key) {
			case 'SCRIPT_FILENAME':
				if (defined('SERVER_IIS') && SERVER_IIS === true) {
					return str_replace('\\\\', '\\', env('PATH_TRANSLATED'));
				}
				break;
			case 'DOCUMENT_ROOT':
				$name = env('SCRIPT_NAME');
				$filename = env('SCRIPT_FILENAME');
				$offset = 0;
				if (!strpos($name, '.php')) {
					$offset = 4;
				}
				return substr($filename, 0, -(strlen($name) + $offset));
				break;
			case 'PHP_SELF':
				return str_replace(env('DOCUMENT_ROOT'), '', env('SCRIPT_FILENAME'));
				break;
			case 'CGI_MODE':
				return (PHP_SAPI === 'cgi');
				break;
			case 'HTTP_BASE':
				$host = env('HTTP_HOST');
				$parts = explode('.', $host);
				$count = count($parts);

				if ($count === 1) {
					return '.' . $host;
				} elseif ($count === 2) {
					return '.' . $host;
				} elseif ($count === 3) {
					$gTLD = array(
						'aero',
						'asia',
						'biz',
						'cat',
						'com',
						'coop',
						'edu',
						'gov',
						'info',
						'int',
						'jobs',
						'mil',
						'mobi',
						'museum',
						'name',
						'net',
						'org',
						'pro',
						'tel',
						'travel',
						'xxx'
					);
					if (in_array($parts[1], $gTLD)) {
						return '.' . $host;
					}
				}
				array_shift($parts);
				return '.' . implode('.', $parts);
				break;
		}
		return null;
	}

}

if (!function_exists('cache')) {

/**
 * Reads/writes temporary data to cache files or session.
 *
 * @param  string $path	File path within /tmp to save the file.
 * @param  mixed  $data	The data to save to the temporary file.
 * @param  mixed  $expires A valid strtotime string when the data expires.
 * @param  string $target  The target of the cached data; either 'cache' or 'public'.
 * @return mixed  The contents of the temporary file.
 * @deprecated Please use Cache::write() instead
 */
	function cache($path, $data = null, $expires = '+1 day', $target = 'cache') {
		if (Configure::read('Cache.disable')) {
			return null;
		}
		$now = time();

		if (!is_numeric($expires)) {
			$expires = strtotime($expires, $now);
		}

		switch (strtolower($target)) {
			case 'cache':
				$filename = CACHE . $path;
			break;
			case 'public':
				$filename = WWW_ROOT . $path;
			break;
			case 'tmp':
				$filename = TMP . $path;
			break;
		}
		$timediff = $expires - $now;
		$filetime = false;

		if (file_exists($filename)) {
			$filetime = @filemtime($filename);
		}

		if ($data === null) {
			if (file_exists($filename) && $filetime !== false) {
				if ($filetime + $timediff < $now) {
					@unlink($filename);
				} else {
					$data = @file_get_contents($filename);
				}
			}
		} elseif (is_writable(dirname($filename))) {
			@file_put_contents($filename, $data, LOCK_EX);
		}
		return $data;
	}

}

if (!function_exists('clearCache')) {

/**
 * Used to delete files in the cache directories, or clear contents of cache directories
 *
 * @param string|array $params As String name to be searched for deletion, if name is a directory all files in
 *   directory will be deleted. If array, names to be searched for deletion. If clearCache() without params,
 *   all files in app/tmp/cache/views will be deleted
 * @param string $type Directory in tmp/cache defaults to view directory
 * @param string $ext The file extension you are deleting
 * @return true if files found and deleted false otherwise
 */
	function clearCache($params = null, $type = 'views', $ext = '.php') {
		if (is_string($params) || $params === null) {
			$params = preg_replace('/\/\//', '/', $params);
			$cache = CACHE . $type . DS . $params;

			if (is_file($cache . $ext)) {
				@unlink($cache . $ext);
				return true;
			} elseif (is_dir($cache)) {
				$files = glob($cache . '*');

				if ($files === false) {
					return false;
				}

				foreach ($files as $file) {
					if (is_file($file) && strrpos($file, DS . 'empty') !== strlen($file) - 6) {
						@unlink($file);
					}
				}
				return true;
			} else {
				$cache = array(
					CACHE . $type . DS . '*' . $params . $ext,
					CACHE . $type . DS . '*' . $params . '_*' . $ext
				);
				$files = array();
				while ($search = array_shift($cache)) {
					$results = glob($search);
					if ($results !== false) {
						$files = array_merge($files, $results);
					}
				}
				if (empty($files)) {
					return false;
				}
				foreach ($files as $file) {
					if (is_file($file) && strrpos($file, DS . 'empty') !== strlen($file) - 6) {
						@unlink($file);
					}
				}
				return true;
			}
		} elseif (is_array($params)) {
			foreach ($params as $file) {
				clearCache($file, $type, $ext);
			}
			return true;
		}
		return false;
	}

}

if (!function_exists('stripslashes_deep')) {

/**
<<<<<<< HEAD
=======
 * Recursively strips slashes from all values in an array
 *
 * @param array $values Array of values to strip slashes
 * @return mixed What is returned from calling stripslashes
 * @link http://book.cakephp.org/2.0/en/core-libraries/global-constants-and-functions.html#stripslashes_deep
 */
	function stripslashes_deep($values) {
		if (is_array($values)) {
			foreach ($values as $key => $value) {
				$values[$key] = stripslashes_deep($value);
			}
		} else {
			$values = stripslashes($values);
		}
		return $values;
	}

}

if (!function_exists('__')) {

/**
>>>>>>> 99b798fa
 * Returns a translated string if one is found; Otherwise, the submitted message.
 *
 * @param string $singular Text to translate
 * @param mixed $args Array with arguments or multiple arguments in function
 * @return mixed translated string
 * @link http://book.cakephp.org/2.0/en/core-libraries/global-constants-and-functions.html#__
 */
	function __($singular, $args = null) {
		if (!$singular) {
			return;
		}

<<<<<<< HEAD
	$translated = I18n::translate($singular);
	if ($args === null) {
		return $translated;
	} elseif (!is_array($args)) {
		$args = array_slice(func_get_args(), 1);
=======
		App::uses('I18n', 'I18n');
		$translated = I18n::translate($singular);
		if ($args === null) {
			return $translated;
		} elseif (!is_array($args)) {
			$args = array_slice(func_get_args(), 1);
		}
		return vsprintf($translated, $args);
>>>>>>> 99b798fa
	}

}

if (!function_exists('__n')) {

/**
 * Returns correct plural form of message identified by $singular and $plural for count $count.
 * Some languages have more than one form for plural messages dependent on the count.
 *
 * @param string $singular Singular text to translate
 * @param string $plural Plural text
 * @param integer $count Count
 * @param mixed $args Array with arguments or multiple arguments in function
 * @return mixed plural form of translated string
 * @link http://book.cakephp.org/2.0/en/core-libraries/global-constants-and-functions.html#__n
 */
	function __n($singular, $plural, $count, $args = null) {
		if (!$singular) {
			return;
		}

<<<<<<< HEAD
	$translated = I18n::translate($singular, $plural, null, 6, $count);
	if ($args === null) {
		return $translated;
	} elseif (!is_array($args)) {
		$args = array_slice(func_get_args(), 3);
=======
		App::uses('I18n', 'I18n');
		$translated = I18n::translate($singular, $plural, null, 6, $count);
		if ($args === null) {
			return $translated;
		} elseif (!is_array($args)) {
			$args = array_slice(func_get_args(), 3);
		}
		return vsprintf($translated, $args);
>>>>>>> 99b798fa
	}

}

if (!function_exists('__d')) {

/**
 * Allows you to override the current domain for a single message lookup.
 *
 * @param string $domain Domain
 * @param string $msg String to translate
 * @param mixed $args Array with arguments or multiple arguments in function
 * @return translated string
 * @link http://book.cakephp.org/2.0/en/core-libraries/global-constants-and-functions.html#__d
 */
<<<<<<< HEAD
function __d($domain, $msg, $args = null) {
	if (!$msg) {
		return;
	}

	$translated = I18n::translate($msg, null, $domain);
	if ($args === null) {
		return $translated;
	} elseif (!is_array($args)) {
		$args = array_slice(func_get_args(), 2);
=======
	function __d($domain, $msg, $args = null) {
		if (!$msg) {
			return;
		}
		App::uses('I18n', 'I18n');
		$translated = I18n::translate($msg, null, $domain);
		if ($args === null) {
			return $translated;
		} elseif (!is_array($args)) {
			$args = array_slice(func_get_args(), 2);
		}
		return vsprintf($translated, $args);
>>>>>>> 99b798fa
	}

}

if (!function_exists('__dn')) {

/**
 * Allows you to override the current domain for a single plural message lookup.
 * Returns correct plural form of message identified by $singular and $plural for count $count
 * from domain $domain.
 *
 * @param string $domain Domain
 * @param string $singular Singular string to translate
 * @param string $plural Plural
 * @param integer $count Count
 * @param mixed $args Array with arguments or multiple arguments in function
 * @return plural form of translated string
 * @link http://book.cakephp.org/2.0/en/core-libraries/global-constants-and-functions.html#__dn
 */
<<<<<<< HEAD
function __dn($domain, $singular, $plural, $count, $args = null) {
	if (!$singular) {
		return;
	}

	$translated = I18n::translate($singular, $plural, $domain, 6, $count);
	if ($args === null) {
		return $translated;
	} elseif (!is_array($args)) {
		$args = array_slice(func_get_args(), 4);
=======
	function __dn($domain, $singular, $plural, $count, $args = null) {
		if (!$singular) {
			return;
		}
		App::uses('I18n', 'I18n');
		$translated = I18n::translate($singular, $plural, $domain, 6, $count);
		if ($args === null) {
			return $translated;
		} elseif (!is_array($args)) {
			$args = array_slice(func_get_args(), 4);
		}
		return vsprintf($translated, $args);
>>>>>>> 99b798fa
	}

}

if (!function_exists('__dc')) {

/**
 * Allows you to override the current domain for a single message lookup.
 * It also allows you to specify a category.
 *
 * The category argument allows a specific category of the locale settings to be used for fetching a message.
 * Valid categories are: LC_CTYPE, LC_NUMERIC, LC_TIME, LC_COLLATE, LC_MONETARY, LC_MESSAGES and LC_ALL.
 *
 * Note that the category must be specified with a numeric value, instead of the constant name.  The values are:
 *
 * - LC_ALL       0
 * - LC_COLLATE   1
 * - LC_CTYPE     2
 * - LC_MONETARY  3
 * - LC_NUMERIC   4
 * - LC_TIME      5
 * - LC_MESSAGES  6
 *
 * @param string $domain Domain
 * @param string $msg Message to translate
 * @param integer $category Category
 * @param mixed $args Array with arguments or multiple arguments in function
 * @return translated string
 * @link http://book.cakephp.org/2.0/en/core-libraries/global-constants-and-functions.html#__dc
 */
<<<<<<< HEAD
function __dc($domain, $msg, $category, $args = null) {
	if (!$msg) {
		return;
	}

	$translated = I18n::translate($msg, null, $domain, $category);
	if ($args === null) {
		return $translated;
	} elseif (!is_array($args)) {
		$args = array_slice(func_get_args(), 3);
=======
	function __dc($domain, $msg, $category, $args = null) {
		if (!$msg) {
			return;
		}
		App::uses('I18n', 'I18n');
		$translated = I18n::translate($msg, null, $domain, $category);
		if ($args === null) {
			return $translated;
		} elseif (!is_array($args)) {
			$args = array_slice(func_get_args(), 3);
		}
		return vsprintf($translated, $args);
>>>>>>> 99b798fa
	}

}

if (!function_exists('__dcn')) {

/**
 * Allows you to override the current domain for a single plural message lookup.
 * It also allows you to specify a category.
 * Returns correct plural form of message identified by $singular and $plural for count $count
 * from domain $domain.
 *
 * The category argument allows a specific category of the locale settings to be used for fetching a message.
 * Valid categories are: LC_CTYPE, LC_NUMERIC, LC_TIME, LC_COLLATE, LC_MONETARY, LC_MESSAGES and LC_ALL.
 *
 * Note that the category must be specified with a numeric value, instead of the constant name.  The values are:
 *
 * - LC_ALL       0
 * - LC_COLLATE   1
 * - LC_CTYPE     2
 * - LC_MONETARY  3
 * - LC_NUMERIC   4
 * - LC_TIME      5
 * - LC_MESSAGES  6
 *
 * @param string $domain Domain
 * @param string $singular Singular string to translate
 * @param string $plural Plural
 * @param integer $count Count
 * @param integer $category Category
 * @param mixed $args Array with arguments or multiple arguments in function
 * @return plural form of translated string
 * @link http://book.cakephp.org/2.0/en/core-libraries/global-constants-and-functions.html#__dcn
 */
<<<<<<< HEAD
function __dcn($domain, $singular, $plural, $count, $category, $args = null) {
	if (!$singular) {
		return;
	}

	$translated = I18n::translate($singular, $plural, $domain, $category, $count);
	if ($args === null) {
		return $translated;
	} elseif (!is_array($args)) {
		$args = array_slice(func_get_args(), 5);
=======
	function __dcn($domain, $singular, $plural, $count, $category, $args = null) {
		if (!$singular) {
			return;
		}
		App::uses('I18n', 'I18n');
		$translated = I18n::translate($singular, $plural, $domain, $category, $count);
		if ($args === null) {
			return $translated;
		} elseif (!is_array($args)) {
			$args = array_slice(func_get_args(), 5);
		}
		return vsprintf($translated, $args);
>>>>>>> 99b798fa
	}

}

if (!function_exists('__c')) {

/**
 * The category argument allows a specific category of the locale settings to be used for fetching a message.
 * Valid categories are: LC_CTYPE, LC_NUMERIC, LC_TIME, LC_COLLATE, LC_MONETARY, LC_MESSAGES and LC_ALL.
 *
 * Note that the category must be specified with a numeric value, instead of the constant name.  The values are:
 *
 * - LC_ALL       0
 * - LC_COLLATE   1
 * - LC_CTYPE     2
 * - LC_MONETARY  3
 * - LC_NUMERIC   4
 * - LC_TIME      5
 * - LC_MESSAGES  6
 *
 * @param string $msg String to translate
 * @param integer $category Category
 * @param mixed $args Array with arguments or multiple arguments in function
 * @return translated string
 * @link http://book.cakephp.org/2.0/en/core-libraries/global-constants-and-functions.html#__c
 */
<<<<<<< HEAD
function __c($msg, $category, $args = null) {
	if (!$msg) {
		return;
	}

	$translated = I18n::translate($msg, null, null, $category);
	if ($args === null) {
		return $translated;
	} elseif (!is_array($args)) {
		$args = array_slice(func_get_args(), 2);
=======
	function __c($msg, $category, $args = null) {
		if (!$msg) {
			return;
		}
		App::uses('I18n', 'I18n');
		$translated = I18n::translate($msg, null, null, $category);
		if ($args === null) {
			return $translated;
		} elseif (!is_array($args)) {
			$args = array_slice(func_get_args(), 2);
		}
		return vsprintf($translated, $args);
>>>>>>> 99b798fa
	}

}

if (!function_exists('LogError')) {

/**
 * Shortcut to Log::write.
 *
 * @param string $message Message to write to log
 * @return void
 * @link http://book.cakephp.org/2.0/en/core-libraries/global-constants-and-functions.html#LogError
 */
<<<<<<< HEAD
function LogError($message) {
	$bad = array("\n", "\r", "\t");
	$good = ' ';
	Log::write('error', str_replace($bad, $good, $message));
=======
	function LogError($message) {
		App::uses('CakeLog', 'Log');
		$bad = array("\n", "\r", "\t");
		$good = ' ';
		CakeLog::write('error', str_replace($bad, $good, $message));
	}

>>>>>>> 99b798fa
}

if (!function_exists('fileExistsInPath')) {

/**
 * Searches include path for files.
 *
 * @param string $file File to look for
 * @return Full path to file if exists, otherwise false
 * @link http://book.cakephp.org/2.0/en/core-libraries/global-constants-and-functions.html#fileExistsInPath
 */
	function fileExistsInPath($file) {
		$paths = explode(PATH_SEPARATOR, ini_get('include_path'));
		foreach ($paths as $path) {
			$fullPath = $path . DS . $file;

			if (file_exists($fullPath)) {
				return $fullPath;
			} elseif (file_exists($file)) {
				return $file;
			}
		}
		return false;
	}

}

if (!function_exists('convertSlash')) {

/**
 * Convert forward slashes to underscores and removes first and last underscores in a string
 *
 * @param string String to convert
 * @return string with underscore remove from start and end of string
 * @link http://book.cakephp.org/2.0/en/core-libraries/global-constants-and-functions.html#convertSlash
 */
	function convertSlash($string) {
		$string = trim($string, '/');
		$string = preg_replace('/\/\//', '/', $string);
		$string = str_replace('/', '_', $string);
		return $string;
	}

}<|MERGE_RESOLUTION|>--- conflicted
+++ resolved
@@ -79,22 +79,8 @@
  * @link http://book.cakephp.org/2.0/en/development/debugging.html#basic-debugging
  * @link http://book.cakephp.org/2.0/en/core-libraries/global-constants-and-functions.html#debug
  */
-<<<<<<< HEAD
-function debug($var = false, $showHtml = null, $showFrom = true) {
-	if (Configure::read('debug') > 0) {
-		$file = '';
-		$line = '';
-		$lineInfo = '';
-		if ($showFrom) {
-			$trace = Debugger::trace(array('start' => 1, 'depth' => 2, 'format' => 'array'));
-			$file = str_replace(array(CAKE_CORE_INCLUDE_PATH, ROOT), '', $trace[0]['file']);
-			$line = $trace[0]['line'];
-		}
-		$html = <<<HTML
-=======
 	function debug($var = false, $showHtml = null, $showFrom = true) {
 		if (Configure::read('debug') > 0) {
-			App::uses('Debugger', 'Utility');
 			$file = '';
 			$line = '';
 			$lineInfo = '';
@@ -104,7 +90,6 @@
 				$line = $trace[0]['line'];
 			}
 			$html = <<<HTML
->>>>>>> 99b798fa
 <div class="cake-debug-output">
 %s
 <pre class="cake-debug">
@@ -546,34 +531,9 @@
 
 }
 
-if (!function_exists('stripslashes_deep')) {
-
-/**
-<<<<<<< HEAD
-=======
- * Recursively strips slashes from all values in an array
- *
- * @param array $values Array of values to strip slashes
- * @return mixed What is returned from calling stripslashes
- * @link http://book.cakephp.org/2.0/en/core-libraries/global-constants-and-functions.html#stripslashes_deep
- */
-	function stripslashes_deep($values) {
-		if (is_array($values)) {
-			foreach ($values as $key => $value) {
-				$values[$key] = stripslashes_deep($value);
-			}
-		} else {
-			$values = stripslashes($values);
-		}
-		return $values;
-	}
-
-}
-
 if (!function_exists('__')) {
 
 /**
->>>>>>> 99b798fa
  * Returns a translated string if one is found; Otherwise, the submitted message.
  *
  * @param string $singular Text to translate
@@ -586,14 +546,6 @@
 			return;
 		}
 
-<<<<<<< HEAD
-	$translated = I18n::translate($singular);
-	if ($args === null) {
-		return $translated;
-	} elseif (!is_array($args)) {
-		$args = array_slice(func_get_args(), 1);
-=======
-		App::uses('I18n', 'I18n');
 		$translated = I18n::translate($singular);
 		if ($args === null) {
 			return $translated;
@@ -601,7 +553,6 @@
 			$args = array_slice(func_get_args(), 1);
 		}
 		return vsprintf($translated, $args);
->>>>>>> 99b798fa
 	}
 
 }
@@ -624,14 +575,6 @@
 			return;
 		}
 
-<<<<<<< HEAD
-	$translated = I18n::translate($singular, $plural, null, 6, $count);
-	if ($args === null) {
-		return $translated;
-	} elseif (!is_array($args)) {
-		$args = array_slice(func_get_args(), 3);
-=======
-		App::uses('I18n', 'I18n');
 		$translated = I18n::translate($singular, $plural, null, 6, $count);
 		if ($args === null) {
 			return $translated;
@@ -639,7 +582,6 @@
 			$args = array_slice(func_get_args(), 3);
 		}
 		return vsprintf($translated, $args);
->>>>>>> 99b798fa
 	}
 
 }
@@ -655,23 +597,10 @@
  * @return translated string
  * @link http://book.cakephp.org/2.0/en/core-libraries/global-constants-and-functions.html#__d
  */
-<<<<<<< HEAD
-function __d($domain, $msg, $args = null) {
-	if (!$msg) {
-		return;
-	}
-
-	$translated = I18n::translate($msg, null, $domain);
-	if ($args === null) {
-		return $translated;
-	} elseif (!is_array($args)) {
-		$args = array_slice(func_get_args(), 2);
-=======
 	function __d($domain, $msg, $args = null) {
 		if (!$msg) {
 			return;
 		}
-		App::uses('I18n', 'I18n');
 		$translated = I18n::translate($msg, null, $domain);
 		if ($args === null) {
 			return $translated;
@@ -679,7 +608,6 @@
 			$args = array_slice(func_get_args(), 2);
 		}
 		return vsprintf($translated, $args);
->>>>>>> 99b798fa
 	}
 
 }
@@ -699,23 +627,10 @@
  * @return plural form of translated string
  * @link http://book.cakephp.org/2.0/en/core-libraries/global-constants-and-functions.html#__dn
  */
-<<<<<<< HEAD
-function __dn($domain, $singular, $plural, $count, $args = null) {
-	if (!$singular) {
-		return;
-	}
-
-	$translated = I18n::translate($singular, $plural, $domain, 6, $count);
-	if ($args === null) {
-		return $translated;
-	} elseif (!is_array($args)) {
-		$args = array_slice(func_get_args(), 4);
-=======
 	function __dn($domain, $singular, $plural, $count, $args = null) {
 		if (!$singular) {
 			return;
 		}
-		App::uses('I18n', 'I18n');
 		$translated = I18n::translate($singular, $plural, $domain, 6, $count);
 		if ($args === null) {
 			return $translated;
@@ -723,7 +638,6 @@
 			$args = array_slice(func_get_args(), 4);
 		}
 		return vsprintf($translated, $args);
->>>>>>> 99b798fa
 	}
 
 }
@@ -754,23 +668,10 @@
  * @return translated string
  * @link http://book.cakephp.org/2.0/en/core-libraries/global-constants-and-functions.html#__dc
  */
-<<<<<<< HEAD
-function __dc($domain, $msg, $category, $args = null) {
-	if (!$msg) {
-		return;
-	}
-
-	$translated = I18n::translate($msg, null, $domain, $category);
-	if ($args === null) {
-		return $translated;
-	} elseif (!is_array($args)) {
-		$args = array_slice(func_get_args(), 3);
-=======
 	function __dc($domain, $msg, $category, $args = null) {
 		if (!$msg) {
 			return;
 		}
-		App::uses('I18n', 'I18n');
 		$translated = I18n::translate($msg, null, $domain, $category);
 		if ($args === null) {
 			return $translated;
@@ -778,7 +679,6 @@
 			$args = array_slice(func_get_args(), 3);
 		}
 		return vsprintf($translated, $args);
->>>>>>> 99b798fa
 	}
 
 }
@@ -813,23 +713,10 @@
  * @return plural form of translated string
  * @link http://book.cakephp.org/2.0/en/core-libraries/global-constants-and-functions.html#__dcn
  */
-<<<<<<< HEAD
-function __dcn($domain, $singular, $plural, $count, $category, $args = null) {
-	if (!$singular) {
-		return;
-	}
-
-	$translated = I18n::translate($singular, $plural, $domain, $category, $count);
-	if ($args === null) {
-		return $translated;
-	} elseif (!is_array($args)) {
-		$args = array_slice(func_get_args(), 5);
-=======
 	function __dcn($domain, $singular, $plural, $count, $category, $args = null) {
 		if (!$singular) {
 			return;
 		}
-		App::uses('I18n', 'I18n');
 		$translated = I18n::translate($singular, $plural, $domain, $category, $count);
 		if ($args === null) {
 			return $translated;
@@ -837,7 +724,6 @@
 			$args = array_slice(func_get_args(), 5);
 		}
 		return vsprintf($translated, $args);
->>>>>>> 99b798fa
 	}
 
 }
@@ -864,23 +750,10 @@
  * @return translated string
  * @link http://book.cakephp.org/2.0/en/core-libraries/global-constants-and-functions.html#__c
  */
-<<<<<<< HEAD
-function __c($msg, $category, $args = null) {
-	if (!$msg) {
-		return;
-	}
-
-	$translated = I18n::translate($msg, null, null, $category);
-	if ($args === null) {
-		return $translated;
-	} elseif (!is_array($args)) {
-		$args = array_slice(func_get_args(), 2);
-=======
 	function __c($msg, $category, $args = null) {
 		if (!$msg) {
 			return;
 		}
-		App::uses('I18n', 'I18n');
 		$translated = I18n::translate($msg, null, null, $category);
 		if ($args === null) {
 			return $translated;
@@ -888,7 +761,6 @@
 			$args = array_slice(func_get_args(), 2);
 		}
 		return vsprintf($translated, $args);
->>>>>>> 99b798fa
 	}
 
 }
@@ -902,20 +774,13 @@
  * @return void
  * @link http://book.cakephp.org/2.0/en/core-libraries/global-constants-and-functions.html#LogError
  */
-<<<<<<< HEAD
-function LogError($message) {
-	$bad = array("\n", "\r", "\t");
-	$good = ' ';
-	Log::write('error', str_replace($bad, $good, $message));
-=======
 	function LogError($message) {
 		App::uses('CakeLog', 'Log');
 		$bad = array("\n", "\r", "\t");
 		$good = ' ';
-		CakeLog::write('error', str_replace($bad, $good, $message));
-	}
-
->>>>>>> 99b798fa
+		Log::write('error', str_replace($bad, $good, $message));
+	}
+
 }
 
 if (!function_exists('fileExistsInPath')) {

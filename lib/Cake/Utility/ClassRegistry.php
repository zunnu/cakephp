--- conflicted
+++ resolved
@@ -117,15 +117,6 @@
 				return false;
 			}
 
-<<<<<<< HEAD
-		foreach ($objects as $key => $settings) {
-			if (is_numeric($settings)) {
-				trigger_error(__d('cake_dev', '(ClassRegistry::init() Attempted to create instance of a class with a numeric name'), E_USER_WARNING);
-				return false;
-			}
-
-=======
->>>>>>> 0d486bda
 			if (is_array($settings)) {
 				$pluginPath = null;
 				$settings = array_merge($defaults, $settings);
@@ -195,11 +186,7 @@
 					}
 
 					if (!isset($instance)) {
-<<<<<<< HEAD
-						trigger_error(__d('cake_dev', '(ClassRegistry::init() could not create instance of %1$s class %2$s ', $class, $type), E_USER_WARNING);
-=======
 						trigger_error(__d('cake_dev', '(ClassRegistry::init() could not create instance of %s', $class), E_USER_WARNING);
->>>>>>> 0d486bda
 						return false;
 					}
 				}

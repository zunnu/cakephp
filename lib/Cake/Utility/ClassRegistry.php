<?php
/**
 * CakePHP(tm) : Rapid Development Framework (http://cakephp.org)
 * Copyright 2005-2012, Cake Software Foundation, Inc. (http://cakefoundation.org)
 *
 * Licensed under The MIT License
 * Redistributions of files must retain the above copyright notice.
 *
 * @copyright     Copyright 2005-2012, Cake Software Foundation, Inc. (http://cakefoundation.org)
 * @link          http://cakephp.org CakePHP(tm) Project
 * @package       Cake.Utility
 * @since         CakePHP(tm) v 0.9.2
 * @license       MIT License (http://www.opensource.org/licenses/mit-license.php)
 */
namespace Cake\Utility;
use Cake\Core\App;
use Cake\Error;
use Cake\Model\ConnectionManager;
use Cake\Model\Model;

/**
 * Class Collections.
 *
 * A repository for class objects, each registered with a key.
 * If you try to add an object with the same key twice, nothing will come of it.
 * If you need a second instance of an object, give it another key.
 *
 * @package       Cake.Utility
 */
class ClassRegistry {

/**
 * Names of classes with their objects.
 *
 * @var array
 */
	protected $_objects = array();

/**
 * Names of class names mapped to the object in the registry.
 *
 * @var array
 */
	protected $_map = array();

/**
 * Default constructor parameter settings, indexed by type
 *
 * @var array
 */
	protected $_config = array();

/**
 * Return a singleton instance of the ClassRegistry.
 *
 * @return ClassRegistry instance
 */
	public static function &getInstance() {
		static $instance = array();
		if (!$instance) {
			$instance[0] = new ClassRegistry();
		}
		return $instance[0];
	}

/**
 * Loads a class, registers the object in the registry and returns instance of the object. ClassRegistry::init()
 * is used as a factory for models, and handle correct injecting of settings, that assist in testing.
 *
 * Examples
 * Simple Use: Get a Post model instance ```ClassRegistry::init('Post');```
 *
 * Expanded: ```array('class' => 'ClassName', 'alias' => 'AliasNameStoredInTheRegistry', 'type' => 'Model');```
 *
 * Model Classes can accept optional ```array('id' => $id, 'table' => $table, 'ds' => $ds, 'alias' => $alias);```
 *
 * When $class is a numeric keyed array, multiple class instances will be stored in the registry,
 *  no instance of the object will be returned
 * {{{
 * array(
 *		array('class' => 'ClassName', 'alias' => 'AliasNameStoredInTheRegistry'),
 *		array('class' => 'ClassName', 'alias' => 'AliasNameStoredInTheRegistry'),
 *		array('class' => 'ClassName', 'alias' => 'AliasNameStoredInTheRegistry')
 * );
 * }}}
 * @param string|array $class as a string or a single key => value array instance will be created,
 *  stored in the registry and returned.
 * @param boolean $strict if set to true it will return false if the class was not found instead
 *	of trying to create an AppModel
 * @return object instance of ClassName.
 * @throws Cake\Error\Exception when you try to construct an interface or abstract class.
 */
	public static function init($class, $strict = false) {
		$_this = ClassRegistry::getInstance();

		if (is_array($class)) {
			$objects = $class;
			if (!isset($class[0])) {
				$objects = array($class);
			}
		} else {
			$objects = array(array('class' => $class));
		}
		$defaults = array();
		if (isset($_this->_config['Model'])) {
			$defaults = $_this->_config['Model'];
		}
		$count = count($objects);
		$availableDs = array_keys(ConnectionManager::enumConnectionObjects());

		foreach ($objects as $key => $settings) {
			if (is_numeric($settings)) {
				trigger_error(__d('cake_dev', '(ClassRegistry::init() Attempted to create instance of a class with a numeric name'), E_USER_WARNING);
				return false;
			}

			if (is_array($settings)) {
				$pluginPath = null;
				$settings = array_merge($defaults, $settings);
				$class = $settings['class'];

				list($plugin, $class) = pluginSplit($class);
				if ($plugin) {
					$pluginPath = $plugin . '.';
				}

				if (empty($settings['alias'])) {
					$settings['alias'] = $class;
				}
				$alias = $settings['alias'];

				$model = $_this->_duplicate($alias, $class);
				if ($model) {
					$_this->map($alias, $class);
					return $model;
				}

				$classname = App::classname($pluginPath . $class, 'Model');
				if (class_exists($classname) || interface_exists($classname)) {
					$reflection = new \ReflectionClass($classname);
					if ($reflection->isAbstract() || $reflection->isInterface()) {
						throw new Error\Exception(__d('cake_dev', 'Cannot create instance of %s, as it is abstract or is an interface', $class));
					}
					$testing = isset($settings['testing']) ? $settings['testing'] : false;
					if ($testing) {
						$settings['ds'] = 'test';
						$defaultProperties = $reflection->getDefaultProperties();
						if (isset($defaultProperties['useDbConfig'])) {
							$useDbConfig = $defaultProperties['useDbConfig'];
							if (in_array('test_' . $useDbConfig, $availableDs)) {
								$useDbConfig = 'test_' . $useDbConfig;
							}
							if (strpos($useDbConfig, 'test') === 0) {
								$settings['ds'] = $useDbConfig;
							}
						}
					}
					if ($reflection->getConstructor()) {
						$instance = $reflection->newInstance($settings);
					} else {
						$instance = $reflection->newInstance();
					}
					if ($strict && !$instance instanceof Model) {
						$instance = null;
					}
				}
				if (!isset($instance)) {
					$appModel = 'AppModel';
					if ($strict) {
						return false;
<<<<<<< HEAD
					}
					if (!$appModel = App::classname($pluginPath . 'AppModel', 'Model')) {
						if (!$appModel = App::classname('AppModel', 'Model')) {
							$appModel = 'Cake\Model\Model';
						}
=======
					} elseif ($plugin && class_exists($plugin . 'AppModel')) {
						$appModel = $plugin . 'AppModel';
					}
					if (!empty($appModel)) {
						$settings['name'] = $class;
						$instance = new $appModel($settings);
					}

					if (!isset($instance)) {
						trigger_error(__d('cake_dev', '(ClassRegistry::init() could not create instance of %1$s class %2$s ', $class, $type), E_USER_WARNING);
						return false;
>>>>>>> cdfead0f
					}
					$settings['name'] = $class;
					$instance = new $appModel($settings);
				}
				$_this->map($alias, $class);
			}
		}

		if ($count > 1) {
			return true;
		}
		return $instance;
	}

/**
 * Add $object to the registry, associating it with the name $key.
 *
 * @param string $key		Key for the object in registry
 * @param object $object	Object to store
 * @return boolean True if the object was written, false if $key already exists
 */
	public static function addObject($key, $object) {
		$_this = ClassRegistry::getInstance();
		$key = Inflector::underscore($key);
		if (!isset($_this->_objects[$key])) {
			$_this->_objects[$key] = $object;
			return true;
		}
		return false;
	}

/**
 * Remove object which corresponds to given key.
 *
 * @param string $key	Key of object to remove from registry
 * @return void
 */
	public static function removeObject($key) {
		$_this = ClassRegistry::getInstance();
		$key = Inflector::underscore($key);
		if (isset($_this->_objects[$key])) {
			unset($_this->_objects[$key]);
		}
	}

/**
 * Returns true if given key is present in the ClassRegistry.
 *
 * @param string $key Key to look for
 * @return boolean true if key exists in registry, false otherwise
 */
	public static function isKeySet($key) {
		$_this = ClassRegistry::getInstance();
		$key = Inflector::underscore($key);

		return isset($_this->_objects[$key]) || isset($_this->_map[$key]);
	}

/**
 * Get all keys from the registry.
 *
 * @return array Set of keys stored in registry
 */
	public static function keys() {
		return array_keys(ClassRegistry::getInstance()->_objects);
	}

/**
 * Return object which corresponds to given key.
 *
 * @param string $key Key of object to look for
 * @return mixed Object stored in registry or boolean false if the object does not exist.
 */
	public static function &getObject($key) {
		$_this = ClassRegistry::getInstance();
		$key = Inflector::underscore($key);
		$return = false;
		if (isset($_this->_objects[$key])) {
			$return = $_this->_objects[$key];
		} else {
			$key = $_this->_getMap($key);
			if (isset($_this->_objects[$key])) {
				$return = $_this->_objects[$key];
			}
		}
		return $return;
	}

/**
 * Sets the default constructor parameter for an object type
 *
 * @param string $type Type of object.  If this parameter is omitted, defaults to "Model"
 * @param array $param The parameter that will be passed to object constructors when objects
 *                      of $type are created
 * @return mixed Void if $param is being set.  Otherwise, if only $type is passed, returns
 *               the previously-set value of $param, or null if not set.
 */
	public static function config($type, $param = array()) {
		$_this = ClassRegistry::getInstance();

		if (empty($param) && is_array($type)) {
			$param = $type;
			$type = 'Model';
		} elseif (is_null($param)) {
			unset($_this->_config[$type]);
		} elseif (empty($param) && is_string($type)) {
			return isset($_this->_config[$type]) ? $_this->_config[$type] : null;
		}
		if (isset($_this->_config[$type]['testing'])) {
			$param['testing'] = true;
		}
		$_this->_config[$type] = $param;
	}

/**
 * Checks to see if $alias is a duplicate $class Object
 *
 * @param string $alias
 * @param string $class
 * @return boolean
 */
	protected function &_duplicate($alias,  $class) {
		$duplicate = false;
		if ($this->isKeySet($alias)) {
			$model = $this->getObject($alias);
			if (is_object($model) && (is_a($model, $class) || $model->alias === $class)) {
				$duplicate = $model;
			}
			unset($model);
		}
		return $duplicate;
	}

/**
 * Add a key name pair to the registry to map name to class in the registry.
 *
 * @param string $key Key to include in map
 * @param string $name Key that is being mapped
 * @return void
 */
	public static function map($key, $name) {
		$_this = ClassRegistry::getInstance();
		$key = Inflector::underscore($key);
		$name = Inflector::underscore($name);
		if (!isset($_this->_map[$key])) {
			$_this->_map[$key] = $name;
		}
	}

/**
 * Get all keys from the map in the registry.
 *
 * @return array Keys of registry's map
 */
	public static function mapKeys() {
		return array_keys(ClassRegistry::getInstance()->_map);
	}

/**
 * Return the name of a class in the registry.
 *
 * @param string $key Key to find in map
 * @return string Mapped value
 */
	protected function _getMap($key) {
		if (isset($this->_map[$key])) {
			return $this->_map[$key];
		}
	}

/**
 * Flushes all objects from the ClassRegistry.
 *
 * @return void
 */
	public static function flush() {
		$_this = ClassRegistry::getInstance();
		$_this->_objects = array();
		$_this->_map = array();
	}

}<|MERGE_RESOLUTION|>--- conflicted
+++ resolved
@@ -165,28 +165,13 @@
 					}
 				}
 				if (!isset($instance)) {
-					$appModel = 'AppModel';
 					if ($strict) {
 						return false;
-<<<<<<< HEAD
 					}
 					if (!$appModel = App::classname($pluginPath . 'AppModel', 'Model')) {
 						if (!$appModel = App::classname('AppModel', 'Model')) {
 							$appModel = 'Cake\Model\Model';
 						}
-=======
-					} elseif ($plugin && class_exists($plugin . 'AppModel')) {
-						$appModel = $plugin . 'AppModel';
-					}
-					if (!empty($appModel)) {
-						$settings['name'] = $class;
-						$instance = new $appModel($settings);
-					}
-
-					if (!isset($instance)) {
-						trigger_error(__d('cake_dev', '(ClassRegistry::init() could not create instance of %1$s class %2$s ', $class, $type), E_USER_WARNING);
-						return false;
->>>>>>> cdfead0f
 					}
 					$settings['name'] = $class;
 					$instance = new $appModel($settings);

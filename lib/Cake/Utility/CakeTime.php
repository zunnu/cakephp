<?php
/**
 * CakeTime utility class file.
 *
 * PHP 5
 *
 * CakePHP(tm) : Rapid Development Framework (http://cakephp.org)
 * Copyright 2005-2012, Cake Software Foundation, Inc. (http://cakefoundation.org)
 *
 * Licensed under The MIT License
 * Redistributions of files must retain the above copyright notice.
 *
 * @copyright     Copyright 2005-2012, Cake Software Foundation, Inc. (http://cakefoundation.org)
 * @link          http://cakephp.org CakePHP(tm) Project
 * @package       Cake.Utility
 * @since         CakePHP(tm) v 0.10.0.1076
 * @license       MIT License (http://www.opensource.org/licenses/mit-license.php)
 */

App::uses('Multibyte', 'I18n');

/**
 * Time Helper class for easy use of time data.
 *
 * Manipulation of time data.
 *
 * @package       Cake.Utility
 * @link http://book.cakephp.org/2.0/en/core-libraries/helpers/time.html
 */
class CakeTime {

/**
 * The format to use when formatting a time using `CakeTime::nice()`
 *
 * The format should use the locale strings as defined in the PHP docs under
 * `strftime` (http://php.net/manual/en/function.strftime.php)
 *
 * @var string
 * @see CakeTime::format()
 */
	public static $niceFormat = '%a, %b %eS %Y, %H:%M';

/**
 * The format to use when formatting a time using `CakeTime::timeAgoInWords()`
 * and the difference is more than `CakeTime::$wordEnd`
 *
 * @var string
 * @see CakeTime::timeAgoInWords()
 */
	public static $wordFormat = 'j/n/y';

/**
 * The format to use when formatting a time using `CakeTime::niceShort()`
 * and the difference is between 3 and 7 days
 *
 * @var string
 * @see CakeTime::niceShort()
 */
	public static $niceShortFormat = '%d/%m, %H:%M';

/**
 * The format to use when formatting a time using `CakeTime::timeAgoInWords()`
 * and the difference is less than `CakeTime::$wordEnd`
 *
 * @var array
 * @see CakeTime::timeAgoInWords()
 */
	public static $wordAccuracy = array(
		'year' => "day",
		'month' => "day",
		'week' => "day",
		'day' => "hour",
		'hour' => "minute",
		'minute' => "minute",
		'second' => "second",
	);

/**
 * The end of relative time telling
 *
 * @var string
 * @see CakeTime::timeAgoInWords()
 */
	public static $wordEnd = '+1 month';

/**
 * Temporary variable containing timestamp value, used internally convertSpecifiers()
 */
	protected static $_time = null;

/**
 * Magic set method for backward compatibility.
 *
 * Used by TimeHelper to modify static variables in CakeTime
 */
	public function __set($name, $value) {
		switch ($name) {
			case 'niceFormat':
				self::${$name} = $value;
				break;
			default:
				break;
		}
	}

/**
 * Magic set method for backward compatibility.
 *
 * Used by TimeHelper to get static variables in CakeTime
 */
	public function __get($name) {
		switch ($name) {
			case 'niceFormat':
				return self::${$name};
			default:
				return null;
		}
	}

/**
 * Converts a string representing the format for the function strftime and returns a
 * windows safe and i18n aware format.
 *
 * @param string $format Format with specifiers for strftime function.
 *    Accepts the special specifier %S which mimics the modifier S for date()
 * @param string $time UNIX timestamp
 * @return string windows safe and date() function compatible format for strftime
 * @link http://book.cakephp.org/2.0/en/core-libraries/helpers/time.html#formatting
 */
	public static function convertSpecifiers($format, $time = null) {
		if (!$time) {
			$time = time();
		}
		self::$_time = $time;
		return preg_replace_callback('/\%(\w+)/', array('CakeTime', '_translateSpecifier'), $format);
	}

/**
 * Auxiliary function to translate a matched specifier element from a regular expression into
 * a windows safe and i18n aware specifier
 *
 * @param array $specifier match from regular expression
 * @return string converted element
 */
	protected static function _translateSpecifier($specifier) {
		switch ($specifier[1]) {
			case 'a':
				$abday = __dc('cake', 'abday', 5);
				if (is_array($abday)) {
					return $abday[date('w', self::$_time)];
				}
				break;
			case 'A':
				$day = __dc('cake', 'day', 5);
				if (is_array($day)) {
					return $day[date('w', self::$_time)];
				}
				break;
			case 'c':
				$format = __dc('cake', 'd_t_fmt', 5);
				if ($format != 'd_t_fmt') {
					return self::convertSpecifiers($format, self::$_time);
				}
				break;
			case 'C':
				return sprintf("%02d", date('Y', self::$_time) / 100);
			case 'D':
				return '%m/%d/%y';
			case 'e':
				if (DS === '/') {
					return '%e';
				}
				$day = date('j', self::$_time);
				if ($day < 10) {
					$day = ' ' . $day;
				}
				return $day;
			case 'eS' :
				return date('jS', self::$_time);
			case 'b':
			case 'h':
				$months = __dc('cake', 'abmon', 5);
				if (is_array($months)) {
					return $months[date('n', self::$_time) - 1];
				}
				return '%b';
			case 'B':
				$months = __dc('cake', 'mon', 5);
				if (is_array($months)) {
					return $months[date('n', self::$_time) - 1];
				}
				break;
			case 'n':
				return "\n";
			case 'p':
			case 'P':
				$default = array('am' => 0, 'pm' => 1);
				$meridiem = $default[date('a', self::$_time)];
				$format = __dc('cake', 'am_pm', 5);
				if (is_array($format)) {
					$meridiem = $format[$meridiem];
					return ($specifier[1] == 'P') ? strtolower($meridiem) : strtoupper($meridiem);
				}
				break;
			case 'r':
				$complete = __dc('cake', 't_fmt_ampm', 5);
				if ($complete != 't_fmt_ampm') {
					return str_replace('%p', self::_translateSpecifier(array('%p', 'p')), $complete);
				}
				break;
			case 'R':
				return date('H:i', self::$_time);
			case 't':
				return "\t";
			case 'T':
				return '%H:%M:%S';
			case 'u':
				return ($weekDay = date('w', self::$_time)) ? $weekDay : 7;
			case 'x':
				$format = __dc('cake', 'd_fmt', 5);
				if ($format != 'd_fmt') {
					return self::convertSpecifiers($format, self::$_time);
				}
				break;
			case 'X':
				$format = __dc('cake', 't_fmt', 5);
				if ($format != 't_fmt') {
					return self::convertSpecifiers($format, self::$_time);
				}
				break;
		}
		return $specifier[0];
	}

/**
 * Converts given time (in server's time zone) to user's local time, given his/her timezone.
 *
 * @param string $serverTime UNIX timestamp
 * @param string|DateTimeZone $timezone User's timezone string or DateTimeZone object
 * @return integer UNIX timestamp
 * @link http://book.cakephp.org/2.0/en/core-libraries/helpers/time.html#formatting
 */
	public static function convert($serverTime, $timezone) {
		static $serverTimezone = null;
		if (is_null($serverTimezone) || (date_default_timezone_get() !== $serverTimezone->getName())) {
			$serverTimezone = new DateTimeZone(date_default_timezone_get());
		}
		$serverOffset = $serverTimezone->getOffset(new DateTime('@' . $serverTime));
		$gmtTime = $serverTime - $serverOffset;
		if (is_numeric($timezone)) {
			$userOffset = $timezone * (60 * 60);
		} else {
			$timezone = self::timezone($timezone);
			$userOffset = $timezone->getOffset(new DateTime('@' . $gmtTime));
		}
		$userTime = $gmtTime + $userOffset;
		return (int)$userTime;
	}

/**
 * Returns a timezone object from a string or the user's timezone object
 *
 * @param string|DateTimeZone $timezone Timezone string or DateTimeZone object
 * 	If null it tries to get timezone from 'Config.timezone' config var
 * @return DateTimeZone Timezone object
 */
	public static function timezone($timezone = null) {
		static $tz = null;

		if (is_object($timezone)) {
			if ($tz === null || $tz->getName() !== $timezone->getName()) {
				$tz = $timezone;
			}
		} else {
			if ($timezone === null) {
				$timezone = Configure::read('Config.timezone');
				if ($timezone === null) {
					$timezone = date_default_timezone_get();
				}
			}

			if ($tz === null || $tz->getName() !== $timezone) {
				$tz = new DateTimeZone($timezone);
			}
		}

		return $tz;
	}

/**
 * Returns server's offset from GMT in seconds.
 *
 * @return integer Offset
 * @link http://book.cakephp.org/2.0/en/core-libraries/helpers/time.html#formatting
 */
	public static function serverOffset() {
		return date('Z', time());
	}

/**
 * Returns a UNIX timestamp, given either a UNIX timestamp or a valid strtotime() date string.
 *
 * @param integer|string|DateTime $dateString UNIX timestamp, strtotime() valid string or DateTime object
 * @param string|DateTimeZone $timezone Timezone string or DateTimeZone object
 * @return string Parsed timestamp
 * @link http://book.cakephp.org/2.0/en/core-libraries/helpers/time.html#formatting
 */
	public static function fromString($dateString, $timezone = null) {
		if (empty($dateString)) {
			return false;
		}

		if (is_integer($dateString) || is_numeric($dateString)) {
			$date = intval($dateString);
		} elseif (is_object($dateString) && $dateString instanceof DateTime) {
			$clone = clone $dateString;
			$clone->setTimezone(new DateTimeZone(date_default_timezone_get()));
			$date = (int)$clone->format('U') + $clone->getOffset();
		} else {
			$date = strtotime($dateString);
		}

		if ($date === -1 || empty($date)) {
			return false;
		}

		if ($timezone === null) {
			$timezone = Configure::read('Config.timezone');
		}

		if ($timezone !== null) {
			return self::convert($date, $timezone);
		}
		return $date;
	}

/**
 * Returns a nicely formatted date string for given Datetime string.
 *
 * See http://php.net/manual/en/function.strftime.php for information on formatting
 * using locale strings.
 *
 * @param integer|string|DateTime $dateString UNIX timestamp, strtotime() valid string or DateTime object
 * @param string|DateTimeZone $timezone Timezone string or DateTimeZone object
 * @param string $format The format to use. If null, `TimeHelper::$niceFormat` is used
 * @return string Formatted date string
 * @link http://book.cakephp.org/2.0/en/core-libraries/helpers/time.html#formatting
 */
	public static function nice($dateString = null, $timezone = null, $format = null) {
		if (!$dateString) {
			$dateString = time();
		}
		$date = self::fromString($dateString, $timezone);

		if (!$format) {
			$format = self::$niceFormat;
		}
		return self::_strftime(self::convertSpecifiers($format, $date), $date);
	}

/**
 * Returns a formatted descriptive date string for given datetime string.
 *
 * If the given date is today, the returned string could be "Today, 16:54".
 * If the given date is tomorrow, the returned string could be "Tomorrow, 16:54".
 * If the given date was yesterday, the returned string could be "Yesterday, 16:54".
 * If the given date is within next or last week, the returned string could be "On Thursday, 16:54".
 * If $dateString's year is the current year, the returned string does not
 * include mention of the year.
 *
 * @param integer|string|DateTime $dateString UNIX timestamp, strtotime() valid string or DateTime object
 * @param string|DateTimeZone $timezone Timezone string or DateTimeZone object
 * @return string Described, relative date string
 * @link http://book.cakephp.org/2.0/en/core-libraries/helpers/time.html#formatting
 */
	public static function niceShort($dateString = null, $timezone = null) {
		if (!$dateString) {
			$dateString = time();
		}
		$date = self::fromString($dateString, $timezone);

		if (self::isToday($dateString, $timezone)) {
			return __d('cake', 'Today, %s', self::_strftime("%H:%M", $date));
		}
		if (self::wasYesterday($dateString, $timezone)) {
			return __d('cake', 'Yesterday, %s', self::_strftime("%H:%M", $date));
		}
		if (self::isTomorrow($dateString, $timezone)) {
			return __d('cake', 'Tomorrow, %s', self::_strftime("%H:%M", $date));
		}

		$d = self::_strftime("%w", $date);
		$day = array(
			__d('cake', 'Sunday'),
			__d('cake', 'Monday'),
			__d('cake', 'Tuesday'),
			__d('cake', 'Wednesday'),
			__d('cake', 'Thursday'),
			__d('cake', 'Friday'),
			__d('cake', 'Saturday')
		);
		if (self::wasWithinLast('7 days', $dateString, $timezone)) {
			return sprintf('%s %s', $day[$d], self::_strftime(self::$niceShortFormat, $date));
		}
		if (self::isWithinNext('7 days', $dateString, $timezone)) {
			return __d('cake', 'On %s %s', $day[$d], self::_strftime(self::$niceShortFormat, $date));
		}

		$y = '';
		if (!self::isThisYear($date)) {
			$y = ' %Y';
		}
		return self::_strftime(self::convertSpecifiers("%b %eS{$y}, %H:%M", $date), $date);
	}

/**
 * Returns a partial SQL string to search for all records between two dates.
 *
 * @param integer|string|DateTime $begin UNIX timestamp, strtotime() valid string or DateTime object
 * @param integer|string|DateTime $end UNIX timestamp, strtotime() valid string or DateTime object
 * @param string $fieldName Name of database field to compare with
 * @param string|DateTimeZone $timezone Timezone string or DateTimeZone object
 * @return string Partial SQL string.
 * @link http://book.cakephp.org/2.0/en/core-libraries/helpers/time.html#formatting
 */
	public static function daysAsSql($begin, $end, $fieldName, $timezone = null) {
		$begin = self::fromString($begin, $timezone);
		$end = self::fromString($end, $timezone);
		$begin = date('Y-m-d', $begin) . ' 00:00:00';
		$end = date('Y-m-d', $end) . ' 23:59:59';

		return "($fieldName >= '$begin') AND ($fieldName <= '$end')";
	}

/**
 * Returns a partial SQL string to search for all records between two times
 * occurring on the same day.
 *
 * @param integer|string|DateTime $dateString UNIX timestamp, strtotime() valid string or DateTime object
 * @param string $fieldName Name of database field to compare with
 * @param string|DateTimeZone $timezone Timezone string or DateTimeZone object
 * @return string Partial SQL string.
 * @link http://book.cakephp.org/2.0/en/core-libraries/helpers/time.html#formatting
 */
	public static function dayAsSql($dateString, $fieldName, $timezone = null) {
		return self::daysAsSql($dateString, $dateString, $fieldName);
	}

/**
 * Returns true if given datetime string is today.
 *
 * @param integer|string|DateTime $dateString UNIX timestamp, strtotime() valid string or DateTime object
 * @param string|DateTimeZone $timezone Timezone string or DateTimeZone object
 * @return boolean True if datetime string is today
 * @link http://book.cakephp.org/2.0/en/core-libraries/helpers/time.html#testing-time
 */
	public static function isToday($dateString, $timezone = null) {
		$timestamp = self::fromString($dateString, $timezone);
		return date('Y-m-d', $timestamp) == date('Y-m-d', time());
	}

/**
 * Returns true if given datetime string is within this week.
 *
 * @param integer|string|DateTime $dateString UNIX timestamp, strtotime() valid string or DateTime object
 * @param string|DateTimeZone $timezone Timezone string or DateTimeZone object
 * @return boolean True if datetime string is within current week
 * @link http://book.cakephp.org/2.0/en/core-libraries/helpers/time.html#testing-time
 */
	public static function isThisWeek($dateString, $timezone = null) {
		$timestamp = self::fromString($dateString, $timezone);
		return date('W o', $timestamp) == date('W o', time());
	}

/**
 * Returns true if given datetime string is within this month
 * @param integer|string|DateTime $dateString UNIX timestamp, strtotime() valid string or DateTime object
 * @param string|DateTimeZone $timezone Timezone string or DateTimeZone object
 * @return boolean True if datetime string is within current month
 * @link http://book.cakephp.org/2.0/en/core-libraries/helpers/time.html#testing-time
 */
	public static function isThisMonth($dateString, $timezone = null) {
<<<<<<< HEAD
		$date = self::fromString($dateString, $timezone);
		return date('m Y', $date) == date('m Y', time());
=======
		$timestamp = self::fromString($dateString);
		return date('m Y', $timestamp) == date('m Y', time());
>>>>>>> 95b895b1
	}

/**
 * Returns true if given datetime string is within current year.
 *
 * @param integer|string|DateTime $dateString UNIX timestamp, strtotime() valid string or DateTime object
 * @param string|DateTimeZone $timezone Timezone string or DateTimeZone object
 * @return boolean True if datetime string is within current year
 * @link http://book.cakephp.org/2.0/en/core-libraries/helpers/time.html#testing-time
 */
	public static function isThisYear($dateString, $timezone = null) {
		$timestamp = self::fromString($dateString, $timezone);
		return date('Y', $timestamp) == date('Y', time());
	}

/**
 * Returns true if given datetime string was yesterday.
 *
 * @param integer|string|DateTime $dateString UNIX timestamp, strtotime() valid string or DateTime object
 * @param string|DateTimeZone $timezone Timezone string or DateTimeZone object
 * @return boolean True if datetime string was yesterday
 * @link http://book.cakephp.org/2.0/en/core-libraries/helpers/time.html#testing-time
 *
 */
	public static function wasYesterday($dateString, $timezone = null) {
		$timestamp = self::fromString($dateString, $timezone);
		return date('Y-m-d', $timestamp) == date('Y-m-d', strtotime('yesterday'));
	}

/**
 * Returns true if given datetime string is tomorrow.
 *
 * @param integer|string|DateTime $dateString UNIX timestamp, strtotime() valid string or DateTime object
 * @param string|DateTimeZone $timezone Timezone string or DateTimeZone object
 * @return boolean True if datetime string was yesterday
 * @link http://book.cakephp.org/2.0/en/core-libraries/helpers/time.html#testing-time
 */
	public static function isTomorrow($dateString, $timezone = null) {
		$timestamp = self::fromString($dateString, $timezone);
		return date('Y-m-d', $timestamp) == date('Y-m-d', strtotime('tomorrow'));
	}

/**
 * Returns the quarter
 *
 * @param integer|string|DateTime $dateString UNIX timestamp, strtotime() valid string or DateTime object
 * @param boolean $range if true returns a range in Y-m-d format
 * @return mixed 1, 2, 3, or 4 quarter of year or array if $range true
 * @link http://book.cakephp.org/2.0/en/core-libraries/helpers/time.html#formatting
 */
	public static function toQuarter($dateString, $range = false) {
		$time = self::fromString($dateString);
		$date = ceil(date('m', $time) / 3);
		if ($range === false) {
			return $date;
		}

		$year = date('Y', $time);
		switch ($date) {
			case 1:
				return array($year . '-01-01', $year . '-03-31');
			case 2:
				return array($year . '-04-01', $year . '-06-30');
			case 3:
				return array($year . '-07-01', $year . '-09-30');
			case 4:
				return array($year . '-10-01', $year . '-12-31');
		}
	}

/**
 * Returns a UNIX timestamp from a textual datetime description. Wrapper for PHP function strtotime().
 * @param integer|string|DateTime $dateString UNIX timestamp, strtotime() valid string or DateTime object
 * @param string|DateTimeZone $timezone Timezone string or DateTimeZone object
 * @return integer Unix timestamp
 * @link http://book.cakephp.org/2.0/en/core-libraries/helpers/time.html#formatting
 */
	public static function toUnix($dateString, $timezone = null) {
		return self::fromString($dateString, $timezone);
	}

/**
 * Returns a formatted date in server's timezone.
 *
 * If a DateTime object is given or the dateString has a timezone
 * segment, the timezone parameter will be ignored.
 *
 * If no timezone parameter is given and no DateTime object, the passed $dateString will be
 * considered to be in the UTC timezone.
 *
 * @param integer|string|DateTime $dateString UNIX timestamp, strtotime() valid string or DateTime object
 * @param string|DateTimeZone $timezone Timezone string or DateTimeZone object
 * @param string $format date format string
 * @return mixed Formatted date
 */
	public static function toServer($dateString, $timezone = null, $format = 'Y-m-d H:i:s') {
		if ($timezone === null) {
			$timezone = new DateTimeZone('UTC');
		} elseif (is_string($timezone)) {
			$timezone = new DateTimeZone($timezone);
		} elseif (!($timezone instanceof DateTimeZone)) {
			return false;
		}

		if ($dateString instanceof DateTime) {
			$date = $dateString;
		} elseif (is_integer($dateString) || is_numeric($dateString)) {
			$dateString = (int)$dateString;

			$date = new DateTime('@' . $dateString);
			$date->setTimezone($timezone);
		} else {
			$date = new DateTime($dateString, $timezone);
		}

		$date->setTimezone(new DateTimeZone(date_default_timezone_get()));
		return $date->format($format);
	}

/**
 * Returns a date formatted for Atom RSS feeds.
 *
 * @param string $dateString Datetime string or Unix timestamp
 * @param string|DateTimeZone $timezone Timezone string or DateTimeZone object
 * @return string Formatted date string
 * @link http://book.cakephp.org/2.0/en/core-libraries/helpers/time.html#formatting
 */
	public static function toAtom($dateString, $timezone = null) {
		return date('Y-m-d\TH:i:s\Z', self::fromString($dateString, $timezone));
	}

/**
 * Formats date for RSS feeds
 *
 * @param integer|string|DateTime $dateString UNIX timestamp, strtotime() valid string or DateTime object
 * @param string|DateTimeZone $timezone Timezone string or DateTimeZone object
 * @return string Formatted date string
 * @link http://book.cakephp.org/2.0/en/core-libraries/helpers/time.html#formatting
 */
	public static function toRSS($dateString, $timezone = null) {
		$date = self::fromString($dateString, $timezone);

		if (is_null($timezone)) {
			return date("r", $date);
		}

		$userOffset = $timezone;
		if (!is_numeric($timezone)) {
			if (!is_object($timezone)) {
				$timezone = new DateTimeZone($timezone);
			}
			$currentDate = new DateTime('@' . $date);
			$currentDate->setTimezone($timezone);
			$userOffset = $timezone->getOffset($currentDate) / 60 / 60;
		}

		$timezone = '+0000';
		if ($userOffset != 0) {
			$hours = (int)floor(abs($userOffset));
			$minutes = (int)(fmod(abs($userOffset), $hours) * 60);
			$timezone = ($userOffset < 0 ? '-' : '+') . str_pad($hours, 2, '0', STR_PAD_LEFT) . str_pad($minutes, 2, '0', STR_PAD_LEFT);
		}
		return date('D, d M Y H:i:s', $date) . ' ' . $timezone;
	}

/**
 * Returns either a relative date or a formatted date depending
 * on the difference between the current time and given datetime.
 * $datetime should be in a *strtotime* - parsable format, like MySQL's datetime datatype.
 *
 * ### Options:
 *
 * - `format` => a fall back format if the relative time is longer than the duration specified by end
 * - `accuracy` => Specifies how accurate the date should be described (array)
 *    - year =>   The format if years > 0   (default "day")
 *    - month =>  The format if months > 0  (default "day")
 *    - week =>   The format if weeks > 0   (default "day")
 *    - day =>    The format if weeks > 0   (default "hour")
 *    - hour =>   The format if hours > 0   (default "minute")
 *    - minute => The format if minutes > 0 (default "minute")
 *    - second => The format if seconds > 0 (default "second")
 * - `end` => The end of relative time telling
 * - `userOffset` => Users offset from GMT (in hours) *Deprecated* use timezone intead.
 * - `timezone` => The user timezone the timestamp should be formatted in.
 *
 * Relative dates look something like this:
 *
 * - 3 weeks, 4 days ago
 * - 15 seconds ago
 *
 * Default date formatting is d/m/yy e.g: on 18/2/09
 *
 * The returned string includes 'ago' or 'on' and assumes you'll properly add a word
 * like 'Posted ' before the function output.
 *
 * NOTE: If the difference is one week or more, the lowest level of accuracy is day
 *
 * @param integer|string|DateTime $dateTime Datetime UNIX timestamp, strtotime() valid string or DateTime object
 * @param array $options Default format if timestamp is used in $dateString
 * @return string Relative time string.
 * @link http://book.cakephp.org/2.0/en/core-libraries/helpers/time.html#formatting
 */
	public static function timeAgoInWords($dateTime, $options = array()) {
		$timezone = null;
		$format = self::$wordFormat;
		$end = self::$wordEnd;
		$accuracy = self::$wordAccuracy;

		if (is_array($options)) {
			if (isset($options['timezone'])) {
				$timezone = $options['timezone'];
			} elseif (isset($options['userOffset'])) {
				$timezone = $options['userOffset'];
			}

			if (isset($options['accuracy'])) {
				if (is_array($options['accuracy'])) {
					$accuracy = array_merge($accuracy, $options['accuracy']);
				} else {
					foreach ($accuracy as $key => $level) {
						$accuracy[$key] = $options['accuracy'];
					}
				}
			}

			if (isset($options['format'])) {
				$format = $options['format'];
			}
			if (isset($options['end'])) {
				$end = $options['end'];
			}
			unset($options['end'], $options['format']);
		} else {
			$format = $options;
		}

		$now = self::fromString(time(), $timezone);
		$inSeconds = self::fromString($dateTime, $timezone);
		$backwards = ($inSeconds > $now);

		$futureTime = $now;
		$pastTime = $inSeconds;
		if ($backwards) {
			$futureTime = $inSeconds;
			$pastTime = $now;
		}
		$diff = $futureTime - $pastTime;

		// If more than a week, then take into account the length of months
		if ($diff >= 604800) {
			list($future['H'], $future['i'], $future['s'], $future['d'], $future['m'], $future['Y']) = explode('/', date('H/i/s/d/m/Y', $futureTime));

			list($past['H'], $past['i'], $past['s'], $past['d'], $past['m'], $past['Y']) = explode('/', date('H/i/s/d/m/Y', $pastTime));
			$years = $months = $weeks = $days = $hours = $minutes = $seconds = 0;

			$years = $future['Y'] - $past['Y'];
			$months = $future['m'] + ((12 * $years) - $past['m']);

			if ($months >= 12) {
				$years = floor($months / 12);
				$months = $months - ($years * 12);
			}
			if ($future['m'] < $past['m'] && $future['Y'] - $past['Y'] == 1) {
				$years--;
			}

			if ($future['d'] >= $past['d']) {
				$days = $future['d'] - $past['d'];
			} else {
				$daysInPastMonth = date('t', $pastTime);
				$daysInFutureMonth = date('t', mktime(0, 0, 0, $future['m'] - 1, 1, $future['Y']));

				if (!$backwards) {
					$days = ($daysInPastMonth - $past['d']) + $future['d'];
				} else {
					$days = ($daysInFutureMonth - $past['d']) + $future['d'];
				}

				if ($future['m'] != $past['m']) {
					$months--;
				}
			}

			if ($months == 0 && $years >= 1 && $diff < ($years * 31536000)) {
				$months = 11;
				$years--;
			}

			if ($months >= 12) {
				$years = $years + 1;
				$months = $months - 12;
			}

			if ($days >= 7) {
				$weeks = floor($days / 7);
				$days = $days - ($weeks * 7);
			}
		} else {
			$years = $months = $weeks = 0;
			$days = floor($diff / 86400);

			$diff = $diff - ($days * 86400);

			$hours = floor($diff / 3600);
			$diff = $diff - ($hours * 3600);

			$minutes = floor($diff / 60);
			$diff = $diff - ($minutes * 60);
			$seconds = $diff;
		}
		$diff = $futureTime - $pastTime;

		if ($diff == 0) {
			return __d('cake', 'just now', 'just now');
		}

		if ($diff > abs($now - self::fromString($end))) {
			return __d('cake', 'on %s', date($format, $inSeconds));
		}

		$f = $accuracy['second'];
		if ($years > 0) {
			$f = $accuracy['year'];
		} elseif (abs($months) > 0) {
			$f = $accuracy['month'];
		} elseif (abs($weeks) > 0) {
			$f = $accuracy['week'];
		} elseif (abs($days) > 0) {
			$f = $accuracy['day'];
		} elseif (abs($hours) > 0) {
			$f = $accuracy['hour'];
		} elseif (abs($minutes) > 0) {
			$f = $accuracy['minute'];
		}

		$f = str_replace(array('year', 'month', 'week', 'day', 'hour', 'minute', 'second'), array(1, 2, 3, 4, 5, 6, 7), $f);

		$relativeDate = '';
		if ($f >= 1 && $years > 0) {
			$relativeDate .= ($relativeDate ? ', ' : '') . __dn('cake', '%d year', '%d years', $years, $years);
		}
		if ($f >= 2 && $months > 0) {
			$relativeDate .= ($relativeDate ? ', ' : '') . __dn('cake', '%d month', '%d months', $months, $months);
		}
		if ($f >= 3 && $weeks > 0) {
			$relativeDate .= ($relativeDate ? ', ' : '') . __dn('cake', '%d week', '%d weeks', $weeks, $weeks);
		}
		if ($f >= 4 && $days > 0) {
			$relativeDate .= ($relativeDate ? ', ' : '') . __dn('cake', '%d day', '%d days', $days, $days);
		}
		if ($f >= 5 && $hours > 0) {
			$relativeDate .= ($relativeDate ? ', ' : '') . __dn('cake', '%d hour', '%d hours', $hours, $hours);
		}
		if ($f >= 6 && $minutes > 0) {
			$relativeDate .= ($relativeDate ? ', ' : '') . __dn('cake', '%d minute', '%d minutes', $minutes, $minutes);
		}
		if ($f >= 7 && $seconds > 0) {
			$relativeDate .= ($relativeDate ? ', ' : '') . __dn('cake', '%d second', '%d seconds', $seconds, $seconds);
		}

		if (!$backwards) {
			return __d('cake', '%s ago', $relativeDate);
		}

		return $relativeDate;
	}

/**
 * Returns true if specified datetime was within the interval specified, else false.
 *
 * @param string|integer $timeInterval the numeric value with space then time type.
 *    Example of valid types: 6 hours, 2 days, 1 minute.
 * @param integer|string|DateTime $dateString UNIX timestamp, strtotime() valid string or DateTime object
 * @param string|DateTimeZone $timezone Timezone string or DateTimeZone object
 * @return boolean
 * @link http://book.cakephp.org/2.0/en/core-libraries/helpers/time.html#testing-time
 */
	public static function wasWithinLast($timeInterval, $dateString, $timezone = null) {
		$tmp = str_replace(' ', '', $timeInterval);
		if (is_numeric($tmp)) {
			$timeInterval = $tmp . ' ' . __d('cake', 'days');
		}

		$date = self::fromString($dateString, $timezone);
		$interval = self::fromString('-' . $timeInterval);

		return $date >= $interval && $date <= time();
	}

/**
 * Returns true if specified datetime is within the interval specified, else false.
 *
 * @param string|integer $timeInterval the numeric value with space then time type.
 *    Example of valid types: 6 hours, 2 days, 1 minute.
 * @param integer|string|DateTime $dateString UNIX timestamp, strtotime() valid string or DateTime object
 * @param string|DateTimeZone $timezone Timezone string or DateTimeZone object
 * @return boolean
 * @link http://book.cakephp.org/2.0/en/core-libraries/helpers/time.html#testing-time
 */
	public static function isWithinNext($timeInterval, $dateString, $timezone = null) {
		$tmp = str_replace(' ', '', $timeInterval);
		if (is_numeric($tmp)) {
			$timeInterval = $tmp . ' ' . __d('cake', 'days');
		}

		$date = self::fromString($dateString, $timezone);
		$interval = self::fromString('+' . $timeInterval);

		return $date <= $interval && $date >= time();
	}

/**
 * Returns gmt as a UNIX timestamp.
 *
 * @param integer|string|DateTime $dateString UNIX timestamp, strtotime() valid string or DateTime object
 * @return integer UNIX timestamp
 * @link http://book.cakephp.org/2.0/en/core-libraries/helpers/time.html#formatting
 */
	public static function gmt($dateString = null) {
		$time = time();
		if ($dateString != null) {
			$time = self::fromString($dateString);
		}
		return gmmktime(
			intval(date('G', $time)),
			intval(date('i', $time)),
			intval(date('s', $time)),
			intval(date('n', $time)),
			intval(date('j', $time)),
			intval(date('Y', $time))
		);
	}

/**
 * Returns a formatted date string, given either a UNIX timestamp or a valid strtotime() date string.
 * This function also accepts a time string and a format string as first and second parameters.
 * In that case this function behaves as a wrapper for TimeHelper::i18nFormat()
 *
 * ## Examples
 *
 * Create localized & formatted time:
 *
 * {{{
 *   CakeTime::format('2012-02-15', '%m-%d-%Y'); // returns 02-15-2012
 *   CakeTime::format('2012-02-15 23:01:01', '%c'); // returns preferred date and time based on configured locale
 *   CakeTime::format('0000-00-00', '%d-%m-%Y', 'N/A'); // return N/A becuase an invalid date was passed
 *   CakeTime::format('2012-02-15 23:01:01', '%c', 'N/A', 'America/New_York'); // converts passed date to timezone
 * }}}
 *
 * @param integer|string|DateTime $date UNIX timestamp, strtotime() valid string or DateTime object (or a date format string)
 * @param integer|string|DateTime $format date format string (or UNIX timestamp, strtotime() valid string or DateTime object)
 * @param boolean|string $default if an invalid date is passed it will output supplied default value. Pass false if you want raw conversion value
 * @param string|DateTimeZone $timezone Timezone string or DateTimeZone object
 * @return string Formatted date string
 * @link http://book.cakephp.org/2.0/en/core-libraries/helpers/time.html#formatting
 * @see CakeTime::i18nFormat()
 */
	public static function format($date, $format = null, $default = false, $timezone = null) {
		//Backwards compatible params order
		$time = self::fromString($format, $timezone);
		$_time = false;
		if (!is_numeric($time)) {
			$_time = self::fromString($date, $timezone);
		}

		if (is_numeric($_time) && $time === false) {
			return self::i18nFormat($_time, $format, $default, $timezone);
		}
		if ($time === false && $default !== false) {
			return $default;
		}
		return date($date, $time);
	}

/**
 * Returns a formatted date string, given either a UNIX timestamp or a valid strtotime() date string.
 * It take in account the default date format for the current language if a LC_TIME file is used.
 *
 * @param integer|string|DateTime $date UNIX timestamp, strtotime() valid string or DateTime object
 * @param string $format strftime format string.
 * @param boolean|string $default if an invalid date is passed it will output supplied default value. Pass false if you want raw conversion value
 * @param string|DateTimeZone $timezone Timezone string or DateTimeZone object
 * @return string Formatted and translated date string
 * @link http://book.cakephp.org/2.0/en/core-libraries/helpers/time.html#formatting
 */
	public static function i18nFormat($date, $format = null, $default = false, $timezone = null) {
		$date = self::fromString($date, $timezone);
		if ($date === false && $default !== false) {
			return $default;
		}
		if (empty($format)) {
			$format = '%x';
		}
		return self::_strftime(self::convertSpecifiers($format, $date), $date);
	}

/**
 * Get list of timezone identifiers
 *
 * @param integer|string $filter A regex to filter identifer
 * 	Or one of DateTimeZone class constants (PHP 5.3 and above)
 * @param string $country A two-letter ISO 3166-1 compatible country code.
 * 	This option is only used when $filter is set to DateTimeZone::PER_COUNTRY (available only in PHP 5.3 and above)
 * @param boolean $group If true (default value) groups the identifiers list by primary region
 * @return array List of timezone identifiers
 * @since 2.2
 */
	public static function listTimezones($filter = null, $country = null, $group = true) {
		$regex = null;
		if (is_string($filter)) {
			$regex = $filter;
			$filter = null;
		}
		if (version_compare(PHP_VERSION, '5.3.0', '<')) {
			if ($regex === null) {
				$regex = '#^((Africa|America|Antartica|Arctic|Asia|Atlantic|Australia|Europe|Indian|Pacific)/|UTC)#';
			}
			$identifiers = DateTimeZone::listIdentifiers();
		} else {
			if ($filter === null) {
				$filter = DateTimeZone::ALL;
			}
			$identifiers = DateTimeZone::listIdentifiers($filter, $country);
		}

		if ($regex) {
			foreach ($identifiers as $key => $tz) {
				if (!preg_match($regex, $tz)) {
					unset($identifiers[$key]);
				}
			}
		}

		if ($group) {
			$return = array();
			foreach ($identifiers as $key => $tz) {
				$item = explode('/', $tz, 2);
				if (isset($item[1])) {
					$return[$item[0]][$tz] = $item[1];
				} else {
					$return[$item[0]] = array($tz => $item[0]);
				}
			}
			return $return;
		}
		return array_combine($identifiers, $identifiers);
	}

/**
 * Multibyte wrapper for strftime.
 *
 * Handles utf8_encoding the result of strftime when necessary.
 *
 * @param string $format Format string.
 * @param integer $date Timestamp to format.
 * @return string formatted string with correct encoding.
 */
	protected static function _strftime($format, $date) {
		$format = strftime($format, $date);
		$encoding = Configure::read('App.encoding');

		if (!empty($encoding) && $encoding === 'UTF-8') {
			if (function_exists('mb_check_encoding')) {
				$valid = mb_check_encoding($format, $encoding);
			} else {
				$valid = !Multibyte::checkMultibyte($format);
			}
			if (!$valid) {
				$format = utf8_encode($format);
			}
		}
		return $format;
	}

}<|MERGE_RESOLUTION|>--- conflicted
+++ resolved
@@ -474,19 +474,15 @@
 
 /**
  * Returns true if given datetime string is within this month
+ *
  * @param integer|string|DateTime $dateString UNIX timestamp, strtotime() valid string or DateTime object
  * @param string|DateTimeZone $timezone Timezone string or DateTimeZone object
  * @return boolean True if datetime string is within current month
  * @link http://book.cakephp.org/2.0/en/core-libraries/helpers/time.html#testing-time
  */
 	public static function isThisMonth($dateString, $timezone = null) {
-<<<<<<< HEAD
-		$date = self::fromString($dateString, $timezone);
-		return date('m Y', $date) == date('m Y', time());
-=======
-		$timestamp = self::fromString($dateString);
+		$timestamp = self::fromString($dateString, $timezone);
 		return date('m Y', $timestamp) == date('m Y', time());
->>>>>>> 95b895b1
 	}
 
 /**

<?php
/**
 * Framework debugging and PHP error-handling class
 *
 * Provides enhanced logging, stack traces, and rendering debug views
 *
 * PHP 5
 *
 * CakePHP(tm) : Rapid Development Framework (http://cakephp.org)
 * Copyright 2005-2012, Cake Software Foundation, Inc. (http://cakefoundation.org)
 *
 * Licensed under The MIT License
 * Redistributions of files must retain the above copyright notice.
 *
 * @copyright     Copyright 2005-2012, Cake Software Foundation, Inc. (http://cakefoundation.org)
 * @link          http://cakephp.org CakePHP(tm) Project
 * @package       Cake.Utility
 * @since         CakePHP(tm) v 1.2.4560
 * @license       MIT License (http://www.opensource.org/licenses/mit-license.php)
 */
namespace Cake\Utility;
use Cake\Core\Configure;
use Cake\Error;
use Cake\Log\Log;

/**
 * Provide custom logging and error handling.
 *
 * Debugger overrides PHP's default error handling to provide stack traces and enhanced logging
 *
 * @package       Cake.Utility
 * @link          http://book.cakephp.org/2.0/en/development/debugging.html#debugger-class
 */
class Debugger {

/**
 * A list of errors generated by the application.
 *
 * @var array
 */
	public $errors = array();

/**
 * The current output format.
 *
 * @var string
 */
	protected $_outputFormat = 'js';

/**
 * Templates used when generating trace or error strings.  Can be global or indexed by the format
 * value used in $_outputFormat.
 *
 * @var string
 */
	protected $_templates = array(
		'log' => array(
			'trace' => '{:reference} - {:path}, line {:line}',
			'error' => "{:error} ({:code}): {:description} in [{:file}, line {:line}]"
		),
		'js' => array(
			'error' => '',
			'info' => '',
			'trace' => '<pre class="stack-trace">{:trace}</pre>',
			'code' => '',
			'context' => '',
			'links' => array(),
			'escapeContext' => true,
		),
		'html' => array(
			'trace' => '<pre class="cake-error trace"><b>Trace</b> <p>{:trace}</p></pre>',
			'context' => '<pre class="cake-error context"><b>Context</b> <p>{:context}</p></pre>',
			'escapeContext' => true,
		),
		'txt' => array(
			'error' => "{:error}: {:code} :: {:description} on line {:line} of {:path}\n{:info}",
			'code' => '',
			'info' => ''
		),
		'base' => array(
			'traceLine' => '{:reference} - {:path}, line {:line}',
			'trace' => "Trace:\n{:trace}\n",
			'context' => "Context:\n{:context}\n",
		),
		'log' => array(),
	);

/**
 * Holds current output data when outputFormat is false.
 *
 * @var string
 */
	protected $_data = array();

/**
 * Constructor.
 *
 */
	public function __construct() {
		$docRef = ini_get('docref_root');

		if (empty($docRef) && function_exists('ini_set')) {
			ini_set('docref_root', 'http://php.net/');
		}
		if (!defined('E_RECOVERABLE_ERROR')) {
			define('E_RECOVERABLE_ERROR', 4096);
		}

		$e = '<pre class="cake-error">';
		$e .= '<a href="javascript:void(0);" onclick="document.getElementById(\'{:id}-trace\')';
		$e .= '.style.display = (document.getElementById(\'{:id}-trace\').style.display == ';
		$e .= '\'none\' ? \'\' : \'none\');"><b>{:error}</b> ({:code})</a>: {:description} ';
		$e .= '[<b>{:path}</b>, line <b>{:line}</b>]';

		$e .= '<div id="{:id}-trace" class="cake-stack-trace" style="display: none;">';
		$e .= '{:links}{:info}</div>';
		$e .= '</pre>';
		$this->_templates['js']['error'] = $e;

		$t = '<div id="{:id}-trace" class="cake-stack-trace" style="display: none;">';
		$t .= '{:context}{:code}{:trace}</div>';
		$this->_templates['js']['info'] = $t;

		$links = array();
		$link = '<a href="javascript:void(0);" onclick="document.getElementById(\'{:id}-code\')';
		$link .= '.style.display = (document.getElementById(\'{:id}-code\').style.display == ';
		$link .= '\'none\' ? \'\' : \'none\')">Code</a>';
		$links['code'] = $link;

		$link = '<a href="javascript:void(0);" onclick="document.getElementById(\'{:id}-context\')';
		$link .= '.style.display = (document.getElementById(\'{:id}-context\').style.display == ';
		$link .= '\'none\' ? \'\' : \'none\')">Context</a>';
		$links['context'] = $link;

		$this->_templates['js']['links'] = $links;

		$this->_templates['js']['context'] = '<pre id="{:id}-context" class="cake-context" ';
		$this->_templates['js']['context'] .= 'style="display: none;">{:context}</pre>';

		$this->_templates['js']['code'] = '<pre id="{:id}-code" class="cake-code-dump" ';
		$this->_templates['js']['code'] .= 'style="display: none;">{:code}</pre>';

		$e = '<pre class="cake-error"><b>{:error}</b> ({:code}) : {:description} ';
		$e .= '[<b>{:path}</b>, line <b>{:line}]</b></pre>';
		$this->_templates['html']['error'] = $e;

		$this->_templates['html']['context'] = '<pre class="cake-context"><b>Context</b> ';
		$this->_templates['html']['context'] .= '<p>{:context}</p></pre>';
	}

/**
 * Returns a reference to the Debugger singleton object instance.
 *
 * @param string $class
 * @return object
 */
	public static function &getInstance($class = null) {
		static $instance = array();
		if (!empty($class)) {
			if (!$instance || strtolower($class) != strtolower(get_class($instance[0]))) {
				$instance[0] = new $class();
			}
		}
		if (!$instance) {
			$instance[0] = new Debugger();
		}
		return $instance[0];
	}

/**
 * Recursively formats and outputs the contents of the supplied variable.
 *
 *
 * @param mixed $var the variable to dump
 * @return void
 * @see Debugger::exportVar()
 * @link http://book.cakephp.org/2.0/en/development/debugging.html#Debugger::dump
 */
	public static function dump($var) {
		pr(static::exportVar($var));
	}

/**
 * Creates an entry in the log file.  The log entry will contain a stack trace from where it was called.
 * as well as export the variable using exportVar. By default the log is written to the debug log.
 *
 * @param mixed $var Variable or content to log
 * @param integer $level type of log to use. Defaults to LOG_DEBUG
 * @return void
 * @link http://book.cakephp.org/2.0/en/development/debugging.html#Debugger::log
 */
	public static function log($var, $level = LOG_DEBUG) {
		$source = static::trace(array('start' => 1)) . "\n";
		Log::write($level, "\n" . $source . static::exportVar($var));
	}

/**
 * Overrides PHP's default error handling.
 *
 * @param integer $code Code of error
 * @param string $description Error description
 * @param string $file File on which error occurred
 * @param integer $line Line that triggered the error
 * @param array $context Context
 * @return boolean true if error was handled
 * @deprecated This function is superseded by Debugger::outputError()
 */
	public static function showError($code, $description, $file = null, $line = null, $context = null) {
		$self = Debugger::getInstance();

		if (empty($file)) {
			$file = '[internal]';
		}
		if (empty($line)) {
			$line = '??';
		}
<<<<<<< HEAD
		$path = static::trimPath($file);
=======
>>>>>>> fa6defea

		$info = compact('code', 'description', 'file', 'line');
		if (!in_array($info, $self->errors)) {
			$self->errors[] = $info;
		} else {
			return;
		}

		switch ($code) {
			case E_PARSE:
			case E_ERROR:
			case E_CORE_ERROR:
			case E_COMPILE_ERROR:
			case E_USER_ERROR:
				$error = 'Fatal Error';
				$level = LOG_ERR;
			break;
			case E_WARNING:
			case E_USER_WARNING:
			case E_COMPILE_WARNING:
			case E_RECOVERABLE_ERROR:
				$error = 'Warning';
				$level = LOG_WARNING;
			break;
			case E_NOTICE:
			case E_USER_NOTICE:
				$error = 'Notice';
				$level = LOG_NOTICE;
			break;
			case E_DEPRECATED:
			case E_USER_DEPRECATED:
				$error = 'Deprecated';
				$level = LOG_NOTICE;
			break;
			default:
				return;
		}

		$data = compact(
			'level', 'error', 'code', 'description', 'file', 'path', 'line', 'context'
		);
		echo $self->outputError($data);

		if ($error == 'Fatal Error') {
			exit();
		}
		return true;
	}

/**
 * Outputs a stack trace based on the supplied options.
 *
 * ### Options
 *
 * - `depth` - The number of stack frames to return. Defaults to 999
 * - `format` - The format you want the return.  Defaults to the currently selected format.  If
 *    format is 'array' or 'points' the return will be an array.
 * - `args` - Should arguments for functions be shown?  If true, the arguments for each method call
 *   will be displayed.
 * - `start` - The stack frame to start generating a trace from.  Defaults to 0
 *
 * @param array $options Format for outputting stack trace
 * @return mixed Formatted stack trace
 * @link http://book.cakephp.org/2.0/en/development/debugging.html#Debugger::trace
 */
	public static function trace($options = array()) {
		$self = Debugger::getInstance();
		$defaults = array(
			'depth'		=> 999,
			'format'	=> $self->_outputFormat,
			'args'		=> false,
			'start'		=> 0,
			'scope'		=> null,
			'exclude'	=> array('call_user_func_array', 'trigger_error')
		);
		$options = Hash::merge($defaults, $options);

		$backtrace = debug_backtrace();
		$count = count($backtrace);
		$back = array();

		$_trace = array(
			'line'     => '??',
			'file'     => '[internal]',
			'class'    => null,
			'function' => '[main]'
		);

		for ($i = $options['start']; $i < $count && $i < $options['depth']; $i++) {
			$trace = array_merge(array('file' => '[internal]', 'line' => '??'), $backtrace[$i]);
			$signature = $reference = '[main]';

			if (isset($backtrace[$i + 1])) {
				$next = array_merge($_trace, $backtrace[$i + 1]);
				$signature = $reference = $next['function'];

				if (!empty($next['class'])) {
					$signature = $next['class'] . '::' . $next['function'];
					$reference = $signature . '(';
					if ($options['args'] && isset($next['args'])) {
						$args = array();
						foreach ($next['args'] as $arg) {
							$args[] = Debugger::exportVar($arg);
						}
						$reference .= implode(', ', $args);
					}
					$reference .= ')';
				}
			}
			if (in_array($signature, $options['exclude'])) {
				continue;
			}
			if ($options['format'] == 'points' && $trace['file'] != '[internal]') {
				$back[] = array('file' => $trace['file'], 'line' => $trace['line']);
			} elseif ($options['format'] == 'array') {
				$back[] = $trace;
			} else {
				if (isset($self->_templates[$options['format']]['traceLine'])) {
					$tpl = $self->_templates[$options['format']]['traceLine'];
				} else {
					$tpl = $self->_templates['base']['traceLine'];
				}
				$trace['path'] = static::trimPath($trace['file']);
				$trace['reference'] = $reference;
				unset($trace['object'], $trace['args']);
				$back[] = String::insert($tpl, $trace, array('before' => '{:', 'after' => '}'));
			}
		}

		if ($options['format'] == 'array' || $options['format'] == 'points') {
			return $back;
		}
		return implode("\n", $back);
	}

/**
 * Shortens file paths by replacing the application base path with 'APP', and the CakePHP core
 * path with 'CORE'.
 *
 * @param string $path Path to shorten
 * @return string Normalized path
 */
	public static function trimPath($path) {
		if (!defined('CAKE_CORE_INCLUDE_PATH') || !defined('APP')) {
			return $path;
		}

		if (strpos($path, APP) === 0) {
			return str_replace(APP, 'APP/', $path);
		} elseif (strpos($path, CAKE_CORE_INCLUDE_PATH) === 0) {
			return str_replace(CAKE_CORE_INCLUDE_PATH, 'CORE', $path);
		} elseif (strpos($path, ROOT) === 0) {
			return str_replace(ROOT, 'ROOT', $path);
		}

		return $path;
	}

/**
 * Grabs an excerpt from a file and highlights a given line of code.
 *
 * Usage:
 *
 * `Debugger::excerpt('/path/to/file', 100, 4);`
 *
 * The above would return an array of 8 items. The 4th item would be the provided line,
 * and would be wrapped in `<span class="code-highlight"></span>`.  All of the lines
 * are processed with highlight_string() as well, so they have basic PHP syntax highlighting
 * applied.
 *
 * @param string $file Absolute path to a PHP file
 * @param integer $line Line number to highlight
 * @param integer $context Number of lines of context to extract above and below $line
 * @return array Set of lines highlighted
 * @see http://php.net/highlight_string
 * @link http://book.cakephp.org/2.0/en/development/debugging.html#Debugger::excerpt
 */
	public static function excerpt($file, $line, $context = 2) {
		$lines = array();
		if (!file_exists($file)) {
			return array();
		}
		$data = @explode("\n", file_get_contents($file));

		if (empty($data) || !isset($data[$line])) {
			return;
		}
		for ($i = $line - ($context + 1); $i < $line + $context; $i++) {
			if (!isset($data[$i])) {
				continue;
			}
			$string = str_replace(array("\r\n", "\n"), "", static::_highlight($data[$i]));
			if ($i == $line) {
				$lines[] = '<span class="code-highlight">' . $string . '</span>';
			} else {
				$lines[] = $string;
			}
		}
		return $lines;
	}

/**
 * Wraps the highlight_string funciton in case the server API does not
 * implement the function as it is the case of the HipHop interpreter
 *
 * @param string $str the string to convert
 * @return string
 */
	protected static function _highlight($str) {
		static $supportHighlight = null;
		if (!$supportHighlight && function_exists('hphp_log')) {
			$supportHighlight = false;
			return htmlentities($str);
		}
		$supportHighlight = true;
		return highlight_string($str, true);
	}

/**
 * Converts a variable to a string for debug output.
 *
 * *Note:* The following keys will have their contents
 * replaced with `*****`:
 *
 *  - password
 *  - login
 *  - host
 *  - database
 *  - port
 *  - prefix
 *  - schema
 *
 * This is done to protect database credentials, which could be accidentally
 * shown in an error message if CakePHP is deployed in development mode.
 *
 * @param string $var Variable to convert
 * @param integer $depth The depth to output to. Defaults to 3.
 * @return string Variable as a formatted string
 * @link http://book.cakephp.org/2.0/en/development/debugging.html#Debugger::exportVar
 */
	public static function exportVar($var, $depth = 3) {
		return static::_export($var, $depth, 0);
	}

/**
 * Protected export function used to keep track of indentation and recursion.
 *
 * @param mixed $var The variable to dump.
 * @param integer $depth The remaining depth.
 * @param integer $indent The current indentation level.
 * @return string The dumped variable.
 */
	protected static function _export($var, $depth, $indent) {
		switch (static::getType($var)) {
			case 'boolean':
				return ($var) ? 'true' : 'false';
			case 'integer':
				return '(int) ' . $var;
			case 'float':
				return '(float) ' . $var;
			case 'string':
				if (trim($var) == '') {
					return "''";
				}
				return "'" . $var . "'";
			case 'array':
				return static::_array($var, $depth - 1, $indent + 1);
			case 'resource':
				return strtolower(gettype($var));
			case 'null':
				return 'null';
			default:
				return static::_object($var, $depth - 1, $indent + 1);
		}
	}

/**
 * Export an array type object.  Filters out keys used in datasource configuration.
 *
 * The following keys are replaced with ***'s
 *
 * - password
 * - login
 * - host
 * - database
 * - port
 * - prefix
 * - schema
 *
 * @param array $var The array to export.
 * @param integer $depth The current depth, used for recursion tracking.
 * @param integer $indent The current indentation level.
 * @return string Exported array.
 */
	protected static function _array(array $var, $depth, $indent) {
		$secrets = array(
			'password' => '*****',
			'login'  => '*****',
			'host' => '*****',
			'database' => '*****',
			'port' => '*****',
			'prefix' => '*****',
			'schema' => '*****'
		);
		$replace = array_intersect_key($secrets, $var);
		$var = $replace + $var;

		$out = "array(";
		$n = $break = $end = null;
		if (!empty($var)) {
			$n = "\n";
			$break = "\n" . str_repeat("\t", $indent);
			$end = "\n" . str_repeat("\t", $indent - 1);
		}
		$vars = array();

		if ($depth >= 0) {
			foreach ($var as $key => $val) {
				// Sniff for globals as !== explodes in < 5.4
				if ($key === 'GLOBALS' && is_array($val) && isset($val['GLOBALS'])) {
					$val = '[recursion]';
				} else if ($val !== $var) {
					$val = static::_export($val, $depth, $indent);
				}
				$vars[] = $break . static::exportVar($key) .
					' => ' .
					$val;
			}
		} else {
			$vars[] = $break . '[maximum depth reached]';
		}
		return $out . implode(',', $vars) . $end . ')';
	}

/**
 * Handles object to string conversion.
 *
 * @param string $var Object to convert
 * @param integer $depth The current depth, used for tracking recursion.
 * @param integer $indent The current indentation level.
 * @return string
 * @see Debugger::exportVar()
 */
	protected static function _object($var, $depth, $indent) {
		$out = '';
		$props = array();

		$className = get_class($var);
		$out .= 'object(' . $className . ') {';

		if ($depth > 0) {
			$end = "\n" . str_repeat("\t", $indent - 1);
			$break = "\n" . str_repeat("\t", $indent);
			$objectVars = get_object_vars($var);
			foreach ($objectVars as $key => $value) {
				$value = static::_export($value, $depth - 1, $indent);
				$props[] = "$key => " . $value;
			}

			$ref = new \ReflectionObject($var);

			$reflectionProperties = $ref->getProperties(\ReflectionProperty::IS_PROTECTED);
			foreach ($reflectionProperties as $reflectionProperty) {
				$reflectionProperty->setAccessible(true);
				$property = $reflectionProperty->getValue($var);

				$value = static::_export($property, $depth - 1, $indent);
				$key = $reflectionProperty->name;
				$props[] = "[protected] $key => " . $value;
			}

			$reflectionProperties = $ref->getProperties(\ReflectionProperty::IS_PRIVATE);
			foreach ($reflectionProperties as $reflectionProperty) {
				$reflectionProperty->setAccessible(true);
				$property = $reflectionProperty->getValue($var);

				$value = static::_export($property, $depth - 1, $indent);
				$key = $reflectionProperty->name;
				$props[] = "[private] $key => " . $value;
			}

			$out .= $break . implode($break, $props) . $end;
		}
		$out .= '}';
		return $out;
	}

/**
 * Get/Set the output format for Debugger error rendering.
 *
 * @param string $format The format you want errors to be output as.
 *   Leave null to get the current format.
 * @return mixed Returns null when setting.  Returns the current format when getting.
 * @throws Cake\Error\Exception when choosing a format that doesn't exist.
 */
	public static function outputAs($format = null) {
		$self = Debugger::getInstance();
		if ($format === null) {
			return $self->_outputFormat;
		}
		if ($format !== false && !isset($self->_templates[$format])) {
			throw new Error\Exception(__d('cake_dev', 'Invalid Debugger output format.'));
		}
		$self->_outputFormat = $format;
	}

/**
 * Add an output format or update a format in Debugger.
 *
 * `Debugger::addFormat('custom', $data);`
 *
 * Where $data is an array of strings that use String::insert() variable
 * replacement.  The template vars should be in a `{:id}` style.
 * An error formatter can have the following keys:
 *
 * - 'error' - Used for the container for the error message. Gets the following template
 *   variables: `id`, `error`, `code`, `description`, `path`, `line`, `links`, `info`
 * - 'info' - A combination of `code`, `context` and `trace`. Will be set with
 *   the contents of the other template keys.
 * - 'trace' - The container for a stack trace. Gets the following template
 *   variables: `trace`
 * - 'context' - The container element for the context variables.
 *   Gets the following templates: `id`, `context`
 * - 'links' - An array of HTML links that are used for creating links to other resources.
 *   Typically this is used to create javascript links to open other sections.
 *   Link keys, are: `code`, `context`, `help`.  See the js output format for an
 *   example.
 * - 'traceLine' - Used for creating lines in the stacktrace. Gets the following
 *   template variables: `reference`, `path`, `line`
 *
 * Alternatively if you want to use a custom callback to do all the formatting, you can use
 * the callback key, and provide a callable:
 *
 * `Debugger::addFormat('custom', array('callback' => array($foo, 'outputError'));`
 *
 * The callback can expect two parameters.  The first is an array of all
 * the error data. The second contains the formatted strings generated using
 * the other template strings.  Keys like `info`, `links`, `code`, `context` and `trace`
 * will be present depending on the other templates in the format type.
 *
 * @param string $format Format to use, including 'js' for JavaScript-enhanced HTML, 'html' for
 *    straight HTML output, or 'txt' for unformatted text.
 * @param array $strings Template strings, or a callback to be used for the output format.
 * @return The resulting format string set.
 */
	public static function addFormat($format, array $strings) {
		$self = Debugger::getInstance();
		if (isset($self->_templates[$format])) {
			if (isset($strings['links'])) {
				$self->_templates[$format]['links'] = array_merge(
					$self->_templates[$format]['links'],
					$strings['links']
				);
				unset($strings['links']);
			}
			$self->_templates[$format] = array_merge($self->_templates[$format], $strings);
		} else {
			$self->_templates[$format] = $strings;
		}
		return $self->_templates[$format];
	}

/**
 * Switches output format, updates format strings.
 * Can be used to switch the active output format:
 *
 * @param string $format Format to use, including 'js' for JavaScript-enhanced HTML, 'html' for
 *    straight HTML output, or 'txt' for unformatted text.
 * @param array $strings Template strings to be used for the output format.
 * @return string
 * @deprecated Use Debugger::outputAs() and  Debugger::addFormat(). Will be removed
 *   in 3.0
 */
	public function output($format = null, $strings = array()) {
		$self = Debugger::getInstance();
		$data = null;

		if (is_null($format)) {
			return Debugger::outputAs();
		}

		if (!empty($strings)) {
			return Debugger::addFormat($format, $strings);
		}

		if ($format === true && !empty($self->_data)) {
			$data = $self->_data;
			$self->_data = array();
			$format = false;
		}
		Debugger::outputAs($format);
		return $data;
	}

/**
 * Takes a processed array of data from an error and displays it in the chosen format.
 *
 * @param string $data
 * @return void
 */
	public function outputError($data) {
		$defaults = array(
			'level' => 0,
			'error' => 0,
			'code' => 0,
			'description' => '',
			'file' => '',
			'line' => 0,
			'context' => array(),
			'start' => 2,
		);
		$data += $defaults;

		$files = $this->trace(array('start' => $data['start'], 'format' => 'points'));
		$code = '';
		$file = null;
		if (isset($files[0]['file'])) {
			$file = $files[0];
		} elseif (isset($files[1]['file'])) {
			$file = $files[1];
		}
		if ($file) {
			$code = $this->excerpt($file['file'], $file['line'] - 1, 1);
		}
		$trace = $this->trace(array('start' => $data['start'], 'depth' => '20'));
		$insertOpts = array('before' => '{:', 'after' => '}');
		$context = array();
		$links = array();
		$info = '';

		foreach ((array)$data['context'] as $var => $value) {
			$context[] = "\${$var} = " . $this->exportVar($value, 3);
		}

		switch ($this->_outputFormat) {
			case false:
				$this->_data[] = compact('context', 'trace') + $data;
				return;
			case 'log':
				$this->log(compact('context', 'trace') + $data);
				return;
		}

		$data['trace'] = $trace;
		$data['id'] = 'cakeErr' . uniqid();
		$tpl = array_merge($this->_templates['base'], $this->_templates[$this->_outputFormat]);

		if (isset($tpl['links'])) {
			foreach ($tpl['links'] as $key => $val) {
				$links[$key] = String::insert($val, $data, $insertOpts);
			}
		}

		if (!empty($tpl['escapeContext'])) {
			$context = h($context);
		}

		$infoData = compact('code', 'context', 'trace');
		foreach ($infoData as $key => $value) {
			if (empty($value) || !isset($tpl[$key])) {
				continue;
			}
			if (is_array($value)) {
				$value = implode("\n", $value);
			}
			$info .= String::insert($tpl[$key], array($key => $value) + $data, $insertOpts);
		}
		$links = implode(' ', $links);

		if (isset($tpl['callback']) && is_callable($tpl['callback'])) {
			return call_user_func($tpl['callback'], $data, compact('links', 'info'));
		}
		echo String::insert($tpl['error'], compact('links', 'info') + $data, $insertOpts);
	}

/**
 * Get the type of the given variable. Will return the classname
 * for objects.
 *
 * @param mixed $var The variable to get the type of
 * @return string The type of variable.
 */
	public static function getType($var) {
		if (is_object($var)) {
			return get_class($var);
		}
		if (is_null($var)) {
			return 'null';
		}
		if (is_string($var)) {
			return 'string';
		}
		if (is_array($var)) {
			return 'array';
		}
		if (is_int($var)) {
			return 'integer';
		}
		if (is_bool($var)) {
			return 'boolean';
		}
		if (is_float($var)) {
			return 'float';
		}
		if (is_resource($var)) {
			return 'resource';
		}
		return 'unknown';
	}

/**
 * Verifies that the application's salt and cipher seed value has been changed from the default value.
 *
 * @return void
 */
	public static function checkSecurityKeys() {
		if (Configure::read('Security.salt') == 'DYhG93b0qyJfIxfs2guVoUubWwvniR2G0FgaC9mi') {
			trigger_error(__d('cake_dev', 'Please change the value of \'Security.salt\' in app/Config/core.php to a salt value specific to your application'), E_USER_NOTICE);
		}

		if (Configure::read('Security.cipherSeed') === '76859309657453542496749683645') {
			trigger_error(__d('cake_dev', 'Please change the value of \'Security.cipherSeed\' in app/Config/core.php to a numeric (digits only) seed value specific to your application'), E_USER_NOTICE);
		}
	}

}<|MERGE_RESOLUTION|>--- conflicted
+++ resolved
@@ -214,10 +214,6 @@
 		if (empty($line)) {
 			$line = '??';
 		}
-<<<<<<< HEAD
-		$path = static::trimPath($file);
-=======
->>>>>>> fa6defea
 
 		$info = compact('code', 'description', 'file', 'line');
 		if (!in_array($info, $self->errors)) {
